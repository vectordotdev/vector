#! /usr/bin/env bash
set -e -o verbose

git config --global --add safe.directory /git/vectordotdev/vector

rustup show # causes installation of version from rust-toolchain.toml
rustup default "$(rustup show active-toolchain | awk '{print $1;}')"
if [[ "$(cargo-deb --version)" != "2.0.2" ]] ; then
  rustup run stable cargo install cargo-deb --version 2.0.0 --force --locked
fi
if [[ "$(cross --version | grep cross)" != "cross 0.2.5" ]] ; then
  rustup run stable cargo install cross --version 0.2.5 --force --locked
fi
if [[ "$(cargo-nextest --version)" != "cargo-nextest 0.9.72" ]] ; then
  rustup run stable cargo install cargo-nextest --version 0.9.72 --force --locked
fi
if ! cargo deny --version >& /dev/null ; then
  rustup run stable cargo install cargo-deny --force --locked
fi
if ! dd-rust-license-tool --help >& /dev/null ; then
  rustup run stable cargo install dd-rust-license-tool --version 1.0.2 --force --locked
fi

if [[ "$(wasm-pack --version)" != "wasm-pack 0.13.0" ]] ; then
    echo "wasm-pack version 0.13.0 is not installed"
    # We are using the version from git due to the bug: https://github.com/vectordotdev/vector/pull/16060#issuecomment-1428429602
    echo "running cargo install --git https://github.com/rustwasm/wasm-pack.git --rev e3582b7 wasm-pack"
    cargo install --force --git https://github.com/rustwasm/wasm-pack.git --rev e3582b7 wasm-pack
else
    echo "wasm-pack version 0.13.0 is installed already"
fi

# Currently fixing this to version 0.30 since version 0.31 has introduced
# a change that means it only works with versions of node > 10.
# https://github.com/igorshubovych/markdownlint-cli/issues/258
# ubuntu 20.04 gives us version 10.19. We can revert once we update the
# ci image to install a newer version of node.
sudo npm -g install markdownlint-cli@0.30
sudo npm -g install @datadog/datadog-ci

<<<<<<< HEAD
pip3 install jsonschema==3.2.0
pip3 install remarshal==0.11.2
=======
# Make sure our release build settings are present.
. scripts/environment/release-flags.sh
>>>>>>> 9a0fe478
<|MERGE_RESOLUTION|>--- conflicted
+++ resolved
@@ -36,12 +36,4 @@
 # ubuntu 20.04 gives us version 10.19. We can revert once we update the
 # ci image to install a newer version of node.
 sudo npm -g install markdownlint-cli@0.30
-sudo npm -g install @datadog/datadog-ci
-
-<<<<<<< HEAD
-pip3 install jsonschema==3.2.0
-pip3 install remarshal==0.11.2
-=======
-# Make sure our release build settings are present.
-. scripts/environment/release-flags.sh
->>>>>>> 9a0fe478
+sudo npm -g install @datadog/datadog-ci