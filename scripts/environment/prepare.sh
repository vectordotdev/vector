#!/usr/bin/env bash
set -euo pipefail

ensure_active_toolchain_is_installed() {
  if ! command -v rustup >/dev/null 2>&1; then
    curl --proto '=https' --tlsv1.2 -sSf https://sh.rustup.rs | sh -s -- -y --default-toolchain stable
  fi

  # Ensure cargo/rustup are on PATH even if rustup was preinstalled in the image
  if [ -f "${HOME}/.cargo/env" ]; then
    # shellcheck source=/dev/null
    source "${HOME}/.cargo/env"
  fi

  # Determine desired toolchain and ensure it's installed.
  ACTIVE_TOOLCHAIN="$(rustup show active-toolchain 2>/dev/null || true)"
  ACTIVE_TOOLCHAIN="${ACTIVE_TOOLCHAIN%% *}"  # keep only the first token
  if [ -z "${ACTIVE_TOOLCHAIN}" ]; then
    # No active toolchain yet: fall back to env override or ultimately to stable.
    ACTIVE_TOOLCHAIN="${RUSTUP_TOOLCHAIN:-stable}"
    rustup default "${ACTIVE_TOOLCHAIN}"
  fi

  rustup toolchain install "${ACTIVE_TOOLCHAIN}"
  rustup show
}

SCRIPT_DIR=$(realpath "$(dirname "${BASH_SOURCE[0]}")")

ALL_MODULES=(
  rustup
  cargo-deb
  cross
  cargo-nextest
  cargo-deny
  cargo-msrv
  dd-rust-license-tool
  wasm-pack
  markdownlint
  datadog-ci
  release-flags
  vdev
)

# By default, install everything
MODULES=( "${ALL_MODULES[@]}" )

# Helper to join an array by comma
join_by() { local IFS="$1"; shift; echo "$*"; }

# If the INSTALL_MODULES env var is set, override MODULES
if [[ -n "${INSTALL_MODULES:-}" ]]; then
  IFS=',' read -r -a MODULES <<< "$INSTALL_MODULES"
fi

# Parse CLI args for --modules or -m
for arg in "$@"; do
  case $arg in
    --modules=*|-m=*)
      val="${arg#*=}"
      IFS=',' read -r -a MODULES <<< "$val"
      shift
      ;;
    --help|-h)
      cat <<EOF
Usage: $0 [--modules=mod1,mod2,...]

Modules:
  rustup
  cargo-deb
  cross
  cargo-nextest
  cargo-deny
  cargo-msrv
  dd-rust-license-tool
  wasm-pack
  markdownlint
  datadog-ci
  vdev

If a module requires rust then rustup will be automatically installed.
By default, all modules are installed. To install only a subset:
  INSTALL_MODULES=cargo-deb,cross    # via env var
  $0 --modules=cargo-deb,cross       # via CLI
EOF
      exit 0
      ;;
    *)
      echo "Unknown option: $arg"
      exit 1
      ;;
  esac
done

echo "Installing modules: $(join_by ', ' "${MODULES[@]}")"

contains_module() {
  local needle="$1"
  for item in "${MODULES[@]}"; do
    [[ "$item" == "$needle" ]] && return 0
  done
  return 1
}

# Always ensure git safe.directory is set
git config --global --add safe.directory "$(pwd)"

REQUIRES_RUSTUP=(dd-rust-license-tool cargo-deb cross cargo-nextest cargo-deny cargo-msrv wasm-pack vdev)

REQUIRES_BINSTALL=("${REQUIRES_RUSTUP[@]}")
unset -v 'REQUIRES_BINSTALL[0]' # remove dd-rust-license-tool
require_binstall=false

for tool in "${REQUIRES_BINSTALL[@]}"; do
  if contains_module "$tool"; then
    require_binstall=true
    MODULES=(rustup "${MODULES[@]}")
    break
  fi
done

if [ "${require_binstall}" = "false" ] && ! contains_module rustup; then
  for tool in "${REQUIRES_RUSTUP[@]}"; do
    if contains_module "$tool"; then
      MODULES=(rustup "${MODULES[@]}")
      break
    fi
  done
fi

install=(install)
if contains_module rustup; then
  # shellcheck source=scripts/environment/release-flags.sh
  . "${SCRIPT_DIR}"/release-flags.sh

  ensure_active_toolchain_is_installed

  if [ "${require_binstall}" = "true" ]; then
    if cargo binstall -V &>/dev/null || "${SCRIPT_DIR}"/binstall.sh; then
      install=(binstall -y)
    else
      echo "Failed to install cargo binstall, defaulting to cargo install"
    fi
  fi
fi
set -e -o verbose
if contains_module cargo-deb; then
  if [[ "$(cargo-deb --version 2>/dev/null)" != "2.9.3" ]]; then
    cargo "${install[@]}" cargo-deb --version 2.9.3 --force --locked
  fi
fi

if contains_module cross; then
  if ! cross --version 2>/dev/null | grep -q '^cross 0.2.5'; then
    cargo "${install[@]}" cross --version 0.2.5 --force --locked
  fi
fi

if contains_module cargo-nextest; then
  if ! cargo-nextest --version 2>/dev/null | grep -q '^cargo-nextest 0.9.95'; then
    cargo "${install[@]}" cargo-nextest --version 0.9.95 --force --locked
  fi
fi

if contains_module cargo-deny; then
  if ! cargo-deny --version 2>/dev/null | grep -q '^cargo-deny 0.16.2'; then
    cargo "${install[@]}" cargo-deny --version 0.16.2 --force --locked
  fi
fi

if contains_module cargo-msrv; then
  if ! cargo-msrv --version 2>/dev/null | grep -q '^cargo-msrv 0.18.4'; then
    cargo "${install[@]}" cargo-msrv --version 0.18.4 --force --locked
  fi
fi

if contains_module dd-rust-license-tool; then
  if ! dd-rust-license-tool --help &>/dev/null; then
    cargo install dd-rust-license-tool --version 1.0.2 --force --locked
  fi
fi

if contains_module wasm-pack; then
  if ! wasm-pack --version | grep -q '^wasm-pack 0.13.1'; then
    cargo "${install[@]}" --locked --version 0.13.1 wasm-pack
  fi
fi

if contains_module markdownlint; then
  if [[ "$(markdownlint --version 2>/dev/null)" != "0.45.0" ]]; then
    sudo npm install -g markdownlint-cli@0.45.0
  fi
fi

if contains_module datadog-ci; then
  if [[ "$(datadog-ci version 2>/dev/null)" != "v3.16.0" ]]; then
    sudo npm install -g @datadog/datadog-ci@3.16.0
  fi
fi

if contains_module vdev; then
  if [[ "$(vdev --version 2>/dev/null)" != "vdev 0.1.0" ]]; then
<<<<<<< HEAD
    rustup run stable cargo "${install[@]}" vdev --version 0.1.0 --force --locked
=======
    cargo "${install[@]}" vdev --version 0.1.0 --force --locked
>>>>>>> ab8c4da8
  fi
fi<|MERGE_RESOLUTION|>--- conflicted
+++ resolved
@@ -200,10 +200,6 @@
 
 if contains_module vdev; then
   if [[ "$(vdev --version 2>/dev/null)" != "vdev 0.1.0" ]]; then
-<<<<<<< HEAD
-    rustup run stable cargo "${install[@]}" vdev --version 0.1.0 --force --locked
-=======
     cargo "${install[@]}" vdev --version 0.1.0 --force --locked
->>>>>>> ab8c4da8
   fi
 fi