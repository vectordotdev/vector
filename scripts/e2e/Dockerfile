--- conflicted
+++ resolved
@@ -1,11 +1,7 @@
 ARG RUST_VERSION=1.85
 ARG FEATURES
 
-<<<<<<< HEAD
-FROM docker.io/rust:${RUST_VERSION}-slim-bookworm
-=======
 FROM docker.io/rust:${RUST_VERSION}-slim-trixie
->>>>>>> eee6e669
 
 RUN apt-get update && apt-get -y --no-install-recommends install \
     build-essential \
