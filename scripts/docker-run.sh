#!/usr/bin/env bash

# docker-run.sh
#
# SUMMARY
#
#   Builds given `scripts/ci-docker-images/*` and runs a command inside of
#   the provided container based on this image.

set -eou pipefail

#
# Requirements
#

if [ -z "${1:-}" ]; then
  echo "You must pass the docker image tag as the first argument"
  exit 1
fi

if [ -z "${2:-}" ]; then
  echo "You must pass a command to execute as the second argument"
  exit 1
fi

#
# Variables
#

DOCKER=${USE_CONTAINER:-docker}
tag="$1"
image="timberiodev/vector-$tag:latest"

#
# (Re)Build
#
if ! $DOCKER inspect $image >/dev/null 2>&1 || [ "${REBUILD_CONTAINER_IMAGE:-true}" == true ]
then
  $DOCKER build \
    --file scripts/ci-docker-images/$tag/Dockerfile \
    --tag $image \
    .
fi

#
# Execute
#

# Set flags for "docker run".
<<<<<<< HEAD
# Note that the `--privileged` flags is set by default because it is
# required to register `binfmt` handlers, whaich allow to run builders
# for ARM achitectures which need to use `qemu-user`.
docker_flags=("--privileged" "--interactive" "--net=host")
if [ -t 0 ]; then # the script's input is connected to a terminal
=======
# The `--rm` flag is used to delete containers on exit.
# The `--interactive` flag is used to keep `stdin` open.
docker_flags=("--rm" "--interactive")
# If the script's input is connected to a terminal, then
# use `--tty` to allocate a pseudo-TTY.
if [ -t 0 ]; then
>>>>>>> 8ac0fdeb
  docker_flags+=("--tty")
fi
# If `DOCKER_PRIVILEGED` environment variable is set to true,
# pass `--privileged`. One use case is to register `binfmt`
# handlers in order to run builders for ARM architectures
# using `qemu-user`.
if [ "${DOCKER_PRIVILEGED:-false}" == true ]; then
  docker_flags+=("--privileged")
fi

# pass environment variables prefixed with `PASS_` to the container
# with removed `PASS_` prefix
IFS=$'\n'
for line in $(env | grep '^PASS_' | sed 's/^PASS_//'); do
  docker_flags+=("-e" "$line")
done
unset IFS

$DOCKER run \
  "${docker_flags[@]}" \
  -w "$PWD" \
  -v "$PWD":"$PWD" \
  $image \
  "${@:2}"<|MERGE_RESOLUTION|>--- conflicted
+++ resolved
@@ -47,20 +47,12 @@
 #
 
 # Set flags for "docker run".
-<<<<<<< HEAD
-# Note that the `--privileged` flags is set by default because it is
-# required to register `binfmt` handlers, whaich allow to run builders
-# for ARM achitectures which need to use `qemu-user`.
-docker_flags=("--privileged" "--interactive" "--net=host")
-if [ -t 0 ]; then # the script's input is connected to a terminal
-=======
 # The `--rm` flag is used to delete containers on exit.
 # The `--interactive` flag is used to keep `stdin` open.
 docker_flags=("--rm" "--interactive")
 # If the script's input is connected to a terminal, then
 # use `--tty` to allocate a pseudo-TTY.
 if [ -t 0 ]; then
->>>>>>> 8ac0fdeb
   docker_flags+=("--tty")
 fi
 # If `DOCKER_PRIVILEGED` environment variable is set to true,
