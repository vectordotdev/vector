--- conflicted
+++ resolved
@@ -8,18 +8,15 @@
 
 [stats.in_flight]
 max = [20, 35]
-mean = [9.0, 20.0]
-<<<<<<< HEAD
+mean = [8.0, 20.0]
 
 [stats.rate]
-max = [190, 350]
-mean = [75, 140]
-=======
->>>>>>> 1dc82004
+max = [185, 350]
+mean = [70, 140]
 
 [controller.in_flight]
 max = [20, 35]
-mean = [9.0, 20.0]
+mean = [8.0, 20.0]
 
 [controller.concurrency_limit]
 max = [20, 35]
