--- conflicted
+++ resolved
@@ -3,11 +3,7 @@
     "add_fields_nested_json": {
       "inputs": [],
       "type": "remap",
-<<<<<<< HEAD
-      "source": ".a.b = 123\n.x.y = 456\n.x.y = 789"
-=======
       "source": ".a.b = 123\n.x.y = 456\n.x.z = 789\n"
->>>>>>> f262fea3
     }
   },
   "tests": [
