--- conflicted
+++ resolved
@@ -1462,41 +1462,6 @@
     "result[1].veg.equals" = "peas"
     "result[1].0.equals" = "peaches and peas"
 
-<<<<<<< HEAD
-[transforms.remap_function_encode_base64]
-  inputs = []
-  type = "remap"
-  source = '''
-    .result = encode_base64(.message)
-  '''
-[[tests]]
-  name = "remap_function_encode_base64"
-  [tests.input]
-    insert_at = "remap_function_encode_base64"
-    type = "raw"
-    value = "Bron-Y-Aur Stomp"
-  [[tests.outputs]]
-    extract_from = "remap_function_encode_base64"
-    [[tests.outputs.conditions]]
-    "result.equals" = "QnJvbi1ZLUF1ciBTdG9tcA=="
-
-[transforms.remap_function_decode_base64]
-  inputs = []
-  type = "remap"
-  source = '''
-    .result = decode_base64(.message)
-  '''
-[[tests]]
-  name = "remap_function_decode_base64"
-  [tests.input]
-    insert_at = "remap_function_decode_base64"
-    type = "raw"
-    value = "QnJvbi1ZLUF1ciBTdG9tcA=="
-  [[tests.outputs]]
-    extract_from = "remap_function_decode_base64"
-    [[tests.outputs.conditions]]
-    "result.equals" = "Bron-Y-Aur Stomp"
-=======
 [transforms.remap_function_parse_aws_cloudwatch_log_subscription_message]
   inputs = []
   type = "remap"
@@ -1522,4 +1487,37 @@
       "result.log_events[0].id.equals" = ""
       "result.log_events[0].timestamp.equals" = "2020-09-14T19:00:03.794Z"
       "result.log_events[0].message.equals" = "CWL CONTROL MESSAGE: Checking health of destination Firehose."
->>>>>>> 0b686696
+
+[transforms.remap_function_encode_base64]
+  inputs = []
+  type = "remap"
+  source = '''
+    .result = encode_base64(.message)
+  '''
+[[tests]]
+  name = "remap_function_encode_base64"
+  [tests.input]
+    insert_at = "remap_function_encode_base64"
+    type = "raw"
+    value = "Bron-Y-Aur Stomp"
+  [[tests.outputs]]
+    extract_from = "remap_function_encode_base64"
+    [[tests.outputs.conditions]]
+    "result.equals" = "QnJvbi1ZLUF1ciBTdG9tcA=="
+
+[transforms.remap_function_decode_base64]
+  inputs = []
+  type = "remap"
+  source = '''
+    .result = decode_base64(.message)
+  '''
+[[tests]]
+  name = "remap_function_decode_base64"
+  [tests.input]
+    insert_at = "remap_function_decode_base64"
+    type = "raw"
+    value = "QnJvbi1ZLUF1ciBTdG9tcA=="
+  [[tests.outputs]]
+    extract_from = "remap_function_decode_base64"
+    [[tests.outputs.conditions]]
+    "result.equals" = "Bron-Y-Aur Stomp"