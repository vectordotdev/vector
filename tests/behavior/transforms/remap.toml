--- conflicted
+++ resolved
@@ -1561,7 +1561,28 @@
       "b.equals" = "ftp"
       "c.equals" = "local7"
 
-<<<<<<< HEAD
+[transforms.remap_function_to_unix_timestamp]
+  inputs = []
+  type = "remap"
+  source = """
+    .secs = to_unix_timestamp(to_timestamp(.time))
+    .millis = to_unix_timestamp(to_timestamp(.time), unit: "milliseconds")
+    .nanos = to_unix_timestamp(to_timestamp(.time), unit: "nanoseconds")
+  """
+[[tests]]
+  name = "remap_function_to_unix_timestamp"
+  [tests.input]
+    insert_at = "remap_function_to_unix_timestamp"
+    type = "log"
+    [tests.input.log_fields]
+      time = "2020-09-14T12:53:44+03:00"
+  [[tests.outputs]]
+    extract_from = "remap_function_to_unix_timestamp"
+    [[tests.outputs.conditions]]
+      "secs.equals" = 1600077224
+      "millis.equals" = 1600077224000
+      "nanos.equals" = 1600077224000000000
+
 [transforms.remap_function_push_to_array]
   inputs = []
   type = "remap"
@@ -1604,27 +1625,4 @@
       "result[0].equals" = "apple"
       "result[1].equals" = "orange"
       "result[2].equals" = "banana"
-      "result[3].equals" = "mango"
-=======
-[transforms.remap_function_to_unix_timestamp]
-  inputs = []
-  type = "remap"
-  source = """
-    .secs = to_unix_timestamp(to_timestamp(.time))
-    .millis = to_unix_timestamp(to_timestamp(.time), unit: "milliseconds")
-    .nanos = to_unix_timestamp(to_timestamp(.time), unit: "nanoseconds")
-  """
-[[tests]]
-  name = "remap_function_to_unix_timestamp"
-  [tests.input]
-    insert_at = "remap_function_to_unix_timestamp"
-    type = "log"
-    [tests.input.log_fields]
-      time = "2020-09-14T12:53:44+03:00"
-  [[tests.outputs]]
-    extract_from = "remap_function_to_unix_timestamp"
-    [[tests.outputs.conditions]]
-      "secs.equals" = 1600077224
-      "millis.equals" = 1600077224000
-      "nanos.equals" = 1600077224000000000
->>>>>>> 02952782
+      "result[3].equals" = "mango"