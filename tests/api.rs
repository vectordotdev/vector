--- conflicted
+++ resolved
@@ -54,12 +54,8 @@
         net::SocketAddr,
         time::{Duration, Instant},
     };
-<<<<<<< HEAD
-    use tokio::sync::{oneshot, watch};
-=======
     use tokio::sync::oneshot;
     use tokio_stream::wrappers::IntervalStream;
->>>>>>> 45da52c2
     use url::Url;
     use vector::{
         self,
