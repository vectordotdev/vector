--- conflicted
+++ resolved
@@ -62,7 +62,6 @@
         )
         .await;
 
-<<<<<<< HEAD
         res
     }
 
@@ -86,8 +85,6 @@
         .await
         .unwrap();
 
-=======
->>>>>>> 5bf5bdfa
         res
     }
 
