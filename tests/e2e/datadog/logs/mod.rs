--- conflicted
+++ resolved
@@ -45,13 +45,8 @@
 
 // runs assertions that each set of payloads should be true to regardless
 // of the pipeline
-<<<<<<< HEAD
-fn common_assertions(payloads: &mut Vec<Value>) {
-    assert!(payloads.len() > 0);
-=======
 fn common_assertions(payloads: &mut [Value]) {
     assert!(!payloads.is_empty());
->>>>>>> 71a3f425
 
     let n_log_events = assert_timestamp_hostname(payloads);
 
@@ -72,8 +67,11 @@
 async fn validate() {
     trace_init();
 
-<<<<<<< HEAD
-    println!("getting log payloads from agent-only pipeline");
+    // a small sleep here is kind of hard to avoid. Regardless of dependencies flagged for the
+    // containers, we need the events to flow between them.
+    std::thread::sleep(std::time::Duration::from_secs(5));
+
+    info!("getting log payloads from agent-only pipeline");
     let mut agent_payloads = get_fakeintake_payloads::<FakeIntakeResponseJson>(
         &fake_intake_agent_address(),
         LOGS_ENDPOINT,
@@ -82,18 +80,15 @@
     .payloads;
 
     // Not sure what this is but the logs endpoint receives an empty payload in the beginning
-    if agent_payloads.len() > 0 {
-        if agent_payloads[0].data.as_array().unwrap().len() == 0 && agent_payloads[0].encoding == ""
-        {
-            agent_payloads.remove(0);
-        }
+    if !agent_payloads.is_empty() {
+        agent_payloads.retain(|raw_payload| !raw_payload.data.as_array().unwrap().is_empty())
     }
 
     let mut agent_payloads = reduce_to_data(&mut agent_payloads);
 
     common_assertions(&mut agent_payloads);
 
-    println!("getting log payloads from agent-vector pipeline");
+    info!("getting log payloads from agent-vector pipeline");
     let mut vector_payloads = get_fakeintake_payloads::<FakeIntakeResponseJson>(
         &fake_intake_vector_address(),
         LOGS_ENDPOINT,
@@ -102,19 +97,6 @@
     .payloads;
 
     let mut vector_payloads = reduce_to_data(&mut vector_payloads);
-=======
-    // a small sleep here is kind of hard to avoid. Regardless of dependencies flagged for the
-    // containers, we need the events to flow between them.
-    std::thread::sleep(std::time::Duration::from_secs(5));
-
-    info!("getting log payloads from agent-only pipeline");
-    let mut agent_payloads = get_payloads_agent(LOGS_ENDPOINT).await;
-
-    common_assertions(&mut agent_payloads);
-
-    info!("getting log payloads from agent-vector pipeline");
-    let mut vector_payloads = get_payloads_vector(LOGS_ENDPOINT).await;
->>>>>>> 71a3f425
 
     common_assertions(&mut vector_payloads);
 
