--- conflicted
+++ resolved
@@ -22,13 +22,8 @@
     config, sinks,
     sources::syslog::{Mode, SyslogConfig},
     test_util::{
-<<<<<<< HEAD
-        next_addr, random_maps, random_string, runtime, send_encodable, send_lines,
-        shutdown_on_idle, start_topology, trace_init, wait_for_tcp, CountReceiver,
-=======
-        next_addr, random_maps, random_string, runtime, send_encodable, send_lines, trace_init,
-        wait_for_tcp, CountReceiver,
->>>>>>> 07c44489
+        next_addr, random_maps, random_string, runtime, send_encodable, send_lines, start_topology,
+        trace_init, wait_for_tcp, CountReceiver,
     },
 };
 
