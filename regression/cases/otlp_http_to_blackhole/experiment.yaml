optimization_goal: ingress_throughput

target:
  name: vector
  command: /usr/bin/vector
<<<<<<< HEAD
  cpu_allotment: 7
=======
  cpu_allotment: 6
>>>>>>> eee6e669
  memory_allotment: 8GiB

  environment:
    VECTOR_THREADS: 4<|MERGE_RESOLUTION|>--- conflicted
+++ resolved
@@ -3,11 +3,7 @@
 target:
   name: vector
   command: /usr/bin/vector
-<<<<<<< HEAD
-  cpu_allotment: 7
-=======
   cpu_allotment: 6
->>>>>>> eee6e669
   memory_allotment: 8GiB
 
   environment:
