optimization_goal: egress_throughput
erratic: true

target:
  name: vector
  command: /usr/bin/vector
<<<<<<< HEAD
  cpu_allotment: 7
=======
  cpu_allotment: 6
>>>>>>> eee6e669
  memory_allotment: 8GiB

  environment:
    VECTOR_THREADS: 4<|MERGE_RESOLUTION|>--- conflicted
+++ resolved
@@ -4,11 +4,7 @@
 target:
   name: vector
   command: /usr/bin/vector
-<<<<<<< HEAD
-  cpu_allotment: 7
-=======
   cpu_allotment: 6
->>>>>>> eee6e669
   memory_allotment: 8GiB
 
   environment:
