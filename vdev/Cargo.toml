[package]
name = "vdev"
version = "0.1.0"
edition = "2021"
authors = ["Vector Contributors <vector@datadoghq.com>"]
license = "MPL-2.0"
readme = "README.md"
publish = false

[dependencies]
anyhow = "1.0.69"
atty = "0.2.14"
cached = "0.42.0"
clap = { version = "4.1.8", features = ["derive"] }
clap-verbosity-flag = "2.0.0"
clap_complete = "4.1.4"
confy = "0.5.1"
directories = "4.0.1"
# remove this when stabilized https://doc.rust-lang.org/stable/std/path/fn.absolute.html
dunce = "1.0.3"
hashlink = { version = "0.8.1", features = ["serde_impl"] }
indicatif = { version = "0.17.3", features = ["improved_unicode"] }
itertools = "0.10.5"
log = "0.4.17"
once_cell = "1.17"
os_info = { version = "3.6.0", default-features = false }
# watch https://github.com/epage/anstyle for official interop with Clap
owo-colors = { version = "3.5.0", features = ["supports-colors"] }
<<<<<<< HEAD
paste = "1.0.11"
regex = { version = "1.7.1", default-features = false, features = ["std", "perf"] }
=======
paste = "1.0.12"
>>>>>>> 1834ed07
serde = { version = "1.0", features = ["derive"] }
serde_json = "1.0.93"
serde_yaml = "0.9.17"
toml = { version = "0.7.2", default-features = false, features = ["parse"] }<|MERGE_RESOLUTION|>--- conflicted
+++ resolved
@@ -26,12 +26,7 @@
 os_info = { version = "3.6.0", default-features = false }
 # watch https://github.com/epage/anstyle for official interop with Clap
 owo-colors = { version = "3.5.0", features = ["supports-colors"] }
-<<<<<<< HEAD
-paste = "1.0.11"
-regex = { version = "1.7.1", default-features = false, features = ["std", "perf"] }
-=======
 paste = "1.0.12"
->>>>>>> 1834ed07
 serde = { version = "1.0", features = ["derive"] }
 serde_json = "1.0.93"
 serde_yaml = "0.9.17"
