use anyhow::Result;

use crate::testing::{
    config::ComposeTestConfig,
    integration::{ComposeTest, ComposeTestLocalConfig},
};

pub(crate) fn exec(
    local_config: ComposeTestLocalConfig,
    integration: &str,
    environment: Option<&String>,
    build_all: bool,
) -> Result<()> {
    let environment = if let Some(environment) = environment {
        environment.clone()
    } else {
        let (_test_dir, config) = ComposeTestConfig::load(local_config.directory, integration)?;
        let envs = config.environments();
        trace!("Available environments: {envs:#?}");
        let env = envs.keys().next().expect("Integration has no environments");
        env.clone()
    };
<<<<<<< HEAD

=======
    debug!("Selected environment: {environment:#?}");
>>>>>>> eee6e669
    ComposeTest::generate(local_config, integration, environment, build_all, 0)?.start()
}<|MERGE_RESOLUTION|>--- conflicted
+++ resolved
@@ -20,10 +20,6 @@
         let env = envs.keys().next().expect("Integration has no environments");
         env.clone()
     };
-<<<<<<< HEAD
-
-=======
     debug!("Selected environment: {environment:#?}");
->>>>>>> eee6e669
     ComposeTest::generate(local_config, integration, environment, build_all, 0)?.start()
 }