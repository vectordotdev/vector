--- conflicted
+++ resolved
@@ -7,36 +7,10 @@
 
 pub fn exec(integration: Option<&String>, path: &str) -> Result<()> {
     match integration {
-<<<<<<< HEAD
-        None => {
-            let entries = ComposeTestConfig::collect_all(path)?;
-            let width = entries
-                .keys()
-                .fold(16, |width, entry| width.max(entry.len()));
-            println!("{:width$}  Environment Name(s)", "Integration Name");
-            println!("{:width$}  -------------------", "----------------");
-            for (integration, config) in entries {
-                let envs_dir = state::EnvsDir::new(&integration);
-                let active_env = envs_dir.active()?;
-                let environments = config
-                    .environments()
-                    .keys()
-                    .map(|environment| format(active_env.as_ref(), environment))
-                    .collect::<Vec<_>>()
-                    .join("  ");
-                println!("{integration:width$}  {environments}");
-            }
-        }
-        Some(integration) => {
-            let (_test_dir, config) = ComposeTestConfig::load(path, integration)?;
-            let envs_dir = state::EnvsDir::new(integration);
-            let active_env = envs_dir.active()?;
-=======
         None => show_all(path),
         Some(integration) => show_one(integration, path),
     }
 }
->>>>>>> eee6e669
 
 /// Print only the environment names for a single integration, one per line.
 pub fn exec_environments_only(integration: &str, path: &str) -> Result<()> {
@@ -79,12 +53,6 @@
         println!("Test args: N/A");
     }
 
-<<<<<<< HEAD
-            println!("Environments:");
-            for environment in config.environments().keys() {
-                println!("  {}", format(active_env.as_ref(), environment));
-            }
-=======
     if config.features.is_empty() {
         println!("Features: N/A");
     } else {
@@ -107,7 +75,6 @@
     } else {
         for (target, mount) in &config.runner.volumes {
             println!("    {target} => {mount}");
->>>>>>> eee6e669
         }
     }
     println!(
@@ -115,16 +82,9 @@
         config.runner.needs_docker_socket
     );
 
-<<<<<<< HEAD
-fn format(active_env: Option<&String>, environment: &str) -> String {
-    match active_env {
-        Some(active) if active == environment => format!("{environment} (active)"),
-        _ => environment.into(),
-=======
     println!("Environments:");
     for environment in config.environments().keys() {
         println!("  {}", format(active_env.as_ref(), environment));
->>>>>>> eee6e669
     }
 
     Ok(())
