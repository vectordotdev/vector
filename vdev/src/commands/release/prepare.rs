--- conflicted
+++ resolved
@@ -148,12 +148,8 @@
             }
         }
 
-<<<<<<< HEAD
         lines.push(String::new()); // File should end with a newline.
         fs::write(&cargo_toml_path, lines.join("\n")).expect("Failed to write Cargo.toml");
-=======
-        fs::write(cargo_toml_path, lines.join("\n")).expect("Failed to write Cargo.toml");
->>>>>>> fa183d15
         run_command("cargo update -p vrl");
         git::commit(&format!("chore(releasing): Pinned VRL version to {vrl_version}"))?;
         Ok(())
