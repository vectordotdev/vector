--- conflicted
+++ resolved
@@ -1,40 +1,14 @@
-<<<<<<< HEAD
 use std::{path::Path, path::PathBuf, process::Command};
 
 use anyhow::{Context, Result};
-use clap::{Args, Subcommand};
 use serde_json::Value;
 
-mod show;
-mod start;
-mod stop;
-mod test;
-
-/// Manage integrations
-#[derive(Args, Debug)]
-#[command()]
-pub struct Cli {
-    #[command(subcommand)]
-    command: Commands,
-}
-
-#[derive(Subcommand, Debug)]
-enum Commands {
-    Show(show::Cli),
-    Start(start::Cli),
-    Stop(stop::Cli),
-    Test(test::Cli),
-}
-
-impl Cli {
-    pub fn exec(self) -> Result<()> {
-        match self.command {
-            Commands::Show(cli) => cli.exec(),
-            Commands::Start(cli) => cli.exec(),
-            Commands::Stop(cli) => cli.exec(),
-            Commands::Test(cli) => cli.exec(),
-        }
-    }
+crate::cli_subcommands! {
+    "Manage integration test environments"
+    mod show,
+    mod start,
+    mod stop,
+    mod test,
 }
 
 pub(self) fn compose_command(
@@ -59,12 +33,4 @@
     if let Some(number) = config.get("version") {
         command.env(version_env, number.as_str().unwrap());
     }
-=======
-crate::cli_subcommands! {
-    "Manage integration test environments"
-    mod show,
-    mod start,
-    mod stop,
-    mod test,
->>>>>>> c66dd2a5
 }