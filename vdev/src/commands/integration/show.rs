--- conflicted
+++ resolved
@@ -17,9 +17,6 @@
 
 impl Cli {
     pub fn exec(self) -> Result<()> {
-<<<<<<< HEAD
-        crate::commands::compose_tests::show::exec(self.integration.as_ref(), INTEGRATION_TESTS_DIR)
-=======
         if self.environments_only {
             exec_environments_only(
                 &self.integration.expect("test name is required"),
@@ -28,6 +25,5 @@
         } else {
             exec(self.integration.as_ref(), INTEGRATION_TESTS_DIR)
         }
->>>>>>> eee6e669
     }
 }