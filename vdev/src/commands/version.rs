use anyhow::Result;

use crate::app;

/// Compute the release version of Vector.
#[derive(clap::Args, Debug)]
pub(super) struct Cli {}

impl Cli {
    pub(super) fn exec(self) -> Result<()> {
        app::set_repo_dir()?;
<<<<<<< HEAD
        let mut version = env::var("VERSION").or_else(|_| util::read_version())?;
        let channel = env::var("CHANNEL")
            .or_else(|_| env::var("MODE").or_else(|_| util::release_channel().map(Into::into)))?;

        if channel == "latest" {
            let head = util::git_head()?;
            if !head.status.success() {
                let error = String::from_utf8_lossy(&head.stderr);
                bail!("Error running `git describe`:\n{error}");
            }
            let tag = String::from_utf8_lossy(&head.stdout).trim().to_string();
            if tag != format!("v{version}") {
                bail!("On latest release channel and tag {tag:?} is different from Cargo.toml {version:?}. Aborting");
            }
        } else if channel == "custom" {
            let short_hash_out = util::git_short_hash()?;
            if !short_hash_out.status.success() {
                let error = String::from_utf8_lossy(&short_hash_out.stderr);
                bail!("Error getting short hash running `git rev-parse`:\n{error}");
            }
            let short_hash = String::from_utf8_lossy(&short_hash_out.stdout)
                .trim()
                .to_string();

            // use '.' instead of '-' or '_' to avoid issues with rpm and deb package naming
            // format requirements.
            version = format!("{version}.custom.{short_hash}");
        }

=======
        let version = app::version()?;
>>>>>>> 6edd9ace
        println!("{version}");
        Ok(())
    }
}<|MERGE_RESOLUTION|>--- conflicted
+++ resolved
@@ -9,39 +9,7 @@
 impl Cli {
     pub(super) fn exec(self) -> Result<()> {
         app::set_repo_dir()?;
-<<<<<<< HEAD
-        let mut version = env::var("VERSION").or_else(|_| util::read_version())?;
-        let channel = env::var("CHANNEL")
-            .or_else(|_| env::var("MODE").or_else(|_| util::release_channel().map(Into::into)))?;
-
-        if channel == "latest" {
-            let head = util::git_head()?;
-            if !head.status.success() {
-                let error = String::from_utf8_lossy(&head.stderr);
-                bail!("Error running `git describe`:\n{error}");
-            }
-            let tag = String::from_utf8_lossy(&head.stdout).trim().to_string();
-            if tag != format!("v{version}") {
-                bail!("On latest release channel and tag {tag:?} is different from Cargo.toml {version:?}. Aborting");
-            }
-        } else if channel == "custom" {
-            let short_hash_out = util::git_short_hash()?;
-            if !short_hash_out.status.success() {
-                let error = String::from_utf8_lossy(&short_hash_out.stderr);
-                bail!("Error getting short hash running `git rev-parse`:\n{error}");
-            }
-            let short_hash = String::from_utf8_lossy(&short_hash_out.stdout)
-                .trim()
-                .to_string();
-
-            // use '.' instead of '-' or '_' to avoid issues with rpm and deb package naming
-            // format requirements.
-            version = format!("{version}.custom.{short_hash}");
-        }
-
-=======
         let version = app::version()?;
->>>>>>> 6edd9ace
         println!("{version}");
         Ok(())
     }
