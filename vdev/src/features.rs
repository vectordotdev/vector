use std::{
<<<<<<< HEAD
    collections::BTreeSet, collections::HashMap, ffi::OsStr, fs, path::Path, sync::LazyLock,
};

use anyhow::{bail, Context, Result};
=======
    collections::{BTreeSet, HashMap},
    ffi::OsStr,
    fs,
    path::Path,
    sync::LazyLock,
};

use anyhow::{Context, Result, bail};
>>>>>>> eee6e669
use serde::Deserialize;
use serde_json::Value;

type ComponentMap = HashMap<String, Component>;

// Use a BTree to keep the results in sorted order
type FeatureSet = BTreeSet<String>;

macro_rules! mapping {
    ( $( $key:ident => $value:ident, )* ) => {
        HashMap::from([
            $( (stringify!($key), stringify!($value)), )*
        ])
    };
}

// Mapping of component names to feature name exceptions.

static SOURCE_FEATURE_MAP: LazyLock<HashMap<&'static str, &'static str>> = LazyLock::new(|| {
    mapping!(
        prometheus_pushgateway => prometheus,
        prometheus_scrape => prometheus,
        prometheus_remote_write => prometheus,
    )
});

static TRANSFORM_FEATURE_MAP: LazyLock<HashMap<&'static str, &'static str>> =
    LazyLock::new(|| mapping!());

static SINK_FEATURE_MAP: LazyLock<HashMap<&'static str, &'static str>> = LazyLock::new(|| {
    mapping!(
        gcp_pubsub => gcp,
        gcp_cloud_storage => gcp,
        gcp_stackdriver_logs => gcp,
        gcp_stackdriver_metrics => gcp,
        prometheus_exporter => prometheus,
        prometheus_remote_write => prometheus,
        splunk_hec_logs => splunk_hec,
    )
});

/// This is a ersatz copy of the Vector config, containing just the elements we are interested in
/// examining. Everything else is thrown away.
#[derive(Deserialize)]
pub struct VectorConfig {
    api: Option<Value>,

    #[serde(default)]
    sources: ComponentMap,
    #[serde(default)]
    transforms: ComponentMap,
    #[serde(default)]
    sinks: ComponentMap,
}

#[derive(Deserialize)]
struct Component {
    r#type: String,
}

pub fn load_and_extract(filename: &Path) -> Result<Vec<String>> {
    let config = fs::read_to_string(filename)
        .with_context(|| format!("failed to read {}", filename.display()))?;

    let config: VectorConfig = match filename
        .extension()
        .and_then(OsStr::to_str)
        .map(str::to_lowercase)
        .as_deref()
    {
        None => bail!("Invalid filename {filename:?}, no extension"),
        Some("json") => serde_json::from_str(&config)?,
        Some("toml") => toml::from_str(&config)?,
        Some("yaml" | "yml") => serde_yaml::from_str(&config)?,
        Some(_) => bail!("Invalid filename {filename:?}, unknown extension"),
    };

    Ok(from_config(config))
}

pub fn from_config(config: VectorConfig) -> Vec<String> {
    let mut features = FeatureSet::default();
    add_option(&mut features, "api", config.api.as_ref());

    get_features(
        &mut features,
        "sources",
        config.sources,
        &SOURCE_FEATURE_MAP,
    );
    get_features(
        &mut features,
        "transforms",
        config.transforms,
        &TRANSFORM_FEATURE_MAP,
    );
    get_features(&mut features, "sinks", config.sinks, &SINK_FEATURE_MAP);

    // Set of always-compiled components, in terms of their computed feature flag, that should
    // not be emitted as they don't actually have a feature flag because we always compile them.
    features.remove("transforms-log_to_metric");

    features.into_iter().collect()
}

fn add_option<T>(features: &mut FeatureSet, name: &str, field: Option<&T>) {
    if field.is_some() {
        features.insert(name.into());
    }
}

// Extract the set of features for a particular key from the config, using the exception mapping to
// rewrite component names to their feature names where needed.
fn get_features(
    features: &mut FeatureSet,
    key: &str,
    section: ComponentMap,
    exceptions: &HashMap<&str, &str>,
) {
    features.extend(
        section
            .into_values()
            .map(|component| component.r#type)
            .map(|name| {
                exceptions
                    .get(name.as_str())
                    .map_or(name, ToString::to_string)
            })
            .map(|name| format!("{key}-{name}")),
    );
}<|MERGE_RESOLUTION|>--- conflicted
+++ resolved
@@ -1,10 +1,4 @@
 use std::{
-<<<<<<< HEAD
-    collections::BTreeSet, collections::HashMap, ffi::OsStr, fs, path::Path, sync::LazyLock,
-};
-
-use anyhow::{bail, Context, Result};
-=======
     collections::{BTreeSet, HashMap},
     ffi::OsStr,
     fs,
@@ -13,7 +7,6 @@
 };
 
 use anyhow::{Context, Result, bail};
->>>>>>> eee6e669
 use serde::Deserialize;
 use serde_json::Value;
 
