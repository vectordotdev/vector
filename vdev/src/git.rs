use std::{collections::HashSet, process::Command};

use anyhow::Result;

use crate::app::CommandExt as _;

pub fn current_branch() -> Result<String> {
    let output = capture_output(&["rev-parse", "--abbrev-ref", "HEAD"])?;
    Ok(output.trim_end().to_string())
}

pub fn checkout_or_create_branch(branch_name: &str) -> Result<()> {
    if branch_exists(branch_name)? {
        checkout_branch(branch_name)?;
    } else {
        create_branch(branch_name)?;
    }
    Ok(())
}

pub fn merge_branch(branch_name: &str) -> Result<()> {
    let _output = capture_output(&["merge", "--ff", branch_name])?;
    Ok(())
}

pub fn tag_version(version: &str) -> Result<()> {
    let _output = capture_output(&["tag", "--annotate", version, "--message", version])?;
    Ok(())
}

pub fn push_branch(branch_name: &str) -> Result<()> {
    let _output = capture_output(&["push", "origin", branch_name])?;
    Ok(())
}

pub fn changed_files() -> Result<Vec<String>> {
    let mut files = HashSet::new();

    // Committed e.g.:
    // A   relative/path/to/file.added
    // M   relative/path/to/file.modified
    let output = capture_output(&["diff", "--name-status", "origin/master..."])?;
    for line in output.lines() {
        if !is_warning_line(line) {
            if let Some((_, path)) = line.split_once('\t') {
                files.insert(path.to_string());
            }
        }
    }

    // Tracked
    let output = capture_output(&["diff", "--name-only", "HEAD"])?;
    for line in output.lines() {
        if !is_warning_line(line) {
            files.insert(line.to_string());
        }
    }

    // Untracked
    let output = capture_output(&["ls-files", "--others", "--exclude-standard"])?;
    for line in output.lines() {
        files.insert(line.to_string());
    }

    let mut sorted = Vec::from_iter(files);
    sorted.sort();

    Ok(sorted)
}

pub fn list_files() -> Result<Vec<String>> {
    Ok(capture_output(&["ls-files"])?
        .lines()
        .map(str::to_owned)
        .collect())
}

<<<<<<< HEAD
/// Get a list of files that have been modified, as a vector of strings
=======
pub fn get_git_sha() -> Result<String> {
    capture_output(&["rev-parse", "--short", "HEAD"]).map(|output| output.trim_end().to_string())
}

// Get a list of files that have been modified, as a vector of strings
>>>>>>> 88cc085b
pub fn get_modified_files() -> Result<Vec<String>> {
    let args = vec![
        "ls-files",
        "--full-name",
        "--modified",
        "--others",
        "--exclude-standard",
    ];
    Ok(capture_output(&args)?.lines().map(str::to_owned).collect())
}

pub fn set_config_values(config_values: &[(&str, &str)]) -> Result<String> {
    let mut args = vec!["config"];

    for (key, value) in config_values {
        args.push(key);
        args.push(value);
    }

    capture_output(&args)
}

/// Checks if the current directory's repo is clean
pub fn check_git_repository_clean() -> Result<bool> {
    Ok(Command::new("git")
        .args(["diff-index", "--quiet", "HEAD"])
        .stdout(std::process::Stdio::null())
        .status()
        .map(|status| status.success())?)
}

/// Commits changes from the current repo
pub fn commit(commit_message: &str) -> Result<String> {
    capture_output(&["commit", "--all", "--message", commit_message])
}

/// Pushes changes from the current repo
pub fn push() -> Result<String> {
    capture_output(&["push"])
}

pub fn clone(repo_url: &str) -> Result<String> {
    // We cannot use capture_output since this will need to run in the CWD
    Command::new("git")
        .args(["clone", repo_url])
        .capture_output()
}

pub fn branch_exists(branch_name: &str) -> Result<bool> {
    let output = capture_output(&["rev-parse", "--verify", branch_name])?;
    Ok(!output.is_empty())
}

pub fn checkout_branch(branch_name: &str) -> Result<()> {
    let _output = capture_output(&["checkout", branch_name])?;
    Ok(())
}

pub fn create_branch(branch_name: &str) -> Result<()> {
    let _output = capture_output(&["checkout", "-b", branch_name])?;
    Ok(())
}

fn capture_output(args: &[&str]) -> Result<String> {
    Command::new("git").in_repo().args(args).capture_output()
}

fn is_warning_line(line: &str) -> bool {
    line.starts_with("warning: ") || line.contains("original line endings")
}<|MERGE_RESOLUTION|>--- conflicted
+++ resolved
@@ -75,15 +75,11 @@
         .collect())
 }
 
-<<<<<<< HEAD
-/// Get a list of files that have been modified, as a vector of strings
-=======
 pub fn get_git_sha() -> Result<String> {
     capture_output(&["rev-parse", "--short", "HEAD"]).map(|output| output.trim_end().to_string())
 }
 
-// Get a list of files that have been modified, as a vector of strings
->>>>>>> 88cc085b
+/// Get a list of files that have been modified, as a vector of strings
 pub fn get_modified_files() -> Result<Vec<String>> {
     let args = vec![
         "ls-files",
