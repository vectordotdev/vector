--- conflicted
+++ resolved
@@ -87,7 +87,6 @@
     Ok(capture_output(&args)?.lines().map(str::to_owned).collect())
 }
 
-<<<<<<< HEAD
 pub fn set_config_values(config_values: &[(&str, &str)]) -> Result<String> {
     let mut args = vec!["config"];
 
@@ -124,7 +123,8 @@
     Command::new("git")
         .args(["clone", repo_url])
         .capture_output()
-=======
+}
+
 pub fn branch_exists(branch_name: &str) -> Result<bool> {
     let output = capture_output(&["rev-parse", "--verify", branch_name])?;
     Ok(!output.is_empty())
@@ -138,7 +138,6 @@
 pub fn create_branch(branch_name: &str) -> Result<()> {
     let _output = capture_output(&["checkout", "-b", branch_name])?;
     Ok(())
->>>>>>> be9e2c43
 }
 
 fn capture_output(args: &[&str]) -> Result<String> {
