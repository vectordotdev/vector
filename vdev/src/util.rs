#![allow(clippy::print_stderr)]
#![allow(clippy::print_stdout)]

<<<<<<< HEAD
use std::ffi::{OsStr, OsString};
use std::io::IsTerminal;
use std::process::{Command, Output};
use std::{
    collections::BTreeMap, fmt::Debug, fs, io::ErrorKind, path::Path, process, sync::LazyLock,
=======
use std::{
    collections::BTreeMap,
    ffi::{OsStr, OsString},
    fmt::Debug,
    fs,
    io::{ErrorKind, IsTerminal},
    path::Path,
    process,
    process::{Command, Output},
    sync::LazyLock,
>>>>>>> eee6e669
};

use anyhow::{Context as _, Result};
use serde::Deserialize;
use serde_json::Value;

pub static IS_A_TTY: LazyLock<bool> = LazyLock::new(|| std::io::stdout().is_terminal());

#[derive(Deserialize)]
pub struct CargoTomlPackage {
    pub version: String,
}

/// The bits of the top-level `Cargo.toml` configuration that `vdev` uses to drive its features.
#[derive(Deserialize)]
pub struct CargoToml {
    pub package: CargoTomlPackage,
    pub features: BTreeMap<String, Value>,
}

impl CargoToml {
    pub fn load() -> Result<CargoToml> {
        let text = fs::read_to_string("Cargo.toml").context("Could not read `Cargo.toml`")?;
        toml::from_str::<CargoToml>(&text).context("Invalid contents in `Cargo.toml`")
    }
}

/// Read the version string from `Cargo.toml`
pub fn read_version() -> Result<String> {
    CargoToml::load().map(|cargo| cargo.package.version)
}

/// Use the version provided by env vars or default to reading from `Cargo.toml`.
pub fn get_version() -> Result<String> {
    std::env::var("VERSION")
        .or_else(|_| std::env::var("VECTOR_VERSION"))
        .or_else(|_| read_version())
}

pub fn git_head() -> Result<Output> {
    Command::new("git")
        .args(["describe", "--exact-match", "--tags", "HEAD"])
        .output()
        .context("Could not execute `git`")
}

pub fn get_channel() -> String {
    std::env::var("CHANNEL").unwrap_or_else(|_| "custom".to_string())
}

pub fn exists(path: impl AsRef<Path> + Debug) -> Result<bool> {
    match fs::metadata(path.as_ref()) {
        Ok(_) => Ok(true),
        Err(error) if error.kind() == ErrorKind::NotFound => Ok(false),
        Err(error) => Err(error).context(format!("Could not stat {path:?}")),
    }
}

pub trait ChainArgs {
    fn chain_args<I: Into<OsString>>(&self, args: impl IntoIterator<Item = I>) -> Vec<OsString>;
}

impl<T: AsRef<OsStr>> ChainArgs for Vec<T> {
    fn chain_args<I: Into<OsString>>(&self, args: impl IntoIterator<Item = I>) -> Vec<OsString> {
        self.iter()
            .map(Into::into)
            .chain(args.into_iter().map(Into::into))
            .collect()
    }
}

impl<T: AsRef<OsStr>> ChainArgs for [T] {
    fn chain_args<I: Into<OsString>>(&self, args: impl IntoIterator<Item = I>) -> Vec<OsString> {
        self.iter()
            .map(Into::into)
            .chain(args.into_iter().map(Into::into))
            .collect()
    }
}

pub fn run_command(cmd: &str) -> String {
    let output = Command::new("sh")
        .arg("-c")
        .arg(cmd)
        .output()
        .expect("Failed to execute command");

    if !output.status.success() {
        eprintln!(
            "Command failed: {cmd} - Error: {}",
            String::from_utf8_lossy(&output.stderr)
        );
        process::exit(1);
    }

    String::from_utf8_lossy(&output.stdout).to_string()
}<|MERGE_RESOLUTION|>--- conflicted
+++ resolved
@@ -1,13 +1,6 @@
 #![allow(clippy::print_stderr)]
 #![allow(clippy::print_stdout)]
 
-<<<<<<< HEAD
-use std::ffi::{OsStr, OsString};
-use std::io::IsTerminal;
-use std::process::{Command, Output};
-use std::{
-    collections::BTreeMap, fmt::Debug, fs, io::ErrorKind, path::Path, process, sync::LazyLock,
-=======
 use std::{
     collections::BTreeMap,
     ffi::{OsStr, OsString},
@@ -18,7 +11,6 @@
     process,
     process::{Command, Output},
     sync::LazyLock,
->>>>>>> eee6e669
 };
 
 use anyhow::{Context as _, Result};
