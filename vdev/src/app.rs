use std::{
    borrow::Cow,
    env,
    ffi::{OsStr, OsString},
<<<<<<< HEAD
=======
    fmt::Write as _,
>>>>>>> 770ae964
    path::PathBuf,
    process::{Command, ExitStatus},
    sync::{LazyLock, OnceLock},
    time::Duration,
};

use anyhow::{Context as _, Result, bail};
use indicatif::{ProgressBar, ProgressStyle};
use log::LevelFilter;

use crate::{config::Config, git, platform, util};

// Use the `bash` interpreter included as part of the standard `git` install for our default shell
// if nothing is specified in the environment.
#[cfg(windows)]
const DEFAULT_SHELL: &str = "C:\\Program Files\\Git\\bin\\bash.EXE";

// This default is not currently used on non-Windows, so this is just a placeholder for now.
#[cfg(not(windows))]
const DEFAULT_SHELL: &str = "/bin/sh";

// Extract the shell from the environment variable `$SHELL` and substitute the above default value
// if it isn't set.
pub static SHELL: LazyLock<OsString> =
    LazyLock::new(|| env::var_os("SHELL").unwrap_or_else(|| DEFAULT_SHELL.into()));

static VERBOSITY: OnceLock<LevelFilter> = OnceLock::new();
static CONFIG: OnceLock<Config> = OnceLock::new();
static PATH: OnceLock<String> = OnceLock::new();

pub fn verbosity() -> &'static LevelFilter {
    VERBOSITY.get().expect("verbosity is not initialized")
}

pub fn config() -> &'static Config {
    CONFIG.get().expect("config is not initialized")
}

pub fn path() -> &'static String {
    PATH.get().expect("path is not initialized")
}

pub fn set_repo_dir() -> Result<()> {
    env::set_current_dir(path()).context("Could not change directory")
}

pub fn version() -> Result<String> {
    let mut version = util::get_version()?;

    let channel = util::get_channel();

    if channel == "release" {
        let head = util::git_head()?;
        if !head.status.success() {
            let error = String::from_utf8_lossy(&head.stderr);
            bail!("Error running `git describe`:\n{error}");
        }
        let tag = String::from_utf8_lossy(&head.stdout).trim().to_string();
        if tag != format!("v{version}") {
            bail!(
                "On latest release channel and tag {tag:?} is different from Cargo.toml {version:?}. Aborting"
            );
        }

    // extend version for custom builds if not already
    } else if channel == "custom" && !version.contains("custom") {
        let sha = git::get_git_sha()?;

        // use '.' instead of '-' or '_' to avoid issues with rpm and deb package naming
        // format requirements.
        version = format!("{version}.custom.{sha}");
    }

    Ok(version)
}

/// Overlay some extra helper functions onto `std::process::Command`
pub trait CommandExt {
    fn script(script: &str) -> Self;
    fn in_repo(&mut self) -> &mut Self;
    fn check_output(&mut self) -> Result<String>;
    fn check_run(&mut self) -> Result<()>;
    fn run(&mut self) -> Result<ExitStatus>;
    fn wait(&mut self, message: impl Into<Cow<'static, str>>) -> Result<()>;
    fn pre_exec(&self);
    fn features(&mut self, features: &[String]) -> &mut Self;
}

impl CommandExt for Command {
    /// Create a new command to execute the named script in the repository `scripts` directory.
    fn script(script: &str) -> Self {
        let path: PathBuf = [path(), "scripts", script].into_iter().collect();
        if cfg!(windows) {
            // On Windows, all scripts must be run through an explicit interpreter.
            let mut command = Command::new(&*SHELL);
            command.arg(path);
            command
        } else {
            // On all other systems, we can run scripts directly.
            Command::new(path)
        }
    }

    /// Set the command's working directory to the repository directory.
    fn in_repo(&mut self) -> &mut Self {
        self.current_dir(path())
    }

    /// Run the command and capture its output.
    fn check_output(&mut self) -> Result<String> {
        self.pre_exec();

        let output = self.output()?;

        if output.status.success() {
            // If the command exits successfully, return stdout as a string
            Ok(String::from_utf8(output.stdout)?)
        } else {
<<<<<<< HEAD
            bail!("{}", format_command_error(&output, Some(&format!("Command: {:?}", self))))
=======
            bail!(
                "{}",
                format_command_error(&output, Some(&format!("Command: {self:?}")))
            )
>>>>>>> 770ae964
        }
    }

    /// Run the command and catch its exit code.
    fn run(&mut self) -> Result<ExitStatus> {
        self.pre_exec();
        self.status().map_err(Into::into)
    }

    fn check_run(&mut self) -> Result<()> {
        let status = self.run()?;
        if status.success() {
            Ok(())
        } else {
            let exit = status.code().unwrap();
            bail!("command: {self:?}\n  failed with exit code: {exit}")
        }
    }

    /// Run the command, capture its output, and display a progress bar while it's
    /// executing. Intended to be used for long-running processes with little interaction.
    fn wait(&mut self, message: impl Into<Cow<'static, str>>) -> Result<()> {
        self.pre_exec();

        let progress_bar = get_progress_bar()?;
        progress_bar.set_message(message);

        let result = self.output();
        progress_bar.finish_and_clear();

        let Ok(output) = result else {
            bail!("could not run command")
        };

        if output.status.success() {
            Ok(())
        } else {
            bail!("{}", format_command_error(&output, None))
        }
    }

    /// Print out a pre-execution debug message.
    fn pre_exec(&self) {
        debug!("Executing: {self:?}");
        if let Some(cwd) = self.get_current_dir() {
            debug!("  in working directory {cwd:?}");
        }
        for (key, value) in self.get_envs() {
            let key = key.to_string_lossy();
            if let Some(value) = value {
                debug!("  ${key}={:?}", value.to_string_lossy());
            } else {
                debug!("  unset ${key}");
            }
        }
    }

    fn features(&mut self, features: &[String]) -> &mut Self {
        self.arg("--no-default-features");
        self.arg("--features");
        if features.is_empty() {
            self.arg(platform::default_features());
        } else {
            self.arg(features.join(","));
        }
        self
    }
}

/// Helper function to build an error message from command output
fn format_command_error(
    output: &std::process::Output,
    command_description: Option<&str>,
) -> String {
    let mut error_msg = String::new();

    if !output.stdout.is_empty() {
        error_msg.push_str(&String::from_utf8_lossy(&output.stdout));
        error_msg.push('\n');
    }

    if !output.stderr.is_empty() {
        error_msg.push_str(&String::from_utf8_lossy(&output.stderr));
        error_msg.push('\n');
    }

    if let Some(description) = command_description {
<<<<<<< HEAD
        error_msg.push_str(&format!("{}\n", description));
    }

    error_msg.push_str(&format!("failed with exit code: {}", output.status.code().unwrap()));
=======
        let _ = writeln!(error_msg, "{description}");
    }

    let _ = write!(
        error_msg,
        "failed with exit code: {}",
        output.status.code().unwrap()
    );
>>>>>>> 770ae964

    error_msg
}

/// Short-cut wrapper to create a new command, feed in the args, set the working directory, and then
/// run it, checking the resulting exit code.
pub fn exec<T: AsRef<OsStr>>(
    program: &str,
    args: impl IntoIterator<Item = T>,
    in_repo: bool,
) -> Result<()> {
    let mut command = match program.strip_prefix("scripts/") {
        Some(script) => Command::script(script),
        None => Command::new(program),
    };
    command.args(args);
    if in_repo {
        command.in_repo();
    }
    command.check_run()
}

fn get_progress_bar() -> Result<ProgressBar> {
    let progress_bar = ProgressBar::new_spinner();
    progress_bar.enable_steady_tick(Duration::from_millis(125));
    progress_bar.set_style(
        ProgressStyle::with_template("{spinner} {msg:.magenta.bold}")?
            // https://github.com/sindresorhus/cli-spinners/blob/master/spinners.json
            .tick_strings(&["∙∙∙", "●∙∙", "∙●∙", "∙∙●", "∙∙∙"]),
    );

    Ok(progress_bar)
}

pub fn set_global_verbosity(verbosity: LevelFilter) {
    VERBOSITY.set(verbosity).expect("could not set verbosity");
}

pub fn set_global_config(config: Config) {
    CONFIG.set(config).expect("could not set config");
}

pub fn set_global_path(path: String) {
    PATH.set(path).expect("could not set path");
}<|MERGE_RESOLUTION|>--- conflicted
+++ resolved
@@ -2,10 +2,7 @@
     borrow::Cow,
     env,
     ffi::{OsStr, OsString},
-<<<<<<< HEAD
-=======
     fmt::Write as _,
->>>>>>> 770ae964
     path::PathBuf,
     process::{Command, ExitStatus},
     sync::{LazyLock, OnceLock},
@@ -124,14 +121,10 @@
             // If the command exits successfully, return stdout as a string
             Ok(String::from_utf8(output.stdout)?)
         } else {
-<<<<<<< HEAD
-            bail!("{}", format_command_error(&output, Some(&format!("Command: {:?}", self))))
-=======
             bail!(
                 "{}",
                 format_command_error(&output, Some(&format!("Command: {self:?}")))
             )
->>>>>>> 770ae964
         }
     }
 
@@ -219,12 +212,6 @@
     }
 
     if let Some(description) = command_description {
-<<<<<<< HEAD
-        error_msg.push_str(&format!("{}\n", description));
-    }
-
-    error_msg.push_str(&format!("failed with exit code: {}", output.status.code().unwrap()));
-=======
         let _ = writeln!(error_msg, "{description}");
     }
 
@@ -233,7 +220,6 @@
         "failed with exit code: {}",
         output.status.code().unwrap()
     );
->>>>>>> 770ae964
 
     error_msg
 }
