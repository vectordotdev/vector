--- conflicted
+++ resolved
@@ -1,12 +1,8 @@
 use std::ffi::{OsStr, OsString};
 pub use std::process::Command;
-<<<<<<< HEAD
 use std::{
     borrow::Cow, env, io::Read, path::PathBuf, process::ExitStatus, process::Stdio, time::Duration,
 };
-=======
-use std::{borrow::Cow, env, io::Read, path::PathBuf, process::ExitStatus, process::Stdio, time::Duration};
->>>>>>> c6bac0e2
 
 use anyhow::{bail, Context as _, Result};
 use indicatif::{ProgressBar, ProgressStyle};
