--- conflicted
+++ resolved
@@ -1,16 +1,3 @@
-<<<<<<< HEAD
-use std::collections::HashSet;
-use std::process::Command;
-use std::{env, path::PathBuf};
-
-use anyhow::Result;
-
-use super::config::{Environment, IntegrationRunnerConfig, RustToolchainConfig};
-use crate::app::{self, CommandExt as _};
-use crate::testing::build::prepare_build_command;
-use crate::testing::docker::{docker_command, DOCKER_SOCKET};
-use crate::util::{ChainArgs as _, IS_A_TTY};
-=======
 use std::{collections::HashSet, env, path::PathBuf, process::Command};
 
 use anyhow::Result;
@@ -25,7 +12,6 @@
     },
     util::{ChainArgs as _, IS_A_TTY},
 };
->>>>>>> eee6e669
 
 const MOUNT_PATH: &str = "/home/vector";
 const TARGET_PATH: &str = "/home/target";
@@ -168,13 +154,9 @@
         let dockerfile: PathBuf = [app::path(), "scripts", directory, "Dockerfile"]
             .iter()
             .collect();
-<<<<<<< HEAD
-        let mut command = prepare_build_command(&self.image_name(), &dockerfile, features);
-=======
 
         let mut command =
             prepare_build_command(&self.image_name(), &dockerfile, features, config_env_vars);
->>>>>>> eee6e669
         waiting!("Building image {}", self.image_name());
         command.check_run()
     }
