--- conflicted
+++ resolved
@@ -9,11 +9,7 @@
 use super::runner::{ContainerTestRunner as _, IntegrationTestRunner, TestRunner as _};
 use super::state::EnvsDir;
 use crate::app::CommandExt as _;
-<<<<<<< HEAD
-use crate::env_vars::{Environment, extract_present, rename_environment_keys};
-=======
 use crate::environment::{Environment, extract_present, rename_environment_keys};
->>>>>>> 1601ff2a
 use crate::testing::build::ALL_INTEGRATIONS_FEATURE_FLAG;
 use crate::testing::docker::{CONTAINER_TOOL, DOCKER_SOCKET};
 
@@ -125,11 +121,7 @@
 
         let mut env_vars = self.config.env.clone();
         // Make sure the test runner has the same config environment vars as the services do.
-<<<<<<< HEAD
-        for (key, value) in rename_environment_keys(&self.env_config) {
-=======
         for (key, value) in self.env_config.clone() {
->>>>>>> 1601ff2a
             env_vars.insert(key, value);
         }
 
@@ -204,7 +196,7 @@
                 bail!("environment is already up");
             }
 
-            compose.start(&rename_environment_keys(&self.env_config))?;
+            compose.start(&self.env_config)?;
 
             self.envs_dir.save(&self.environment, &self.env_config)
         } else {
@@ -288,11 +280,7 @@
 
     fn start(&self, environment: &Environment) -> Result<()> {
         #[cfg(unix)]
-<<<<<<< HEAD
-        unix::prepare_compose_volumes(&self.config, &self.test_dir, &environment)?;
-=======
         unix::prepare_compose_volumes(&self.config, &self.test_dir, environment)?;
->>>>>>> 1601ff2a
 
         self.run("Starting", &["up", "--detach"], Some(environment))
     }
@@ -342,13 +330,8 @@
                 command.env(key, value);
             }
         }
-<<<<<<< HEAD
-        if let Some(config) = environment {
-            command.envs(extract_present(&config));
-=======
         if let Some(environment) = environment {
             command.envs(extract_present(environment));
->>>>>>> 1601ff2a
         }
 
         waiting!("{action} service environment");
@@ -363,11 +346,7 @@
     use std::path::{Path, PathBuf};
 
     use super::super::config::ComposeConfig;
-<<<<<<< HEAD
-    use crate::env_vars::{Environment, resolve_placeholders};
-=======
     use crate::environment::{Environment, resolve_placeholders};
->>>>>>> 1601ff2a
     use crate::testing::config::VolumeMount;
     use anyhow::{Context, Result};
 
@@ -393,11 +372,7 @@
                         }
                         VolumeMount::Long { source, .. } => source,
                     };
-<<<<<<< HEAD
-                    let source = resolve_placeholders(&source, environment);
-=======
                     let source = resolve_placeholders(source, environment);
->>>>>>> 1601ff2a
                     if !config.volumes.contains_key(&source)
                         && !source.starts_with('/')
                         && !source.starts_with('$')
