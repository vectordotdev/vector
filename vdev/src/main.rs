#![deny(clippy::pedantic, warnings)]
#![allow(
    clippy::module_name_repetitions,
    clippy::print_stdout,
    clippy::unused_self,
    clippy::unnecessary_wraps
)]

#[macro_use]
mod macros;
mod app;
mod commands;
mod config;
<<<<<<< HEAD
mod env_vars;
=======
mod environment;
>>>>>>> 1601ff2a
mod features;
mod git;
mod platform;
mod testing;
mod util;

use anyhow::Result;
use clap::Parser;
use commands::Cli;
use std::env;

fn main() -> Result<()> {
    let cli = Cli::parse();

    app::set_global_verbosity(cli.verbose.log_level_filter());
    app::set_global_config(config::load()?);

    let path = if app::config().repo.is_empty() {
        env::current_dir()
            .expect("Could not determine current directory")
            .display()
            .to_string()
    } else {
        app::config().repo.clone()
    };
    app::set_global_path(path);

    cli.exec()
}<|MERGE_RESOLUTION|>--- conflicted
+++ resolved
@@ -11,11 +11,7 @@
 mod app;
 mod commands;
 mod config;
-<<<<<<< HEAD
-mod env_vars;
-=======
 mod environment;
->>>>>>> 1601ff2a
 mod features;
 mod git;
 mod platform;
