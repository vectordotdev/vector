# .PHONY: $(MAKECMDGOALS) all
.DEFAULT_GOAL := help

mkfile_path := $(abspath $(lastword $(MAKEFILE_LIST)))
mkfile_dir := $(dir $(mkfile_path))

# Begin OS detection
ifeq ($(OS),Windows_NT) # is Windows_NT on XP, 2000, 7, Vista, 10...
    export OPERATING_SYSTEM := Windows
	export RUST_TARGET ?= "x86_64-unknown-windows-msvc"
    export DEFAULT_FEATURES = default-msvc
	undefine DNSTAP_BENCHES
else
    export OPERATING_SYSTEM := $(shell uname)  # same as "uname -s"
	export RUST_TARGET ?= "x86_64-unknown-linux-gnu"
    export DEFAULT_FEATURES = default
	export DNSTAP_BENCHES := dnstap-benches
endif

# Override this with any scopes for testing/benching.
export SCOPE ?=
# Override this with any extra flags for cargo bench
export CARGO_BENCH_FLAGS ?=
# override this to put criterion output elsewhere
export CRITERION_HOME ?= $(mkfile_dir)target/criterion
# Override to false to disable autospawning services on integration tests.
export AUTOSPAWN ?= true
# Override to control if services are turned off after integration tests.
export AUTODESPAWN ?= ${AUTOSPAWN}
# Override autoinstalling of tools. (Eg `cargo install`)
export AUTOINSTALL ?= false
# Override to true for a bit more log output in your environment building (more coming!)
export VERBOSE ?= false
# Override the container tool. Tries docker first and then tries podman.
export CONTAINER_TOOL ?= auto
ifeq ($(CONTAINER_TOOL),auto)
	override CONTAINER_TOOL = $(shell docker version >/dev/null 2>&1 && echo docker || echo podman)
endif
# If we're using podman create pods else if we're using docker create networks.
export CURRENT_DIR = $(shell pwd)

# Override this to automatically enter a container containing the correct, full, official build environment for Vector, ready for development
export ENVIRONMENT ?= false
# The upstream container we publish artifacts to on a successful master build.
export ENVIRONMENT_UPSTREAM ?= timberio/ci_image
# Override to disable building the container, having it pull from the Github packages repo instead
# TODO: Disable this by default. Blocked by `docker pull` from Github Packages requiring authenticated login
export ENVIRONMENT_AUTOBUILD ?= true
# Override this when appropriate to disable a TTY being available in commands with `ENVIRONMENT=true`
export ENVIRONMENT_TTY ?= true

# Set dummy AWS credentials if not present - used for AWS and ES integration tests
export AWS_ACCESS_KEY_ID ?= "dummy"
export AWS_SECRET_ACCESS_KEY ?= "dummy"

# Set version
export VERSION ?= $(shell scripts/version.sh)

# Set if you are on the CI and actually want the things to happen. (Non-CI users should never set this.)
export CI ?= false

export RUST_VERSION ?= $(shell grep channel rust-toolchain.toml | cut -d '"' -f 2)

FORMATTING_BEGIN_YELLOW = \033[0;33m
FORMATTING_BEGIN_BLUE = \033[36m
FORMATTING_END = \033[0m

# "One weird trick!" https://www.gnu.org/software/make/manual/make.html#Syntax-of-Functions
EMPTY:=
SPACE:= ${EMPTY} ${EMPTY}

help:
	@printf -- "${FORMATTING_BEGIN_BLUE}                                      __   __  __${FORMATTING_END}\n"
	@printf -- "${FORMATTING_BEGIN_BLUE}                                      \ \ / / / /${FORMATTING_END}\n"
	@printf -- "${FORMATTING_BEGIN_BLUE}                                       \ V / / / ${FORMATTING_END}\n"
	@printf -- "${FORMATTING_BEGIN_BLUE}                                        \_/  \/  ${FORMATTING_END}\n"
	@printf -- "\n"
	@printf -- "                                      V E C T O R\n"
	@printf -- "\n"
	@printf -- "---------------------------------------------------------------------------------------\n"
	@printf -- "Want to use ${FORMATTING_BEGIN_YELLOW}\`docker\`${FORMATTING_END} or ${FORMATTING_BEGIN_YELLOW}\`podman\`${FORMATTING_END}? See ${FORMATTING_BEGIN_YELLOW}\`ENVIRONMENT=true\`${FORMATTING_END} commands. (Default ${FORMATTING_BEGIN_YELLOW}\`CONTAINER_TOOL=docker\`${FORMATTING_END})\n"
	@printf -- "\n"
	@awk 'BEGIN {FS = ":.*##"; printf "Usage: make ${FORMATTING_BEGIN_BLUE}<target>${FORMATTING_END}\n"} /^[a-zA-Z0-9_-]+:.*?##/ { printf "  ${FORMATTING_BEGIN_BLUE}%-46s${FORMATTING_END} %s\n", $$1, $$2 } /^##@/ { printf "\n\033[1m%s\033[0m\n", substr($$0, 5) } ' $(MAKEFILE_LIST)

##@ Environment

# These are some predefined macros, please use them!
ifeq ($(ENVIRONMENT), true)
define MAYBE_ENVIRONMENT_EXEC
${ENVIRONMENT_EXEC}
endef
else
define MAYBE_ENVIRONMENT_EXEC

endef
endif

ifeq ($(ENVIRONMENT), true)
define MAYBE_ENVIRONMENT_COPY_ARTIFACTS
${ENVIRONMENT_COPY_ARTIFACTS}
endef
else
define MAYBE_ENVIRONMENT_COPY_ARTIFACTS

endef
endif

# We use a volume here as non-Linux hosts are extremely slow to share disks, and Linux hosts tend to get permissions clobbered.
define ENVIRONMENT_EXEC
	${ENVIRONMENT_PREPARE}
	@echo "Entering environment..."
	@mkdir -p target
	$(CONTAINER_TOOL) run \
			--name vector-environment \
			--rm \
			$(if $(findstring true,$(ENVIRONMENT_TTY)),--tty,) \
			--init \
			--interactive \
			--env INSIDE_ENVIRONMENT=true \
			--network host \
			--mount type=bind,source=${CURRENT_DIR},target=/git/timberio/vector \
			--mount type=bind,source=/var/run/docker.sock,target=/var/run/docker.sock \
			--mount type=volume,source=vector-target,target=/git/timberio/vector/target \
			--mount type=volume,source=vector-cargo-cache,target=/root/.cargo \
			$(ENVIRONMENT_UPSTREAM)
endef


ifeq ($(ENVIRONMENT_AUTOBUILD), true)
define ENVIRONMENT_PREPARE
	@echo "Building the environment. (ENVIRONMENT_AUTOBUILD=true) This may take a few minutes..."
	$(CONTAINER_TOOL) build \
		$(if $(findstring true,$(VERBOSE)),,--quiet) \
		--tag $(ENVIRONMENT_UPSTREAM) \
		--file scripts/environment/Dockerfile \
		.
endef
else
define ENVIRONMENT_PREPARE
	$(CONTAINER_TOOL) pull $(ENVIRONMENT_UPSTREAM)
endef
endif

.PHONY: check-container-tool
check-container-tool: ## Checks what container tool is installed
	@echo -n "Checking if $(CONTAINER_TOOL) is available..." && \
	$(CONTAINER_TOOL) version 1>/dev/null && echo "yes"

.PHONY: environment
environment: export ENVIRONMENT_TTY = true ## Enter a full Vector dev shell in $CONTAINER_TOOL, binding this folder to the container.
environment:
	${ENVIRONMENT_EXEC}

.PHONY: environment-prepare
environment-prepare: ## Prepare the Vector dev shell using $CONTAINER_TOOL.
	${ENVIRONMENT_PREPARE}

.PHONY: environment-clean
environment-clean: ## Clean the Vector dev shell using $CONTAINER_TOOL.
	@$(CONTAINER_TOOL) volume rm -f vector-target vector-cargo-cache
	@$(CONTAINER_TOOL) rmi $(ENVIRONMENT_UPSTREAM) || true

.PHONY: environment-push
environment-push: environment-prepare ## Publish a new version of the container image.
	$(CONTAINER_TOOL) push $(ENVIRONMENT_UPSTREAM)

##@ Building
.PHONY: build
build: check-build-tools
build: export CFLAGS += -g0 -O3
build: ## Build the project in release mode (Supports `ENVIRONMENT=true`)
	${MAYBE_ENVIRONMENT_EXEC} cargo build --release --no-default-features --features ${DEFAULT_FEATURES}
	${MAYBE_ENVIRONMENT_COPY_ARTIFACTS}

.PHONY: build-dev
build-dev: ## Build the project in development mode (Supports `ENVIRONMENT=true`)
	${MAYBE_ENVIRONMENT_EXEC} cargo build --no-default-features --features ${DEFAULT_FEATURES}

.PHONY: build-x86_64-unknown-linux-gnu
build-x86_64-unknown-linux-gnu: target/x86_64-unknown-linux-gnu/release/vector ## Build a release binary for the x86_64-unknown-linux-gnu triple.
	@echo "Output to ${<}"

.PHONY: build-aarch64-unknown-linux-gnu
build-aarch64-unknown-linux-gnu: target/aarch64-unknown-linux-gnu/release/vector ## Build a release binary for the aarch64-unknown-linux-gnu triple.
	@echo "Output to ${<}"

.PHONY: build-x86_64-unknown-linux-musl
build-x86_64-unknown-linux-musl: target/x86_64-unknown-linux-musl/release/vector ## Build a release binary for the x86_64-unknown-linux-musl triple.
	@echo "Output to ${<}"

.PHONY: build-aarch64-unknown-linux-musl
build-aarch64-unknown-linux-musl: target/aarch64-unknown-linux-musl/release/vector ## Build a release binary for the aarch64-unknown-linux-musl triple.
	@echo "Output to ${<}"

.PHONY: build-armv7-unknown-linux-gnueabihf
build-armv7-unknown-linux-gnueabihf: target/armv7-unknown-linux-gnueabihf/release/vector ## Build a release binary for the armv7-unknown-linux-gnueabihf triple.
	@echo "Output to ${<}"

.PHONY: build-armv7-unknown-linux-musleabihf
build-armv7-unknown-linux-musleabihf: target/armv7-unknown-linux-musleabihf/release/vector ## Build a release binary for the armv7-unknown-linux-musleabihf triple.
	@echo "Output to ${<}"

.PHONY: build-graphql-schema
build-graphql-schema: ## Generate the `schema.json` for Vector's GraphQL API
	${MAYBE_ENVIRONMENT_EXEC} cargo run --bin graphql-schema --no-default-features --features=default-no-api-client

.PHONY: check-build-tools
check-build-tools:
ifeq (, $(shell which cargo))
	$(error "Please install Rust: https://www.rust-lang.org/tools/install")
endif

##@ Cross Compiling
.PHONY: cross-enable
cross-enable: cargo-install-cross

.PHONY: CARGO_HANDLES_FRESHNESS
CARGO_HANDLES_FRESHNESS:
	${EMPTY}

# GNU Make < 3.82 pattern matching priority depends on the definition order
# so cross-image-% must be defined before cross-%
.PHONY: cross-image-%
cross-image-%: export TRIPLE =$($(strip @):cross-image-%=%)
cross-image-%:
	$(CONTAINER_TOOL) build \
		--tag vector-cross-env:${TRIPLE} \
		--file scripts/cross/${TRIPLE}.dockerfile \
		scripts/cross

# This is basically a shorthand for folks.
# `cross-anything-triple` will call `cross anything --target triple` with the right features.
.PHONY: cross-%
cross-%: export PAIR =$(subst -, ,$($(strip @):cross-%=%))
cross-%: export COMMAND ?=$(word 1,${PAIR})
cross-%: export TRIPLE ?=$(subst ${SPACE},-,$(wordlist 2,99,${PAIR}))
cross-%: export PROFILE ?= release
cross-%: export CFLAGS += -g0 -O3
cross-%: cargo-install-cross
	$(MAKE) -k cross-image-${TRIPLE}
	cross ${COMMAND} \
		$(if $(findstring release,$(PROFILE)),--release,) \
		--target ${TRIPLE} \
		--no-default-features \
		--features target-${TRIPLE}

target/%/vector: export PAIR =$(subst /, ,$(@:target/%/vector=%))
target/%/vector: export TRIPLE ?=$(word 1,${PAIR})
target/%/vector: export PROFILE ?=$(word 2,${PAIR})
target/%/vector: export CFLAGS += -g0 -O3
target/%/vector: cargo-install-cross CARGO_HANDLES_FRESHNESS
	$(MAKE) -k cross-image-${TRIPLE}
	cross build \
		$(if $(findstring release,$(PROFILE)),--release,) \
		--target ${TRIPLE} \
		--no-default-features \
		--features target-${TRIPLE}

target/%/vector.tar.gz: export PAIR =$(subst /, ,$(@:target/%/vector.tar.gz=%))
target/%/vector.tar.gz: export TRIPLE ?=$(word 1,${PAIR})
target/%/vector.tar.gz: export PROFILE ?=$(word 2,${PAIR})
target/%/vector.tar.gz: target/%/vector CARGO_HANDLES_FRESHNESS
	rm -rf target/scratch/vector-${TRIPLE} || true
	mkdir -p target/scratch/vector-${TRIPLE}/bin target/scratch/vector-${TRIPLE}/etc
	cp --recursive --force --verbose \
		target/${TRIPLE}/${PROFILE}/vector \
		target/scratch/vector-${TRIPLE}/bin/vector
	cp --recursive --force --verbose \
		README.md \
		LICENSE \
		config \
		target/scratch/vector-${TRIPLE}/
	cp --recursive --force --verbose \
		distribution/systemd \
		target/scratch/vector-${TRIPLE}/etc/
	tar --create \
		--gzip \
		--verbose \
		--file target/${TRIPLE}/${PROFILE}/vector.tar.gz \
		--directory target/scratch/ \
		./vector-${TRIPLE}
	rm -rf target/scratch/

##@ Testing (Supports `ENVIRONMENT=true`)

.PHONY: test
test: ## Run the unit test suite
	${MAYBE_ENVIRONMENT_EXEC} cargo test --workspace --no-fail-fast --no-default-features --features "${DEFAULT_FEATURES} metrics-benches codecs-benches language-benches remap-benches statistic-benches ${DNSTAP_BENCHES} benches" ${SCOPE}

.PHONY: test-all
test-all: test test-behavior test-integration ## Runs all tests, unit, behaviorial, and integration.

.PHONY: test-x86_64-unknown-linux-gnu
test-x86_64-unknown-linux-gnu: cross-test-x86_64-unknown-linux-gnu ## Runs unit tests on the x86_64-unknown-linux-gnu triple
	${EMPTY}

.PHONY: test-aarch64-unknown-linux-gnu
test-aarch64-unknown-linux-gnu: cross-test-aarch64-unknown-linux-gnu ## Runs unit tests on the aarch64-unknown-linux-gnu triple
	${EMPTY}

.PHONY: test-behavior
test-behavior: ## Runs behaviorial test
	${MAYBE_ENVIRONMENT_EXEC} cargo run -- test tests/behavior/**/*

.PHONY: test-integration
test-integration: ## Runs all integration tests
test-integration: test-integration-aws test-integration-azure test-integration-clickhouse test-integration-docker-logs test-integration-elasticsearch
test-integration: test-integration-eventstoredb_metrics test-integration-fluent test-integration-gcp test-integration-humio test-integration-influxdb
test-integration: test-integration-kafka test-integration-logstash test-integration-loki test-integration-mongodb_metrics test-integration-nats
test-integration: test-integration-nginx test-integration-postgresql_metrics test-integration-prometheus test-integration-pulsar
test-integration: test-integration-redis test-integration-splunk test-integration-dnstap test-integration-datadog-agent test-integration-datadog-logs

.PHONY: test-integration-aws-sqs
test-integration-aws-sqs: ## Runs AWS SQS integration tests
	FILTER=::aws_sqs make test-integration-aws

.PHONY: test-integration-aws-cloudwatch-logs
test-integration-aws-cloudwatch-logs: ## Runs AWS Cloudwatch Logs integration tests
	FILTER=::aws_cloudwatch_logs make test-integration-aws

.PHONY: test-integration-datadog-agent
test-integration-datadog-agent: ## Runs Datadog Agent integration tests
	test $(shell printenv | grep CI_TEST_DATADOG_API_KEY | wc -l) -gt 0 || exit 1 # make sure the environment is available
	RUST_VERSION=${RUST_VERSION} ${CONTAINER_TOOL}-compose -f scripts/integration/docker-compose.datadog-agent.yml run runner

.PHONY: test-integration-eventstoredb_metrics
test-integration-eventstoredb_metrics: ## Runs EventStoreDB metric integration tests
ifeq ($(AUTOSPAWN), true)
	@scripts/setup_integration_env.sh eventstoredb_metrics stop
	@scripts/setup_integration_env.sh eventstoredb_metrics start
	sleep 10 # Many services are very slow... Give them a sec..
endif
	${MAYBE_ENVIRONMENT_EXEC} cargo test --no-fail-fast --no-default-features --features eventstoredb_metrics-integration-tests --lib ::eventstoredb_metrics:: -- --nocapture
ifeq ($(AUTODESPAWN), true)
	@scripts/setup_integration_env.sh eventstoredb_metrics stop
endif

<<<<<<< HEAD
.PHONY: test-integration-fluent
test-integration-fluent: ## Runs Fluent integration tests
	${MAYBE_ENVIRONMENT_EXEC} cargo test --no-fail-fast --no-default-features --features fluent-integration-tests --lib ::fluent::

.PHONY: test-integration-influxdb
test-integration-influxdb: ## Runs InfluxDB integration tests
ifeq ($(AUTOSPAWN), true)
	@scripts/setup_integration_env.sh influxdb stop
	@scripts/setup_integration_env.sh influxdb start
	sleep 10 # Many services are very slow... Give them a sec..
endif
	${MAYBE_ENVIRONMENT_EXEC} cargo test --no-fail-fast --no-default-features --features influxdb-integration-tests --lib integration_tests:: --  ::influxdb
ifeq ($(AUTODESPAWN), true)
	@scripts/setup_integration_env.sh influxdb stop
=======
.PHONY: test-integration-gcp
test-integration-gcp: ## Runs GCP integration tests
ifeq ($(AUTOSPAWN), true)
	@scripts/setup_integration_env.sh gcp stop
	@scripts/setup_integration_env.sh gcp start
	sleep 10 # Many services are very slow... Give them a sec..
endif
	${MAYBE_ENVIRONMENT_EXEC} cargo test --no-fail-fast --no-default-features --features "gcp-integration-tests gcp-pubsub-integration-tests gcp-cloud-storage-integration-tests" \
	 --lib ::gcp::
ifeq ($(AUTODESPAWN), true)
	@scripts/setup_integration_env.sh gcp stop
endif

.PHONY: test-integration-humio
test-integration-humio: ## Runs Humio integration tests
ifeq ($(AUTOSPAWN), true)
	@scripts/setup_integration_env.sh humio stop
	@scripts/setup_integration_env.sh humio start
	sleep 10 # Many services are very slow... Give them a sec..
endif
	${MAYBE_ENVIRONMENT_EXEC} cargo test --no-fail-fast --no-default-features --features humio-integration-tests --lib ::humio::
ifeq ($(AUTODESPAWN), true)
	@scripts/setup_integration_env.sh humio stop
>>>>>>> f9e11428
endif

.PHONY: test-integration-kafka
test-integration-kafka: ## Runs Kafka integration tests
ifeq ($(AUTOSPAWN), true)
	@scripts/setup_integration_env.sh kafka stop
	@scripts/setup_integration_env.sh kafka start
	sleep 10 # Many services are very slow... Give them a sec..
endif
	${MAYBE_ENVIRONMENT_EXEC} cargo test --no-fail-fast --no-default-features --features "kafka-integration-tests rdkafka-plain" --lib ::kafka::
ifeq ($(AUTODESPAWN), true)
	@scripts/setup_integration_env.sh kafka stop
endif

.PHONY: test-integration-nats
test-integration-nats: ## Runs NATS integration tests
ifeq ($(AUTOSPAWN), true)
	@scripts/setup_integration_env.sh nats stop
	@scripts/setup_integration_env.sh nats start
	sleep 10 # Many services are very slow... Give them a sec..
endif
	${MAYBE_ENVIRONMENT_EXEC} cargo test --no-fail-fast --no-default-features --features nats-integration-tests --lib ::nats::
ifeq ($(AUTODESPAWN), true)
	@scripts/setup_integration_env.sh nats stop
endif

.PHONY: test-integration-postgresql_metrics
test-integration-postgresql_metrics: ## Runs postgresql_metrics integration tests
ifeq ($(AUTOSPAWN), true)
	@scripts/setup_integration_env.sh postgresql_metrics stop
	@scripts/setup_integration_env.sh postgresql_metrics start
	sleep 5 # Many services are very slow... Give them a sec..
endif
	${MAYBE_ENVIRONMENT_EXEC} cargo test --no-fail-fast --no-default-features --features postgresql_metrics-integration-tests --lib ::postgresql_metrics::
ifeq ($(AUTODESPAWN), true)
	@scripts/setup_integration_env.sh postgresql_metrics stop
endif

.PHONY: test-integration-pulsar
test-integration-pulsar: ## Runs Pulsar integration tests
ifeq ($(AUTOSPAWN), true)
	@scripts/setup_integration_env.sh pulsar stop
	@scripts/setup_integration_env.sh pulsar start
	sleep 15 # Many services are very slow... Give them a sec..
endif
	${MAYBE_ENVIRONMENT_EXEC} cargo test --no-fail-fast --no-default-features --features pulsar-integration-tests --lib ::pulsar::
ifeq ($(AUTODESPAWN), true)
	@scripts/setup_integration_env.sh pulsar stop
endif

.PHONY: test-integration-splunk
test-integration-splunk: ## Runs Splunk integration tests
ifeq ($(AUTOSPAWN), true)
	@scripts/setup_integration_env.sh splunk stop
	@scripts/setup_integration_env.sh splunk start
endif
	${MAYBE_ENVIRONMENT_EXEC} cargo test --no-fail-fast --no-default-features --features splunk-integration-tests --lib ::splunk_hec::
ifeq ($(AUTODESPAWN), true)
	@scripts/setup_integration_env.sh splunk stop
endif

tests/data/dnstap/socket:
	mkdir -p tests/data/dnstap/socket
	chmod 777 tests/data/dnstap/socket

.PHONY: test-integration-dnstap
test-integration-dnstap: tests/data/dnstap/socket
	RUST_VERSION=${RUST_VERSION} ${CONTAINER_TOOL}-compose -f scripts/integration/docker-compose.dnstap.yml run --rm runner
ifeq ($(AUTODESPAWN), true)
	make test-integration-dnstap-cleanup
endif

test-integration-%:
	RUST_VERSION=${RUST_VERSION} ${CONTAINER_TOOL}-compose -f scripts/integration/docker-compose.$*.yml run --rm runner
ifeq ($(AUTODESPAWN), true)
	make test-integration-$*-cleanup
endif

test-integration-%-cleanup:
	${CONTAINER_TOOL}-compose -f scripts/integration/docker-compose.$*.yml rm --force --stop -v

.PHONY: test-e2e-kubernetes
test-e2e-kubernetes: ## Runs Kubernetes E2E tests (Sorry, no `ENVIRONMENT=true` support)
	@scripts/test-e2e-kubernetes.sh

.PHONY: test-shutdown
test-shutdown: ## Runs shutdown tests
ifeq ($(AUTOSPAWN), true)
	@scripts/setup_integration_env.sh kafka stop
	@scripts/setup_integration_env.sh kafka start
	sleep 30 # Many services are very slow... Give them a sec..
endif
	${MAYBE_ENVIRONMENT_EXEC} cargo test --no-fail-fast --no-default-features --features shutdown-tests --test shutdown -- --test-threads 4
ifeq ($(AUTODESPAWN), true)
	@scripts/setup_integration_env.sh kafka stop
endif

.PHONY: test-cli
test-cli: ## Runs cli tests
	${MAYBE_ENVIRONMENT_EXEC} cargo test --no-fail-fast --no-default-features --features cli-tests --test cli -- --test-threads 4

##@ Benching (Supports `ENVIRONMENT=true`)

.PHONY: bench
bench: ## Run benchmarks in /benches
	${MAYBE_ENVIRONMENT_EXEC} cargo bench --no-default-features --features "benches" ${CARGO_BENCH_FLAGS}
	${MAYBE_ENVIRONMENT_COPY_ARTIFACTS}

.PHONY: bench-dnstap
bench-dnstap: ## Run dnstap benches
	${MAYBE_ENVIRONMENT_EXEC} cargo bench --no-default-features --features "dnstap-benches" --bench dnstap ${CARGO_BENCH_FLAGS}
	${MAYBE_ENVIRONMENT_COPY_ARTIFACTS}

.PHONY: bench-dnsmsg-parser
bench-dnsmsg-parser: ## Run dnsmsg-parser benches
	${MAYBE_ENVIRONMENT_EXEC} CRITERION_HOME="$(CRITERION_HOME)" cargo bench --manifest-path lib/dnsmsg-parser/Cargo.toml ${CARGO_BENCH_FLAGS}
	${MAYBE_ENVIRONMENT_COPY_ARTIFACTS}

.PHONY: bench-remap-functions
bench-remap-functions: ## Run remap-functions benches
	${MAYBE_ENVIRONMENT_EXEC} CRITERION_HOME="$(CRITERION_HOME)" cargo bench --manifest-path lib/vrl/stdlib/Cargo.toml ${CARGO_BENCH_FLAGS}
	${MAYBE_ENVIRONMENT_COPY_ARTIFACTS}

.PHONY: bench-remap
bench-remap: ## Run remap benches
	${MAYBE_ENVIRONMENT_EXEC} cargo bench --no-default-features --features "remap-benches" --bench remap ${CARGO_BENCH_FLAGS}
	${MAYBE_ENVIRONMENT_COPY_ARTIFACTS}

.PHONY: bench-transform
bench-transform: ## Run transform benches
	${MAYBE_ENVIRONMENT_EXEC} cargo bench --no-default-features --features "transform-benches" --bench transform ${CARGO_BENCH_FLAGS}
	${MAYBE_ENVIRONMENT_COPY_ARTIFACTS}

.PHONY: bench-languages
bench-languages:  ### Run language comparison benches
	${MAYBE_ENVIRONMENT_EXEC} cargo bench --no-default-features --features "language-benches" --bench languages ${CARGO_BENCH_FLAGS}
	${MAYBE_ENVIRONMENT_COPY_ARTIFACTS}

.PHONY: bench-metrics
bench-metrics: ## Run metrics benches
	${MAYBE_ENVIRONMENT_EXEC} cargo bench --no-default-features --features "metrics-benches" ${CARGO_BENCH_FLAGS}
	${MAYBE_ENVIRONMENT_COPY_ARTIFACTS}

.PHONY: bench-all
bench-all: ### Run all benches
bench-all: bench-remap-functions
	${MAYBE_ENVIRONMENT_EXEC} cargo bench --no-default-features --features "benches remap-benches  metrics-benches language-benches ${DNSTAP_BENCHES}" ${CARGO_BENCH_FLAGS}
	${MAYBE_ENVIRONMENT_COPY_ARTIFACTS}

##@ Checking

.PHONY: check
check: ## Run prerequisite code checks
	${MAYBE_ENVIRONMENT_EXEC} cargo check --all --no-default-features --features ${DEFAULT_FEATURES}

.PHONY: check-all
check-all: ## Check everything
check-all: check-fmt check-clippy check-style check-docs
check-all: check-version check-examples check-component-features
check-all: check-scripts

.PHONY: check-component-features
check-component-features: ## Check that all component features are setup properly
	${MAYBE_ENVIRONMENT_EXEC} cargo hack check --each-feature --exclude-features "sources-utils-http sources-utils-http-encoding sources-utils-http-prelude sources-utils-http-query sources-utils-tcp-keepalive sources-utils-tcp-socket sources-utils-tls sources-utils-udp sources-utils-unix sinks-utils-udp"

.PHONY: check-clippy
check-clippy: ## Check code with Clippy
	${MAYBE_ENVIRONMENT_EXEC} cargo clippy --workspace --all-targets --features all-integration-tests -- -D warnings

.PHONY: check-docs
check-docs: ## Check that all /docs file are valid
	${MAYBE_ENVIRONMENT_EXEC} ./scripts/check-docs.sh

.PHONY: check-fmt
check-fmt: ## Check that all files are formatted properly
	${MAYBE_ENVIRONMENT_EXEC} ./scripts/check-fmt.sh

.PHONY: check-style
check-style: ## Check that all files are styled properly
	${MAYBE_ENVIRONMENT_EXEC} ./scripts/check-style.sh

.PHONY: check-markdown
check-markdown: ## Check that markdown is styled properly
	${MAYBE_ENVIRONMENT_EXEC} ./scripts/check-markdown.sh

.PHONY: check-version
check-version: ## Check that Vector's version is correct accounting for recent changes
	${MAYBE_ENVIRONMENT_EXEC} ./scripts/check-version.rb

.PHONY: check-examples
check-examples: ## Check that the config/examples files are valid
	${MAYBE_ENVIRONMENT_EXEC} ./scripts/check-examples.sh

.PHONY: check-scripts
check-scripts: ## Check that scipts do not have common mistakes
	${MAYBE_ENVIRONMENT_EXEC} ./scripts/check-scripts.sh

check-events: ## Check that events satisfy patterns set in https://github.com/timberio/vector/blob/master/rfcs/2020-03-17-2064-event-driven-observability.md
	${MAYBE_ENVIRONMENT_EXEC} ./scripts/check-events

##@ Rustdoc
build-rustdoc: ## Build Vector's Rustdocs
	# This command is mostly intended for use by the build process in timberio/vector-rustdoc
	${MAYBE_ENVIRONMENT_EXEC} cargo doc --no-deps

##@ Packaging

# archives
target/artifacts/vector-${VERSION}-%.tar.gz: export TRIPLE :=$(@:target/artifacts/vector-${VERSION}-%.tar.gz=%)
target/artifacts/vector-${VERSION}-%.tar.gz: override PROFILE =release
target/artifacts/vector-${VERSION}-%.tar.gz: target/%/release/vector.tar.gz
	@echo "Built to ${<}, relocating to ${@}"
	@mkdir -p target/artifacts/
	@cp -v \
		${<} \
		${@}

.PHONY: package
package: build ## Build the Vector archive
	${MAYBE_ENVIRONMENT_EXEC} ./scripts/package-archive.sh

.PHONY: package-x86_64-unknown-linux-gnu-all
package-x86_64-unknown-linux-gnu-all: package-x86_64-unknown-linux-gnu package-deb-x86_64-unknown-linux-gnu package-rpm-x86_64-unknown-linux-gnu # Build all x86_64 GNU packages

.PHONY: package-x86_64-unknown-linux-musl-all
package-x86_64-unknown-linux-musl-all: package-x86_64-unknown-linux-musl # Build all x86_64 MUSL packages

.PHONY: package-aarch64-unknown-linux-musl-all
package-aarch64-unknown-linux-musl-all: package-aarch64-unknown-linux-musl # Build all aarch64 MUSL packages

.PHONY: package-aarch64-unknown-linux-gnu-all
package-aarch64-unknown-linux-gnu-all: package-aarch64-unknown-linux-gnu package-deb-aarch64 package-rpm-aarch64 # Build all aarch64 GNU packages

.PHONY: package-armv7-unknown-linux-gnueabihf-all
package-armv7-unknown-linux-gnueabihf-all: package-armv7-unknown-linux-gnueabihf package-deb-armv7-gnu package-rpm-armv7-gnu  # Build all armv7-unknown-linux-gnueabihf MUSL packages

.PHONY: package-x86_64-unknown-linux-gnu
package-x86_64-unknown-linux-gnu: target/artifacts/vector-${VERSION}-x86_64-unknown-linux-gnu.tar.gz ## Build an archive suitable for the `x86_64-unknown-linux-gnu` triple.
	@echo "Output to ${<}."

.PHONY: package-x86_64-unknown-linux-musl
package-x86_64-unknown-linux-musl: target/artifacts/vector-${VERSION}-x86_64-unknown-linux-musl.tar.gz ## Build an archive suitable for the `x86_64-unknown-linux-musl` triple.
	@echo "Output to ${<}."

.PHONY: package-aarch64-unknown-linux-musl
package-aarch64-unknown-linux-musl: target/artifacts/vector-${VERSION}-aarch64-unknown-linux-musl.tar.gz ## Build an archive suitable for the `aarch64-unknown-linux-musl` triple.
	@echo "Output to ${<}."

.PHONY: package-aarch64-unknown-linux-gnu
package-aarch64-unknown-linux-gnu: target/artifacts/vector-${VERSION}-aarch64-unknown-linux-gnu.tar.gz ## Build an archive suitable for the `aarch64-unknown-linux-gnu` triple.
	@echo "Output to ${<}."

.PHONY: package-armv7-unknown-linux-gnueabihf
package-armv7-unknown-linux-gnueabihf: target/artifacts/vector-${VERSION}-armv7-unknown-linux-gnueabihf.tar.gz ## Build an archive suitable for the `armv7-unknown-linux-gnueabihf` triple.
	@echo "Output to ${<}."

.PHONY: package-armv7-unknown-linux-musleabihf
package-armv7-unknown-linux-musleabihf: target/artifacts/vector-${VERSION}-armv7-unknown-linux-musleabihf.tar.gz ## Build an archive suitable for the `armv7-unknown-linux-musleabihf triple.
	@echo "Output to ${<}."

# debs

.PHONY: package-deb-x86_64-unknown-linux-gnu
package-deb-x86_64-unknown-linux-gnu: package-x86_64-unknown-linux-gnu ## Build the x86_64 GNU deb package
	$(CONTAINER_TOOL) run -v  $(PWD):/git/timberio/vector/ -e TARGET=x86_64-unknown-linux-gnu timberio/ci_image ./scripts/package-deb.sh

.PHONY: package-deb-x86_64-unknown-linux-musl
package-deb-x86_64-unknown-linux-musl: package-x86_64-unknown-linux-musl ## Build the x86_64 GNU deb package
	$(CONTAINER_TOOL) run -v  $(PWD):/git/timberio/vector/ -e TARGET=x86_64-unknown-linux-musl timberio/ci_image ./scripts/package-deb.sh

.PHONY: package-deb-aarch64
package-deb-aarch64: package-aarch64-unknown-linux-gnu ## Build the aarch64 deb package
	$(CONTAINER_TOOL) run -v  $(PWD):/git/timberio/vector/ -e TARGET=aarch64-unknown-linux-gnu timberio/ci_image ./scripts/package-deb.sh

.PHONY: package-deb-armv7-gnu
package-deb-armv7-gnu: package-armv7-unknown-linux-gnueabihf ## Build the armv7-unknown-linux-gnueabihf deb package
	$(CONTAINER_TOOL) run -v  $(PWD):/git/timberio/vector/ -e TARGET=armv7-unknown-linux-gnueabihf timberio/ci_image ./scripts/package-deb.sh

# rpms

.PHONY: package-rpm-x86_64-unknown-linux-gnu
package-rpm-x86_64-unknown-linux-gnu: package-x86_64-unknown-linux-gnu ## Build the x86_64 rpm package
	$(CONTAINER_TOOL) run -v  $(PWD):/git/timberio/vector/ -e TARGET=x86_64-unknown-linux-gnu timberio/ci_image ./scripts/package-rpm.sh

.PHONY: package-rpm-x86_64-unknown-linux-musl
package-rpm-x86_64-unknown-linux-musl: package-x86_64-unknown-linux-musl ## Build the x86_64 musl rpm package
	$(CONTAINER_TOOL) run -v  $(PWD):/git/timberio/vector/ -e TARGET=x86_64-unknown-linux-musl timberio/ci_image ./scripts/package-rpm.sh

.PHONY: package-rpm-aarch64
package-rpm-aarch64: package-aarch64-unknown-linux-gnu ## Build the aarch64 rpm package
	$(CONTAINER_TOOL) run -v  $(PWD):/git/timberio/vector/ -e TARGET=aarch64-unknown-linux-gnu timberio/ci_image ./scripts/package-rpm.sh

.PHONY: package-rpm-armv7-gnu
package-rpm-armv7-gnu: package-armv7-unknown-linux-gnueabihf ## Build the armv7-unknown-linux-gnueabihf rpm package
	$(CONTAINER_TOOL) run -v  $(PWD):/git/timberio/vector/ -e TARGET=armv7-unknown-linux-gnueabihf timberio/ci_image ./scripts/package-rpm.sh

##@ Releasing

.PHONY: release
release: release-prepare generate release-commit ## Release a new Vector version

.PHONY: release-commit
release-commit: ## Commits release changes
	@scripts/release-commit.rb

.PHONY: release-docker
release-docker: ## Release to Docker Hub
	@scripts/build-docker.sh

.PHONY: release-github
release-github: ## Release to Github
	@scripts/release-github.sh

.PHONY: release-homebrew
release-homebrew: ## Release to timberio Homebrew tap
	@scripts/release-homebrew.sh

.PHONY: release-prepare
release-prepare: ## Prepares the release with metadata and highlights
	@scripts/release-prepare.rb

.PHONY: release-push
release-push: ## Push new Vector version
	@scripts/release-push.sh

.PHONY: release-rollback
release-rollback: ## Rollback pending release changes
	@scripts/release-rollback.rb

.PHONY: release-s3
release-s3: ## Release artifacts to S3
	@scripts/release-s3.sh

.PHONY: sync-install
sync-install: ## Sync the install.sh script for access via sh.vector.dev
	@aws s3 cp distribution/install.sh s3://sh.vector.dev --sse --acl public-read

##@ Vector Remap Language

.PHONY: test-vrl
test-vrl: ## Run the VRL test suite
	@scripts/test-vrl.sh

.PHONY: check-stdlib-features
check-stdlib-features: ## Ensure VRL stdlib features build
	${MAYBE_ENVIRONMENT_EXEC} env RUSTFLAGS="-D warnings" cargo hack check --each-feature --package vrl-stdlib --exclude-features default

##@ Utility

.PHONY: build-ci-docker-images
build-ci-docker-images: ## Rebuilds all Docker images used in CI
	@scripts/build-ci-docker-images.sh

.PHONY: clean
clean: environment-clean ## Clean everything
	cargo clean

.PHONY: fmt
fmt: ## Format code
	${MAYBE_ENVIRONMENT_EXEC} cargo fmt
	${MAYBE_ENVIRONMENT_EXEC} ./scripts/check-style.sh --fix

.PHONY: generate-kubernetes-manifests
generate-kubernetes-manifests: ## Generate Kubernetes manifests from latest Helm chart
	scripts/generate-manifests.sh

.PHONY: signoff
signoff: ## Signsoff all previous commits since branch creation
	scripts/signoff.sh

.PHONY: slim-builds
slim-builds: ## Updates the Cargo config to product disk optimized builds (for CI, not for users)
	${MAYBE_ENVIRONMENT_EXEC} ./scripts/slim-builds.sh

ifeq (${CI}, true)
.PHONY: ci-sweep
ci-sweep: ## Sweep up the CI to try to get more disk space.
	@echo "Preparing the CI for build by sweeping up disk space a bit..."
	df -h
	sudo apt-get --purge autoremove --yes
	sudo apt-get clean
	sudo rm -rf "/opt/*" "/usr/local/*"
	sudo rm -rf "/usr/local/share/boost" && sudo rm -rf "${AGENT_TOOLSDIRECTORY}"
	docker system prune --force
	df -h
endif

.PHONY: version
version: ## Get the current Vector version
	@scripts/version.sh

.PHONY: git-hooks
git-hooks: ## Add Vector-local git hooks for commit sign-off
	@scripts/install-git-hooks.sh

.PHONY: cargo-install-%
cargo-install-%: override TOOL = $(@:cargo-install-%=%)
cargo-install-%:
	$(if $(findstring true,$(AUTOINSTALL)),cargo install ${TOOL} --quiet; cargo clean,)<|MERGE_RESOLUTION|>--- conflicted
+++ resolved
@@ -335,48 +335,6 @@
 	@scripts/setup_integration_env.sh eventstoredb_metrics stop
 endif
 
-<<<<<<< HEAD
-.PHONY: test-integration-fluent
-test-integration-fluent: ## Runs Fluent integration tests
-	${MAYBE_ENVIRONMENT_EXEC} cargo test --no-fail-fast --no-default-features --features fluent-integration-tests --lib ::fluent::
-
-.PHONY: test-integration-influxdb
-test-integration-influxdb: ## Runs InfluxDB integration tests
-ifeq ($(AUTOSPAWN), true)
-	@scripts/setup_integration_env.sh influxdb stop
-	@scripts/setup_integration_env.sh influxdb start
-	sleep 10 # Many services are very slow... Give them a sec..
-endif
-	${MAYBE_ENVIRONMENT_EXEC} cargo test --no-fail-fast --no-default-features --features influxdb-integration-tests --lib integration_tests:: --  ::influxdb
-ifeq ($(AUTODESPAWN), true)
-	@scripts/setup_integration_env.sh influxdb stop
-=======
-.PHONY: test-integration-gcp
-test-integration-gcp: ## Runs GCP integration tests
-ifeq ($(AUTOSPAWN), true)
-	@scripts/setup_integration_env.sh gcp stop
-	@scripts/setup_integration_env.sh gcp start
-	sleep 10 # Many services are very slow... Give them a sec..
-endif
-	${MAYBE_ENVIRONMENT_EXEC} cargo test --no-fail-fast --no-default-features --features "gcp-integration-tests gcp-pubsub-integration-tests gcp-cloud-storage-integration-tests" \
-	 --lib ::gcp::
-ifeq ($(AUTODESPAWN), true)
-	@scripts/setup_integration_env.sh gcp stop
-endif
-
-.PHONY: test-integration-humio
-test-integration-humio: ## Runs Humio integration tests
-ifeq ($(AUTOSPAWN), true)
-	@scripts/setup_integration_env.sh humio stop
-	@scripts/setup_integration_env.sh humio start
-	sleep 10 # Many services are very slow... Give them a sec..
-endif
-	${MAYBE_ENVIRONMENT_EXEC} cargo test --no-fail-fast --no-default-features --features humio-integration-tests --lib ::humio::
-ifeq ($(AUTODESPAWN), true)
-	@scripts/setup_integration_env.sh humio stop
->>>>>>> f9e11428
-endif
-
 .PHONY: test-integration-kafka
 test-integration-kafka: ## Runs Kafka integration tests
 ifeq ($(AUTOSPAWN), true)
