# .PHONY: $(MAKECMDGOALS) all
.DEFAULT_GOAL := help

mkfile_path := $(abspath $(lastword $(MAKEFILE_LIST)))
mkfile_dir := $(dir $(mkfile_path))

# Begin OS detection
ifeq ($(OS),Windows_NT) # is Windows_NT on XP, 2000, 7, Vista, 10...
    export OPERATING_SYSTEM := Windows
	export RUST_TARGET ?= "x86_64-unknown-windows-msvc"
    export DEFAULT_FEATURES = default-msvc
	undefine DNSTAP_BENCHES
else
    export OPERATING_SYSTEM := $(shell uname)  # same as "uname -s"
	export RUST_TARGET ?= "x86_64-unknown-linux-gnu"
    export DEFAULT_FEATURES = default
	export DNSTAP_BENCHES := dnstap-benches
endif

# Override this with any scopes for testing/benching.
export SCOPE ?=
# Override this with any extra flags for cargo bench
export CARGO_BENCH_FLAGS ?=
# override this to put criterion output elsewhere
export CRITERION_HOME ?= $(mkfile_dir)target/criterion
# Override to false to disable autospawning services on integration tests.
export AUTOSPAWN ?= true
# Override to control if services are turned off after integration tests.
export AUTODESPAWN ?= ${AUTOSPAWN}
# Override autoinstalling of tools. (Eg `cargo install`)
export AUTOINSTALL ?= false
# Override to true for a bit more log output in your environment building (more coming!)
export VERBOSE ?= false
# Override the container tool. Tries docker first and then tries podman.
export CONTAINER_TOOL ?= auto
ifeq ($(CONTAINER_TOOL),auto)
	override CONTAINER_TOOL = $(shell docker version >/dev/null 2>&1 && echo docker || echo podman)
endif
# If we're using podman create pods else if we're using docker create networks.
export CURRENT_DIR = $(shell pwd)

# Override this to automatically enter a container containing the correct, full, official build environment for Vector, ready for development
export ENVIRONMENT ?= false
# The upstream container we publish artifacts to on a successful master build.
export ENVIRONMENT_UPSTREAM ?= timberio/ci_image
# Override to disable building the container, having it pull from the Github packages repo instead
# TODO: Disable this by default. Blocked by `docker pull` from Github Packages requiring authenticated login
export ENVIRONMENT_AUTOBUILD ?= true
# Override this when appropriate to disable a TTY being available in commands with `ENVIRONMENT=true`
export ENVIRONMENT_TTY ?= true

# Set dummy AWS credentials if not present - used for AWS and ES integration tests
export AWS_ACCESS_KEY_ID ?= "dummy"
export AWS_SECRET_ACCESS_KEY ?= "dummy"

# Set version
export VERSION ?= $(shell scripts/version.sh)

# Set if you are on the CI and actually want the things to happen. (Non-CI users should never set this.)
export CI ?= false

export RUST_VERSION ?= $(shell grep channel rust-toolchain.toml | cut -d '"' -f 2)

FORMATTING_BEGIN_YELLOW = \033[0;33m
FORMATTING_BEGIN_BLUE = \033[36m
FORMATTING_END = \033[0m

# "One weird trick!" https://www.gnu.org/software/make/manual/make.html#Syntax-of-Functions
EMPTY:=
SPACE:= ${EMPTY} ${EMPTY}

help:
	@printf -- "${FORMATTING_BEGIN_BLUE}                                      __   __  __${FORMATTING_END}\n"
	@printf -- "${FORMATTING_BEGIN_BLUE}                                      \ \ / / / /${FORMATTING_END}\n"
	@printf -- "${FORMATTING_BEGIN_BLUE}                                       \ V / / / ${FORMATTING_END}\n"
	@printf -- "${FORMATTING_BEGIN_BLUE}                                        \_/  \/  ${FORMATTING_END}\n"
	@printf -- "\n"
	@printf -- "                                      V E C T O R\n"
	@printf -- "\n"
	@printf -- "---------------------------------------------------------------------------------------\n"
	@printf -- "Want to use ${FORMATTING_BEGIN_YELLOW}\`docker\`${FORMATTING_END} or ${FORMATTING_BEGIN_YELLOW}\`podman\`${FORMATTING_END}? See ${FORMATTING_BEGIN_YELLOW}\`ENVIRONMENT=true\`${FORMATTING_END} commands. (Default ${FORMATTING_BEGIN_YELLOW}\`CONTAINER_TOOL=docker\`${FORMATTING_END})\n"
	@printf -- "\n"
	@awk 'BEGIN {FS = ":.*##"; printf "Usage: make ${FORMATTING_BEGIN_BLUE}<target>${FORMATTING_END}\n"} /^[a-zA-Z0-9_-]+:.*?##/ { printf "  ${FORMATTING_BEGIN_BLUE}%-46s${FORMATTING_END} %s\n", $$1, $$2 } /^##@/ { printf "\n\033[1m%s\033[0m\n", substr($$0, 5) } ' $(MAKEFILE_LIST)

##@ Environment

# These are some predefined macros, please use them!
ifeq ($(ENVIRONMENT), true)
define MAYBE_ENVIRONMENT_EXEC
${ENVIRONMENT_EXEC}
endef
else
define MAYBE_ENVIRONMENT_EXEC

endef
endif

ifeq ($(ENVIRONMENT), true)
define MAYBE_ENVIRONMENT_COPY_ARTIFACTS
${ENVIRONMENT_COPY_ARTIFACTS}
endef
else
define MAYBE_ENVIRONMENT_COPY_ARTIFACTS

endef
endif

# We use a volume here as non-Linux hosts are extremely slow to share disks, and Linux hosts tend to get permissions clobbered.
define ENVIRONMENT_EXEC
	${ENVIRONMENT_PREPARE}
	@echo "Entering environment..."
	@mkdir -p target
	$(CONTAINER_TOOL) run \
			--name vector-environment \
			--rm \
			$(if $(findstring true,$(ENVIRONMENT_TTY)),--tty,) \
			--init \
			--interactive \
			--env INSIDE_ENVIRONMENT=true \
			--network host \
			--mount type=bind,source=${CURRENT_DIR},target=/git/timberio/vector \
			--mount type=bind,source=/var/run/docker.sock,target=/var/run/docker.sock \
			--mount type=volume,source=vector-target,target=/git/timberio/vector/target \
			--mount type=volume,source=vector-cargo-cache,target=/root/.cargo \
			$(ENVIRONMENT_UPSTREAM)
endef


ifeq ($(ENVIRONMENT_AUTOBUILD), true)
define ENVIRONMENT_PREPARE
	@echo "Building the environment. (ENVIRONMENT_AUTOBUILD=true) This may take a few minutes..."
	$(CONTAINER_TOOL) build \
		$(if $(findstring true,$(VERBOSE)),,--quiet) \
		--tag $(ENVIRONMENT_UPSTREAM) \
		--file scripts/environment/Dockerfile \
		.
endef
else
define ENVIRONMENT_PREPARE
	$(CONTAINER_TOOL) pull $(ENVIRONMENT_UPSTREAM)
endef
endif

.PHONY: check-container-tool
check-container-tool: ## Checks what container tool is installed
	@echo -n "Checking if $(CONTAINER_TOOL) is available..." && \
	$(CONTAINER_TOOL) version 1>/dev/null && echo "yes"

.PHONY: environment
environment: export ENVIRONMENT_TTY = true ## Enter a full Vector dev shell in $CONTAINER_TOOL, binding this folder to the container.
environment:
	${ENVIRONMENT_EXEC}

.PHONY: environment-prepare
environment-prepare: ## Prepare the Vector dev shell using $CONTAINER_TOOL.
	${ENVIRONMENT_PREPARE}

.PHONY: environment-clean
environment-clean: ## Clean the Vector dev shell using $CONTAINER_TOOL.
	@$(CONTAINER_TOOL) volume rm -f vector-target vector-cargo-cache
	@$(CONTAINER_TOOL) rmi $(ENVIRONMENT_UPSTREAM) || true

.PHONY: environment-push
environment-push: environment-prepare ## Publish a new version of the container image.
	$(CONTAINER_TOOL) push $(ENVIRONMENT_UPSTREAM)

##@ Building
.PHONY: build
build: check-build-tools
build: export CFLAGS += -g0 -O3
build: ## Build the project in release mode (Supports `ENVIRONMENT=true`)
	${MAYBE_ENVIRONMENT_EXEC} cargo build --release --no-default-features --features ${DEFAULT_FEATURES}
	${MAYBE_ENVIRONMENT_COPY_ARTIFACTS}

.PHONY: build-dev
build-dev: ## Build the project in development mode (Supports `ENVIRONMENT=true`)
	${MAYBE_ENVIRONMENT_EXEC} cargo build --no-default-features --features ${DEFAULT_FEATURES}

.PHONY: build-x86_64-unknown-linux-gnu
build-x86_64-unknown-linux-gnu: target/x86_64-unknown-linux-gnu/release/vector ## Build a release binary for the x86_64-unknown-linux-gnu triple.
	@echo "Output to ${<}"

.PHONY: build-aarch64-unknown-linux-gnu
build-aarch64-unknown-linux-gnu: target/aarch64-unknown-linux-gnu/release/vector ## Build a release binary for the aarch64-unknown-linux-gnu triple.
	@echo "Output to ${<}"

.PHONY: build-x86_64-unknown-linux-musl
build-x86_64-unknown-linux-musl: target/x86_64-unknown-linux-musl/release/vector ## Build a release binary for the x86_64-unknown-linux-musl triple.
	@echo "Output to ${<}"

.PHONY: build-aarch64-unknown-linux-musl
build-aarch64-unknown-linux-musl: target/aarch64-unknown-linux-musl/release/vector ## Build a release binary for the aarch64-unknown-linux-musl triple.
	@echo "Output to ${<}"

.PHONY: build-armv7-unknown-linux-gnueabihf
build-armv7-unknown-linux-gnueabihf: target/armv7-unknown-linux-gnueabihf/release/vector ## Build a release binary for the armv7-unknown-linux-gnueabihf triple.
	@echo "Output to ${<}"

.PHONY: build-armv7-unknown-linux-musleabihf
build-armv7-unknown-linux-musleabihf: target/armv7-unknown-linux-musleabihf/release/vector ## Build a release binary for the armv7-unknown-linux-musleabihf triple.
	@echo "Output to ${<}"

.PHONY: build-graphql-schema
build-graphql-schema: ## Generate the `schema.json` for Vector's GraphQL API
	${MAYBE_ENVIRONMENT_EXEC} cargo run --bin graphql-schema --no-default-features --features=default-no-api-client

.PHONY: check-build-tools
check-build-tools:
ifeq (, $(shell which cargo))
	$(error "Please install Rust: https://www.rust-lang.org/tools/install")
endif

##@ Cross Compiling
.PHONY: cross-enable
cross-enable: cargo-install-cross

.PHONY: CARGO_HANDLES_FRESHNESS
CARGO_HANDLES_FRESHNESS:
	${EMPTY}

# GNU Make < 3.82 pattern matching priority depends on the definition order
# so cross-image-% must be defined before cross-%
.PHONY: cross-image-%
cross-image-%: export TRIPLE =$($(strip @):cross-image-%=%)
cross-image-%:
	$(CONTAINER_TOOL) build \
		--tag vector-cross-env:${TRIPLE} \
		--file scripts/cross/${TRIPLE}.dockerfile \
		scripts/cross

# This is basically a shorthand for folks.
# `cross-anything-triple` will call `cross anything --target triple` with the right features.
.PHONY: cross-%
cross-%: export PAIR =$(subst -, ,$($(strip @):cross-%=%))
cross-%: export COMMAND ?=$(word 1,${PAIR})
cross-%: export TRIPLE ?=$(subst ${SPACE},-,$(wordlist 2,99,${PAIR}))
cross-%: export PROFILE ?= release
cross-%: export CFLAGS += -g0 -O3
cross-%: cargo-install-cross
	$(MAKE) -k cross-image-${TRIPLE}
	cross ${COMMAND} \
		$(if $(findstring release,$(PROFILE)),--release,) \
		--target ${TRIPLE} \
		--no-default-features \
		--features target-${TRIPLE}

target/%/vector: export PAIR =$(subst /, ,$(@:target/%/vector=%))
target/%/vector: export TRIPLE ?=$(word 1,${PAIR})
target/%/vector: export PROFILE ?=$(word 2,${PAIR})
target/%/vector: export CFLAGS += -g0 -O3
target/%/vector: cargo-install-cross CARGO_HANDLES_FRESHNESS
	$(MAKE) -k cross-image-${TRIPLE}
	cross build \
		$(if $(findstring release,$(PROFILE)),--release,) \
		--target ${TRIPLE} \
		--no-default-features \
		--features target-${TRIPLE}

target/%/vector.tar.gz: export PAIR =$(subst /, ,$(@:target/%/vector.tar.gz=%))
target/%/vector.tar.gz: export TRIPLE ?=$(word 1,${PAIR})
target/%/vector.tar.gz: export PROFILE ?=$(word 2,${PAIR})
target/%/vector.tar.gz: target/%/vector CARGO_HANDLES_FRESHNESS
	rm -rf target/scratch/vector-${TRIPLE} || true
	mkdir -p target/scratch/vector-${TRIPLE}/bin target/scratch/vector-${TRIPLE}/etc
	cp --recursive --force --verbose \
		target/${TRIPLE}/${PROFILE}/vector \
		target/scratch/vector-${TRIPLE}/bin/vector
	cp --recursive --force --verbose \
		README.md \
		LICENSE \
		config \
		target/scratch/vector-${TRIPLE}/
	cp --recursive --force --verbose \
		distribution/systemd \
		target/scratch/vector-${TRIPLE}/etc/
	tar --create \
		--gzip \
		--verbose \
		--file target/${TRIPLE}/${PROFILE}/vector.tar.gz \
		--directory target/scratch/ \
		./vector-${TRIPLE}
	rm -rf target/scratch/

##@ Testing (Supports `ENVIRONMENT=true`)

.PHONY: test
test: ## Run the unit test suite
	${MAYBE_ENVIRONMENT_EXEC} cargo test --workspace --no-fail-fast --no-default-features --features "${DEFAULT_FEATURES} metrics-benches codecs-benches language-benches remap-benches statistic-benches ${DNSTAP_BENCHES} benches" ${SCOPE}

.PHONY: test-all
test-all: test test-behavior test-integration ## Runs all tests, unit, behaviorial, and integration.

.PHONY: test-x86_64-unknown-linux-gnu
test-x86_64-unknown-linux-gnu: cross-test-x86_64-unknown-linux-gnu ## Runs unit tests on the x86_64-unknown-linux-gnu triple
	${EMPTY}

.PHONY: test-aarch64-unknown-linux-gnu
test-aarch64-unknown-linux-gnu: cross-test-aarch64-unknown-linux-gnu ## Runs unit tests on the aarch64-unknown-linux-gnu triple
	${EMPTY}

.PHONY: test-behavior
test-behavior: ## Runs behaviorial test
	${MAYBE_ENVIRONMENT_EXEC} cargo run -- test tests/behavior/**/*

.PHONY: test-integration
test-integration: ## Runs all integration tests
test-integration: test-integration-aws test-integration-azure test-integration-clickhouse test-integration-docker-logs test-integration-elasticsearch
test-integration: test-integration-eventstoredb_metrics test-integration-fluent test-integration-gcp test-integration-humio test-integration-influxdb
test-integration: test-integration-kafka test-integration-logstash test-integration-loki test-integration-mongodb_metrics test-integration-nats
test-integration: test-integration-nginx test-integration-postgresql_metrics test-integration-prometheus test-integration-pulsar
test-integration: test-integration-redis test-integration-splunk test-integration-dnstap test-integration-datadog-agent test-integration-datadog-logs

.PHONY: test-integration-aws-sqs
test-integration-aws-sqs: ## Runs AWS SQS integration tests
	FILTER=::aws_sqs make test-integration-aws

.PHONY: test-integration-aws-cloudwatch-logs
test-integration-aws-cloudwatch-logs: ## Runs AWS Cloudwatch Logs integration tests
	FILTER=::aws_cloudwatch_logs make test-integration-aws

.PHONY: test-integration-datadog-agent
test-integration-datadog-agent: ## Runs Datadog Agent integration tests
	test $(shell printenv | grep CI_TEST_DATADOG_API_KEY | wc -l) -gt 0 || exit 1 # make sure the environment is available
	RUST_VERSION=${RUST_VERSION} ${CONTAINER_TOOL}-compose -f scripts/integration/docker-compose.datadog-agent.yml run runner

<<<<<<< HEAD
.PHONY: test-integration-eventstoredb_metrics
test-integration-eventstoredb_metrics: ## Runs EventStoreDB metric integration tests
ifeq ($(AUTOSPAWN), true)
	@scripts/setup_integration_env.sh eventstoredb_metrics stop
	@scripts/setup_integration_env.sh eventstoredb_metrics start
	sleep 10 # Many services are very slow... Give them a sec..
endif
	${MAYBE_ENVIRONMENT_EXEC} cargo test --no-fail-fast --no-default-features --features eventstoredb_metrics-integration-tests --lib ::eventstoredb_metrics:: -- --nocapture
ifeq ($(AUTODESPAWN), true)
	@scripts/setup_integration_env.sh eventstoredb_metrics stop
endif

.PHONY: test-integration-gcp
test-integration-gcp: ## Runs GCP integration tests
ifeq ($(AUTOSPAWN), true)
	@scripts/setup_integration_env.sh gcp stop
	@scripts/setup_integration_env.sh gcp start
	sleep 10 # Many services are very slow... Give them a sec..
endif
	${MAYBE_ENVIRONMENT_EXEC} cargo test --no-fail-fast --no-default-features --features "gcp-integration-tests gcp-pubsub-integration-tests gcp-cloud-storage-integration-tests" \
	 --lib ::gcp::
ifeq ($(AUTODESPAWN), true)
	@scripts/setup_integration_env.sh gcp stop
endif

.PHONY: test-integration-humio
test-integration-humio: ## Runs Humio integration tests
ifeq ($(AUTOSPAWN), true)
	@scripts/setup_integration_env.sh humio stop
	@scripts/setup_integration_env.sh humio start
	sleep 10 # Many services are very slow... Give them a sec..
endif
	${MAYBE_ENVIRONMENT_EXEC} cargo test --no-fail-fast --no-default-features --features humio-integration-tests --lib ::humio::
ifeq ($(AUTODESPAWN), true)
	@scripts/setup_integration_env.sh humio stop
=======
.PHONY: test-integration-kafka
test-integration-kafka: ## Runs Kafka integration tests
ifeq ($(AUTOSPAWN), true)
	@scripts/setup_integration_env.sh kafka stop
	@scripts/setup_integration_env.sh kafka start
	sleep 10 # Many services are very slow... Give them a sec..
endif
	${MAYBE_ENVIRONMENT_EXEC} cargo test --no-fail-fast --no-default-features --features "kafka-integration-tests rdkafka-plain" --lib ::kafka::
ifeq ($(AUTODESPAWN), true)
	@scripts/setup_integration_env.sh kafka stop
>>>>>>> 3477b47b
endif

.PHONY: test-integration-nats
test-integration-nats: ## Runs NATS integration tests
ifeq ($(AUTOSPAWN), true)
	@scripts/setup_integration_env.sh nats stop
	@scripts/setup_integration_env.sh nats start
	sleep 10 # Many services are very slow... Give them a sec..
endif
	${MAYBE_ENVIRONMENT_EXEC} cargo test --no-fail-fast --no-default-features --features nats-integration-tests --lib ::nats::
ifeq ($(AUTODESPAWN), true)
	@scripts/setup_integration_env.sh nats stop
endif

tests/data/dnstap/socket:
	mkdir -p tests/data/dnstap/socket
	chmod 777 tests/data/dnstap/socket

.PHONY: test-integration-dnstap
test-integration-dnstap: tests/data/dnstap/socket
	RUST_VERSION=${RUST_VERSION} ${CONTAINER_TOOL}-compose -f scripts/integration/docker-compose.dnstap.yml run --rm runner
ifeq ($(AUTODESPAWN), true)
	make test-integration-dnstap-cleanup
endif

test-integration-%:
	RUST_VERSION=${RUST_VERSION} ${CONTAINER_TOOL}-compose -f scripts/integration/docker-compose.$*.yml run --rm runner
ifeq ($(AUTODESPAWN), true)
	make test-integration-$*-cleanup
endif

test-integration-%-cleanup:
	${CONTAINER_TOOL}-compose -f scripts/integration/docker-compose.$*.yml rm --force --stop -v

.PHONY: test-e2e-kubernetes
test-e2e-kubernetes: ## Runs Kubernetes E2E tests (Sorry, no `ENVIRONMENT=true` support)
	@scripts/test-e2e-kubernetes.sh

.PHONY: test-shutdown
test-shutdown: ## Runs shutdown tests
	FEATURES=shutdown-tests make test-integration-kafka
	## ${MAYBE_ENVIRONMENT_EXEC} cargo test --no-fail-fast --no-default-features --features shutdown-tests --test shutdown -- --test-threads 4

.PHONY: test-cli
test-cli: ## Runs cli tests
	${MAYBE_ENVIRONMENT_EXEC} cargo test --no-fail-fast --no-default-features --features cli-tests --test cli -- --test-threads 4

##@ Benching (Supports `ENVIRONMENT=true`)

.PHONY: bench
bench: ## Run benchmarks in /benches
	${MAYBE_ENVIRONMENT_EXEC} cargo bench --no-default-features --features "benches" ${CARGO_BENCH_FLAGS}
	${MAYBE_ENVIRONMENT_COPY_ARTIFACTS}

.PHONY: bench-dnstap
bench-dnstap: ## Run dnstap benches
	${MAYBE_ENVIRONMENT_EXEC} cargo bench --no-default-features --features "dnstap-benches" --bench dnstap ${CARGO_BENCH_FLAGS}
	${MAYBE_ENVIRONMENT_COPY_ARTIFACTS}

.PHONY: bench-dnsmsg-parser
bench-dnsmsg-parser: ## Run dnsmsg-parser benches
	${MAYBE_ENVIRONMENT_EXEC} CRITERION_HOME="$(CRITERION_HOME)" cargo bench --manifest-path lib/dnsmsg-parser/Cargo.toml ${CARGO_BENCH_FLAGS}
	${MAYBE_ENVIRONMENT_COPY_ARTIFACTS}

.PHONY: bench-remap-functions
bench-remap-functions: ## Run remap-functions benches
	${MAYBE_ENVIRONMENT_EXEC} CRITERION_HOME="$(CRITERION_HOME)" cargo bench --manifest-path lib/vrl/stdlib/Cargo.toml ${CARGO_BENCH_FLAGS}
	${MAYBE_ENVIRONMENT_COPY_ARTIFACTS}

.PHONY: bench-remap
bench-remap: ## Run remap benches
	${MAYBE_ENVIRONMENT_EXEC} cargo bench --no-default-features --features "remap-benches" --bench remap ${CARGO_BENCH_FLAGS}
	${MAYBE_ENVIRONMENT_COPY_ARTIFACTS}

.PHONY: bench-transform
bench-transform: ## Run transform benches
	${MAYBE_ENVIRONMENT_EXEC} cargo bench --no-default-features --features "transform-benches" --bench transform ${CARGO_BENCH_FLAGS}
	${MAYBE_ENVIRONMENT_COPY_ARTIFACTS}

.PHONY: bench-languages
bench-languages:  ### Run language comparison benches
	${MAYBE_ENVIRONMENT_EXEC} cargo bench --no-default-features --features "language-benches" --bench languages ${CARGO_BENCH_FLAGS}
	${MAYBE_ENVIRONMENT_COPY_ARTIFACTS}

.PHONY: bench-metrics
bench-metrics: ## Run metrics benches
	${MAYBE_ENVIRONMENT_EXEC} cargo bench --no-default-features --features "metrics-benches" ${CARGO_BENCH_FLAGS}
	${MAYBE_ENVIRONMENT_COPY_ARTIFACTS}

.PHONY: bench-all
bench-all: ### Run all benches
bench-all: bench-remap-functions
	${MAYBE_ENVIRONMENT_EXEC} cargo bench --no-default-features --features "benches remap-benches  metrics-benches language-benches ${DNSTAP_BENCHES}" ${CARGO_BENCH_FLAGS}
	${MAYBE_ENVIRONMENT_COPY_ARTIFACTS}

##@ Checking

.PHONY: check
check: ## Run prerequisite code checks
	${MAYBE_ENVIRONMENT_EXEC} cargo check --all --no-default-features --features ${DEFAULT_FEATURES}

.PHONY: check-all
check-all: ## Check everything
check-all: check-fmt check-clippy check-style check-docs
check-all: check-version check-examples check-component-features
check-all: check-scripts

.PHONY: check-component-features
check-component-features: ## Check that all component features are setup properly
	${MAYBE_ENVIRONMENT_EXEC} cargo hack check --each-feature --exclude-features "sources-utils-http sources-utils-http-encoding sources-utils-http-prelude sources-utils-http-query sources-utils-tcp-keepalive sources-utils-tcp-socket sources-utils-tls sources-utils-udp sources-utils-unix sinks-utils-udp"

.PHONY: check-clippy
check-clippy: ## Check code with Clippy
	${MAYBE_ENVIRONMENT_EXEC} cargo clippy --workspace --all-targets --features all-integration-tests -- -D warnings

.PHONY: check-docs
check-docs: ## Check that all /docs file are valid
	${MAYBE_ENVIRONMENT_EXEC} ./scripts/check-docs.sh

.PHONY: check-fmt
check-fmt: ## Check that all files are formatted properly
	${MAYBE_ENVIRONMENT_EXEC} ./scripts/check-fmt.sh

.PHONY: check-style
check-style: ## Check that all files are styled properly
	${MAYBE_ENVIRONMENT_EXEC} ./scripts/check-style.sh

.PHONY: check-markdown
check-markdown: ## Check that markdown is styled properly
	${MAYBE_ENVIRONMENT_EXEC} ./scripts/check-markdown.sh

.PHONY: check-version
check-version: ## Check that Vector's version is correct accounting for recent changes
	${MAYBE_ENVIRONMENT_EXEC} ./scripts/check-version.rb

.PHONY: check-examples
check-examples: ## Check that the config/examples files are valid
	${MAYBE_ENVIRONMENT_EXEC} ./scripts/check-examples.sh

.PHONY: check-scripts
check-scripts: ## Check that scipts do not have common mistakes
	${MAYBE_ENVIRONMENT_EXEC} ./scripts/check-scripts.sh

check-events: ## Check that events satisfy patterns set in https://github.com/timberio/vector/blob/master/rfcs/2020-03-17-2064-event-driven-observability.md
	${MAYBE_ENVIRONMENT_EXEC} ./scripts/check-events

##@ Rustdoc
build-rustdoc: ## Build Vector's Rustdocs
	# This command is mostly intended for use by the build process in timberio/vector-rustdoc
	${MAYBE_ENVIRONMENT_EXEC} cargo doc --no-deps

##@ Packaging

# archives
target/artifacts/vector-${VERSION}-%.tar.gz: export TRIPLE :=$(@:target/artifacts/vector-${VERSION}-%.tar.gz=%)
target/artifacts/vector-${VERSION}-%.tar.gz: override PROFILE =release
target/artifacts/vector-${VERSION}-%.tar.gz: target/%/release/vector.tar.gz
	@echo "Built to ${<}, relocating to ${@}"
	@mkdir -p target/artifacts/
	@cp -v \
		${<} \
		${@}

.PHONY: package
package: build ## Build the Vector archive
	${MAYBE_ENVIRONMENT_EXEC} ./scripts/package-archive.sh

.PHONY: package-x86_64-unknown-linux-gnu-all
package-x86_64-unknown-linux-gnu-all: package-x86_64-unknown-linux-gnu package-deb-x86_64-unknown-linux-gnu package-rpm-x86_64-unknown-linux-gnu # Build all x86_64 GNU packages

.PHONY: package-x86_64-unknown-linux-musl-all
package-x86_64-unknown-linux-musl-all: package-x86_64-unknown-linux-musl # Build all x86_64 MUSL packages

.PHONY: package-aarch64-unknown-linux-musl-all
package-aarch64-unknown-linux-musl-all: package-aarch64-unknown-linux-musl # Build all aarch64 MUSL packages

.PHONY: package-aarch64-unknown-linux-gnu-all
package-aarch64-unknown-linux-gnu-all: package-aarch64-unknown-linux-gnu package-deb-aarch64 package-rpm-aarch64 # Build all aarch64 GNU packages

.PHONY: package-armv7-unknown-linux-gnueabihf-all
package-armv7-unknown-linux-gnueabihf-all: package-armv7-unknown-linux-gnueabihf package-deb-armv7-gnu package-rpm-armv7-gnu  # Build all armv7-unknown-linux-gnueabihf MUSL packages

.PHONY: package-x86_64-unknown-linux-gnu
package-x86_64-unknown-linux-gnu: target/artifacts/vector-${VERSION}-x86_64-unknown-linux-gnu.tar.gz ## Build an archive suitable for the `x86_64-unknown-linux-gnu` triple.
	@echo "Output to ${<}."

.PHONY: package-x86_64-unknown-linux-musl
package-x86_64-unknown-linux-musl: target/artifacts/vector-${VERSION}-x86_64-unknown-linux-musl.tar.gz ## Build an archive suitable for the `x86_64-unknown-linux-musl` triple.
	@echo "Output to ${<}."

.PHONY: package-aarch64-unknown-linux-musl
package-aarch64-unknown-linux-musl: target/artifacts/vector-${VERSION}-aarch64-unknown-linux-musl.tar.gz ## Build an archive suitable for the `aarch64-unknown-linux-musl` triple.
	@echo "Output to ${<}."

.PHONY: package-aarch64-unknown-linux-gnu
package-aarch64-unknown-linux-gnu: target/artifacts/vector-${VERSION}-aarch64-unknown-linux-gnu.tar.gz ## Build an archive suitable for the `aarch64-unknown-linux-gnu` triple.
	@echo "Output to ${<}."

.PHONY: package-armv7-unknown-linux-gnueabihf
package-armv7-unknown-linux-gnueabihf: target/artifacts/vector-${VERSION}-armv7-unknown-linux-gnueabihf.tar.gz ## Build an archive suitable for the `armv7-unknown-linux-gnueabihf` triple.
	@echo "Output to ${<}."

.PHONY: package-armv7-unknown-linux-musleabihf
package-armv7-unknown-linux-musleabihf: target/artifacts/vector-${VERSION}-armv7-unknown-linux-musleabihf.tar.gz ## Build an archive suitable for the `armv7-unknown-linux-musleabihf triple.
	@echo "Output to ${<}."

# debs

.PHONY: package-deb-x86_64-unknown-linux-gnu
package-deb-x86_64-unknown-linux-gnu: package-x86_64-unknown-linux-gnu ## Build the x86_64 GNU deb package
	$(CONTAINER_TOOL) run -v  $(PWD):/git/timberio/vector/ -e TARGET=x86_64-unknown-linux-gnu timberio/ci_image ./scripts/package-deb.sh

.PHONY: package-deb-x86_64-unknown-linux-musl
package-deb-x86_64-unknown-linux-musl: package-x86_64-unknown-linux-musl ## Build the x86_64 GNU deb package
	$(CONTAINER_TOOL) run -v  $(PWD):/git/timberio/vector/ -e TARGET=x86_64-unknown-linux-musl timberio/ci_image ./scripts/package-deb.sh

.PHONY: package-deb-aarch64
package-deb-aarch64: package-aarch64-unknown-linux-gnu ## Build the aarch64 deb package
	$(CONTAINER_TOOL) run -v  $(PWD):/git/timberio/vector/ -e TARGET=aarch64-unknown-linux-gnu timberio/ci_image ./scripts/package-deb.sh

.PHONY: package-deb-armv7-gnu
package-deb-armv7-gnu: package-armv7-unknown-linux-gnueabihf ## Build the armv7-unknown-linux-gnueabihf deb package
	$(CONTAINER_TOOL) run -v  $(PWD):/git/timberio/vector/ -e TARGET=armv7-unknown-linux-gnueabihf timberio/ci_image ./scripts/package-deb.sh

# rpms

.PHONY: package-rpm-x86_64-unknown-linux-gnu
package-rpm-x86_64-unknown-linux-gnu: package-x86_64-unknown-linux-gnu ## Build the x86_64 rpm package
	$(CONTAINER_TOOL) run -v  $(PWD):/git/timberio/vector/ -e TARGET=x86_64-unknown-linux-gnu timberio/ci_image ./scripts/package-rpm.sh

.PHONY: package-rpm-x86_64-unknown-linux-musl
package-rpm-x86_64-unknown-linux-musl: package-x86_64-unknown-linux-musl ## Build the x86_64 musl rpm package
	$(CONTAINER_TOOL) run -v  $(PWD):/git/timberio/vector/ -e TARGET=x86_64-unknown-linux-musl timberio/ci_image ./scripts/package-rpm.sh

.PHONY: package-rpm-aarch64
package-rpm-aarch64: package-aarch64-unknown-linux-gnu ## Build the aarch64 rpm package
	$(CONTAINER_TOOL) run -v  $(PWD):/git/timberio/vector/ -e TARGET=aarch64-unknown-linux-gnu timberio/ci_image ./scripts/package-rpm.sh

.PHONY: package-rpm-armv7-gnu
package-rpm-armv7-gnu: package-armv7-unknown-linux-gnueabihf ## Build the armv7-unknown-linux-gnueabihf rpm package
	$(CONTAINER_TOOL) run -v  $(PWD):/git/timberio/vector/ -e TARGET=armv7-unknown-linux-gnueabihf timberio/ci_image ./scripts/package-rpm.sh

##@ Releasing

.PHONY: release
release: release-prepare generate release-commit ## Release a new Vector version

.PHONY: release-commit
release-commit: ## Commits release changes
	@scripts/release-commit.rb

.PHONY: release-docker
release-docker: ## Release to Docker Hub
	@scripts/build-docker.sh

.PHONY: release-github
release-github: ## Release to Github
	@scripts/release-github.sh

.PHONY: release-homebrew
release-homebrew: ## Release to timberio Homebrew tap
	@scripts/release-homebrew.sh

.PHONY: release-prepare
release-prepare: ## Prepares the release with metadata and highlights
	@scripts/release-prepare.rb

.PHONY: release-push
release-push: ## Push new Vector version
	@scripts/release-push.sh

.PHONY: release-rollback
release-rollback: ## Rollback pending release changes
	@scripts/release-rollback.rb

.PHONY: release-s3
release-s3: ## Release artifacts to S3
	@scripts/release-s3.sh

.PHONY: sync-install
sync-install: ## Sync the install.sh script for access via sh.vector.dev
	@aws s3 cp distribution/install.sh s3://sh.vector.dev --sse --acl public-read

##@ Vector Remap Language

.PHONY: test-vrl
test-vrl: ## Run the VRL test suite
	@scripts/test-vrl.sh

.PHONY: check-stdlib-features
check-stdlib-features: ## Ensure VRL stdlib features build
	${MAYBE_ENVIRONMENT_EXEC} env RUSTFLAGS="-D warnings" cargo hack check --each-feature --package vrl-stdlib --exclude-features default

##@ Utility

.PHONY: build-ci-docker-images
build-ci-docker-images: ## Rebuilds all Docker images used in CI
	@scripts/build-ci-docker-images.sh

.PHONY: clean
clean: environment-clean ## Clean everything
	cargo clean

.PHONY: fmt
fmt: ## Format code
	${MAYBE_ENVIRONMENT_EXEC} cargo fmt
	${MAYBE_ENVIRONMENT_EXEC} ./scripts/check-style.sh --fix

.PHONY: generate-kubernetes-manifests
generate-kubernetes-manifests: ## Generate Kubernetes manifests from latest Helm chart
	scripts/generate-manifests.sh

.PHONY: signoff
signoff: ## Signsoff all previous commits since branch creation
	scripts/signoff.sh

.PHONY: slim-builds
slim-builds: ## Updates the Cargo config to product disk optimized builds (for CI, not for users)
	${MAYBE_ENVIRONMENT_EXEC} ./scripts/slim-builds.sh

ifeq (${CI}, true)
.PHONY: ci-sweep
ci-sweep: ## Sweep up the CI to try to get more disk space.
	@echo "Preparing the CI for build by sweeping up disk space a bit..."
	df -h
	sudo apt-get --purge autoremove --yes
	sudo apt-get clean
	sudo rm -rf "/opt/*" "/usr/local/*"
	sudo rm -rf "/usr/local/share/boost" && sudo rm -rf "${AGENT_TOOLSDIRECTORY}"
	docker system prune --force
	df -h
endif

.PHONY: version
version: ## Get the current Vector version
	@scripts/version.sh

.PHONY: git-hooks
git-hooks: ## Add Vector-local git hooks for commit sign-off
	@scripts/install-git-hooks.sh

.PHONY: cargo-install-%
cargo-install-%: override TOOL = $(@:cargo-install-%=%)
cargo-install-%:
	$(if $(findstring true,$(AUTOINSTALL)),cargo install ${TOOL} --quiet; cargo clean,)<|MERGE_RESOLUTION|>--- conflicted
+++ resolved
@@ -323,56 +323,6 @@
 	test $(shell printenv | grep CI_TEST_DATADOG_API_KEY | wc -l) -gt 0 || exit 1 # make sure the environment is available
 	RUST_VERSION=${RUST_VERSION} ${CONTAINER_TOOL}-compose -f scripts/integration/docker-compose.datadog-agent.yml run runner
 
-<<<<<<< HEAD
-.PHONY: test-integration-eventstoredb_metrics
-test-integration-eventstoredb_metrics: ## Runs EventStoreDB metric integration tests
-ifeq ($(AUTOSPAWN), true)
-	@scripts/setup_integration_env.sh eventstoredb_metrics stop
-	@scripts/setup_integration_env.sh eventstoredb_metrics start
-	sleep 10 # Many services are very slow... Give them a sec..
-endif
-	${MAYBE_ENVIRONMENT_EXEC} cargo test --no-fail-fast --no-default-features --features eventstoredb_metrics-integration-tests --lib ::eventstoredb_metrics:: -- --nocapture
-ifeq ($(AUTODESPAWN), true)
-	@scripts/setup_integration_env.sh eventstoredb_metrics stop
-endif
-
-.PHONY: test-integration-gcp
-test-integration-gcp: ## Runs GCP integration tests
-ifeq ($(AUTOSPAWN), true)
-	@scripts/setup_integration_env.sh gcp stop
-	@scripts/setup_integration_env.sh gcp start
-	sleep 10 # Many services are very slow... Give them a sec..
-endif
-	${MAYBE_ENVIRONMENT_EXEC} cargo test --no-fail-fast --no-default-features --features "gcp-integration-tests gcp-pubsub-integration-tests gcp-cloud-storage-integration-tests" \
-	 --lib ::gcp::
-ifeq ($(AUTODESPAWN), true)
-	@scripts/setup_integration_env.sh gcp stop
-endif
-
-.PHONY: test-integration-humio
-test-integration-humio: ## Runs Humio integration tests
-ifeq ($(AUTOSPAWN), true)
-	@scripts/setup_integration_env.sh humio stop
-	@scripts/setup_integration_env.sh humio start
-	sleep 10 # Many services are very slow... Give them a sec..
-endif
-	${MAYBE_ENVIRONMENT_EXEC} cargo test --no-fail-fast --no-default-features --features humio-integration-tests --lib ::humio::
-ifeq ($(AUTODESPAWN), true)
-	@scripts/setup_integration_env.sh humio stop
-=======
-.PHONY: test-integration-kafka
-test-integration-kafka: ## Runs Kafka integration tests
-ifeq ($(AUTOSPAWN), true)
-	@scripts/setup_integration_env.sh kafka stop
-	@scripts/setup_integration_env.sh kafka start
-	sleep 10 # Many services are very slow... Give them a sec..
-endif
-	${MAYBE_ENVIRONMENT_EXEC} cargo test --no-fail-fast --no-default-features --features "kafka-integration-tests rdkafka-plain" --lib ::kafka::
-ifeq ($(AUTODESPAWN), true)
-	@scripts/setup_integration_env.sh kafka stop
->>>>>>> 3477b47b
-endif
-
 .PHONY: test-integration-nats
 test-integration-nats: ## Runs NATS integration tests
 ifeq ($(AUTOSPAWN), true)
