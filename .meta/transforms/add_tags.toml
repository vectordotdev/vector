--- conflicted
+++ resolved
@@ -16,13 +16,8 @@
 metric.\
 """
 
-<<<<<<< HEAD
-[transforms.add_tags.options.tags.options."`<tag-key>`"]
-type = "*"
-=======
 [transforms.add_tags.options.tags.options."`<tag-name>`"]
 type = "string"
->>>>>>> 3e92c1ea
 null = false
 examples = [
   {"my_tag" = "my value"},
