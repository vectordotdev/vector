[sources.syslog]
delivery_guarantee = "best_effort"
guides = []
output_types = ["log"]
resources = []
through_description = "the Syslog 5424 protocol"

[sources.syslog.options.address]
type = "string"
examples = ["0.0.0.0:9000", "systemd#2"]
null = true
relevant_when = {mode = ["tcp", "udp"]}
<<<<<<< HEAD
description = """The TCP or UDP address to listen for connections on, \
or "systemd#N" to use the Nth socket passed by systemd socket activation. \
"""
=======
simple = true
description = "The TCP or UDP address to listen on."
>>>>>>> 3e8c906e

[sources.syslog.options.host_key]
name = "host_key"
type = "string"
category = "Context"
null = false
default = "host"
section = "context"
description = """\
The key name added to each event representing the current host.\
"""

[sources.syslog.options.max_length]
type = "int"
default = 102400
null = true
unit = "bytes"
description = """\
The maximum bytes size of incoming messages before they are discarded.\
"""

[sources.syslog.options.mode]
type = "string"
null = false
description = "The input mode."

[sources.syslog.options.mode.enum]
tcp = "Read incoming Syslog data over the TCP protocol."
udp = "Read incoming Syslog data over the UDP protocol."
unix = "Read uncoming Syslog data through a Unix socker."

[sources.syslog.options.path]
type = "string"
examples = ["/path/to/socket"]
null = true
relevant_when = {mode = "unix"}
simple = true
description = """\
The unix socket path. *This should be absolute path.*
"""<|MERGE_RESOLUTION|>--- conflicted
+++ resolved
@@ -10,14 +10,10 @@
 examples = ["0.0.0.0:9000", "systemd#2"]
 null = true
 relevant_when = {mode = ["tcp", "udp"]}
-<<<<<<< HEAD
+simple = true
 description = """The TCP or UDP address to listen for connections on, \
 or "systemd#N" to use the Nth socket passed by systemd socket activation. \
 """
-=======
-simple = true
-description = "The TCP or UDP address to listen on."
->>>>>>> 3e8c906e
 
 [sources.syslog.options.host_key]
 name = "host_key"
