[package]
name = "vector"
version = "0.13.0"
authors = ["Vector Contributors <vector@timber.io>"]
edition = "2018"
description = "A lightweight and ultra-fast tool for building observability pipelines"
homepage = "https://vector.dev"
license = "MPL-2.0"
readme = "README.md"
publish = false
default-run = "vector"
autobenches = false # our benchmarks are not runnable on their own either way

[[bin]]
name = "graphql-schema"
path = "src/api/schema/gen.rs"
required-features = ["default-no-api-client"]

[profile.release]
lto = true        # Optimize our binary at link stage.
codegen-units = 1 # Increases compile time but improves optmization alternatives.
debug = false     # Do not include debug symbols in the executable.

[profile.bench]
debug = true

[package.metadata.deb]
name = "vector"
maintainer-scripts = "distribution/debian/scripts/"
conf-files = ["/etc/vector/vector.toml"]
assets = [
  ["target/release/vector", "/usr/bin/", "755"],
  ["config/vector.toml", "/etc/vector/vector.toml", "644"],
  ["config/examples/*", "/etc/vector/examples/", "644"],
  ["distribution/systemd/vector.service", "/etc/systemd/system/vector.service", "644"],
  ["distribution/systemd/vector.default", "/etc/default/vector", "600"]
]
license-file = ["target/debian-license.txt"]
extended-description-file = "target/debian-extended-description.txt"

# libc requirements are defined by `cross`
# https://github.com/rust-embedded/cross#supported-targets
# Though, it seems like aarch64 libc is actually 2.18 and not 2.19
[package.metadata.deb.variants.armv7-unknown-linux-gnueabihf]
depends = "libc6 (>= 2.15)"

[package.metadata.deb.variants.x86_64-unknown-linux-gnu]
depends = "libc6 (>= 2.15)"

[package.metadata.deb.variants.x86_64-unknown-linux-musl]
depends = ""

[package.metadata.deb.variants.aarch64-unknown-linux-gnu]
depends = "libc6 (>= 2.18)"

[package.metadata.deb.variants.aarch64-unknown-linux-musl]
depends = ""

[workspace]
members = [
  ".",
  "lib/codec",
  "lib/derive_is_enum_variant",
  "lib/fakedata",
  "lib/file-source",
  "lib/k8s-e2e-tests",
  "lib/k8s-test-framework",
  "lib/portpicker",
  "lib/prometheus-parser",
  "lib/shared",
  "lib/tracing-limit",
  "lib/vector-api-client",
  "lib/vector-wasm",
  "lib/vrl/cli",
  "lib/vrl/compiler",
  "lib/vrl/core",
  "lib/vrl/diagnostic",
  "lib/vrl/parser",
  "lib/vrl/stdlib",
  "lib/vrl/tests",
  "lib/vrl/proptests",
]

[dependencies]
# Internal libs
codec = { path = "lib/codec" }
derive_is_enum_variant = { path = "lib/derive_is_enum_variant" }
fakedata = { path = "lib/fakedata", optional = true }
file-source = { path = "lib/file-source", optional = true }
portpicker = { path = "lib/portpicker" }
prometheus-parser = { path = "lib/prometheus-parser", optional = true }
shared = { path = "lib/shared" }
tracing-limit = { path = "lib/tracing-limit" }
vector-api-client = { path = "lib/vector-api-client", optional = true }
vrl-cli = { path = "lib/vrl/cli", optional = true }

# Tokio / Futures
async-trait = "0.1.42"
futures = { version = "0.3", default-features = false, features = ["compat", "io-compat"] }
futures01 = { package = "futures", version = "0.1.25" }
tokio = { version = "1.3.0", features = ["full"] }
tokio-openssl = "0.6.1"
tokio-stream = { version = "0.1.3", features = ["net", "sync"] }
tokio-util = { version = "0.6.2", features = ["codec", "time"] }

# Tracing
tracing = "0.1.15"
tracing-core = "0.1.17"
tracing-futures = { version = "0.2", features = ["futures-01", "futures-03"]}
tracing-log = "0.1.0"
tracing-subscriber = "0.2.17"
tracing-tower = { git = "https://github.com/tokio-rs/tracing", rev = "f470db1b0354b368f62f9ee4d763595d16373231" }

# Metrics
metrics = "=0.13.0-alpha.13"
metrics-tracing-context = "=0.1.0-alpha.7"
metrics-util = "=0.4.0-alpha.10"
# Indirect dependency; benchmark regression detected; pinning until
# https://github.com/timberio/vector/issues/6412 is resolved
metrics-macros = "=0.1.0-alpha.9"

# Aws
rusoto_cloudwatch = { version = "0.46.0", optional = true }
rusoto_core = { version = "0.46.0", features = ["encoding"], optional = true }
rusoto_credential = { version = "0.46.0", optional = true }
rusoto_es = { version = "0.46.0", optional = true }
rusoto_firehose = { version = "0.46.0", optional = true }
rusoto_kinesis = { version = "0.46.0", optional = true }
rusoto_logs = { version = "0.46.0", optional = true }
rusoto_s3 = { version = "0.46.0", optional = true }
rusoto_signature = { version = "0.46.0", optional = true }
rusoto_sqs = { version = "0.46.0", optional = true }
rusoto_sts = { version = "0.46.0", optional = true }

# Tower
tower = { version = "0.4.0", features = ["buffer", "limit", "retry", "timeout", "util"] }
tower-layer = "0.3.1"

# Serde
serde = { version = "1.0.117", features = ["derive"] }
serde_json = { version = "1.0.33", features = ["raw_value"] }
serde_yaml = { version ="0.8.13" }

# Prost
prost = "0.7.0"
prost-types = "0.7.0"

# GCP
goauth = { version = "0.9.0", optional = true }
smpl_jwt = { version = "0.6.1", optional = true }

# API
<<<<<<< HEAD
async-graphql = { version = "=2.4.11", optional = true }
async-graphql-warp = { version = "=2.4.11", optional = true }
=======
async-graphql = { version = "2.5.9", optional = true }
async-graphql-warp = { version = "2.5.9", optional = true }
>>>>>>> 45da52c2
itertools = { version = "0.10.0", optional = true }

# API client
crossterm = { version = "0.19.0", optional = true }
num-format = { version = "0.4.0", optional = true }
number_prefix = { version = "0.4", optional = true }
tui = { version = "0.14.0", optional = true, default-features = false, features = ["crossterm"] }

# VRL Lang
vrl = { path = "lib/vrl/core" }
vrl-stdlib = { path = "lib/vrl/stdlib" }

# External libs
anyhow = "1.0.37"
async-compression = { version = "0.3.7", features = ["tokio", "gzip", "zstd"] }
avro-rs = { version = "0.13.0", optional = true }
base64 = { version = "0.13.0", optional = true }
bloom = { version = "0.3.2", optional = true }
bollard = { version = "0.10.1", features = ["ssl"], optional = true }
bytes = { version = "1.0.0", features = ["serde"] }
bytesize = { version = "1.0.0", optional = true }
chrono = { version = "0.4.19", features = ["serde"] }
cidr-utils = "0.5.1"
colored = "2.0"
dashmap = "4"
db-key = "0.0.5"
derivative = "2.1.1"
dirs-next = { version = "2.0.0", optional = true }
dyn-clone = "1.0.3"
encoding_rs = { version = "0.8", features = ["serde"] }
evmap = { git = "https://github.com/lukesteensen/evmap.git", rev = "45ba973c22715a68c5e99efad4b072421f7ad40b", features = ["bytes"], optional = true }
exitcode = "1.1.2"
flate2 = "1.0.19"
getset = "0.1.1"
glob = "0.3.0"
grok = { version = "~1.0.1", optional = true }
headers = "0.3"
heim = { version = "0.1.0-rc.1", features = ["full"], optional = true }
hostname = "0.3.1"
http = "0.2"
hyper = { version = "0.14", features = ["full"] }
hyper-openssl = "0.9.1"
indexmap = {version = "1.6.2", features = ["serde"]}
indoc = "1.0.3"
inventory = "0.1.10"
jemallocator = { version = "0.3.0", optional = true }
k8s-openapi = { version = "0.11.0", features = ["v1_16"], optional = true }
lazy_static = "1.3.0"
leveldb = { version = "0.8", optional = true, default-features = false }
listenfd = { version = "0.3.3", optional = true }
logfmt = { version = "0.0.2", optional = true }
lru = { version = "0.6.3", optional = true }
maxminddb = { version = "0.17.0", optional = true }
mongodb = { version = "1.1.1", optional = true }
async-nats = { version = "0.9.4", optional = true }
nom = { version = "6.0.1", optional = true }
notify = "4.0.14"
num_cpus = "1.10.0"
once_cell = "1.3"
openssl = "0.10.32"
openssl-probe = "0.1.2"
percent-encoding = "2.1.0"
pest = "2.1.3"
pest_derive = "2.1.0"
pin-project = "1.0.6"
postgres-openssl = { version = "0.3.0", optional = true }
pulsar = { version = "1.0.0", default-features = false, features = ["tokio-runtime"], optional = true }
rand = { version = "0.8.0", features = ["small_rng"] }
rand_distr = "0.4.0"
rdkafka = { version = "0.26.0", features = ["libz", "ssl", "zstd"], optional = true }
regex = "1.4.5"
# make sure to update the external docs when the Lua version changes
rlua = { version = "0.17.0", optional = true }
seahash = { version = "4.0.1", optional = true }
semver = { version = "0.11.0", features = ["serde"], optional = true }
snafu = { version = "0.6.10", features = ["futures", "futures-01"] }
snap = { version = "1.0.3", optional = true }
socket2 = "0.4.0"
stream-cancel = "0.8.0"
strip-ansi-escapes = "0.1.0"
structopt = "0.3.21"
syslog = { version = "5", optional = true }
syslog_loose = { version = "0.10.0", optional = true }
tokio-postgres = { version = "0.5.5", features = ["runtime", "with-chrono-0_4"], optional = true }
toml = "0.5.8"
typetag = "0.1.6"
twox-hash = "1.6"
url = "2.2.1"
uuid = { version = "0.8", features = ["serde", "v4"], optional = true }
<<<<<<< HEAD
warp = { version = "0.2.5", default-features = false, optional = true }
cfg-if = "1.0.0"
=======
warp = { version = "0.3.0", default-features = false, optional = true }
>>>>>>> 45da52c2

# For WASM
async-stream = "0.3.0"
lucet-runtime = { git = "https://github.com/bytecodealliance/lucet.git", rev = "b1863dacc8c92c11e5434fc8815d9b9a26cfe3db", optional = true }
lucet-wasi = { git = "https://github.com/bytecodealliance/lucet.git", rev = "b1863dacc8c92c11e5434fc8815d9b9a26cfe3db", optional = true }
lucetc = { git = "https://github.com/bytecodealliance/lucet.git", rev = "b1863dacc8c92c11e5434fc8815d9b9a26cfe3db", optional = true }
vector-wasm = { path = "lib/vector-wasm", optional = true }

[target.'cfg(windows)'.dependencies]
schannel = "0.1"
windows-service = "0.3.1"

[target.'cfg(target_os = "macos")'.dependencies]
security-framework = "2.0"

[target.'cfg(unix)'.dependencies]
atty = "0.2"
nix = "0.20.0"

[build-dependencies]
prost-build = "0.7.0"
built = { version = "0.4.4", features = ["chrono", "git2"] }

[dev-dependencies]
approx = "0.4.0"
assert_cmd = "1.0.2"
base64 = "0.13"
criterion = { version = "0.3", features = ["html_reports"] }
httpmock = "0.5.7"
libc = "0.2.80"
libz-sys = "1.1.2"
matches = "0.1.8"
pretty_assertions = "0.7.1"
reqwest = { version = "0.11.0", features = ["json"] }
rusty-fork = "0.3.0"
tempfile = "3.0.6"
tokio = { version = "1.3.0", features = ["test-util"] }
tokio-test = "0.4.0"
tokio01-test = "0.1.1"
tower-test = "0.4.0"
walkdir = "2.2.7"

[features]
# Default features for *-unknown-linux-gnu and *-apple-darwin
default = ["api", "api-client", "leveldb", "rdkafka-plain", "sinks", "sources", "transforms", "unix", "vendor-all", "vrl-cli"]
# Default features for *-unknown-linux-* which make use of `cmake` for dependencies
default-cmake = ["api", "api-client", "leveldb", "rdkafka-cmake", "sinks", "sources", "transforms", "unix", "vendor-all", "vrl-cli"]
# Default features for *-pc-windows-msvc
# TODO: Enable SASL https://github.com/timberio/vector/pull/3081#issuecomment-659298042
default-msvc = ["api", "api-client", "leveldb", "rdkafka-cmake", "sinks", "sources", "transforms", "vendor-libz", "vendor-openssl", "vrl-cli"]
default-musl = ["api", "api-client", "leveldb", "rdkafka-cmake", "sinks", "sources", "transforms", "unix", "vendor-all", "vrl-cli"]
default-no-api-client = ["api", "leveldb", "rdkafka-plain", "sinks", "sources", "transforms", "unix", "vendor-all", "vrl-cli"]
default-no-vrl-cli = ["api", "leveldb", "rdkafka-plain", "sinks", "sources", "transforms", "unix", "vendor-all"]

all-logs = ["sinks-logs", "sources-logs", "transforms-logs"]
all-metrics = ["sinks-metrics", "sources-metrics", "transforms-metrics"]

# Target specific release features.
# The `make` tasks will select this according to the appropriate triple.
# Use this section to turn off or on specific features for specific triples.
target-aarch64-unknown-linux-gnu = ["api", "api-client", "leveldb", "rdkafka-cmake", "sinks", "sources", "transforms", "unix", "vendor-libz", "vendor-openssl", "vrl-cli"]
target-aarch64-unknown-linux-musl = ["api", "api-client", "leveldb", "rdkafka-cmake", "sinks", "sources", "transforms", "unix", "vendor-libz", "vendor-openssl", "vrl-cli"]
# TODO: Enable leveldb here for armv7-unknown-linux-musleabihf
target-armv7-unknown-linux-gnueabihf = ["api", "api-client", "leveldb", "rdkafka-cmake", "sinks", "sources", "transforms", "unix", "vendor-libz", "vendor-openssl", "vrl-cli"]
target-armv7-unknown-linux-musleabihf = ["api", "api-client", "rdkafka-cmake", "sinks", "sources", "transforms", "vendor-libz", "vendor-openssl", "vrl-cli"]
target-x86_64-unknown-linux-gnu = ["api", "api-client", "leveldb", "rdkafka-cmake", "sinks", "sources", "transforms", "unix", "vendor-all", "vrl-cli"]
target-x86_64-unknown-linux-musl = ["api", "api-client", "leveldb", "rdkafka-cmake", "sinks", "sources", "transforms", "unix", "vendor-libz", "vendor-openssl", "vrl-cli"]

# Enables `rdkafka` dependency.
# This feature is more portable, but requires `cmake` as build dependency. Use it if `rdkafka-plain` doesn't work.
# The `sasl` feature has to be added because of the limitations of `librdkafka` build scripts for `cmake`.
rdkafka-cmake = ["rdkafka", "rdkafka/cmake_build"]
# This feature is less portable, but doesn't require `cmake` as build dependency
rdkafka-plain = ["rdkafka"]
rusoto = ["rusoto_core", "rusoto_credential", "rusoto_signature", "rusoto_sts"]
sasl = ["rdkafka/gssapi"]
# Enables features that work only on systems providing `cfg(unix)`
unix = ["jemallocator"]
# These are **very** useful on Cross compilations!
vendor-all = ["vendor-libz", "vendor-openssl", "vendor-sasl"]
vendor-sasl = ["rdkafka/gssapi-vendored"]
vendor-openssl = ["openssl/vendored"]
vendor-libz = ["libz-sys/static"]
# This feature enables the WASM foreign module support.
wasm = ["lucet-runtime", "lucet-wasi", "lucetc", "vector-wasm"]

# Enables kubernetes dependencies and shared code. Kubernetes-related sources,
# transforms and sinks should depend on this feature.
kubernetes = ["k8s-openapi", "evmap"]

# API
api = [
  "async-graphql",
  "async-graphql-warp",
  "base64",
  "itertools",
  "warp",
]

# API client
api-client = [
  "crossterm",
  "num-format",
  "number_prefix",
  "tui",
  "vector-api-client",
]

# Sources
sources = ["sources-logs", "sources-metrics"]
sources-logs = [
  "sources-aws_kinesis_firehose",
  "sources-aws_s3",
  "sources-datadog",
  "sources-docker_logs",
  "sources-file",
  "sources-generator",
  "sources-heroku_logs",
  "sources-http",
  "sources-internal_logs",
  "sources-journald",
  "sources-kafka",
  "sources-kubernetes-logs",
  "sources-socket",
  "sources-splunk_hec",
  "sources-stdin",
  "sources-syslog",
  "sources-vector",
]
sources-metrics = [
  "sources-apache_metrics",
  "sources-aws_ecs_metrics",
  "sources-host_metrics",
  "sources-internal_metrics",
  "sources-mongodb_metrics",
  "sources-nginx_metrics",
  "sources-postgresql_metrics",
  "sources-prometheus",
  "sources-statsd",
  "sources-vector",
]

sources-apache_metrics = []
sources-aws_ecs_metrics = []
sources-aws_kinesis_firehose = ["base64", "sources-utils-tls", "warp"]
sources-aws_s3 = ["rusoto", "rusoto_s3", "rusoto_sqs", "semver", "uuid"]
sources-datadog = ["sources-utils-http"]
sources-docker_logs = ["bollard", "dirs-next"]
sources-file = ["bytesize", "file-source"]
sources-generator = ["fakedata"]
sources-heroku_logs = ["sources-utils-http"]
sources-host_metrics = ["heim"]
sources-http = ["sources-utils-http"]
sources-internal_logs = []
sources-internal_metrics = []
sources-journald = []
sources-kafka = ["rdkafka"]
sources-kubernetes-logs = ["file-source", "kubernetes", "transforms-merge", "transforms-regex_parser"]
sources-mongodb_metrics = ["mongodb"]
sources-nginx_metrics = ["nom"]
sources-postgresql_metrics = ["postgres-openssl", "tokio-postgres"]
sources-prometheus = ["prometheus-parser", "sinks-prometheus", "sources-utils-http", "warp"]
sources-socket = ["bytesize", "listenfd", "tokio-util/net", "sources-utils-udp", "sources-utils-tcp-keepalive", "sources-utils-tcp-socket", "sources-utils-tls", "sources-utils-unix"]
sources-splunk_hec = ["bytesize", "sources-utils-tls", "warp"]
sources-statsd = ["listenfd", "sources-utils-tcp-keepalive", "sources-utils-tcp-socket", "sources-utils-tls", "sources-utils-udp", "sources-utils-unix", "tokio-util/net"]
sources-stdin = ["bytesize"]
sources-syslog = ["bytesize", "listenfd", "tokio-util/net", "sources-utils-udp", "sources-utils-tcp-keepalive", "sources-utils-tcp-socket", "sources-utils-tls", "sources-utils-unix", "syslog_loose"]
sources-utils-http = ["snap", "sources-utils-tls", "warp"]
sources-utils-tcp-keepalive = []
sources-utils-tcp-socket = []
sources-utils-tls = []
sources-utils-udp = []
sources-utils-unix = []
sources-vector = ["listenfd", "sources-utils-tcp-keepalive", "sources-utils-tcp-socket", "sources-utils-tls"]

# Transforms
transforms = ["transforms-logs", "transforms-metrics"]
transforms-logs = [
  "transforms-add_fields",
  "transforms-ansi_stripper",
  "transforms-aws_cloudwatch_logs_subscription_parser",
  "transforms-aws_ec2_metadata",
  "transforms-coercer",
  "transforms-concat",
  "transforms-dedupe",
  "transforms-field_filter",
  "transforms-filter",
  "transforms-geoip",
  "transforms-grok_parser",
  "transforms-json_parser",
  "transforms-key_value_parser",
  "transforms-log_to_metric",
  "transforms-logfmt_parser",
  "transforms-lua",
  "transforms-merge",
  "transforms-metric_to_log",
  "transforms-reduce",
  "transforms-regex_parser",
  "transforms-remap",
  "transforms-remove_fields",
  "transforms-rename_fields",
  "transforms-route",
  "transforms-sample",
  "transforms-split",
  "transforms-tokenizer",
]
transforms-metrics = [
  "transforms-add_tags",
  "transforms-filter",
  "transforms-log_to_metric",
  "transforms-lua",
  "transforms-metric_to_log",
  "transforms-remap",
  "transforms-remove_tags",
  "transforms-tag_cardinality_limit",
]

transforms-add_fields = []
transforms-add_tags = []
transforms-ansi_stripper = []
transforms-aws_cloudwatch_logs_subscription_parser= []
transforms-aws_ec2_metadata = ["evmap"]
transforms-coercer = []
transforms-concat = []
transforms-dedupe = ["lru"]
transforms-field_filter = []
transforms-filter = []
transforms-geoip = ["maxminddb"]
transforms-grok_parser = ["grok"]
transforms-json_parser = []
transforms-key_value_parser = []
transforms-log_to_metric = []
transforms-logfmt_parser = ["logfmt"]
transforms-lua = ["rlua"]
transforms-merge = []
transforms-metric_to_log = []
transforms-reduce = []
transforms-regex_parser = []
transforms-remap = []
transforms-remove_fields = []
transforms-remove_tags = []
transforms-rename_fields = []
transforms-route = []
transforms-sample = ["seahash"]
transforms-split = []
transforms-tag_cardinality_limit = ["bloom"]
transforms-tokenizer = []
transforms-wasm = ["wasm"]

# Sinks
sinks = ["sinks-logs", "sinks-metrics"]
sinks-logs = [
  "sinks-aws_cloudwatch_logs",
  "sinks-aws_kinesis_firehose",
  "sinks-aws_kinesis_streams",
  "sinks-aws_s3",
  "sinks-aws_sqs",
  "sinks-azure_monitor_logs",
  "sinks-blackhole",
  "sinks-clickhouse",
  "sinks-console",
  "sinks-datadog",
  "sinks-elasticsearch",
  "sinks-file",
  "sinks-gcp",
  "sinks-honeycomb",
  "sinks-http",
  "sinks-humio",
  "sinks-influxdb",
  "sinks-kafka",
  "sinks-logdna",
  "sinks-loki",
  "sinks-nats",
  "sinks-new_relic_logs",
  "sinks-papertrail",
  "sinks-pulsar",
  "sinks-sematext",
  "sinks-socket",
  "sinks-splunk_hec",
  "sinks-vector"
]
sinks-metrics = [
  "sinks-aws_cloudwatch_metrics",
  "sinks-blackhole",
  "sinks-console",
  "sinks-datadog",
  "sinks-humio",
  "sinks-influxdb",
  "sinks-kafka",
  "sinks-prometheus",
  "sinks-sematext",
  "sinks-statsd",
  "sinks-vector"
]

sinks-aws_cloudwatch_logs = ["rusoto", "rusoto_logs"]
sinks-aws_cloudwatch_metrics = ["rusoto", "rusoto_cloudwatch"]
sinks-aws_kinesis_firehose = ["rusoto", "rusoto_firehose"]
sinks-aws_kinesis_streams = ["rusoto", "rusoto_kinesis"]
sinks-aws_s3 = ["bytesize", "rusoto", "rusoto_s3", "uuid"]
sinks-aws_sqs = ["rusoto", "rusoto_sqs"]
sinks-azure_monitor_logs = ["bytesize"]
sinks-blackhole = []
sinks-clickhouse = ["bytesize"]
sinks-console = []
sinks-datadog = ["bytesize"]
sinks-elasticsearch = ["bytesize", "rusoto"]
sinks-file = []
sinks-gcp = ["base64", "bytesize", "goauth", "smpl_jwt", "uuid"]
sinks-honeycomb = ["bytesize"]
sinks-http = ["bytesize"]
sinks-humio = ["sinks-splunk_hec", "transforms-metric_to_log"]
sinks-influxdb = ["bytesize"]
sinks-kafka = []
sinks-logdna = ["bytesize"]
sinks-loki = ["bytesize", "uuid"]
sinks-nats = ["async-nats"]
sinks-new_relic_logs = ["bytesize", "sinks-http"]
sinks-papertrail = ["syslog"]
sinks-prometheus = ["prometheus-parser", "snap", "sources-utils-tls"]
sinks-pulsar = ["avro-rs", "pulsar"]
sinks-sematext = ["sinks-elasticsearch", "sinks-influxdb"]
sinks-socket = ["sinks-utils-udp"]
sinks-splunk_hec = ["bytesize"]
sinks-statsd = ["sinks-utils-udp", "tokio-util/net"]
sinks-utils-udp = []
sinks-vector = ["sinks-utils-udp"]

# Identifies that the build is a nightly build
nightly = []

# Testing-related features
all-integration-tests = [
  "aws-integration-tests",
  "clickhouse-integration-tests",
  "docker-logs-integration-tests",
  "es-integration-tests",
  "gcp-cloud-storage-integration-tests",
  "gcp-integration-tests",
  "gcp-pubsub-integration-tests",
  "humio-integration-tests",
  "influxdb-integration-tests",
  "kafka-integration-tests",
  "loki-integration-tests",
  "mongodb_metrics-integration-tests",
  "nats-integration-tests",
  "nginx-integration-tests",
  "postgresql_metrics-integration-tests",
  "prometheus-integration-tests",
  "pulsar-integration-tests",
  "splunk-integration-tests",
]

aws-integration-tests = [
  "aws-cloudwatch-logs-integration-tests",
  "aws-cloudwatch-metrics-integration-tests",
  "aws-ec2-metadata-integration-tests",
  "aws-ecs-metrics-integration-tests",
  "aws-kinesis-firehose-integration-tests",
  "aws-kinesis-streams-integration-tests",
  "aws-s3-integration-tests",
  "aws-sqs-integration-tests",
]

aws-cloudwatch-logs-integration-tests = ["sinks-aws_cloudwatch_logs"]
aws-cloudwatch-metrics-integration-tests = ["sinks-aws_cloudwatch_metrics"]
aws-ec2-metadata-integration-tests = ["transforms-aws_ec2_metadata"]
aws-ecs-metrics-integration-tests = ["sources-aws_ecs_metrics"]
aws-kinesis-firehose-integration-tests = ["rusoto_es", "sinks-aws_kinesis_firehose", "sinks-elasticsearch"]
aws-kinesis-streams-integration-tests = ["sinks-aws_kinesis_streams"]
aws-s3-integration-tests = ["sinks-aws_s3", "sources-aws_s3"]
aws-sqs-integration-tests = ["sinks-aws_sqs"]
clickhouse-integration-tests = ["sinks-clickhouse", "warp"]
docker-logs-integration-tests = ["sources-docker_logs", "unix"]
es-integration-tests = ["sinks-elasticsearch"]
gcp-cloud-storage-integration-tests = ["sinks-gcp"]
gcp-integration-tests = ["sinks-gcp"]
gcp-pubsub-integration-tests = ["sinks-gcp"]
humio-integration-tests = ["sinks-humio"]
influxdb-integration-tests = ["sinks-influxdb"]
kafka-integration-tests = ["sinks-kafka", "sources-kafka"]
loki-integration-tests = ["sinks-loki"]
mongodb_metrics-integration-tests = ["sources-mongodb_metrics"]
nats-integration-tests = ["sinks-nats"]
nginx-integration-tests = ["sources-nginx_metrics"]
postgresql_metrics-integration-tests = ["sources-postgresql_metrics"]
prometheus-integration-tests = ["bytesize", "sinks-prometheus", "sources-prometheus"]
pulsar-integration-tests = ["sinks-pulsar"]
splunk-integration-tests = ["sinks-splunk_hec", "warp"]

disable-resolv-conf = []
shutdown-tests = ["rdkafka", "sinks-blackhole", "sinks-console", "sinks-prometheus", "sources", "transforms-log_to_metric", "transforms-lua", "unix"]
cli-tests = ["sinks-blackhole", "sinks-socket", "sources-generator", "sources-file"]

# grouping together features for benchmarks
# excluing API client due to running out of memory during linking in Github Actions
benches = ["leveldb", "rdkafka-plain", "sinks", "sources", "transforms", "unix", "vendor-all"]
language-benches = ["sinks-socket", "sources-socket", "transforms-add_fields", "transforms-json_parser", "transforms-lua", "transforms-regex_parser", "transforms-remap", "transforms-wasm"]
# Separate benching process for metrics due to the nature of the bootstrap procedures.
statistic-benches = []
metrics-benches = ["sinks-socket", "sources-socket"]
remap-benches = ["transforms-add_fields", "transforms-coercer", "transforms-json_parser", "transforms-remap"]
wasm-benches = ["transforms-add_fields", "transforms-field_filter", "transforms-lua", "transforms-remap", "transforms-wasm"]

[[bench]]
name = "default"
harness = false
required-features = ["benches"]

[[bench]]
name = "wasm"
path = "benches/wasm/mod.rs"
harness = false
required-features = ["wasm-benches"]

[[bench]]
name = "remap"
harness = false
required-features = ["remap-benches"]

[[bench]]
name = "languages"
harness = false
required-features = ["language-benches"]

[[bench]]
name = "metrics_on"
harness = false
required-features = ["metrics-benches"]

[[bench]]
name = "metrics_no_tracing_integration"
harness = false
required-features = ["metrics-benches"]

[[bench]]
name = "metrics_off"
harness = false
required-features = ["metrics-benches"]

[[bench]]
name = "distribution_statistic"
harness = false
required-features = ["statistic-benches"]<|MERGE_RESOLUTION|>--- conflicted
+++ resolved
@@ -150,13 +150,8 @@
 smpl_jwt = { version = "0.6.1", optional = true }
 
 # API
-<<<<<<< HEAD
-async-graphql = { version = "=2.4.11", optional = true }
-async-graphql-warp = { version = "=2.4.11", optional = true }
-=======
 async-graphql = { version = "2.5.9", optional = true }
 async-graphql-warp = { version = "2.5.9", optional = true }
->>>>>>> 45da52c2
 itertools = { version = "0.10.0", optional = true }
 
 # API client
@@ -246,12 +241,7 @@
 twox-hash = "1.6"
 url = "2.2.1"
 uuid = { version = "0.8", features = ["serde", "v4"], optional = true }
-<<<<<<< HEAD
-warp = { version = "0.2.5", default-features = false, optional = true }
-cfg-if = "1.0.0"
-=======
 warp = { version = "0.3.0", default-features = false, optional = true }
->>>>>>> 45da52c2
 
 # For WASM
 async-stream = "0.3.0"
