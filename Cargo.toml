[package]
name = "vector"
version = "0.41.0"
authors = ["Vector Contributors <vector@datadoghq.com>"]
edition = "2021"
description = "A lightweight and ultra-fast tool for building observability pipelines"
homepage = "https://vector.dev"
license = "MPL-2.0"
readme = "README.md"
publish = false
default-run = "vector"
autobenches = false # our benchmarks are not runnable on their own either way
# Minimum supported rust version
# See docs/DEVELOPING.md for policy
rust-version = "1.78"

[[bin]]
name = "vector"
test = false
bench = false

[[bin]]
name = "graphql-schema"
path = "src/api/schema/gen.rs"
test = false
bench = false
required-features = ["default-no-api-client"]

[[bin]]
name = "secret-backend-example"
path = "src/config/loading/secret_backend_example.rs"
test = false
bench = false
required-features = ["secret-backend-example"]

[[test]]
name = "integration"
path = "tests/integration/lib.rs"

[[test]]
name = "e2e"
path = "tests/e2e/mod.rs"

# CI-based builds use full release optimization.  See scripts/environment/release-flags.sh.
# This results in roughly a 5% reduction in performance when compiling locally vs when
# compiled via the CI pipeline.
[profile.release]
debug = false # Do not include debug symbols in the executable.

[profile.bench]
debug = true

[package.metadata.deb]
name = "vector"
section = "admin"
maintainer-scripts = "distribution/debian/scripts/"
conf-files = ["/etc/vector/vector.yaml", "/etc/default/vector"]
assets = [
  ["target/release/vector", "/usr/bin/", "755"],
  ["config/vector.yaml", "/etc/vector/vector.yaml", "644"],
  ["config/examples/*", "/etc/vector/examples/", "644"],
  ["distribution/systemd/vector.service", "/lib/systemd/system/vector.service", "644"],
  ["distribution/systemd/vector.default", "/etc/default/vector", "600"],
  ["licenses/*", "/usr/share/vector/licenses/", "644"],
  ["NOTICE", "/usr/share/vector/NOTICE", "644"],
  ["LICENSE-3rdparty.csv", "/usr/share/vector/LICENSE-3rdparty.csv", "644"],
]
license-file = ["target/debian-license.txt"]
extended-description-file = "target/debian-extended-description.txt"
recommends = "datadog-signing-keys (>= 1:1.3.1)"

[package.metadata.deb.systemd-units]
unit-scripts = "distribution/systemd/"
enable = false
start = false

# libc requirements are defined by `cross`
# https://github.com/rust-embedded/cross#supported-targets
# Though, it seems like aarch64 libc is actually 2.18 and not 2.19
[package.metadata.deb.variants.arm-unknown-linux-gnueabi]
depends = "libc6 (>= 2.15)"

[package.metadata.deb.variants.armv7-unknown-linux-gnueabihf]
depends = "libc6 (>= 2.15)"

[package.metadata.deb.variants.x86_64-unknown-linux-gnu]
depends = "libc6 (>= 2.15)"

[package.metadata.deb.variants.x86_64-unknown-linux-musl]
depends = ""

[package.metadata.deb.variants.aarch64-unknown-linux-gnu]
depends = "libc6 (>= 2.18)"

[package.metadata.deb.variants.aarch64-unknown-linux-musl]
depends = ""

[workspace]
members = [
  ".",
  "lib/codecs",
  "lib/dnsmsg-parser",
  "lib/docs-renderer",
  "lib/enrichment",
  "lib/fakedata",
  "lib/file-source",
  "lib/k8s-e2e-tests",
  "lib/k8s-test-framework",
  "lib/loki-logproto",
  "lib/portpicker",
  "lib/prometheus-parser",
  "lib/opentelemetry-proto",
  "lib/tracing-limit",
  "lib/vector-api-client",
  "lib/vector-buffers",
  "lib/vector-common",
  "lib/vector-config",
  "lib/vector-config-common",
  "lib/vector-config-macros",
  "lib/vector-core",
  "lib/vector-lib",
  "lib/vector-lookup",
  "lib/vector-stream",
  "lib/vector-tap",
  "lib/vector-vrl/cli",
  "lib/vector-vrl/functions",
  "lib/vector-vrl/tests",
  "lib/vector-vrl/web-playground",
  "vdev",
]

[workspace.dependencies]
chrono = { version = "0.4.38", default-features = false, features = ["clock", "serde"] }
clap = { version = "4.5.16", default-features = false, features = ["derive", "error-context", "env", "help", "std", "string", "usage", "wrap_help"] }
futures = { version = "0.3.30", default-features = false, features = ["compat", "io-compat", "std"], package = "futures" }
glob = { version = "0.3.1", default-features = false }
indexmap = { version = "2.5.0", default-features = false, features = ["serde", "std"] }
metrics = "0.22.3"
metrics-tracing-context = { version = "0.15.0", default-features = false }
metrics-util = { version = "0.16.3", default-features = false, features = ["registry"] }
pin-project = { version = "1.1.5", default-features = false }
proptest = { version = "1.5" }
proptest-derive = { version = "0.4.0" }
prost-reflect = { version = "0.14", default-features = false }
serde_json = { version = "1.0.127", default-features = false, features = ["raw_value", "std"] }
serde = { version = "1.0.209", default-features = false, features = ["alloc", "derive", "rc"] }
toml = { version = "0.8.19", default-features = false, features = ["display", "parse"] }
tonic = { version = "0.11", default-features = false, features = ["transport", "codegen", "prost", "tls", "tls-roots", "gzip"] }
tonic-build = { version = "0.11", default-features = false, features = ["transport", "prost"] }
uuid = { version = "1.10.0", features = ["v4", "v7", "serde"] }
vrl = { git = "https://github.com/vectordotdev/vrl", rev = "bab1cd50658f8a50008902e96e9fa4e5c5a9547c", features = ["arbitrary", "cli", "test", "test_framework"] }

[dependencies]
pin-project.workspace = true
clap.workspace = true
uuid.workspace = true
vrl.workspace = true
proptest = { workspace = true, optional = true }
proptest-derive = { workspace = true, optional = true }

# Internal libs
dnsmsg-parser = { path = "lib/dnsmsg-parser", optional = true }
fakedata = { path = "lib/fakedata", optional = true }
portpicker = { path = "lib/portpicker" }
tracing-limit = { path = "lib/tracing-limit" }
vector-lib = { path = "lib/vector-lib", default-features = false, features = ["vrl"] }
vector-vrl-functions = { path = "lib/vector-vrl/functions" }
loki-logproto = { path = "lib/loki-logproto", optional = true }

# Tokio / Futures
async-stream = { version = "0.3.5", default-features = false }
<<<<<<< HEAD
async-trait = { version = "0.1.81", default-features = false }
futures.workspace = true
=======
async-trait = { version = "0.1.82", default-features = false }
futures = { version = "0.3.30", default-features = false, features = ["compat", "io-compat"], package = "futures" }
>>>>>>> beceef4a
tokio = { version = "1.40.0", default-features = false, features = ["full"] }
tokio-openssl = { version = "0.6.4", default-features = false }
tokio-stream = { version = "0.1.15", default-features = false, features = ["net", "sync", "time"] }
tokio-util = { version = "0.7", default-features = false, features = ["io", "time"] }
console-subscriber = { version = "0.3.0", default-features = false, optional = true }

# Tracing
tracing = { version = "0.1.34", default-features = false }
tracing-core = { version = "0.1.26", default-features = false }
tracing-futures = { version = "0.2.5", default-features = false, features = ["futures-03"] }
tracing-subscriber = { version = "0.3.18", default-features = false, features = ["ansi", "env-filter", "fmt", "json", "registry", "tracing-log"] }
tracing-tower = { git = "https://github.com/tokio-rs/tracing", default-features = false, rev = "e0642d949891546a3bb7e47080365ee7274f05cd" }

# Metrics
metrics.workspace = true
metrics-tracing-context = { version = "0.15.0", default-features = false }

# AWS - Official SDK
aws-sdk-s3 = { version = "1.4.0", default-features = false, features = ["behavior-version-latest"], optional = true }
aws-sdk-sqs = { version = "1.3.0", default-features = false, features = ["behavior-version-latest"], optional = true }
aws-sdk-sns = { version = "1.3.0", default-features = false, features = ["behavior-version-latest"], optional = true }
aws-sdk-cloudwatch = { version = "1.3.0", default-features = false, features = ["behavior-version-latest"], optional = true }
aws-sdk-cloudwatchlogs = { version = "1.3.0", default-features = false, features = ["behavior-version-latest"], optional = true }
aws-sdk-elasticsearch = { version = "1.3.0", default-features = false, features = ["behavior-version-latest"], optional = true }
aws-sdk-firehose = { version = "1.3.0", default-features = false, features = ["behavior-version-latest"], optional = true }
aws-sdk-kinesis = { version = "1.3.0", default-features = false, features = ["behavior-version-latest"], optional = true }
aws-sdk-secretsmanager = { version = "1.3.0", default-features = false, features = ["behavior-version-latest"], optional = true }
# The sts crate is needed despite not being referred to anywhere in the code because we need to set the
# `behavior-version-latest` feature. Without this we get a runtime panic when `auth.assume_role` authentication
# is configured.
aws-sdk-sts = { version = "1.3.1", default-features = false, features = ["behavior-version-latest"], optional = true }
aws-types = { version = "1.3.3", default-features = false, optional = true }
aws-sigv4 = { version = "1.2.3", default-features = false, features = ["sign-http"], optional = true }
aws-config = { version = "1.0.1", default-features = false, features = ["behavior-version-latest", "credentials-process", "sso"], optional = true }
aws-credential-types = { version = "1.2.1", default-features = false, features = ["hardcoded-credentials"], optional = true }
aws-smithy-http = { version = "0.60", default-features = false, features = ["event-stream"], optional = true }
aws-smithy-types = { version = "1.2.2", default-features = false, optional = true }
aws-smithy-runtime-api = { version = "1.7.2", default-features = false, optional = true }
aws-smithy-runtime = { version = "1.7.1", default-features = false, features = ["client", "connector-hyper-0-14-x", "rt-tokio"], optional = true }
aws-smithy-async = { version = "1.2.1", default-features = false, features = ["rt-tokio"], optional = true }

# Azure
azure_core = { version = "0.17", default-features = false, features = ["enable_reqwest"], optional = true }
azure_identity = { version = "0.17", default-features = false, features = ["enable_reqwest"], optional = true }
azure_storage = { version = "0.17", default-features = false, optional = true }
azure_storage_blobs = { version = "0.17", default-features = false, optional = true }

# OpenDAL
opendal = {version = "0.45", default-features = false, features = ["native-tls", "services-webhdfs"], optional = true}

# Tower
tower = { version = "0.4.13", default-features = false, features = ["buffer", "limit", "retry", "timeout", "util", "balance", "discover"] }
tower-http = { version = "0.4.4", default-features = false, features = ["compression-full", "decompression-gzip", "trace"]}
# Serde
serde.workspace = true
serde-toml-merge = { version = "0.3.8", default-features = false }
serde_bytes = { version = "0.11.15", default-features = false, features = ["std"], optional = true }
serde_json.workspace = true
serde_with = { version = "3.9.0", default-features = false, features = ["macros", "std"] }
serde_yaml = { version = "0.9.34", default-features = false }

# Messagepack
rmp-serde = { version = "1.3.0", default-features = false, optional = true }
rmpv = { version = "1.3.0", default-features = false, features = ["with-serde"], optional = true }

# Prost / Protocol Buffers
prost = { version = "0.12", default-features = false, features = ["std"] }
prost-reflect = { workspace = true, optional = true }
prost-types = { version = "0.12", default-features = false, optional = true }

# GCP
goauth = { version = "0.14.0", optional = true }
smpl_jwt = { version = "0.8.0", default-features = false, optional = true }

# AMQP
lapin = { version = "2.5.0", default-features = false, features = ["native-tls"], optional = true }

# API
async-graphql = { version = "7.0.7", default-features = false, optional = true, features = ["chrono", "playground"] }
async-graphql-warp = { version = "7.0.7", default-features = false, optional = true }

# API client
crossterm = { version = "0.27.0", default-features = false, features = ["event-stream", "windows"], optional = true }
num-format = { version = "0.4.4", default-features = false, features = ["with-num-bigint"], optional = true }
number_prefix = { version = "0.4.0", default-features = false, features = ["std"], optional = true }
ratatui = { version = "0.27.0", optional = true, default-features = false, features = ["crossterm"] }

# Opentelemetry

hex = { version = "0.4.3", default-features = false, optional = true }

# GreptimeDB
greptimedb-ingester = { git = "https://github.com/GreptimeTeam/greptimedb-ingester-rust", rev = "2e6b0c5eb6a5e7549c3100e4d356b07d15cce66d", optional = true }

# External libs
arc-swap = { version = "1.7", default-features = false, optional = true }
async-compression = { version = "0.4.12", default-features = false, features = ["tokio", "gzip", "zstd"], optional = true }
apache-avro = { version = "0.16.0", default-features = false, optional = true }
axum = { version = "0.6.20", default-features = false }
base64 = { version = "0.22.1", default-features = false, optional = true }
bloomy  = { version = "1.2.0", default-features = false, optional = true }
bollard = { version = "0.16.1", default-features = false, features = ["ssl", "chrono"], optional = true }
bytes = { version = "1.7.1", default-features = false, features = ["serde"] }
bytesize = { version = "1.3.0", default-features = false }
chrono.workspace = true
chrono-tz = { version = "0.9.0", default-features = false }
cidr-utils = { version = "0.6.1", default-features = false }
colored = { version = "2.1.0", default-features = false }
csv = { version = "1.3", default-features = false }
databend-client ={ version = "0.20.1", default-features = false, features = ["rustls"], optional = true }
derivative = { version = "2.2.0", default-features = false }
dirs-next = { version = "2.0.0", default-features = false, optional = true }
dyn-clone = { version = "1.0.17", default-features = false }
encoding_rs = { version = "0.8.34", default-features = false, features = ["serde"] }
enum_dispatch = { version = "0.3.13", default-features = false }
exitcode = { version = "1.1.2", default-features = false }
flate2 = { version = "1.0.33", default-features = false, features = ["default"] }
futures-util = { version = "0.3.29", default-features = false }
glob.workspace = true
governor = { version = "0.6.3", default-features = false, features = ["dashmap", "jitter", "std"], optional = true }
grok = { version = "2.0.0", default-features = false, optional = true }
h2 = { version = "0.4.6", default-features = false, optional = true }
hash_hasher = { version = "2.0.0", default-features = false }
hashbrown = { version = "0.14.5", default-features = false, optional = true, features = ["ahash"] }
headers = { version = "0.3.9", default-features = false }
hostname = { version = "0.4.0", default-features = false }
http = { version = "0.2.9", default-features = false }
http-serde = "1.1.3"
http-body = { version = "0.4.5", default-features = false }
hyper = { version = "0.14.28", default-features = false, features = ["client", "runtime", "http1", "http2", "server", "stream"] }
hyper-openssl = { version = "0.9.2", default-features = false }
hyper-proxy = { version = "0.9.1", default-features = false, features = ["openssl-tls"] }
indexmap.workspace = true
infer = { version = "0.16.0", default-features = false, optional = true}
indoc = { version = "2.0.5", default-features = false }
inventory = { version = "0.3.15", default-features = false }
ipnet = { version = "2", default-features = false, optional = true, features = ["serde", "std"] }
itertools = { version = "0.13.0", default-features = false, optional = false, features = ["use_alloc"] }
k8s-openapi = { version = "0.18.0", default-features = false, features = ["api", "v1_26"], optional = true }
kube = { version = "0.82.0", default-features = false, features = ["client", "openssl-tls", "runtime"], optional = true }
listenfd = { version = "1.0.1", default-features = false, optional = true }
logfmt = { version = "0.0.2", default-features = false, optional = true }
lru = { version = "0.12.4", default-features = false, optional = true }
maxminddb = { version = "0.24.0", default-features = false, optional = true }
md-5 = { version = "0.10", default-features = false, optional = true }
mongodb = { version = "2.8.2", default-features = false, features = ["tokio-runtime"], optional = true }
async-nats = { version = "0.33.0", default-features = false, optional = true }
nkeys = { version = "0.4.3", default-features = false, optional = true }
nom = { version = "7.1.3", default-features = false, optional = true }
notify = { version = "6.1.1", default-features = false, features = ["macos_fsevent"] }
once_cell = { version = "1.19", default-features = false }
openssl = { version = "0.10.66", default-features = false, features = ["vendored"] }
openssl-probe = { version = "0.1.5", default-features = false }
ordered-float = { version = "4.2.2", default-features = false }
paste = "1.0.15"
percent-encoding = { version = "2.3.1", default-features = false }
postgres-openssl = { version = "0.5.0", default-features = false, features = ["runtime"], optional = true }
pulsar = { version = "6.3.0", default-features = false, features = ["tokio-runtime", "auth-oauth2", "flate2", "lz4", "snap", "zstd"], optional = true }
rand = { version = "0.8.5", default-features = false, features = ["small_rng"] }
rand_distr = { version = "0.4.3", default-features = false }
rdkafka = { version = "0.35.0", default-features = false, features = ["curl-static", "tokio", "libz", "ssl", "zstd"], optional = true }
redis = { version = "0.24.0", default-features = false, features = ["connection-manager", "tokio-comp", "tokio-native-tls-comp"], optional = true }
regex = { version = "1.10.6", default-features = false, features = ["std", "perf"] }
roaring = { version = "0.10.6", default-features = false, features = ["std"], optional = true }
rumqttc = { version = "0.24.0", default-features = false, features = ["use-rustls"], optional = true }
seahash = { version = "4.1.0", default-features = false }
semver = { version = "1.0.23", default-features = false, features = ["serde", "std"], optional = true }
smallvec = { version = "1", default-features = false, features = ["union", "serde"] }
snafu = { version = "0.7.5", default-features = false, features = ["futures", "std"] }
snap = { version = "1.1.1", default-features = false }
socket2 = { version = "0.5.7", default-features = false }
stream-cancel = { version = "0.8.2", default-features = false }
strip-ansi-escapes = { version = "0.2.0", default-features = false }
syslog = { version = "6.1.1", default-features = false, optional = true }
tikv-jemallocator = { version = "0.6.0", default-features = false, features = ["unprefixed_malloc_on_supported_platforms"], optional = true }
tokio-postgres = { version = "0.7.11", default-features = false, features = ["runtime", "with-chrono-0_4"], optional = true }
tokio-tungstenite = {version = "0.20.1", default-features = false, features = ["connect"], optional = true}
toml.workspace = true
tonic = { workspace = true, optional = true }
hickory-proto = { version = "0.24.1", default-features = false, features = ["dnssec"], optional = true }
typetag = { version = "0.2.18", default-features = false }
url = { version = "2.5.2", default-features = false, features = ["serde"] }
warp = { version = "0.3.7", default-features = false }
zstd = { version = "0.13.0", default-features = false }
arr_macro = { version = "0.2.1" }

# depending on fork for bumped nix dependency
# https://github.com/heim-rs/heim/pull/360
heim = { git = "https://github.com/vectordotdev/heim.git", branch = "update-nix", default-features = false, features = ["disk"] }

# make sure to update the external docs when the Lua version changes
mlua = { version = "0.9.9", default-features = false, features = ["lua54", "send", "vendored", "macros"], optional = true }

[target.'cfg(windows)'.dependencies]
windows-service = "0.7.0"

[target.'cfg(unix)'.dependencies]
nix = { version = "0.26.2", default-features = false, features = ["socket", "signal"] }

[build-dependencies]
prost-build = { version = "0.12", default-features = false, optional = true }
tonic-build = { workspace = true, optional = true }
# update 'openssl_version' in website/config.toml whenever <major.minor> version changes
openssl-src = { version = "300", default-features = false, features = ["force-engine", "legacy"] }

[dev-dependencies]
approx = "0.5.1"
assert_cmd = { version = "2.0.16", default-features = false }
aws-smithy-runtime = { version = "1.7.1", default-features = false, features = ["tls-rustls"] }
azure_core = { version = "0.17", default-features = false, features = ["enable_reqwest", "azurite_workaround"] }
azure_identity = { version = "0.17", default-features = false, features = ["enable_reqwest"] }
azure_storage_blobs = { version = "0.17", default-features = false, features = ["azurite_workaround"] }
azure_storage = { version = "0.17", default-features = false }
base64 = "0.22.1"
criterion = { version = "0.5.1", features = ["html_reports", "async_tokio"] }
itertools = { version = "0.13.0", default-features = false, features = ["use_alloc"] }
libc = "0.2.158"
similar-asserts = "1.5.0"
proptest.workspace = true
quickcheck = "1.0.3"
reqwest = { version = "0.11", features = ["json"] }
rstest = {version = "0.22.0"}
tempfile = "3.12.0"
test-generator = "0.3.1"
tokio = { version = "1.40.0", features = ["test-util"] }
tokio-test = "0.4.4"
tower-test = "0.4.0"
vector-lib = { path = "lib/vector-lib", default-features = false, features = ["vrl", "test"] }
vrl.workspace = true

wiremock = "0.6.1"
zstd = { version = "0.13.0", default-features = false }

[patch.crates-io]
# The upgrade for `tokio-util` >= 0.6.9 is blocked on https://github.com/vectordotdev/vector/issues/11257.
tokio-util = { git = "https://github.com/vectordotdev/tokio", branch = "tokio-util-0.7.11-framed-read-continue-on-error" }
nix = { git = "https://github.com/vectordotdev/nix.git", branch = "memfd/gnu/musl" }
# The `heim` crates depend on `ntapi` 0.3.7 on Windows, but that version has an
# unaligned access bug fixed in the following revision.
ntapi = { git = "https://github.com/MSxDOS/ntapi.git", rev = "24fc1e47677fc9f6e38e5f154e6011dc9b270da6" }

[features]
# Default features for *-unknown-linux-gnu and *-apple-darwin
default = ["api", "api-client", "enrichment-tables", "sinks", "sources", "sources-dnstap", "transforms", "unix", "rdkafka?/gssapi-vendored", "secrets"]
# Default features for `cargo docs`. The same as `default` but without `rdkafka?/gssapi-vendored` which would require installing libsasl in our doc build environment.
docs = ["api", "api-client", "enrichment-tables", "sinks", "sources", "sources-dnstap", "transforms", "unix", "secrets"]
# Default features for *-unknown-linux-* which make use of `cmake` for dependencies
default-cmake = ["api", "api-client", "enrichment-tables", "rdkafka?/cmake_build", "sinks", "sources", "sources-dnstap", "transforms", "unix", "rdkafka?/gssapi-vendored", "secrets"]
# Default features for *-pc-windows-msvc
# TODO: Enable SASL https://github.com/vectordotdev/vector/pull/3081#issuecomment-659298042
default-msvc = ["api", "api-client", "enrichment-tables", "rdkafka?/cmake_build", "sinks", "sources", "transforms", "secrets"]
default-musl = ["api", "api-client", "enrichment-tables", "rdkafka?/cmake_build", "sinks", "sources", "sources-dnstap", "transforms", "unix", "rdkafka?/gssapi-vendored", "secrets"]
default-no-api-client = ["api", "enrichment-tables", "sinks", "sources", "sources-dnstap", "transforms", "unix", "rdkafka?/gssapi-vendored", "secrets"]
default-no-vrl-cli = ["api", "sinks", "sources", "sources-dnstap", "transforms", "unix", "rdkafka?/gssapi-vendored", "secrets"]
tokio-console = ["dep:console-subscriber", "tokio/tracing"]

# Enables the binary secret-backend-example
secret-backend-example = ["transforms"]

all-logs = ["sinks-logs", "sources-logs", "sources-dnstap", "transforms-logs"]
all-metrics = ["sinks-metrics", "sources-metrics", "transforms-metrics"]

# Target specific release features.
# The `make` tasks will select this according to the appropriate triple.
# Use this section to turn off or on specific features for specific triples.
target-aarch64-unknown-linux-gnu = ["api", "api-client", "enrichment-tables", "rdkafka?/cmake_build", "sinks", "sources", "sources-dnstap", "transforms", "unix", "secrets"]
target-aarch64-unknown-linux-musl = ["api", "api-client", "enrichment-tables", "rdkafka?/cmake_build", "sinks", "sources", "sources-dnstap", "transforms", "unix", "secrets"]
target-armv7-unknown-linux-gnueabihf = ["api", "api-client", "enrichment-tables", "rdkafka?/cmake_build", "sinks", "sources", "sources-dnstap", "transforms", "unix", "secrets"]
target-armv7-unknown-linux-musleabihf = ["api", "api-client", "rdkafka?/cmake_build", "enrichment-tables", "sinks", "sources", "sources-dnstap", "transforms", "secrets"]
target-arm-unknown-linux-gnueabi = ["api", "api-client", "enrichment-tables", "rdkafka?/cmake_build", "sinks", "sources", "sources-dnstap", "transforms", "unix", "secrets"]
target-arm-unknown-linux-musleabi = ["api", "api-client", "rdkafka?/cmake_build", "enrichment-tables", "sinks", "sources", "sources-dnstap", "transforms", "secrets"]
target-x86_64-unknown-linux-gnu = ["api", "api-client", "rdkafka?/cmake_build", "enrichment-tables", "sinks", "sources", "sources-dnstap", "transforms", "unix", "rdkafka?/gssapi-vendored", "secrets"]
target-x86_64-unknown-linux-musl = ["api", "api-client", "rdkafka?/cmake_build", "enrichment-tables", "sinks", "sources", "sources-dnstap", "transforms", "unix", "secrets"]
# Does not currently build
target-powerpc64le-unknown-linux-gnu = ["api", "api-client", "enrichment-tables", "rdkafka?/cmake_build", "sinks", "sources", "sources-dnstap", "transforms", "unix", "secrets"]
# Currently doesn't build due to lack of support for 64-bit atomics
target-powerpc-unknown-linux-gnu = ["api", "api-client", "enrichment-tables", "rdkafka?/cmake_build", "sinks", "sources", "sources-dnstap", "transforms", "unix", "secrets"]

# Enables features that work only on systems providing `cfg(unix)`
unix = ["tikv-jemallocator", "allocation-tracing"]
allocation-tracing = []

# Enables kubernetes dependencies and shared code. Kubernetes-related sources,
# transforms and sinks should depend on this feature.
kubernetes = ["dep:k8s-openapi", "dep:kube"]

docker = ["dep:bollard", "dep:dirs-next"]

# API
api = [
  "dep:async-graphql",
  "dep:async-graphql-warp",
  "dep:base64",
  "vector-lib/api",
]

# API client
api-client = [
  "dep:crossterm",
  "dep:num-format",
  "dep:number_prefix",
  "dep:ratatui",
  "vector-lib/api",
  "vector-lib/api-client",
]

aws-core = [
  "aws-config",
  "dep:aws-credential-types",
  "dep:aws-sigv4",
  "dep:aws-types",
  "dep:aws-smithy-async",
  "dep:aws-smithy-http",
  "dep:aws-smithy-types",
  "dep:aws-smithy-runtime",
  "dep:aws-smithy-runtime-api",
  "dep:aws-sdk-sts",
]

# Anything that requires Protocol Buffers.
protobuf-build = ["dep:tonic-build", "dep:prost-build"]

gcp = ["dep:base64", "dep:goauth", "dep:smpl_jwt"]

# Enrichment Tables
enrichment-tables = ["enrichment-tables-geoip", "enrichment-tables-mmdb"]
enrichment-tables-geoip = ["dep:maxminddb"]
enrichment-tables-mmdb = ["dep:maxminddb"]

# Codecs
codecs-syslog = ["vector-lib/syslog"]

# Secrets
secrets = ["secrets-aws-secrets-manager"]

secrets-aws-secrets-manager = ["aws-core", "dep:aws-sdk-secretsmanager"]

# Sources
sources = ["sources-logs", "sources-metrics"]
sources-logs = [
  "sources-amqp",
  "sources-aws_kinesis_firehose",
  "sources-aws_s3",
  "sources-aws_sqs",
  "sources-datadog_agent",
  "sources-demo_logs",
  "sources-docker_logs",
  "sources-exec",
  "sources-file",
  "sources-fluent",
  "sources-gcp_pubsub",
  "sources-heroku_logs",
  "sources-http_server",
  "sources-http_client",
  "sources-internal_logs",
  "sources-journald",
  "sources-kafka",
  "sources-kubernetes_logs",
  "sources-logstash",
  "sources-nats",
  "sources-opentelemetry",
  "sources-pulsar",
  "sources-file-descriptor",
  "sources-redis",
  "sources-socket",
  "sources-splunk_hec",
  "sources-stdin",
  "sources-syslog",
  "sources-vector",
]
sources-metrics = [
  "sources-apache_metrics",
  "sources-aws_ecs_metrics",
  "sources-eventstoredb_metrics",
  "sources-host_metrics",
  "sources-internal_metrics",
  "sources-mongodb_metrics",
  "sources-nginx_metrics",
  "sources-postgresql_metrics",
  "sources-prometheus",
  "sources-static_metrics",
  "sources-statsd",
  "sources-vector",
]

sources-amqp = ["lapin"]
sources-apache_metrics = ["sources-utils-http-client"]
sources-aws_ecs_metrics = ["sources-utils-http-client"]
sources-aws_kinesis_firehose = ["dep:base64", "dep:infer"]
sources-aws_s3 = ["aws-core", "dep:aws-sdk-sqs", "dep:aws-sdk-s3", "dep:semver", "dep:async-compression", "sources-aws_sqs", "tokio-util/io"]
sources-aws_sqs = ["aws-core", "dep:aws-sdk-sqs"]
sources-datadog_agent = ["sources-utils-http-error", "protobuf-build"]
sources-demo_logs = ["dep:fakedata"]
sources-dnstap = ["sources-utils-net-tcp", "dep:base64", "dep:hickory-proto", "dep:dnsmsg-parser", "protobuf-build"]
sources-docker_logs = ["docker"]
sources-eventstoredb_metrics = []
sources-exec = []
sources-file = ["vector-lib/file-source"]
sources-file-descriptor = ["tokio-util/io"]
sources-fluent = ["dep:base64", "sources-utils-net-tcp", "tokio-util/net", "dep:rmpv", "dep:rmp-serde", "dep:serde_bytes"]
sources-gcp_pubsub = ["gcp", "dep:h2", "dep:prost-types", "protobuf-build", "dep:tonic"]
sources-heroku_logs = ["sources-utils-http", "sources-utils-http-query", "sources-http_server"]
sources-host_metrics =  ["heim/cpu", "heim/host", "heim/memory", "heim/net"]
sources-http_client = ["sources-utils-http-client"]
sources-http_server = ["sources-utils-http", "sources-utils-http-query"]
sources-internal_logs = []
sources-internal_metrics = []
sources-static_metrics = []
sources-journald = []
sources-kafka = ["dep:rdkafka"]
sources-kubernetes_logs = ["vector-lib/file-source", "kubernetes", "transforms-reduce"]
sources-logstash = ["sources-utils-net-tcp", "tokio-util/net"]
sources-mongodb_metrics = ["dep:mongodb"]
sources-nats = ["dep:async-nats", "dep:nkeys"]
sources-nginx_metrics = ["dep:nom"]
sources-opentelemetry = ["dep:hex", "vector-lib/opentelemetry", "dep:prost-types", "sources-http_server", "sources-utils-http", "sources-vector"]
sources-postgresql_metrics = ["dep:postgres-openssl", "dep:tokio-postgres"]
sources-prometheus = ["sources-prometheus-scrape", "sources-prometheus-remote-write", "sources-prometheus-pushgateway"]
sources-prometheus-scrape = ["sinks-prometheus", "sources-utils-http-client", "vector-lib/prometheus"]
sources-prometheus-remote-write = ["sinks-prometheus", "sources-utils-http", "vector-lib/prometheus"]
sources-prometheus-pushgateway = ["sinks-prometheus", "sources-utils-http", "vector-lib/prometheus"]
sources-pulsar = ["dep:apache-avro", "dep:pulsar"]
sources-redis= ["dep:redis"]
sources-socket = ["sources-utils-net", "tokio-util/net"]
sources-splunk_hec = ["dep:roaring"]
sources-statsd = ["sources-utils-net", "tokio-util/net"]
sources-stdin = ["tokio-util/io"]
sources-syslog = ["codecs-syslog", "sources-utils-net", "tokio-util/net"]
sources-utils-http = ["sources-utils-http-auth", "sources-utils-http-encoding", "sources-utils-http-error", "sources-utils-http-prelude"]
sources-utils-http-auth = ["sources-utils-http-error"]
sources-utils-http-encoding = ["sources-utils-http-error"]
sources-utils-http-error = []
sources-utils-http-prelude = ["sources-utils-http", "sources-utils-http-auth", "sources-utils-http-encoding", "sources-utils-http-error"]
sources-utils-http-query = []
sources-utils-http-client = ["sources-utils-http", "sources-http_server"]
sources-utils-net = ["sources-utils-net-tcp", "sources-utils-net-udp", "sources-utils-net-unix"]
sources-utils-net-tcp = ["listenfd", "dep:ipnet"]
sources-utils-net-udp = ["listenfd"]
sources-utils-net-unix = []

sources-vector = ["dep:tonic", "protobuf-build"]

# Transforms
transforms = ["transforms-logs", "transforms-metrics"]
transforms-logs = [
  "transforms-aws_ec2_metadata",
  "transforms-dedupe",
  "transforms-filter",
  "transforms-log_to_metric",
  "transforms-lua",
  "transforms-metric_to_log",
  "transforms-pipelines",
  "transforms-reduce",
  "transforms-remap",
  "transforms-route",
  "transforms-sample",
  "transforms-throttle",
]
transforms-metrics = [
  "transforms-aggregate",
  "transforms-filter",
  "transforms-log_to_metric",
  "transforms-lua",
  "transforms-metric_to_log",
  "transforms-pipelines",
  "transforms-remap",
  "transforms-tag_cardinality_limit",
  "transforms-throttle",
]

transforms-aggregate = []
transforms-aws_ec2_metadata = ["dep:arc-swap"]
transforms-dedupe = ["transforms-impl-dedupe"]
transforms-filter = []
transforms-log_to_metric = []
transforms-lua = ["dep:mlua", "vector-lib/lua"]
transforms-metric_to_log = []
transforms-pipelines = ["transforms-filter", "transforms-route"]
transforms-reduce = ["transforms-impl-reduce"]
transforms-remap = []
transforms-route = []
transforms-sample = ["transforms-impl-sample"]
transforms-tag_cardinality_limit = ["dep:bloomy", "dep:hashbrown"]
transforms-throttle = ["dep:governor"]

# Implementations of transforms
transforms-impl-sample = []
transforms-impl-dedupe = ["dep:lru"]
transforms-impl-reduce = []

# Sinks
sinks = ["sinks-logs", "sinks-metrics"]
sinks-logs = [
  "sinks-amqp",
  "sinks-appsignal",
  "sinks-aws_cloudwatch_logs",
  "sinks-aws_kinesis_firehose",
  "sinks-aws_kinesis_streams",
  "sinks-aws_s3",
  "sinks-aws_sqs",
  "sinks-aws_sns",
  "sinks-axiom",
  "sinks-azure_blob",
  "sinks-azure_monitor_logs",
  "sinks-blackhole",
  "sinks-chronicle",
  "sinks-clickhouse",
  "sinks-console",
  "sinks-databend",
  "sinks-datadog_events",
  "sinks-datadog_logs",
  "sinks-datadog_traces",
  "sinks-elasticsearch",
  "sinks-file",
  "sinks-gcp",
  "sinks-greptimedb_logs",
  "sinks-honeycomb",
  "sinks-http",
  "sinks-humio",
  "sinks-influxdb",
  "sinks-kafka",
  "sinks-mezmo",
  "sinks-loki",
  "sinks-mqtt",
  "sinks-nats",
  "sinks-new_relic_logs",
  "sinks-new_relic",
  "sinks-papertrail",
  "sinks-pulsar",
  "sinks-redis",
  "sinks-sematext",
  "sinks-socket",
  "sinks-splunk_hec",
  "sinks-vector",
  "sinks-webhdfs",
  "sinks-websocket",
]
sinks-metrics = [
  "sinks-appsignal",
  "sinks-aws_cloudwatch_metrics",
  "sinks-blackhole",
  "sinks-console",
  "sinks-datadog_metrics",
  "sinks-greptimedb_metrics",
  "sinks-humio",
  "sinks-influxdb",
  "sinks-kafka",
  "sinks-prometheus",
  "sinks-sematext",
  "sinks-statsd",
  "sinks-vector",
  "sinks-splunk_hec"
]

sinks-amqp = ["lapin"]
sinks-appsignal = []
sinks-aws_cloudwatch_logs = ["aws-core", "dep:aws-sdk-cloudwatchlogs"]
sinks-aws_cloudwatch_metrics = ["aws-core", "dep:aws-sdk-cloudwatch"]
sinks-aws_kinesis_firehose = ["aws-core", "dep:aws-sdk-firehose"]
sinks-aws_kinesis_streams = ["aws-core", "dep:aws-sdk-kinesis"]
sinks-aws_s3 = ["dep:base64", "dep:md-5", "aws-core", "dep:aws-sdk-s3"]
sinks-aws_sqs = ["aws-core", "dep:aws-sdk-sqs"]
sinks-aws_sns = ["aws-core", "dep:aws-sdk-sns"]
sinks-axiom = ["sinks-elasticsearch"]
sinks-azure_blob = ["dep:azure_core", "dep:azure_identity", "dep:azure_storage", "dep:azure_storage_blobs"]
sinks-azure_monitor_logs = []
sinks-blackhole = []
sinks-chronicle = []
sinks-clickhouse = []
sinks-console = []
sinks-databend = ["dep:databend-client"]
sinks-datadog_events = []
sinks-datadog_logs = []
sinks-datadog_metrics = ["protobuf-build", "dep:prost-reflect"]
sinks-datadog_traces = ["protobuf-build", "dep:rmpv", "dep:rmp-serde", "dep:serde_bytes"]
sinks-elasticsearch = ["transforms-metric_to_log"]
sinks-file = ["dep:async-compression"]
sinks-gcp = ["sinks-gcp-chronicle", "dep:base64", "gcp"]
sinks-gcp-chronicle =  ["gcp"]
sinks-greptimedb_metrics = ["dep:greptimedb-ingester"]
sinks-greptimedb_logs = []
sinks-honeycomb = []
sinks-http = []
sinks-humio = ["sinks-splunk_hec", "transforms-metric_to_log"]
sinks-influxdb = []
sinks-kafka = ["dep:rdkafka"]
sinks-mezmo = []
sinks-loki = ["loki-logproto"]
sinks-mqtt = ["dep:rumqttc"]
sinks-nats = ["dep:async-nats", "dep:nkeys"]
sinks-new_relic_logs = ["sinks-http"]
sinks-new_relic = []
sinks-papertrail = ["dep:syslog"]
sinks-prometheus = ["dep:base64", "vector-lib/prometheus"]
sinks-pulsar = ["dep:apache-avro", "dep:pulsar", "dep:lru"]
sinks-redis = ["dep:redis"]
sinks-sematext = ["sinks-elasticsearch", "sinks-influxdb"]
sinks-socket = ["sinks-utils-udp"]
sinks-splunk_hec = []
sinks-statsd = ["sinks-utils-udp", "tokio-util/net"]
sinks-utils-udp = []
sinks-vector = ["sinks-utils-udp", "dep:tonic", "protobuf-build"]
sinks-websocket = ["dep:tokio-tungstenite"]
sinks-webhdfs = ["dep:opendal"]

# Identifies that the build is a nightly build
nightly = []

# Integration testing-related features
all-integration-tests = [
  "amqp-integration-tests",
  "appsignal-integration-tests",
  "aws-integration-tests",
  "axiom-integration-tests",
  "azure-integration-tests",
  "chronicle-integration-tests",
  "clickhouse-integration-tests",
  "databend-integration-tests",
  "datadog-agent-integration-tests",
  "datadog-logs-integration-tests",
  "datadog-metrics-integration-tests",
  "datadog-traces-integration-tests",
  "docker-logs-integration-tests",
  "es-integration-tests",
  "eventstoredb_metrics-integration-tests",
  "fluent-integration-tests",
  "gcp-cloud-storage-integration-tests",
  "gcp-integration-tests",
  "gcp-pubsub-integration-tests",
  "greptimedb-integration-tests",
  "http-client-integration-tests",
  "humio-integration-tests",
  "influxdb-integration-tests",
  "kafka-integration-tests",
  "logstash-integration-tests",
  "loki-integration-tests",
  "mongodb_metrics-integration-tests",
  "nats-integration-tests",
  "nginx-integration-tests",
  "opentelemetry-integration-tests",
  "postgresql_metrics-integration-tests",
  "prometheus-integration-tests",
  "pulsar-integration-tests",
  "redis-integration-tests",
  "splunk-integration-tests",
  "dnstap-integration-tests",
  "webhdfs-integration-tests",
]

amqp-integration-tests = ["sources-amqp", "sinks-amqp"]
appsignal-integration-tests = ["sinks-appsignal"]

aws-integration-tests = [
  "aws-cloudwatch-logs-integration-tests",
  "aws-cloudwatch-metrics-integration-tests",
  "aws-ec2-metadata-integration-tests",
  "aws-ecs-metrics-integration-tests",
  "aws-kinesis-firehose-integration-tests",
  "aws-kinesis-streams-integration-tests",
  "aws-s3-integration-tests",
  "aws-sqs-integration-tests",
  "aws-sns-integration-tests",
]

azure-integration-tests = [
  "azure-blob-integration-tests"
]

aws-cloudwatch-logs-integration-tests = ["sinks-aws_cloudwatch_logs"]
aws-cloudwatch-metrics-integration-tests = ["sinks-aws_cloudwatch_metrics"]
aws-ec2-metadata-integration-tests = ["transforms-aws_ec2_metadata"]
aws-ecs-metrics-integration-tests = ["sources-aws_ecs_metrics"]
aws-kinesis-firehose-integration-tests = ["sinks-aws_kinesis_firehose", "dep:aws-sdk-elasticsearch", "sinks-elasticsearch"]
aws-kinesis-streams-integration-tests = ["sinks-aws_kinesis_streams"]
aws-s3-integration-tests = ["sinks-aws_s3", "sources-aws_s3"]
aws-sqs-integration-tests = ["sinks-aws_sqs"]
aws-sns-integration-tests = ["sinks-aws_sns"]
axiom-integration-tests = ["sinks-axiom"]
azure-blob-integration-tests = ["sinks-azure_blob"]
chronicle-integration-tests = ["sinks-gcp"]
clickhouse-integration-tests = ["sinks-clickhouse"]
databend-integration-tests = ["sinks-databend"]
datadog-agent-integration-tests = ["sources-datadog_agent"]
datadog-logs-integration-tests = ["sinks-datadog_logs"]
datadog-metrics-integration-tests = ["sinks-datadog_metrics"]
datadog-traces-integration-tests = ["sources-datadog_agent", "sinks-datadog_traces", "axum/tokio"]
docker-logs-integration-tests = ["sources-docker_logs", "unix"]
es-integration-tests = ["sinks-elasticsearch", "aws-core"]
eventstoredb_metrics-integration-tests = ["sources-eventstoredb_metrics"]
fluent-integration-tests = ["docker", "sources-fluent"]
gcp-cloud-storage-integration-tests = ["sinks-gcp"]
gcp-integration-tests = ["sinks-gcp"]
gcp-pubsub-integration-tests = ["sinks-gcp", "sources-gcp_pubsub"]
greptimedb-integration-tests = ["sinks-greptimedb_metrics","sinks-greptimedb_logs"]
humio-integration-tests = ["sinks-humio"]
http-client-integration-tests = ["sources-http_client"]
influxdb-integration-tests = ["sinks-influxdb"]
kafka-integration-tests = ["sinks-kafka", "sources-kafka"]
logstash-integration-tests = ["docker", "sources-logstash"]
loki-integration-tests = ["sinks-loki"]
mongodb_metrics-integration-tests = ["sources-mongodb_metrics"]
mqtt-integration-tests = ["sinks-mqtt"]
nats-integration-tests = ["sinks-nats", "sources-nats"]
nginx-integration-tests = ["sources-nginx_metrics"]
opentelemetry-integration-tests = ["sources-opentelemetry"]
postgresql_metrics-integration-tests = ["sources-postgresql_metrics"]
prometheus-integration-tests = ["sinks-prometheus", "sources-prometheus", "sinks-influxdb"]
pulsar-integration-tests = ["sinks-pulsar", "sources-pulsar"]
redis-integration-tests = ["sinks-redis", "sources-redis"]
splunk-integration-tests = ["sinks-splunk_hec"]
dnstap-integration-tests = ["sources-dnstap", "dep:bollard"]
webhdfs-integration-tests = ["sinks-webhdfs"]
disable-resolv-conf = []
shutdown-tests = ["api", "sinks-blackhole", "sinks-console", "sinks-prometheus", "sources", "transforms-lua", "transforms-remap", "unix"]
cli-tests = ["sinks-blackhole", "sinks-socket", "sources-demo_logs", "sources-file"]
test-utils = []

# End-to-End testing-related features
all-e2e-tests = [
  "e2e-tests-datadog"
]

e2e-tests-datadog = [
  "sources-datadog_agent",
  "sinks-datadog_logs",
  "sinks-datadog_metrics"
]

vector-api-tests = [
  "sources-demo_logs",
  "transforms-log_to_metric",
  "transforms-remap",
  "sinks-blackhole"
]
vector-unit-test-tests = [
  "sources-demo_logs",
  "transforms-remap",
  "transforms-route",
  "transforms-filter",
  "transforms-reduce",
  "sinks-console"
]

component-validation-runner = ["dep:tonic", "sources-internal_logs", "sources-internal_metrics", "sources-vector", "sinks-vector"]
# For now, only include components that implement ValidatableComponent.
# In the future, this can change to simply reference the targets `sources`, `transforms`, `sinks`
component-validation-tests = [
  "component-validation-runner",
  "sources-http_client",
  "sources-http_server",
  "sinks-http",
  "sinks-splunk_hec",
  "sources-splunk_hec",
  "sinks-datadog_logs",
  "sources-datadog_agent",
]

# Grouping together features for benchmarks. We exclude the API client due to it causing the build process to run out
# of memory when those additional dependencies are built in CI.
benches = [
  "sinks-file",
  "sinks-http",
  "sinks-socket",
  "sources-file",
  "sources-socket",
  "sources-syslog",
  "transforms-lua",
  "transforms-sample",
]
dnstap-benches = ["sources-dnstap"]
language-benches = ["sinks-socket", "sources-socket", "transforms-lua", "transforms-remap"]
# Separate benching process for metrics due to the nature of the bootstrap procedures.
statistic-benches = []
remap-benches = ["transforms-remap"]
transform-benches = ["transforms-filter", "transforms-dedupe", "transforms-reduce", "transforms-route"]
codecs-benches = []
loki-benches = ["sinks-loki"]
enrichment-tables-benches = ["enrichment-tables-geoip", "enrichment-tables-mmdb"]
proptest = ["dep:proptest", "dep:proptest-derive"]

[[bench]]
name = "default"
harness = false
required-features = ["benches"]

[[bench]]
name = "dnstap"
path = "benches/dnstap/mod.rs"
harness = false
required-features = ["dnstap-benches"]

[[bench]]
name = "remap"
harness = false
required-features = ["remap-benches"]

[[bench]]
name = "enrichment_tables"
harness = false
required-features = ["enrichment-tables-benches"]

[[bench]]
name = "languages"
harness = false
required-features = ["language-benches"]

[[bench]]
name = "loki"
harness = false
required-features = ["loki-benches"]

[[bench]]
name = "distribution_statistic"
harness = false
required-features = ["statistic-benches"]

[[bench]]
name = "transform"
path = "benches/transform/main.rs"
harness = false
test = false
required-features = ["transform-benches"]

[[bench]]
name = "codecs"
path = "benches/codecs/main.rs"
harness = false
required-features = ["codecs-benches"]<|MERGE_RESOLUTION|>--- conflicted
+++ resolved
@@ -169,13 +169,8 @@
 
 # Tokio / Futures
 async-stream = { version = "0.3.5", default-features = false }
-<<<<<<< HEAD
-async-trait = { version = "0.1.81", default-features = false }
+async-trait = { version = "0.1.82", default-features = false }
 futures.workspace = true
-=======
-async-trait = { version = "0.1.82", default-features = false }
-futures = { version = "0.3.30", default-features = false, features = ["compat", "io-compat"], package = "futures" }
->>>>>>> beceef4a
 tokio = { version = "1.40.0", default-features = false, features = ["full"] }
 tokio-openssl = { version = "0.6.4", default-features = false }
 tokio-stream = { version = "0.1.15", default-features = false, features = ["net", "sync", "time"] }
