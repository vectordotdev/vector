--- conflicted
+++ resolved
@@ -196,14 +196,10 @@
 tui = { version = "0.16.0", optional = true, default-features = false, features = ["crossterm"] }
 
 # Datadog Pipelines
-<<<<<<< HEAD
 datadog-search-syntax = { path = "lib/datadog/search-syntax" }
 datadog-filter = { path = "lib/datadog/filter" }
 vector-datadog-filter = { path = "lib/vector-datadog-filter" }
-sha2 = { version = "0.9.8", optional = true }
-=======
 sha2 = { version = "0.10.0", optional = true }
->>>>>>> a23defec
 hex = { version = "0.4.3", optional = true }
 
 # VRL Lang
