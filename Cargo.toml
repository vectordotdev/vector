[package]
name = "vector"
version = "0.46.0"
authors = ["Vector Contributors <vector@datadoghq.com>"]
edition = "2021"
description = "A lightweight and ultra-fast tool for building observability pipelines"
homepage = "https://vector.dev"
license = "MPL-2.0"
readme = "README.md"
publish = false
default-run = "vector"
autobenches = false # our benchmarks are not runnable on their own either way
# Minimum supported rust version
# See docs/DEVELOPING.md for policy
rust-version = "1.83"

[[bin]]
name = "vector"
test = false
bench = false

[[bin]]
name = "graphql-schema"
path = "src/api/schema/gen.rs"
test = false
bench = false
required-features = ["default-no-api-client"]

[[bin]]
name = "secret-backend-example"
path = "src/config/loading/secret_backend_example.rs"
test = false
bench = false
required-features = ["secret-backend-example"]

[[test]]
name = "integration"
path = "tests/integration/lib.rs"

[[test]]
name = "e2e"
path = "tests/e2e/mod.rs"

# CI-based builds use full release optimization.  See scripts/environment/release-flags.sh.
# This results in roughly a 5% reduction in performance when compiling locally vs when
# compiled via the CI pipeline.
[profile.release]
debug = false # Do not include debug symbols in the executable.

[profile.bench]
debug = true

[lints.rust]
unexpected_cfgs = { level = "warn", check-cfg = ['cfg(tokio_unstable)'] }

[package.metadata.deb]
name = "vector"
section = "admin"
maintainer-scripts = "distribution/debian/scripts/"
conf-files = ["/etc/vector/vector.yaml", "/etc/default/vector"]
assets = [
  ["target/release/vector", "/usr/bin/", "755"],
  ["config/vector.yaml", "/etc/vector/vector.yaml", "644"],
  ["config/examples/*", "/etc/vector/examples/", "644"],
  ["distribution/systemd/vector.service", "/lib/systemd/system/vector.service", "644"],
  ["distribution/systemd/vector.default", "/etc/default/vector", "600"],
  ["licenses/*", "/usr/share/vector/licenses/", "644"],
  ["NOTICE", "/usr/share/vector/NOTICE", "644"],
  ["LICENSE-3rdparty.csv", "/usr/share/vector/LICENSE-3rdparty.csv", "644"],
]
license-file = ["target/debian-license.txt"]
extended-description-file = "target/debian-extended-description.txt"
recommends = "datadog-signing-keys (>= 1:1.4.0)"

[package.metadata.deb.systemd-units]
unit-scripts = "distribution/systemd/"
enable = false
start = false

# libc requirements are defined by `cross`
# https://github.com/rust-embedded/cross#supported-targets
# Though, it seems like aarch64 libc is actually 2.18 and not 2.19
[package.metadata.deb.variants.arm-unknown-linux-gnueabi]
depends = "libc6 (>= 2.15)"

[package.metadata.deb.variants.armv7-unknown-linux-gnueabihf]
depends = "libc6 (>= 2.15)"

[package.metadata.deb.variants.x86_64-unknown-linux-gnu]
depends = "libc6 (>= 2.15)"

[package.metadata.deb.variants.x86_64-unknown-linux-musl]
depends = ""

[package.metadata.deb.variants.aarch64-unknown-linux-gnu]
depends = "libc6 (>= 2.18)"

[package.metadata.deb.variants.aarch64-unknown-linux-musl]
depends = ""

[workspace]
members = [
  ".",
  "lib/codecs",
  "lib/dnsmsg-parser",
  "lib/dnstap-parser",
  "lib/docs-renderer",
  "lib/enrichment",
  "lib/fakedata",
  "lib/file-source",
  "lib/k8s-e2e-tests",
  "lib/k8s-test-framework",
  "lib/loki-logproto",
  "lib/portpicker",
  "lib/prometheus-parser",
  "lib/opentelemetry-proto",
  "lib/tracing-limit",
  "lib/vector-api-client",
  "lib/vector-buffers",
  "lib/vector-common",
  "lib/vector-config",
  "lib/vector-config-common",
  "lib/vector-config-macros",
  "lib/vector-core",
  "lib/vector-lib",
  "lib/vector-lookup",
  "lib/vector-stream",
  "lib/vector-tap",
  "lib/vector-vrl/cli",
  "lib/vector-vrl/functions",
  "lib/vector-vrl/tests",
  "lib/vector-vrl/web-playground",
  "vdev",
]

[workspace.dependencies]
anyhow = "1.0.97"
cfg-if = { version = "1.0.0", default-features = false }
chrono = { version = "0.4.40", default-features = false, features = ["clock", "serde"] }
chrono-tz = { version = "0.10.1", default-features = false, features = ["serde"] }
clap = { version = "4.5.32", default-features = false, features = ["derive", "error-context", "env", "help", "std", "string", "usage", "wrap_help"] }
flate2 = { version = "1.0.35", default-features = false, features = ["default"] }
futures = { version = "0.3.31", default-features = false, features = ["compat", "io-compat", "std"], package = "futures" }
glob = { version = "0.3.2", default-features = false }
hickory-proto = { version = "0.24.4", default-features = false, features = ["dnssec"] }
indexmap = { version = "2.8.0", default-features = false, features = ["serde", "std"] }
inventory = { version = "0.3" }
metrics = "0.24.1"
metrics-tracing-context = { version = "0.17.0", default-features = false }
metrics-util = { version = "0.18.0", default-features = false, features = ["registry"] }
pin-project = { version = "1.1.10", default-features = false }
proptest = { version = "1.6" }
proptest-derive = { version = "0.5.1" }
prost = { version = "0.12", default-features = false, features = ["std"] }
prost-build = { version = "0.12", default-features = false }
prost-reflect = { version = "0.14", features = ["serde"], default-features = false }
prost-types = { version = "0.12", default-features = false }
rand = { version = "0.9.0", default-features = false, features = ["small_rng", "thread_rng"] }
rand_distr = { version = "0.5.1", default-features = false }
semver = { version = "1.0.26", default-features = false, features = ["serde", "std"] }
serde_json = { version = "1.0.140", default-features = false, features = ["raw_value", "std"] }
serde = { version = "1.0.219", default-features = false, features = ["alloc", "derive", "rc"] }
snafu = { version = "0.7.5", default-features = false, features = ["futures", "std"] }
tempfile = "3.19.0"
tokio = { version = "1.44.1", default-features = false, features = ["full"] }
toml = { version = "0.8.20", default-features = false, features = ["display", "parse"] }
tonic = { version = "0.11", default-features = false, features = ["transport", "codegen", "prost", "tls", "tls-roots", "gzip"] }
tonic-build = { version = "0.11", default-features = false, features = ["transport", "prost"] }
uuid = { version = "1.16.0", features = ["v4", "v7", "serde"] }
vector-lib = { path = "lib/vector-lib", default-features = false, features = ["vrl"] }
vector-config = { path = "lib/vector-config" }
vector-config-common = { path = "lib/vector-config-common" }
vector-config-macros = { path = "lib/vector-config-macros" }
vrl = { git = "https://github.com/vectordotdev/vrl", branch = "main", features = ["arbitrary", "cli", "test", "test_framework"] }

[dependencies]
pin-project.workspace = true
clap.workspace = true
uuid.workspace = true
vrl.workspace = true
proptest = { workspace = true, optional = true }
proptest-derive = { workspace = true, optional = true }
snafu.workspace = true
cfg-if.workspace = true
semver.workspace = true

# Internal libs
dnsmsg-parser = { path = "lib/dnsmsg-parser", optional = true }
dnstap-parser = { path = "lib/dnstap-parser", optional = true }
fakedata = { path = "lib/fakedata", optional = true }
portpicker = { path = "lib/portpicker" }
tracing-limit = { path = "lib/tracing-limit" }
vector-common = { path = "lib/vector-common", default-features = false}
vector-lib.workspace = true
vector-config.workspace = true
vector-config-common.workspace = true
vector-config-macros.workspace = true
vector-vrl-functions = { path = "lib/vector-vrl/functions" }
loki-logproto = { path = "lib/loki-logproto", optional = true }

# Tokio / Futures
async-stream = { version = "0.3.6", default-features = false }
async-trait = { version = "0.1.88", default-features = false }
futures.workspace = true
tokio = { version = "1.44.1", default-features = false, features = ["full"] }
tokio-openssl = { version = "0.6.5", default-features = false }
tokio-stream = { version = "0.1.17", default-features = false, features = ["net", "sync", "time"] }
tokio-util = { version = "0.7", default-features = false, features = ["io", "time"] }
console-subscriber = { version = "0.4.1", default-features = false, optional = true }

# Tracing
tracing = { version = "0.1.34", default-features = false }
tracing-core = { version = "0.1.26", default-features = false }
tracing-futures = { version = "0.2.5", default-features = false, features = ["futures-03"] }
tracing-subscriber = { version = "0.3.19", default-features = false, features = ["ansi", "env-filter", "fmt", "json", "registry", "tracing-log"] }
tracing-tower = { git = "https://github.com/tokio-rs/tracing", default-features = false, rev = "e0642d949891546a3bb7e47080365ee7274f05cd" }

# Metrics
metrics.workspace = true
metrics-tracing-context.workspace = true

# AWS - Official SDK
aws-sdk-s3 = { version = "1.15.0", default-features = false, features = ["behavior-version-latest", "rt-tokio"], optional = true }
aws-sdk-sqs = { version = "1.3.0", default-features = false, features = ["behavior-version-latest", "rt-tokio"], optional = true }
aws-sdk-sns = { version = "1.6.0", default-features = false, features = ["behavior-version-latest", "rt-tokio"], optional = true }
aws-sdk-cloudwatch = { version = "1.3.0", default-features = false, features = ["behavior-version-latest", "rt-tokio"], optional = true }
aws-sdk-cloudwatchlogs = { version = "1.3.0", default-features = false, features = ["behavior-version-latest", "rt-tokio"], optional = true }
aws-sdk-kms = { version = "1.3.0", default-features = false, features = ["behavior-version-latest", "rt-tokio"], optional = true }
aws-sdk-elasticsearch = { version = "1.3.0", default-features = false, features = ["behavior-version-latest", "rt-tokio"], optional = true }
aws-sdk-firehose = { version = "1.3.0", default-features = false, features = ["behavior-version-latest", "rt-tokio"], optional = true }
aws-sdk-kinesis = { version = "1.3.0", default-features = false, features = ["behavior-version-latest", "rt-tokio"], optional = true }
aws-sdk-secretsmanager = { version = "1.6.0", default-features = false, features = ["behavior-version-latest", "rt-tokio"], optional = true }
# The sts crate is needed despite not being referred to anywhere in the code because we need to set the
# `behavior-version-latest` feature. Without this we get a runtime panic when `auth.assume_role` authentication
# is configured.
aws-sdk-sts = { version = "1.3.1", default-features = false, features = ["behavior-version-latest", "rt-tokio"], optional = true }
aws-types = { version = "1.3.5", default-features = false, optional = true }
aws-sigv4 = { version = "1.2.9", default-features = false, features = ["sign-http"], optional = true }
<<<<<<< HEAD
aws-config = { version = "1.1.9", default-features = false, features = ["behavior-version-latest", "credentials-process", "sso", "rt-tokio"], optional = true }
aws-credential-types = { version = "1.2.1", default-features = false, features = ["hardcoded-credentials"], optional = true }
aws-runtime = { version = "1.4.3", optional = true }
aws-smithy-http = { version = "0.61", default-features = false, features = ["event-stream", "rt-tokio"], optional = true }
=======
aws-config = { version = "~1.0.1", default-features = false, features = ["behavior-version-latest", "credentials-process", "sso", "rt-tokio"], optional = true }
aws-credential-types = { version = "1.2.2", default-features = false, features = ["hardcoded-credentials"], optional = true }
aws-smithy-http = { version = "0.62", default-features = false, features = ["event-stream", "rt-tokio"], optional = true }
>>>>>>> a3d1f7b3
aws-smithy-types = { version = "1.2.11", default-features = false, features = ["rt-tokio"], optional = true }
aws-smithy-runtime-api = { version = "1.7.3", default-features = false, optional = true }
aws-smithy-runtime = { version = "1.8.0", default-features = false, features = ["client", "connector-hyper-0-14-x", "rt-tokio"], optional = true }
aws-smithy-async = { version = "1.2.5", default-features = false, features = ["rt-tokio"], optional = true }

# Azure
azure_core = { version = "0.21", default-features = false, features = ["enable_reqwest"], optional = true }
azure_identity = { version = "0.21", default-features = false, features = ["enable_reqwest"], optional = true }
azure_storage = { version = "0.21", default-features = false, optional = true }
azure_storage_blobs = { version = "0.21", default-features = false, optional = true }

# OpenDAL
opendal = { version = "0.45", default-features = false, features = ["native-tls", "services-webhdfs"], optional = true }

# Tower
tower = { version = "0.4.13", default-features = false, features = ["buffer", "limit", "retry", "timeout", "util", "balance", "discover"] }
tower-http = { version = "0.4.4", default-features = false, features = ["compression-full", "decompression-gzip", "trace"] }
# Serde
serde.workspace = true
serde-toml-merge = { version = "0.3.8", default-features = false }
serde_bytes = { version = "0.11.17", default-features = false, features = ["std"], optional = true }
serde_json.workspace = true
serde_with = { version = "3.12.0", default-features = false, features = ["macros", "std"] }
serde_yaml = { version = "0.9.34", default-features = false }

# Messagepack
rmp-serde = { version = "1.3.0", default-features = false, optional = true }
rmpv = { version = "1.3.0", default-features = false, features = ["with-serde"], optional = true }

# Prost / Protocol Buffers
prost = { workspace = true, optional = true }
prost-reflect = { workspace = true, optional = true }
prost-types = { workspace = true, optional = true }

# GCP
goauth = { version = "0.14.0", optional = true }
smpl_jwt = { version = "0.8.0", default-features = false, optional = true }

# AMQP
lapin = { version = "2.5.1", default-features = false, features = ["native-tls"], optional = true }

# API
async-graphql = { version = "7.0.15", default-features = false, optional = true, features = ["chrono", "playground"] }
async-graphql-warp = { version = "7.0.15", default-features = false, optional = true }

# API client
crossterm = { version = "0.28.1", default-features = false, features = ["event-stream", "windows"], optional = true }
num-format = { version = "0.4.4", default-features = false, features = ["with-num-bigint"], optional = true }
number_prefix = { version = "0.4.0", default-features = false, features = ["std"], optional = true }
ratatui = { version = "0.29.0", optional = true, default-features = false, features = ["crossterm"] }

# Opentelemetry

hex = { version = "0.4.3", default-features = false, optional = true }

# GreptimeDB
greptimedb-ingester = { git = "https://github.com/GreptimeTeam/greptimedb-ingester-rust", rev = "2e6b0c5eb6a5e7549c3100e4d356b07d15cce66d", optional = true }

# External libs
arc-swap = { version = "1.7", default-features = false, optional = true }
async-compression = { version = "0.4.21", default-features = false, features = ["tokio", "gzip", "zstd"], optional = true }
apache-avro = { version = "0.16.0", default-features = false, optional = true }
axum = { version = "0.6.20", default-features = false }
base64 = { version = "0.22.1", default-features = false, optional = true }
bloomy = { version = "1.2.0", default-features = false, optional = true }
bollard = { version = "0.16.1", default-features = false, features = ["ssl", "chrono"], optional = true }
bytes = { version = "1.10.1", default-features = false, features = ["serde"] }
bytesize = { version = "2.0.1", default-features = false }
chrono.workspace = true
chrono-tz.workspace = true
colored = { version = "3.0.0", default-features = false }
csv = { version = "1.3", default-features = false }
databend-client = { version = "0.22.2", default-features = false, features = ["rustls"], optional = true }
derivative = { version = "2.2.0", default-features = false }
dirs-next = { version = "2.0.0", default-features = false, optional = true }
dyn-clone = { version = "1.0.19", default-features = false }
encoding_rs = { version = "0.8.35", default-features = false, features = ["serde"] }
enum_dispatch = { version = "0.3.13", default-features = false }
evmap = { version = "10.0.2", default-features = false, optional = true }
evmap-derive = { version = "0.2.0", default-features = false, optional = true }
exitcode = { version = "1.1.2", default-features = false }
flate2.workspace = true
futures-util = { version = "0.3.29", default-features = false }
glob.workspace = true
governor = { version = "0.7.0", default-features = false, features = ["dashmap", "jitter", "std"], optional = true }
h2 = { version = "0.4.8", default-features = false, optional = true }
hash_hasher = { version = "2.0.0", default-features = false }
hashbrown = { version = "0.14.5", default-features = false, optional = true, features = ["ahash"] }
headers = { version = "0.3.9", default-features = false }
hostname = { version = "0.4.0", default-features = false }
http = { version = "0.2.9", default-features = false }
http-1 = { package = "http", version = "1.0", default-features = false, features = ["std"] }
http-serde = "1.1.3"
http-body = { version = "0.4.5", default-features = false }
hyper = { version = "0.14.28", default-features = false, features = ["client", "runtime", "http1", "http2", "server", "stream"] }
hyper-openssl = { version = "0.9.2", default-features = false }
hyper-proxy = { version = "0.9.1", default-features = false, features = ["openssl-tls"] }
indexmap.workspace = true
indoc = { version = "2.0.6", default-features = false }
inventory = { version = "0.3.20", default-features = false }
ipnet = { version = "2", default-features = false, optional = true, features = ["serde", "std"] }
itertools = { version = "0.14.0", default-features = false, optional = false, features = ["use_alloc"] }
k8s-openapi = { version = "0.22.0", default-features = false, features = ["v1_26"], optional = true }
kube = { version = "0.93.0", default-features = false, features = ["client", "openssl-tls", "runtime"], optional = true }
listenfd = { version = "1.0.2", default-features = false, optional = true }
lru = { version = "0.13.0", default-features = false, optional = true }
maxminddb = { version = "0.25.0", default-features = false, optional = true, features = ["simdutf8"] }
md-5 = { version = "0.10", default-features = false, optional = true }
mongodb = { version = "2.8.2", default-features = false, features = ["tokio-runtime"], optional = true }
async-nats = { version = "0.33.0", default-features = false, optional = true }
nkeys = { version = "0.4.4", default-features = false, optional = true }
nom = { version = "7.1.3", default-features = false, optional = true }
notify = { version = "8.0.0", default-features = false, features = ["macos_fsevent"] }
openssl = { version = "0.10.71", default-features = false, features = ["vendored"] }
openssl-probe = { version = "0.1.6", default-features = false }
ordered-float = { version = "4.6.0", default-features = false }
paste = "1.0.15"
percent-encoding = { version = "2.3.1", default-features = false }
postgres-openssl = { version = "0.5.1", default-features = false, features = ["runtime"], optional = true }
pulsar = { version = "6.3.0", default-features = false, features = ["tokio-runtime", "auth-oauth2", "flate2", "lz4", "snap", "zstd"], optional = true }
rand.workspace = true
rand_distr.workspace = true
rdkafka = { version = "0.37.0", default-features = false, features = ["curl-static", "tokio", "libz", "ssl", "zstd"], optional = true }
redis = { version = "0.24.0", default-features = false, features = ["connection-manager", "tokio-comp", "tokio-native-tls-comp"], optional = true }
regex = { version = "1.11.1", default-features = false, features = ["std", "perf"] }
roaring = { version = "0.10.10", default-features = false, features = ["std"], optional = true }
rumqttc = { version = "0.24.0", default-features = false, features = ["use-rustls"], optional = true }
seahash = { version = "4.1.0", default-features = false }
smallvec = { version = "1", default-features = false, features = ["union", "serde"] }
snap = { version = "1.1.1", default-features = false }
socket2 = { version = "0.5.8", default-features = false }
sqlx = { version = "0.8.3", default-features = false, features = ["derive", "postgres", "chrono", "runtime-tokio"], optional=true }
stream-cancel = { version = "0.8.2", default-features = false }
strip-ansi-escapes = { version = "0.2.1", default-features = false }
syslog = { version = "6.1.1", default-features = false, optional = true }
tikv-jemallocator = { version = "0.6.0", default-features = false, features = ["unprefixed_malloc_on_supported_platforms"], optional = true }
tokio-postgres = { version = "0.7.13", default-features = false, features = ["runtime", "with-chrono-0_4"], optional = true }
tokio-tungstenite = { version = "0.20.1", default-features = false, features = ["connect"], optional = true }
toml.workspace = true
tonic = { workspace = true, optional = true }
hickory-proto = { workspace = true, optional = true }
thread_local = { version = "1.1.8", default-features = false, optional = true }
typetag = { version = "0.2.20", default-features = false }
url = { version = "2.5.4", default-features = false, features = ["serde"] }
warp = { version = "0.3.7", default-features = false }
zstd = { version = "0.13.0", default-features = false }
arr_macro = { version = "0.2.1" }

# depending on fork for bumped nix dependency
# https://github.com/heim-rs/heim/pull/360
heim = { git = "https://github.com/vectordotdev/heim.git", branch = "update-nix", default-features = false, features = ["disk"] }

# make sure to update the external docs when the Lua version changes
mlua = { version = "0.10.3", default-features = false, features = ["lua54", "send", "vendored", "macros"], optional = true }
sysinfo = "0.32.1"
byteorder = "1.5.0"

[target.'cfg(windows)'.dependencies]
windows-service = "0.7.0"

[target.'cfg(unix)'.dependencies]
nix = { version = "0.26.2", default-features = false, features = ["socket", "signal"] }

[target.'cfg(target_os = "linux")'.dependencies]
netlink-packet-utils = "0.5.2"
netlink-packet-sock-diag = "0.4.2"
netlink-packet-core = "0.7.0"
netlink-sys = { version = "0.8.7", features = ["tokio_socket"] }

[build-dependencies]
prost-build = { workspace = true, optional = true }
tonic-build = { workspace = true, optional = true }
# update 'openssl_version' in website/config.toml whenever <major.minor> version changes
openssl-src = { version = "300", default-features = false, features = ["force-engine", "legacy"] }

[dev-dependencies]
approx = "0.5.1"
assert_cmd = { version = "2.0.16", default-features = false }
aws-smithy-runtime = { version = "1.8.0", default-features = false, features = ["tls-rustls"] }
azure_core = { version = "0.21", default-features = false, features = ["enable_reqwest", "azurite_workaround"] }
azure_identity = { version = "0.21", default-features = false, features = ["enable_reqwest"] }
azure_storage_blobs = { version = "0.21", default-features = false, features = ["azurite_workaround"] }
azure_storage = { version = "0.21", default-features = false }
base64 = "0.22.1"
criterion = { version = "0.5.1", features = ["html_reports", "async_tokio"] }
itertools = { version = "0.14.0", default-features = false, features = ["use_alloc"] }
libc = "0.2.171"
similar-asserts = "1.7.0"
proptest.workspace = true
quickcheck = "1.0.3"
reqwest = { version = "0.11", features = ["json"] }
rstest = { version = "0.25.0" }
tempfile.workspace = true
test-generator = "0.3.1"
tokio = { version = "1.44.1", features = ["test-util"] }
tokio-test = "0.4.4"
tower-test = "0.4.0"
vector-lib = { workspace = true, features = ["test"] }
vrl.workspace = true

wiremock = "0.6.3"
zstd = { version = "0.13.0", default-features = false }

[patch.crates-io]
# The upgrade for `tokio-util` >= 0.6.9 is blocked on https://github.com/vectordotdev/vector/issues/11257.
tokio-util = { git = "https://github.com/vectordotdev/tokio", branch = "tokio-util-0.7.13-framed-read-continue-on-error" }
nix = { git = "https://github.com/vectordotdev/nix.git", branch = "memfd/gnu/musl" }
# The `heim` crates depend on `ntapi` 0.3.7 on Windows, but that version has an
# unaligned access bug fixed in the following revision.
ntapi = { git = "https://github.com/MSxDOS/ntapi.git", rev = "24fc1e47677fc9f6e38e5f154e6011dc9b270da6" }

[features]
# Default features for *-unknown-linux-gnu and *-apple-darwin
default = ["api", "api-client", "enrichment-tables", "sinks", "sources", "sources-dnstap", "transforms", "unix", "rdkafka?/gssapi-vendored", "secrets"]
# Default features for `cargo docs`. The same as `default` but without `rdkafka?/gssapi-vendored` which would require installing libsasl in our doc build environment.
docs = ["api", "api-client", "enrichment-tables", "sinks", "sources", "sources-dnstap", "transforms", "unix", "secrets"]
# Default features for *-unknown-linux-* which make use of `cmake` for dependencies
default-cmake = ["api", "api-client", "enrichment-tables", "rdkafka?/cmake_build", "sinks", "sources", "sources-dnstap", "transforms", "unix", "rdkafka?/gssapi-vendored", "secrets"]
# Default features for *-pc-windows-msvc
# TODO: Enable SASL https://github.com/vectordotdev/vector/pull/3081#issuecomment-659298042
default-msvc = ["api", "api-client", "enrichment-tables", "rdkafka?/cmake_build", "sinks", "sources", "transforms", "secrets"]
default-musl = ["api", "api-client", "enrichment-tables", "rdkafka?/cmake_build", "sinks", "sources", "sources-dnstap", "transforms", "unix", "rdkafka?/gssapi-vendored", "secrets"]
default-no-api-client = ["api", "enrichment-tables", "sinks", "sources", "sources-dnstap", "transforms", "unix", "rdkafka?/gssapi-vendored", "secrets"]
default-no-vrl-cli = ["api", "sinks", "sources", "sources-dnstap", "transforms", "unix", "rdkafka?/gssapi-vendored", "secrets"]
tokio-console = ["dep:console-subscriber", "tokio/tracing"]

# Enables the binary secret-backend-example
secret-backend-example = ["transforms"]

all-logs = ["sinks-logs", "sources-logs", "sources-dnstap", "transforms-logs"]
all-metrics = ["sinks-metrics", "sources-metrics", "transforms-metrics"]

# Target specific release features.
# The `make` tasks will select this according to the appropriate triple.
# Use this section to turn off or on specific features for specific triples.
target-aarch64-unknown-linux-gnu = ["api", "api-client", "enrichment-tables", "rdkafka?/cmake_build", "sinks", "sources", "sources-dnstap", "transforms", "unix", "secrets"]
target-aarch64-unknown-linux-musl = ["api", "api-client", "enrichment-tables", "rdkafka?/cmake_build", "sinks", "sources", "sources-dnstap", "transforms", "unix", "secrets"]
target-armv7-unknown-linux-gnueabihf = ["api", "api-client", "enrichment-tables", "rdkafka?/cmake_build", "sinks", "sources", "sources-dnstap", "transforms", "unix", "secrets"]
target-armv7-unknown-linux-musleabihf = ["api", "api-client", "rdkafka?/cmake_build", "enrichment-tables", "sinks", "sources", "sources-dnstap", "transforms", "secrets"]
target-arm-unknown-linux-gnueabi = ["api", "api-client", "enrichment-tables", "rdkafka?/cmake_build", "sinks", "sources", "sources-dnstap", "transforms", "unix", "secrets"]
target-arm-unknown-linux-musleabi = ["api", "api-client", "rdkafka?/cmake_build", "enrichment-tables", "sinks", "sources", "sources-dnstap", "transforms", "secrets"]
target-x86_64-unknown-linux-gnu = ["api", "api-client", "rdkafka?/cmake_build", "enrichment-tables", "sinks", "sources", "sources-dnstap", "transforms", "unix", "rdkafka?/gssapi-vendored", "secrets"]
target-x86_64-unknown-linux-musl = ["api", "api-client", "rdkafka?/cmake_build", "enrichment-tables", "sinks", "sources", "sources-dnstap", "transforms", "unix", "secrets"]
# Does not currently build
target-powerpc64le-unknown-linux-gnu = ["api", "api-client", "enrichment-tables", "rdkafka?/cmake_build", "sinks", "sources", "sources-dnstap", "transforms", "unix", "secrets"]
# Currently doesn't build due to lack of support for 64-bit atomics
target-powerpc-unknown-linux-gnu = ["api", "api-client", "enrichment-tables", "rdkafka?/cmake_build", "sinks", "sources", "sources-dnstap", "transforms", "unix", "secrets"]

# Enables features that work only on systems providing `cfg(unix)`
unix = ["tikv-jemallocator", "allocation-tracing"]
allocation-tracing = []

# Enables kubernetes dependencies and shared code. Kubernetes-related sources,
# transforms and sinks should depend on this feature.
kubernetes = ["dep:k8s-openapi", "dep:kube"]

docker = ["dep:bollard", "dep:dirs-next"]

# API
api = [
  "dep:async-graphql",
  "dep:async-graphql-warp",
  "dep:base64",
  "vector-lib/api",
]

# API client
api-client = [
  "dep:crossterm",
  "dep:num-format",
  "dep:number_prefix",
  "dep:ratatui",
  "vector-lib/api",
  "vector-lib/api-client",
]

aws-core = [
  "aws-config",
  "dep:aws-credential-types",
  "aws-runtime",
  "dep:aws-sigv4",
  "dep:aws-types",
  "dep:aws-smithy-async",
  "dep:aws-smithy-http",
  "dep:aws-smithy-types",
  "dep:aws-smithy-runtime",
  "dep:aws-smithy-runtime-api",
  "dep:aws-sdk-sts",
]

# Anything that requires Protocol Buffers.
protobuf-build = ["dep:tonic-build", "dep:prost-build"]

gcp = ["dep:base64", "dep:goauth", "dep:smpl_jwt"]

# Enrichment Tables
enrichment-tables = ["enrichment-tables-geoip", "enrichment-tables-mmdb", "enrichment-tables-memory"]
enrichment-tables-geoip = ["dep:maxminddb"]
enrichment-tables-mmdb = ["dep:maxminddb"]
enrichment-tables-memory = ["dep:evmap", "dep:evmap-derive", "dep:thread_local"]

# Codecs
codecs-syslog = ["vector-lib/syslog"]

# Secrets
secrets = ["secrets-aws-secrets-manager"]

secrets-aws-secrets-manager = ["aws-core", "dep:aws-sdk-secretsmanager"]

# Sources
sources = ["sources-logs", "sources-metrics"]
sources-logs = [
  "sources-amqp",
  "sources-aws_kinesis_firehose",
  "sources-aws_s3",
  "sources-aws_sqs",
  "sources-datadog_agent",
  "sources-demo_logs",
  "sources-docker_logs",
  "sources-exec",
  "sources-file",
  "sources-fluent",
  "sources-gcp_pubsub",
  "sources-heroku_logs",
  "sources-http_server",
  "sources-http_client",
  "sources-internal_logs",
  "sources-journald",
  "sources-kafka",
  "sources-kubernetes_logs",
  "sources-logstash",
  "sources-nats",
  "sources-opentelemetry",
  "sources-pulsar",
  "sources-file_descriptor",
  "sources-redis",
  "sources-socket",
  "sources-splunk_hec",
  "sources-stdin",
  "sources-syslog",
  "sources-vector",
]
sources-metrics = [
  "dep:prost",
  "sources-apache_metrics",
  "sources-aws_ecs_metrics",
  "sources-eventstoredb_metrics",
  "sources-host_metrics",
  "sources-internal_metrics",
  "sources-mongodb_metrics",
  "sources-nginx_metrics",
  "sources-postgresql_metrics",
  "sources-prometheus",
  "sources-static_metrics",
  "sources-statsd",
  "sources-vector",
]

sources-amqp = ["lapin"]
sources-apache_metrics = ["sources-utils-http-client"]
sources-aws_ecs_metrics = ["sources-utils-http-client"]
sources-aws_kinesis_firehose = ["dep:base64"]
sources-aws_s3 = ["aws-core", "dep:aws-sdk-sqs", "dep:aws-sdk-s3", "dep:async-compression", "sources-aws_sqs", "tokio-util/io"]
sources-aws_sqs = ["aws-core", "dep:aws-sdk-sqs"]
sources-datadog_agent = ["sources-utils-http-error", "protobuf-build", "dep:prost"]
sources-demo_logs = ["dep:fakedata"]
sources-dnstap = ["sources-utils-net-tcp", "dep:base64", "dep:hickory-proto", "dep:dnsmsg-parser", "dep:dnstap-parser", "protobuf-build", "dep:prost"]
sources-docker_logs = ["docker"]
sources-eventstoredb_metrics = []
sources-exec = []
sources-file = ["vector-lib/file-source"]
sources-file_descriptor = ["tokio-util/io"]
sources-fluent = ["dep:base64", "sources-utils-net-tcp", "tokio-util/net", "dep:rmpv", "dep:rmp-serde", "dep:serde_bytes"]
sources-gcp_pubsub = ["gcp", "dep:h2", "dep:prost", "dep:prost-types", "protobuf-build", "dep:tonic"]
sources-heroku_logs = ["sources-utils-http", "sources-utils-http-query", "sources-http_server"]
sources-host_metrics = ["heim/cpu", "heim/host", "heim/memory", "heim/net"]
sources-http_client = ["sources-utils-http-client"]
sources-http_server = ["sources-utils-http", "sources-utils-http-headers", "sources-utils-http-query"]
sources-internal_logs = []
sources-internal_metrics = []
sources-static_metrics = []
sources-journald = []
sources-kafka = ["dep:rdkafka"]
sources-kubernetes_logs = ["vector-lib/file-source", "kubernetes", "transforms-reduce"]
sources-logstash = ["sources-utils-net-tcp", "tokio-util/net"]
sources-mongodb_metrics = ["dep:mongodb"]
sources-nats = ["dep:async-nats", "dep:nkeys"]
sources-nginx_metrics = ["dep:nom"]
sources-opentelemetry = ["dep:hex", "vector-lib/opentelemetry", "dep:prost", "dep:prost-types", "sources-http_server", "sources-utils-http", "sources-utils-http-headers", "sources-vector"]
sources-postgresql_metrics = ["dep:postgres-openssl", "dep:tokio-postgres"]
sources-prometheus = ["sources-prometheus-scrape", "sources-prometheus-remote-write", "sources-prometheus-pushgateway"]
sources-prometheus-scrape = ["sinks-prometheus", "sources-utils-http-client", "vector-lib/prometheus"]
sources-prometheus-remote-write = ["sinks-prometheus", "sources-utils-http", "vector-lib/prometheus"]
sources-prometheus-pushgateway = ["sinks-prometheus", "sources-utils-http", "vector-lib/prometheus"]
sources-pulsar = ["dep:apache-avro", "dep:pulsar"]
sources-redis = ["dep:redis"]
sources-socket = ["sources-utils-net", "tokio-util/net"]
sources-splunk_hec = ["dep:roaring"]
sources-statsd = ["sources-utils-net", "tokio-util/net"]
sources-stdin = ["tokio-util/io"]
sources-syslog = ["codecs-syslog", "sources-utils-net", "tokio-util/net"]
sources-utils-http = ["sources-utils-http-auth", "sources-utils-http-encoding", "sources-utils-http-error", "sources-utils-http-prelude"]
sources-utils-http-auth = ["sources-utils-http-error"]
sources-utils-http-encoding = ["sources-utils-http-error"]
sources-utils-http-error = []
sources-utils-http-headers = []
sources-utils-http-prelude = ["sources-utils-http", "sources-utils-http-auth", "sources-utils-http-encoding", "sources-utils-http-error"]
sources-utils-http-query = []
sources-utils-http-client = ["sources-utils-http", "sources-http_server"]
sources-utils-net = ["sources-utils-net-tcp", "sources-utils-net-udp", "sources-utils-net-unix"]
sources-utils-net-tcp = ["listenfd", "dep:ipnet"]
sources-utils-net-udp = ["listenfd"]
sources-utils-net-unix = []

sources-vector = ["dep:prost", "dep:tonic", "protobuf-build"]

# Transforms
transforms = ["transforms-logs", "transforms-metrics"]
transforms-logs = [
  "transforms-aws_ec2_metadata",
  "transforms-dedupe",
  "transforms-filter",
  "transforms-log_to_metric",
  "transforms-lua",
  "transforms-metric_to_log",
  "transforms-reduce",
  "transforms-remap",
  "transforms-route",
  "transforms-exclusive-route",
  "transforms-sample",
  "transforms-throttle",
]
transforms-metrics = [
  "transforms-aggregate",
  "transforms-filter",
  "transforms-log_to_metric",
  "transforms-lua",
  "transforms-metric_to_log",
  "transforms-remap",
  "transforms-tag_cardinality_limit",
  "transforms-throttle",
]

transforms-aggregate = []
transforms-aws_ec2_metadata = ["dep:arc-swap"]
transforms-dedupe = ["transforms-impl-dedupe"]
transforms-filter = []
transforms-log_to_metric = []
transforms-lua = ["dep:mlua", "vector-lib/lua"]
transforms-metric_to_log = []
transforms-reduce = ["transforms-impl-reduce"]
transforms-remap = []
transforms-route = []
transforms-exclusive-route = []
transforms-sample = ["transforms-impl-sample"]
transforms-tag_cardinality_limit = ["dep:bloomy", "dep:hashbrown"]
transforms-throttle = ["dep:governor"]

# Implementations of transforms
transforms-impl-sample = []
transforms-impl-dedupe = ["dep:lru"]
transforms-impl-reduce = []

# Sinks
sinks = ["sinks-logs", "sinks-metrics"]
sinks-logs = [
  "sinks-amqp",
  "sinks-appsignal",
  "sinks-aws_cloudwatch_logs",
  "sinks-aws_kinesis_firehose",
  "sinks-aws_kinesis_streams",
  "sinks-aws_s3",
  "sinks-aws_sns",
  "sinks-aws_sqs",
  "sinks-axiom",
  "sinks-azure_blob",
  "sinks-azure_monitor_logs",
  "sinks-blackhole",
  "sinks-chronicle",
  "sinks-clickhouse",
  "sinks-console",
  "sinks-databend",
  "sinks-datadog_events",
  "sinks-datadog_logs",
  "sinks-datadog_traces",
  "sinks-elasticsearch",
  "sinks-file",
  "sinks-gcp",
  "sinks-greptimedb_logs",
  "sinks-honeycomb",
  "sinks-http",
  "sinks-humio",
  "sinks-influxdb",
  "sinks-kafka",
  "sinks-keep",
  "sinks-loki",
  "sinks-mezmo",
  "sinks-mqtt",
  "sinks-nats",
  "sinks-new_relic",
  "sinks-new_relic_logs",
  "sinks-opentelemetry",
  "sinks-papertrail",
  "sinks-postgres",
  "sinks-pulsar",
  "sinks-redis",
  "sinks-sematext",
  "sinks-socket",
  "sinks-splunk_hec",
  "sinks-vector",
  "sinks-webhdfs",
  "sinks-websocket",
  "sinks-websocket-server",
]
sinks-metrics = [
  "sinks-appsignal",
  "sinks-aws_cloudwatch_metrics",
  "sinks-blackhole",
  "sinks-console",
  "sinks-datadog_metrics",
  "sinks-greptimedb_metrics",
  "sinks-humio",
  "sinks-influxdb",
  "sinks-kafka",
  "sinks-prometheus",
  "sinks-sematext",
  "sinks-statsd",
  "sinks-vector",
  "sinks-splunk_hec"
]

sinks-amqp = ["lapin"]
sinks-appsignal = []
sinks-aws_cloudwatch_logs = ["aws-core", "dep:aws-sdk-cloudwatchlogs", "dep:aws-sdk-kms"]
sinks-aws_cloudwatch_metrics = ["aws-core", "dep:aws-sdk-cloudwatch"]
sinks-aws_kinesis_firehose = ["aws-core", "dep:aws-sdk-firehose"]
sinks-aws_kinesis_streams = ["aws-core", "dep:aws-sdk-kinesis"]
sinks-aws_s3 = ["dep:base64", "dep:md-5", "aws-core", "dep:aws-sdk-s3"]
sinks-aws_sqs = ["aws-core", "dep:aws-sdk-sqs"]
sinks-aws_sns = ["aws-core", "dep:aws-sdk-sns"]
sinks-axiom = ["sinks-http"]
sinks-azure_blob = ["dep:azure_core", "dep:azure_identity", "dep:azure_storage", "dep:azure_storage_blobs"]
sinks-azure_monitor_logs = []
sinks-blackhole = []
sinks-chronicle = []
sinks-clickhouse = []
sinks-console = []
sinks-databend = ["dep:databend-client"]
sinks-datadog_events = []
sinks-datadog_logs = []
sinks-datadog_metrics = ["protobuf-build", "dep:prost", "dep:prost-reflect"]
sinks-datadog_traces = ["protobuf-build", "dep:prost", "dep:rmpv", "dep:rmp-serde", "dep:serde_bytes"]
sinks-elasticsearch = ["transforms-metric_to_log"]
sinks-file = ["dep:async-compression"]
sinks-gcp = ["sinks-gcp-chronicle", "dep:base64", "gcp"]
sinks-gcp-chronicle = ["gcp"]
sinks-greptimedb_metrics = ["dep:greptimedb-ingester"]
sinks-greptimedb_logs = ["dep:greptimedb-ingester"]
sinks-honeycomb = []
sinks-http = []
sinks-humio = ["sinks-splunk_hec", "transforms-metric_to_log"]
sinks-influxdb = []
sinks-kafka = ["dep:rdkafka"]
sinks-keep = []
sinks-mezmo = []
sinks-loki = ["loki-logproto"]
sinks-mqtt = ["dep:rumqttc"]
sinks-nats = ["dep:async-nats", "dep:nkeys"]
sinks-new_relic_logs = ["sinks-http"]
sinks-new_relic = []
sinks-opentelemetry = ["sinks-http"]
sinks-papertrail = ["dep:syslog"]
sinks-prometheus = ["dep:base64", "dep:prost", "vector-lib/prometheus"]
sinks-postgres = ["dep:sqlx"]
sinks-pulsar = ["dep:apache-avro", "dep:pulsar", "dep:lru"]
sinks-redis = ["dep:redis"]
sinks-sematext = ["sinks-elasticsearch", "sinks-influxdb"]
sinks-socket = ["sinks-utils-udp"]
sinks-splunk_hec = []
sinks-statsd = ["sinks-utils-udp", "tokio-util/net"]
sinks-utils-udp = []
sinks-vector = ["sinks-utils-udp", "dep:tonic", "protobuf-build", "dep:prost"]
sinks-websocket = ["dep:tokio-tungstenite"]
sinks-websocket-server = ["dep:tokio-tungstenite", "sources-utils-http-auth", "sources-utils-http-error", "sources-utils-http-prelude"]
sinks-webhdfs = ["dep:opendal"]

# Identifies that the build is a nightly build
nightly = []

# Integration testing-related features
all-integration-tests = [
  "amqp-integration-tests",
  "appsignal-integration-tests",
  "aws-integration-tests",
  "axiom-integration-tests",
  "azure-integration-tests",
  "chronicle-integration-tests",
  "clickhouse-integration-tests",
  "databend-integration-tests",
  "datadog-agent-integration-tests",
  "datadog-logs-integration-tests",
  "datadog-metrics-integration-tests",
  "datadog-traces-integration-tests",
  "dnstap-integration-tests",
  "docker-logs-integration-tests",
  "es-integration-tests",
  "eventstoredb_metrics-integration-tests",
  "fluent-integration-tests",
  "gcp-cloud-storage-integration-tests",
  "gcp-integration-tests",
  "gcp-pubsub-integration-tests",
  "greptimedb-integration-tests",
  "http-client-integration-tests",
  "humio-integration-tests",
  "influxdb-integration-tests",
  "kafka-integration-tests",
  "logstash-integration-tests",
  "loki-integration-tests",
  "mongodb_metrics-integration-tests",
  "nats-integration-tests",
  "nginx-integration-tests",
  "opentelemetry-integration-tests",
  "postgresql_metrics-integration-tests",
  "postgres_sink-integration-tests",
  "prometheus-integration-tests",
  "pulsar-integration-tests",
  "redis-integration-tests",
  "splunk-integration-tests",
  "webhdfs-integration-tests",
]

amqp-integration-tests = ["sources-amqp", "sinks-amqp"]
appsignal-integration-tests = ["sinks-appsignal"]

aws-integration-tests = [
  "aws-cloudwatch-logs-integration-tests",
  "aws-cloudwatch-metrics-integration-tests",
  "aws-ec2-metadata-integration-tests",
  "aws-ecs-metrics-integration-tests",
  "aws-kinesis-firehose-integration-tests",
  "aws-kinesis-streams-integration-tests",
  "aws-s3-integration-tests",
  "aws-sqs-integration-tests",
  "aws-sns-integration-tests",
]

azure-integration-tests = [
  "azure-blob-integration-tests"
]

aws-cloudwatch-logs-integration-tests = ["sinks-aws_cloudwatch_logs"]
aws-cloudwatch-metrics-integration-tests = ["sinks-aws_cloudwatch_metrics"]
aws-ec2-metadata-integration-tests = ["transforms-aws_ec2_metadata"]
aws-ecs-metrics-integration-tests = ["sources-aws_ecs_metrics"]
aws-kinesis-firehose-integration-tests = ["sinks-aws_kinesis_firehose", "dep:aws-sdk-elasticsearch", "sinks-elasticsearch"]
aws-kinesis-streams-integration-tests = ["sinks-aws_kinesis_streams"]
aws-s3-integration-tests = ["sinks-aws_s3", "sources-aws_s3"]
aws-sqs-integration-tests = ["sinks-aws_sqs"]
aws-sns-integration-tests = ["sinks-aws_sns"]
axiom-integration-tests = ["sinks-axiom"]
azure-blob-integration-tests = ["sinks-azure_blob"]
chronicle-integration-tests = ["sinks-gcp"]
clickhouse-integration-tests = ["sinks-clickhouse"]
databend-integration-tests = ["sinks-databend"]
datadog-agent-integration-tests = ["sources-datadog_agent"]
datadog-logs-integration-tests = ["sinks-datadog_logs"]
datadog-metrics-integration-tests = ["sinks-datadog_metrics", "dep:prost"]
datadog-traces-integration-tests = ["sources-datadog_agent", "sinks-datadog_traces", "axum/tokio"]
docker-logs-integration-tests = ["sources-docker_logs", "unix"]
es-integration-tests = ["sinks-elasticsearch", "aws-core"]
eventstoredb_metrics-integration-tests = ["sources-eventstoredb_metrics"]
fluent-integration-tests = ["docker", "sources-fluent"]
gcp-cloud-storage-integration-tests = ["sinks-gcp"]
gcp-integration-tests = ["sinks-gcp"]
gcp-pubsub-integration-tests = ["sinks-gcp", "sources-gcp_pubsub"]
greptimedb-integration-tests = ["sinks-greptimedb_metrics", "sinks-greptimedb_logs"]
humio-integration-tests = ["sinks-humio"]
http-client-integration-tests = ["sources-http_client"]
influxdb-integration-tests = ["sinks-influxdb"]
kafka-integration-tests = ["sinks-kafka", "sources-kafka"]
logstash-integration-tests = ["docker", "sources-logstash"]
loki-integration-tests = ["sinks-loki"]
mongodb_metrics-integration-tests = ["sources-mongodb_metrics"]
mqtt-integration-tests = ["sinks-mqtt"]
nats-integration-tests = ["sinks-nats", "sources-nats"]
nginx-integration-tests = ["sources-nginx_metrics"]
opentelemetry-integration-tests = ["sources-opentelemetry", "dep:prost"]
postgresql_metrics-integration-tests = ["sources-postgresql_metrics"]
postgres_sink-integration-tests = ["sinks-postgres"]
prometheus-integration-tests = ["sinks-prometheus", "sources-prometheus", "sinks-influxdb"]
pulsar-integration-tests = ["sinks-pulsar", "sources-pulsar"]
redis-integration-tests = ["sinks-redis", "sources-redis"]
splunk-integration-tests = ["sinks-splunk_hec"]
dnstap-integration-tests = ["sources-dnstap", "dep:bollard"]
webhdfs-integration-tests = ["sinks-webhdfs"]
disable-resolv-conf = []
shutdown-tests = ["api", "sinks-blackhole", "sinks-console", "sinks-prometheus", "sources", "transforms-lua", "transforms-remap", "unix"]
cli-tests = ["sinks-blackhole", "sinks-socket", "sources-demo_logs", "sources-file"]
test-utils = []

# End-to-End testing-related features
all-e2e-tests = [
  "e2e-tests-datadog"
]

e2e-tests-datadog = [
  "sources-datadog_agent",
  "sinks-datadog_logs",
  "sinks-datadog_metrics",
  "dep:async-compression"
]

vector-api-tests = [
  "sources-demo_logs",
  "transforms-log_to_metric",
  "transforms-remap",
  "sinks-blackhole"
]
vector-unit-test-tests = [
  "sources-demo_logs",
  "transforms-remap",
  "transforms-route",
  "transforms-filter",
  "transforms-reduce",
  "sinks-console"
]

component-validation-runner = ["dep:tonic", "sources-internal_logs", "sources-internal_metrics", "sources-vector", "sinks-vector"]
# For now, only include components that implement ValidatableComponent.
# In the future, this can change to simply reference the targets `sources`, `transforms`, `sinks`
component-validation-tests = [
  "component-validation-runner",
  "sources-http_client",
  "sources-http_server",
  "sinks-http",
  "sinks-splunk_hec",
  "sources-splunk_hec",
  "sinks-datadog_logs",
  "sources-datadog_agent",
]

# Grouping together features for benchmarks. We exclude the API client due to it causing the build process to run out
# of memory when those additional dependencies are built in CI.
benches = [
  "sinks-file",
  "sinks-http",
  "sinks-socket",
  "sources-file",
  "sources-socket",
  "sources-syslog",
  "transforms-lua",
  "transforms-sample",
]
dnstap-benches = ["sources-dnstap"]
language-benches = ["sinks-socket", "sources-socket", "transforms-lua", "transforms-remap"]
# Separate benching process for metrics due to the nature of the bootstrap procedures.
statistic-benches = []
remap-benches = ["transforms-remap"]
transform-benches = ["transforms-filter", "transforms-dedupe", "transforms-reduce", "transforms-route"]
codecs-benches = []
loki-benches = ["sinks-loki"]
enrichment-tables-benches = ["enrichment-tables-geoip", "enrichment-tables-mmdb", "enrichment-tables-memory"]
proptest = ["dep:proptest", "dep:proptest-derive", "vrl/proptest"]

[[bench]]
name = "default"
harness = false
required-features = ["benches"]

[[bench]]
name = "dnstap"
path = "benches/dnstap/mod.rs"
harness = false
required-features = ["dnstap-benches"]

[[bench]]
name = "remap"
harness = false
required-features = ["remap-benches"]

[[bench]]
name = "enrichment_tables"
harness = false
required-features = ["enrichment-tables-benches"]

[[bench]]
name = "languages"
harness = false
required-features = ["language-benches"]

[[bench]]
name = "loki"
harness = false
required-features = ["loki-benches"]

[[bench]]
name = "distribution_statistic"
harness = false
required-features = ["statistic-benches"]

[[bench]]
name = "transform"
path = "benches/transform/main.rs"
harness = false
test = false
required-features = ["transform-benches"]

[[bench]]
name = "codecs"
path = "benches/codecs/main.rs"
harness = false
required-features = ["codecs-benches"]<|MERGE_RESOLUTION|>--- conflicted
+++ resolved
@@ -233,23 +233,17 @@
 # The sts crate is needed despite not being referred to anywhere in the code because we need to set the
 # `behavior-version-latest` feature. Without this we get a runtime panic when `auth.assume_role` authentication
 # is configured.
-aws-sdk-sts = { version = "1.3.1", default-features = false, features = ["behavior-version-latest", "rt-tokio"], optional = true }
-aws-types = { version = "1.3.5", default-features = false, optional = true }
-aws-sigv4 = { version = "1.2.9", default-features = false, features = ["sign-http"], optional = true }
-<<<<<<< HEAD
 aws-config = { version = "1.1.9", default-features = false, features = ["behavior-version-latest", "credentials-process", "sso", "rt-tokio"], optional = true }
 aws-credential-types = { version = "1.2.1", default-features = false, features = ["hardcoded-credentials"], optional = true }
 aws-runtime = { version = "1.4.3", optional = true }
+aws-sdk-sts = { version = "1.3.1", default-features = false, features = ["behavior-version-latest", "rt-tokio"], optional = true }
+aws-sigv4 = { version = "1.2.9", default-features = false, features = ["sign-http"], optional = true }
+aws-smithy-async = { version = "1.2.5", default-features = false, features = ["rt-tokio"], optional = true }
 aws-smithy-http = { version = "0.61", default-features = false, features = ["event-stream", "rt-tokio"], optional = true }
-=======
-aws-config = { version = "~1.0.1", default-features = false, features = ["behavior-version-latest", "credentials-process", "sso", "rt-tokio"], optional = true }
-aws-credential-types = { version = "1.2.2", default-features = false, features = ["hardcoded-credentials"], optional = true }
-aws-smithy-http = { version = "0.62", default-features = false, features = ["event-stream", "rt-tokio"], optional = true }
->>>>>>> a3d1f7b3
+aws-smithy-runtime = { version = "1.8.0", default-features = false, features = ["client", "connector-hyper-0-14-x", "rt-tokio"], optional = true }
+aws-smithy-runtime-api = { version = "1.7.3", default-features = false, optional = true }
 aws-smithy-types = { version = "1.2.11", default-features = false, features = ["rt-tokio"], optional = true }
-aws-smithy-runtime-api = { version = "1.7.3", default-features = false, optional = true }
-aws-smithy-runtime = { version = "1.8.0", default-features = false, features = ["client", "connector-hyper-0-14-x", "rt-tokio"], optional = true }
-aws-smithy-async = { version = "1.2.5", default-features = false, features = ["rt-tokio"], optional = true }
+aws-types = { version = "1.3.5", default-features = false, optional = true }
 
 # Azure
 azure_core = { version = "0.21", default-features = false, features = ["enable_reqwest"], optional = true }
