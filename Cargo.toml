--- conflicted
+++ resolved
@@ -324,11 +324,7 @@
 pulsar = { version = "6.3.0", default-features = false, features = ["tokio-runtime", "auth-oauth2", "flate2", "lz4", "snap", "zstd"], optional = true }
 rand = { version = "0.8.5", default-features = false, features = ["small_rng"] }
 rand_distr = { version = "0.4.3", default-features = false }
-<<<<<<< HEAD
-rdkafka = { version = "0.36.2", default-features = false, features = ["tokio", "libz", "ssl", "zstd"], optional = true }
-=======
-rdkafka = { version = "0.35.0", default-features = false, features = ["curl-static", "tokio", "libz", "ssl", "zstd"], optional = true }
->>>>>>> 97558d3d
+rdkafka = { version = "0.36.2", default-features = false, features = ["curl-static", "tokio", "libz", "ssl", "zstd"], optional = true }
 redis = { version = "0.24.0", default-features = false, features = ["connection-manager", "tokio-comp", "tokio-native-tls-comp"], optional = true }
 regex = { version = "1.10.6", default-features = false, features = ["std", "perf"] }
 roaring = { version = "0.10.6", default-features = false, features = ["std"], optional = true }
