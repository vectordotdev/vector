--- conflicted
+++ resolved
@@ -373,12 +373,8 @@
 toml.workspace = true
 tonic = { workspace = true, optional = true }
 hickory-proto = { workspace = true, optional = true }
-<<<<<<< HEAD
 thread_local = { version = "1.1.8", default-features = false, optional = true }
-typetag = { version = "0.2.18", default-features = false }
-=======
 typetag = { version = "0.2.19", default-features = false }
->>>>>>> acec9259
 url = { version = "2.5.4", default-features = false, features = ["serde"] }
 warp = { version = "0.3.7", default-features = false }
 zstd = { version = "0.13.0", default-features = false }
