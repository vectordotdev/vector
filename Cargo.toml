--- conflicted
+++ resolved
@@ -142,13 +142,8 @@
 flate2 = { version = "1.0.35", default-features = false, features = ["default"] }
 futures = { version = "0.3.31", default-features = false, features = ["compat", "io-compat", "std"], package = "futures" }
 glob = { version = "0.3.2", default-features = false }
-<<<<<<< HEAD
 hickory-proto = { version = "0.25.0-alpha.5", default-features = false, features = ["dnssec-ring"] }
-indexmap = { version = "2.7.1", default-features = false, features = ["serde", "std"] }
-=======
-hickory-proto = { version = "0.24.4", default-features = false, features = ["dnssec"] }
 indexmap = { version = "2.8.0", default-features = false, features = ["serde", "std"] }
->>>>>>> a3d1f7b3
 inventory = { version = "0.3" }
 metrics = "0.24.1"
 metrics-tracing-context = { version = "0.17.0", default-features = false }
