[package]
name = "vector"
version = "0.37.0"
authors = ["Vector Contributors <vector@datadoghq.com>"]
edition = "2021"
description = "A lightweight and ultra-fast tool for building observability pipelines"
homepage = "https://vector.dev"
license = "MPL-2.0"
readme = "README.md"
publish = false
default-run = "vector"
autobenches = false # our benchmarks are not runnable on their own either way
# Minimum supported rust version
# See docs/DEVELOPING.md for policy
rust-version = "1.74"

[[bin]]
name = "vector"
test = false
bench = false

[[bin]]
name = "graphql-schema"
path = "src/api/schema/gen.rs"
test = false
bench = false
required-features = ["default-no-api-client"]

[[bin]]
name = "secret-backend-example"
path = "src/config/loading/secret_backend_example.rs"
test = false
bench = false
required-features = ["secret-backend-example"]

[[test]]
name = "integration"
path = "tests/integration/lib.rs"

[[test]]
name = "e2e"
path = "tests/e2e/mod.rs"

# CI-based builds use full release optimization.  See scripts/environment/release-flags.sh.
# This results in roughly a 5% reduction in performance when compiling locally vs when
# compiled via the CI pipeline.
[profile.release]
debug = false # Do not include debug symbols in the executable.

[profile.bench]
debug = true

[package.metadata.deb]
name = "vector"
section = "admin"
maintainer-scripts = "distribution/debian/scripts/"
conf-files = ["/etc/vector/vector.yaml", "/etc/default/vector"]
assets = [
  ["target/release/vector", "/usr/bin/", "755"],
  ["config/vector.yaml", "/etc/vector/vector.yaml", "644"],
  ["config/examples/*", "/etc/vector/examples/", "644"],
  ["distribution/systemd/vector.service", "/lib/systemd/system/vector.service", "644"],
  ["distribution/systemd/vector.default", "/etc/default/vector", "600"],
  ["licenses/*", "/usr/share/vector/licenses/", "644"],
  ["NOTICE", "/usr/share/vector/NOTICE", "644"],
  ["LICENSE-3rdparty.csv", "/usr/share/vector/LICENSE-3rdparty.csv", "644"],
]
license-file = ["target/debian-license.txt"]
extended-description-file = "target/debian-extended-description.txt"
recommends = "datadog-signing-keys (>= 1:1.3.1)"

[package.metadata.deb.systemd-units]
unit-scripts = "distribution/systemd/"
enable = false
start = false

# libc requirements are defined by `cross`
# https://github.com/rust-embedded/cross#supported-targets
# Though, it seems like aarch64 libc is actually 2.18 and not 2.19
[package.metadata.deb.variants.armv7-unknown-linux-gnueabihf]
depends = "libc6 (>= 2.15)"

[package.metadata.deb.variants.x86_64-unknown-linux-gnu]
depends = "libc6 (>= 2.15)"

[package.metadata.deb.variants.x86_64-unknown-linux-musl]
depends = ""

[package.metadata.deb.variants.aarch64-unknown-linux-gnu]
depends = "libc6 (>= 2.18)"

[package.metadata.deb.variants.aarch64-unknown-linux-musl]
depends = ""

[workspace]
members = [
  ".",
  "lib/codecs",
  "lib/dnsmsg-parser",
  "lib/docs-renderer",
  "lib/enrichment",
  "lib/fakedata",
  "lib/file-source",
  "lib/k8s-e2e-tests",
  "lib/k8s-test-framework",
  "lib/loki-logproto",
  "lib/portpicker",
  "lib/prometheus-parser",
  "lib/opentelemetry-proto",
  "lib/tracing-limit",
  "lib/vector-api-client",
  "lib/vector-buffers",
  "lib/vector-common",
  "lib/vector-config",
  "lib/vector-config-common",
  "lib/vector-config-macros",
  "lib/vector-core",
  "lib/vector-lib",
  "lib/vector-lookup",
  "lib/vector-stream",
  "lib/vector-vrl/cli",
  "lib/vector-vrl/functions",
  "lib/vector-vrl/tests",
  "lib/vector-vrl/web-playground",
  "vdev",
]

[workspace.dependencies]
chrono = { version = "0.4.34", default-features = false, features = ["clock", "serde"] }
clap = { version = "4.5.1", default-features = false, features = ["derive", "error-context", "env", "help", "std", "string", "usage", "wrap_help"] }
indexmap = { version = "2.2.5", default-features = false, features = ["serde", "std"] }
pin-project = { version = "1.1.5", default-features = false }
proptest = "1.4"
proptest-derive = "0.4.0"
serde_json = { version = "1.0.114", default-features = false, features = ["raw_value", "std"] }
serde = { version = "1.0.197", default-features = false, features = ["alloc", "derive", "rc"] }
toml = { version = "0.8.10", default-features = false, features = ["display", "parse"] }
vrl = { version = "0.11.0", features = ["arbitrary", "cli", "test", "test_framework"] }

[dependencies]
pin-project.workspace = true
clap.workspace = true
vrl.workspace = true

# Internal libs
dnsmsg-parser = { path = "lib/dnsmsg-parser", optional = true }
fakedata = { path = "lib/fakedata", optional = true }
portpicker = { path = "lib/portpicker" }
tracing-limit = { path = "lib/tracing-limit" }
vector-lib = { path = "lib/vector-lib", default-features = false, features = ["vrl"] }
vector-vrl-functions = { path = "lib/vector-vrl/functions" }
loki-logproto = { path = "lib/loki-logproto", optional = true }

# Tokio / Futures
async-stream = { version = "0.3.5", default-features = false }
async-trait = { version = "0.1.77", default-features = false }
futures = { version = "0.3.30", default-features = false, features = ["compat", "io-compat"], package = "futures" }
tokio = { version = "1.36.0", default-features = false, features = ["full"] }
tokio-openssl = { version = "0.6.4", default-features = false }
tokio-stream = { version = "0.1.14", default-features = false, features = ["net", "sync", "time"] }
tokio-util = { version = "0.7", default-features = false, features = ["io", "time"] }
console-subscriber = { version = "0.2.0", default-features = false, optional = true }

# Tracing
tracing = { version = "0.1.34", default-features = false }
tracing-core = { version = "0.1.26", default-features = false }
tracing-futures = { version = "0.2.5", default-features = false, features = ["futures-03"] }
tracing-subscriber = { version = "0.3.18", default-features = false, features = ["ansi", "env-filter", "fmt", "json", "registry", "tracing-log"] }
tracing-tower = { git = "https://github.com/tokio-rs/tracing", default-features = false, rev = "e0642d949891546a3bb7e47080365ee7274f05cd" }

# Metrics
metrics = "0.21.1"
metrics-tracing-context = { version = "0.14.0", default-features = false }

# AWS - Official SDK
aws-sdk-s3 = { version = "1.4.0", default-features = false, features = ["behavior-version-latest"], optional = true }
aws-sdk-sqs = { version = "1.3.0", default-features = false, features = ["behavior-version-latest"], optional = true }
aws-sdk-sns = { version = "1.3.0", default-features = false, features = ["behavior-version-latest"], optional = true }
aws-sdk-cloudwatch = { version = "1.3.0", default-features = false, features = ["behavior-version-latest"], optional = true }
aws-sdk-cloudwatchlogs = { version = "1.3.0", default-features = false, features = ["behavior-version-latest"], optional = true }
aws-sdk-elasticsearch = { version = "1.3.0", default-features = false, features = ["behavior-version-latest"], optional = true }
aws-sdk-firehose = { version = "1.3.0", default-features = false, features = ["behavior-version-latest"], optional = true }
aws-sdk-kinesis = { version = "1.3.0", default-features = false, features = ["behavior-version-latest"], optional = true }
# The sts crate is needed despite not being referred to anywhere in the code because we need to set the
# `behavior-version-latest` feature. Without this we get a runtime panic when `auth.assume_role` authentication
# is configured.
aws-sdk-sts = { version = "1.3.1", default-features = false, features = ["behavior-version-latest"], optional = true }
aws-types = { version = "1.1.7", default-features = false, optional = true }
aws-sigv4 = { version = "1.1.7", default-features = false, features = ["sign-http"], optional = true }
aws-config = { version = "1.0.1", default-features = false, features = ["behavior-version-latest"], optional = true }
aws-credential-types = { version = "1.1.7", default-features = false, features = ["hardcoded-credentials"], optional = true }
aws-smithy-http = { version = "0.60", default-features = false, features = ["event-stream"], optional = true }
aws-smithy-types = { version = "1.1.7", default-features = false, optional = true }
aws-smithy-runtime-api = { version = "1.1.7", default-features = false, optional = true }
aws-smithy-runtime = { version = "1.1.7", default-features = false, features = ["client", "connector-hyper-0-14-x", "rt-tokio"], optional = true }
aws-smithy-async = { version = "1.0.2", default-features = false, features = ["rt-tokio"], optional = true }

# Azure
azure_core = { version = "0.17", default-features = false, features = ["enable_reqwest"], optional = true }
azure_identity = { version = "0.17", default-features = false, features = ["enable_reqwest"], optional = true }
azure_storage = { version = "0.17", default-features = false, optional = true }
azure_storage_blobs = { version = "0.17", default-features = false, optional = true }

# OpenDAL
opendal = {version = "0.45", default-features = false, features = ["native-tls", "services-webhdfs"], optional = true}

# Tower
tower = { version = "0.4.13", default-features = false, features = ["buffer", "limit", "retry", "timeout", "util", "balance", "discover"] }
tower-http = { version = "0.4.4", default-features = false, features = ["decompression-gzip", "trace"]}
# Serde
serde.workspace = true
serde-toml-merge = { version = "0.3.4", default-features = false }
serde_bytes = { version = "0.11.14", default-features = false, features = ["std"], optional = true }
serde_json.workspace = true
serde_with = { version = "3.6.1", default-features = false, features = ["macros", "std"] }
serde_yaml = { version = "0.9.32", default-features = false }

# Messagepack
rmp-serde = { version = "1.1.2", default-features = false, optional = true }
rmpv = { version = "1.0.1", default-features = false, features = ["with-serde"], optional = true }

# Prost / Protocol Buffers
prost = { version = "0.12", default-features = false, features = ["std"] }
prost-reflect = { version = "0.13", default-features = false, optional = true }
prost-types = { version = "0.12", default-features = false, optional = true }

# GCP
goauth = { version = "0.14.0", optional = true }
smpl_jwt = { version = "0.8.0", default-features = false, optional = true }

# AMQP
lapin = { version = "2.3.1", default-features = false, features = ["native-tls"], optional = true }

# API
async-graphql = { version = "7.0.1", default-features = false, optional = true, features = ["chrono", "playground"] }
async-graphql-warp = { version = "7.0.1", default-features = false, optional = true }

# API client
crossterm = { version = "0.27.0", default-features = false, features = ["event-stream", "windows"], optional = true }
num-format = { version = "0.4.4", default-features = false, features = ["with-num-bigint"], optional = true }
number_prefix = { version = "0.4.0", default-features = false, features = ["std"], optional = true }
ratatui = { version = "0.26.1", optional = true, default-features = false, features = ["crossterm"] }

# Datadog Pipelines

hex = { version = "0.4.3", default-features = false, optional = true }
sha2 = { version = "0.10.8", default-features = false, optional = true }

# GreptimeDB
greptimedb-client = { git = "https://github.com/GreptimeTeam/greptimedb-ingester-rust.git", rev = "4cb19ec47eeaf634c451d9ae438dac445a8a3dce", optional = true }

# External libs
arc-swap = { version = "1.7", default-features = false, optional = true }
async-compression = { version = "0.4.6", default-features = false, features = ["tokio", "gzip", "zstd"], optional = true }
apache-avro = { version = "0.16.0", default-features = false, optional = true }
axum = { version = "0.6.20", default-features = false }
base64 = { version = "0.21.7", default-features = false, optional = true }
bloomy  = { version = "1.2.0", default-features = false, optional = true }
bollard = { version = "0.16.0", default-features = false, features = ["ssl", "chrono"], optional = true }
bytes = { version = "1.5.0", default-features = false, features = ["serde"] }
bytesize = { version = "1.3.0", default-features = false }
chrono.workspace = true
chrono-tz = { version = "0.8.6", default-features = false }
cidr-utils = { version = "0.6.1", default-features = false }
colored = { version = "2.1.0", default-features = false }
csv = { version = "1.3", default-features = false }
derivative = { version = "2.2.0", default-features = false }
dirs-next = { version = "2.0.0", default-features = false, optional = true }
dyn-clone = { version = "1.0.17", default-features = false }
encoding_rs = { version = "0.8.33", default-features = false, features = ["serde"] }
enum_dispatch = { version = "0.3.12", default-features = false }
exitcode = { version = "1.1.2", default-features = false }
flate2 = { version = "1.0.28", default-features = false, features = ["default"] }
futures-util = { version = "0.3.29", default-features = false }
glob = { version = "0.3.1", default-features = false }
governor = { version = "0.6.0", default-features = false, features = ["dashmap", "jitter", "std"], optional = true }
grok = { version = "2.0.0", default-features = false, optional = true }
h2 = { version = "0.4.1", default-features = false, optional = true }
hash_hasher = { version = "2.0.0", default-features = false }
hashbrown = { version = "0.14.3", default-features = false, optional = true, features = ["ahash"] }
headers = { version = "0.3.9", default-features = false }
hostname = { version = "0.3.1", default-features = false }
http = { version = "0.2.9", default-features = false }
http-serde = "1.1.3"
http-body = { version = "0.4.5", default-features = false }
hyper = { version = "0.14.28", default-features = false, features = ["client", "runtime", "http1", "http2", "server", "stream"] }
hyper-openssl = { version = "0.9.2", default-features = false }
hyper-proxy = { version = "0.9.1", default-features = false, features = ["openssl-tls"] }
indexmap.workspace = true
infer = { version = "0.15.0", default-features = false, optional = true}
indoc = { version = "2.0.4", default-features = false }
inventory = { version = "0.3.15", default-features = false }
itertools = { version = "0.12.1", default-features = false, optional = false, features = ["use_alloc"] }
k8s-openapi = { version = "0.18.0", default-features = false, features = ["api", "v1_26"], optional = true }
kube = { version = "0.82.0", default-features = false, features = ["client", "openssl-tls", "runtime"], optional = true }
listenfd = { version = "1.0.1", default-features = false, optional = true }
logfmt = { version = "0.0.2", default-features = false, optional = true }
lru = { version = "0.12.3", default-features = false, optional = true }
maxminddb = { version = "0.24.0", default-features = false, optional = true }
md-5 = { version = "0.10", default-features = false, optional = true }
mongodb = { version = "2.8.1", default-features = false, features = ["tokio-runtime"], optional = true }
async-nats = { version = "0.33.0", default-features = false, optional = true }
nkeys = { version = "0.4.0", default-features = false, optional = true }
nom = { version = "7.1.3", default-features = false, optional = true }
notify = { version = "6.1.1", default-features = false, features = ["macos_fsevent"] }
once_cell = { version = "1.19", default-features = false }
openssl = { version = "0.10.64", default-features = false, features = ["vendored"] }
openssl-probe = { version = "0.1.5", default-features = false }
ordered-float = { version = "4.2.0", default-features = false }
paste = "1.0.14"
percent-encoding = { version = "2.3.1", default-features = false }
postgres-openssl = { version = "0.5.0", default-features = false, features = ["runtime"], optional = true }
pulsar = { version = "6.1.0", default-features = false, features = ["tokio-runtime", "auth-oauth2", "flate2", "lz4", "snap", "zstd"], optional = true }
rand = { version = "0.8.5", default-features = false, features = ["small_rng"] }
rand_distr = { version = "0.4.3", default-features = false }
rdkafka = { version = "0.35.0", default-features = false, features = ["tokio", "libz", "ssl", "zstd"], optional = true }
redis = { version = "0.24.0", default-features = false, features = ["connection-manager", "tokio-comp", "tokio-native-tls-comp"], optional = true }
regex = { version = "1.10.3", default-features = false, features = ["std", "perf"] }
roaring = { version = "0.10.3", default-features = false, optional = true }
rumqttc = { version = "0.24.0", default-features = false, features = ["use-rustls"], optional = true }
seahash = { version = "4.1.0", default-features = false }
semver = { version = "1.0.22", default-features = false, features = ["serde", "std"], optional = true }
smallvec = { version = "1", default-features = false, features = ["union", "serde"] }
snafu = { version = "0.7.5", default-features = false, features = ["futures"] }
snap = { version = "1.1.1", default-features = false }
socket2 = { version = "0.5.6", default-features = false }
stream-cancel = { version = "0.8.2", default-features = false }
strip-ansi-escapes = { version = "0.2.0", default-features = false }
syslog = { version = "6.1.0", default-features = false, optional = true }
tikv-jemallocator = { version = "0.5.4", default-features = false, features = ["unprefixed_malloc_on_supported_platforms"], optional = true }
tokio-postgres = { version = "0.7.10", default-features = false, features = ["runtime", "with-chrono-0_4"], optional = true }
tokio-tungstenite = {version = "0.20.1", default-features = false, features = ["connect"], optional = true}
toml.workspace = true
tonic = { version = "0.10", optional = true, default-features = false, features = ["transport", "codegen", "prost", "tls", "tls-roots", "gzip"] }
hickory-proto = { version = "0.24.0", default-features = false, features = ["dnssec"], optional = true }
typetag = { version = "0.2.16", default-features = false }
url = { version = "2.5.0", default-features = false, features = ["serde"] }
uuid = { version = "1", default-features = false, features = ["serde", "v4"] }
warp = { version = "0.3.6", default-features = false }
zstd = { version = "0.13.0", default-features = false }
arr_macro = { version = "0.2.1" }

# depending on fork for bumped nix dependency
# https://github.com/heim-rs/heim/pull/360
heim = { git = "https://github.com/vectordotdev/heim.git", branch = "update-nix", default-features = false, features = ["disk"] }

# make sure to update the external docs when the Lua version changes
mlua = { version = "0.9.6", default-features = false, features = ["lua54", "send", "vendored", "macros"], optional = true }

[target.'cfg(windows)'.dependencies]
windows-service = "0.6.0"

[target.'cfg(unix)'.dependencies]
nix = { version = "0.26.2", default-features = false, features = ["socket", "signal"] }

[build-dependencies]
prost-build = { version = "0.12", default-features = false, optional = true }
tonic-build = { version = "0.10", default-features = false, features = ["transport", "prost"], optional = true }
# update 'openssl_version' in website/config.toml whenever <major.minor> version changes
openssl-src = { version = "300", default-features = false, features = ["force-engine", "legacy"] }

[dev-dependencies]
approx = "0.5.1"
assert_cmd = { version = "2.0.14", default-features = false }
aws-smithy-runtime = { version = "1.1.7", default-features = false, features = ["tls-rustls"] }
azure_core = { version = "0.17", default-features = false, features = ["enable_reqwest", "azurite_workaround"] }
azure_identity = { version = "0.17", default-features = false, features = ["enable_reqwest"] }
azure_storage_blobs = { version = "0.17", default-features = false, features = ["azurite_workaround"] }
azure_storage = { version = "0.17", default-features = false }
base64 = "0.21.7"
criterion = { version = "0.5.1", features = ["html_reports", "async_tokio"] }
itertools = { version = "0.12.1", default-features = false, features = ["use_alloc"] }
libc = "0.2.153"
similar-asserts = "1.5.0"
proptest.workspace = true
quickcheck = "1.0.3"
reqwest = { version = "0.11", features = ["json"] }
rstest = {version = "0.18.2"}
tempfile = "3.10.1"
test-generator = "0.3.1"
tokio = { version = "1.36.0", features = ["test-util"] }
tokio-test = "0.4.3"
tower-test = "0.4.0"
vector-lib = { path = "lib/vector-lib", default-features = false, features = ["vrl", "test"] }
vrl.workspace = true

wiremock = "0.5.22"
zstd = { version = "0.13.0", default-features = false }

[patch.crates-io]
# The upgrade for `tokio-util` >= 0.6.9 is blocked on https://github.com/vectordotdev/vector/issues/11257.
tokio-util = { git = "https://github.com/vectordotdev/tokio", branch = "tokio-util-0.7.8-framed-read-continue-on-error" }
nix = { git = "https://github.com/vectordotdev/nix.git", branch = "memfd/gnu/musl" }
# The `heim` crates depend on `ntapi` 0.3.7 on Windows, but that version has an
# unaligned access bug fixed in the following revision.
ntapi = { git = "https://github.com/MSxDOS/ntapi.git", rev = "24fc1e47677fc9f6e38e5f154e6011dc9b270da6" }

[features]
# Default features for *-unknown-linux-gnu and *-apple-darwin
default = ["api", "api-client", "enrichment-tables", "sinks", "sources", "sources-dnstap", "transforms", "unix", "rdkafka?/gssapi-vendored", "enterprise"]
# Default features for `cargo docs`. The same as `default` but without `rdkafka?/gssapi-vendored` which would require installing libsasl in our doc build environment.
docs = ["api", "api-client", "enrichment-tables", "sinks", "sources", "sources-dnstap", "transforms", "unix", "enterprise"]
# Default features for *-unknown-linux-* which make use of `cmake` for dependencies
default-cmake = ["api", "api-client", "enrichment-tables", "rdkafka?/cmake_build", "sinks", "sources", "sources-dnstap", "transforms", "unix", "rdkafka?/gssapi-vendored", "enterprise"]
# Default features for *-pc-windows-msvc
# TODO: Enable SASL https://github.com/vectordotdev/vector/pull/3081#issuecomment-659298042
default-msvc = ["api", "api-client", "enrichment-tables", "rdkafka?/cmake_build", "sinks", "sources", "transforms", "enterprise"]
default-musl = ["api", "api-client", "enrichment-tables", "rdkafka?/cmake_build", "sinks", "sources", "sources-dnstap", "transforms", "unix", "rdkafka?/gssapi-vendored", "enterprise"]
default-no-api-client = ["api", "enrichment-tables", "sinks", "sources", "sources-dnstap", "transforms", "unix", "rdkafka?/gssapi-vendored", "enterprise"]
default-no-vrl-cli = ["api", "sinks", "sources", "sources-dnstap", "transforms", "unix", "rdkafka?/gssapi-vendored", "enterprise"]
tokio-console = ["dep:console-subscriber", "tokio/tracing"]

# Enables the binary secret-backend-example
secret-backend-example = ["transforms"]

all-logs = ["sinks-logs", "sources-logs", "sources-dnstap", "transforms-logs"]
all-metrics = ["sinks-metrics", "sources-metrics", "transforms-metrics", "enterprise"]

# Target specific release features.
# The `make` tasks will select this according to the appropriate triple.
# Use this section to turn off or on specific features for specific triples.
target-aarch64-unknown-linux-gnu = ["api", "api-client", "enrichment-tables", "rdkafka?/cmake_build", "sinks", "sources", "sources-dnstap", "transforms", "unix", "enterprise"]
target-aarch64-unknown-linux-musl = ["api", "api-client", "enrichment-tables", "rdkafka?/cmake_build", "sinks", "sources", "sources-dnstap", "transforms", "unix", "enterprise"]
target-armv7-unknown-linux-gnueabihf = ["api", "api-client", "enrichment-tables", "rdkafka?/cmake_build", "sinks", "sources", "sources-dnstap", "transforms", "unix", "enterprise"]
target-armv7-unknown-linux-musleabihf = ["api", "api-client", "rdkafka?/cmake_build", "enrichment-tables", "sinks", "sources", "sources-dnstap", "transforms", "enterprise"]
target-x86_64-unknown-linux-gnu = ["api", "api-client", "rdkafka?/cmake_build", "enrichment-tables", "sinks", "sources", "sources-dnstap", "transforms", "unix", "rdkafka?/gssapi-vendored", "enterprise"]
target-x86_64-unknown-linux-musl = ["api", "api-client", "rdkafka?/cmake_build", "enrichment-tables", "sinks", "sources", "sources-dnstap", "transforms", "unix", "enterprise"]
# Does not currently build
target-powerpc64le-unknown-linux-gnu = ["api", "api-client", "enrichment-tables", "rdkafka?/cmake_build", "sinks", "sources", "sources-dnstap", "transforms", "unix", "enterprise"]
# Currently doesn't build due to lack of support for 64-bit atomics
target-powerpc-unknown-linux-gnu = ["api", "api-client", "enrichment-tables", "rdkafka?/cmake_build", "sinks", "sources", "sources-dnstap", "transforms", "unix", "enterprise"]

# Enables features that work only on systems providing `cfg(unix)`
unix = ["tikv-jemallocator", "allocation-tracing"]
allocation-tracing = []

# Enables kubernetes dependencies and shared code. Kubernetes-related sources,
# transforms and sinks should depend on this feature.
kubernetes = ["dep:k8s-openapi", "dep:kube"]

docker = ["dep:bollard", "dep:dirs-next"]

# API
api = [
  "dep:async-graphql",
  "dep:async-graphql-warp",
  "dep:base64",
  "vector-lib/api",
]

# API client
api-client = [
  "dep:crossterm",
  "dep:num-format",
  "dep:number_prefix",
  "dep:ratatui",
  "vector-lib/api",
  "vector-lib/api-client",
]

aws-core = [
  "aws-config",
  "dep:aws-credential-types",
  "dep:aws-sigv4",
  "dep:aws-types",
  "dep:aws-smithy-async",
  "dep:aws-smithy-http",
  "dep:aws-smithy-types",
  "dep:aws-smithy-runtime",
  "dep:aws-smithy-runtime-api",
  "dep:aws-sdk-sts",
]

# Anything that requires Protocol Buffers.
protobuf-build = ["dep:tonic-build", "dep:prost-build"]

gcp = ["dep:base64", "dep:goauth", "dep:smpl_jwt"]

# Enrichment Tables
enrichment-tables = ["enrichment-tables-geoip"]
enrichment-tables-geoip = ["dep:maxminddb"]

# Codecs
codecs-syslog = ["vector-lib/syslog"]

# Sources
sources = ["sources-logs", "sources-metrics"]
sources-logs = [
  "sources-amqp",
  "sources-aws_kinesis_firehose",
  "sources-aws_s3",
  "sources-aws_sqs",
  "sources-datadog_agent",
  "sources-demo_logs",
  "sources-docker_logs",
  "sources-exec",
  "sources-file",
  "sources-fluent",
  "sources-gcp_pubsub",
  "sources-heroku_logs",
  "sources-http_server",
  "sources-http_client",
  "sources-internal_logs",
  "sources-journald",
  "sources-kafka",
  "sources-kubernetes_logs",
  "sources-logstash",
  "sources-nats",
  "sources-opentelemetry",
  "sources-pulsar",
  "sources-file-descriptor",
  "sources-redis",
  "sources-socket",
  "sources-splunk_hec",
  "sources-stdin",
  "sources-syslog",
  "sources-vector",
]
sources-metrics = [
  "sources-apache_metrics",
  "sources-aws_ecs_metrics",
  "sources-eventstoredb_metrics",
  "sources-host_metrics",
  "sources-internal_metrics",
  "sources-mongodb_metrics",
  "sources-nginx_metrics",
  "sources-postgresql_metrics",
  "sources-prometheus",
  "sources-statsd",
  "sources-vector",
]

sources-amqp = ["lapin"]
sources-apache_metrics = ["sources-utils-http-client"]
sources-aws_ecs_metrics = ["sources-utils-http-client"]
sources-aws_kinesis_firehose = ["dep:base64", "dep:infer"]
sources-aws_s3 = ["aws-core", "dep:aws-sdk-sqs", "dep:aws-sdk-s3", "dep:semver", "dep:async-compression", "sources-aws_sqs", "tokio-util/io"]
sources-aws_sqs = ["aws-core", "dep:aws-sdk-sqs"]
sources-datadog_agent = ["sources-utils-http-error", "protobuf-build"]
sources-demo_logs = ["dep:fakedata"]
sources-dnstap = ["dep:base64", "dep:hickory-proto", "dep:dnsmsg-parser", "protobuf-build"]
sources-docker_logs = ["docker"]
sources-eventstoredb_metrics = []
sources-exec = []
sources-file = ["vector-lib/file-source"]
sources-file-descriptor = ["tokio-util/io"]
sources-fluent = ["dep:base64", "sources-utils-net-tcp", "tokio-util/net", "dep:rmpv", "dep:rmp-serde", "dep:serde_bytes"]
sources-gcp_pubsub = ["gcp", "dep:h2", "dep:prost-types", "protobuf-build", "dep:tonic"]
sources-heroku_logs = ["sources-utils-http", "sources-utils-http-query", "sources-http_server"]
sources-host_metrics =  ["heim/cpu", "heim/host", "heim/memory", "heim/net"]
sources-http_client = ["sources-utils-http-client"]
sources-http_server = ["sources-utils-http", "sources-utils-http-query"]
sources-internal_logs = []
sources-internal_metrics = []
sources-journald = []
sources-kafka = ["dep:rdkafka"]
sources-kubernetes_logs = ["vector-lib/file-source", "kubernetes", "transforms-reduce"]
sources-logstash = ["sources-utils-net-tcp", "tokio-util/net"]
sources-mongodb_metrics = ["dep:mongodb"]
sources-nats = ["dep:async-nats", "dep:nkeys"]
sources-nginx_metrics = ["dep:nom"]
sources-opentelemetry = ["dep:hex", "vector-lib/opentelemetry", "dep:prost-types", "sources-http_server", "sources-utils-http", "sources-vector"]
sources-postgresql_metrics = ["dep:postgres-openssl", "dep:tokio-postgres"]
sources-prometheus = ["sources-prometheus-scrape", "sources-prometheus-remote-write", "sources-prometheus-pushgateway"]
sources-prometheus-scrape = ["sinks-prometheus", "sources-utils-http-client", "vector-lib/prometheus"]
sources-prometheus-remote-write = ["sinks-prometheus", "sources-utils-http", "vector-lib/prometheus"]
sources-prometheus-pushgateway = ["sinks-prometheus", "sources-utils-http", "vector-lib/prometheus"]
sources-pulsar = ["dep:apache-avro", "dep:pulsar"]
sources-redis= ["dep:redis"]
sources-socket = ["sources-utils-net", "tokio-util/net"]
sources-splunk_hec = ["dep:roaring"]
sources-statsd = ["sources-utils-net", "tokio-util/net"]
sources-stdin = ["tokio-util/io"]
sources-syslog = ["codecs-syslog", "sources-utils-net", "tokio-util/net"]
sources-utils-http = ["sources-utils-http-auth", "sources-utils-http-encoding", "sources-utils-http-error", "sources-utils-http-prelude"]
sources-utils-http-auth = ["sources-utils-http-error"]
sources-utils-http-encoding = ["sources-utils-http-error"]
sources-utils-http-error = []
sources-utils-http-prelude = ["sources-utils-http", "sources-utils-http-auth", "sources-utils-http-encoding", "sources-utils-http-error"]
sources-utils-http-query = []
sources-utils-http-client = ["sources-utils-http", "sources-http_server"]
sources-utils-net = ["sources-utils-net-tcp", "sources-utils-net-udp", "sources-utils-net-unix"]
sources-utils-net-tcp = ["listenfd"]
sources-utils-net-udp = ["listenfd"]
sources-utils-net-unix = []

sources-vector = ["dep:tonic", "protobuf-build"]

# Transforms
transforms = ["transforms-logs", "transforms-metrics"]
transforms-logs = [
  "transforms-aws_ec2_metadata",
  "transforms-dedupe",
  "transforms-filter",
  "transforms-log_to_metric",
  "transforms-lua",
  "transforms-metric_to_log",
  "transforms-pipelines",
  "transforms-reduce",
  "transforms-remap",
  "transforms-route",
  "transforms-sample",
  "transforms-throttle",
]
transforms-metrics = [
  "transforms-aggregate",
  "transforms-filter",
  "transforms-log_to_metric",
  "transforms-lua",
  "transforms-metric_to_log",
  "transforms-pipelines",
  "transforms-remap",
  "transforms-tag_cardinality_limit",
  "transforms-throttle",
]

transforms-aggregate = []
transforms-aws_ec2_metadata = ["dep:arc-swap"]
transforms-dedupe = ["transforms-impl-dedupe"]
transforms-filter = []
transforms-log_to_metric = []
transforms-lua = ["dep:mlua", "vector-lib/lua"]
transforms-metric_to_log = []
transforms-pipelines = ["transforms-filter", "transforms-route"]
transforms-reduce = []
transforms-remap = []
transforms-route = []
transforms-sample = ["transforms-impl-sample"]
transforms-tag_cardinality_limit = ["dep:bloomy", "dep:hashbrown"]
transforms-throttle = ["dep:governor"]

# Implementations of transforms
transforms-impl-sample = []
transforms-impl-dedupe = ["dep:lru"]

# Sinks
sinks = ["sinks-logs", "sinks-metrics"]
sinks-logs = [
  "sinks-amqp",
  "sinks-appsignal",
  "sinks-aws_cloudwatch_logs",
  "sinks-aws_kinesis_firehose",
  "sinks-aws_kinesis_streams",
  "sinks-aws_s3",
  "sinks-aws_sqs",
  "sinks-aws_sns",
  "sinks-axiom",
  "sinks-azure_blob",
  "sinks-azure_monitor_logs",
  "sinks-blackhole",
  "sinks-chronicle",
  "sinks-clickhouse",
  "sinks-console",
  "sinks-databend",
  "sinks-datadog_events",
  "sinks-datadog_logs",
  "sinks-datadog_traces",
  "sinks-elasticsearch",
  "sinks-file",
  "sinks-gcp",
  "sinks-honeycomb",
  "sinks-http",
  "sinks-humio",
  "sinks-influxdb",
  "sinks-kafka",
  "sinks-mezmo",
  "sinks-loki",
  "sinks-mqtt",
  "sinks-nats",
  "sinks-new_relic_logs",
  "sinks-new_relic",
  "sinks-papertrail",
  "sinks-pulsar",
  "sinks-redis",
  "sinks-sematext",
  "sinks-socket",
  "sinks-splunk_hec",
  "sinks-vector",
  "sinks-webhdfs",
  "sinks-websocket",
]
sinks-metrics = [
  "sinks-appsignal",
  "sinks-aws_cloudwatch_metrics",
  "sinks-blackhole",
  "sinks-console",
  "sinks-datadog_metrics",
  "sinks-greptimedb",
  "sinks-humio",
  "sinks-influxdb",
  "sinks-kafka",
  "sinks-prometheus",
  "sinks-sematext",
  "sinks-statsd",
  "sinks-vector",
  "sinks-splunk_hec"
]

sinks-amqp = ["lapin"]
sinks-appsignal = []
sinks-aws_cloudwatch_logs = ["aws-core", "dep:aws-sdk-cloudwatchlogs"]
sinks-aws_cloudwatch_metrics = ["aws-core", "dep:aws-sdk-cloudwatch"]
sinks-aws_kinesis_firehose = ["aws-core", "dep:aws-sdk-firehose"]
sinks-aws_kinesis_streams = ["aws-core", "dep:aws-sdk-kinesis"]
sinks-aws_s3 = ["dep:base64", "dep:md-5", "aws-core", "dep:aws-sdk-s3"]
sinks-aws_sqs = ["aws-core", "dep:aws-sdk-sqs"]
sinks-aws_sns = ["aws-core", "dep:aws-sdk-sns"]
sinks-axiom = ["sinks-elasticsearch"]
sinks-azure_blob = ["dep:azure_core", "dep:azure_identity", "dep:azure_storage", "dep:azure_storage_blobs"]
sinks-azure_monitor_logs = []
sinks-blackhole = []
sinks-chronicle = []
sinks-clickhouse = []
sinks-console = []
sinks-databend = []
sinks-datadog_events = []
sinks-datadog_logs = []
sinks-datadog_metrics = ["protobuf-build", "dep:prost-reflect"]
sinks-datadog_traces = ["protobuf-build", "dep:rmpv", "dep:rmp-serde", "dep:serde_bytes"]
sinks-elasticsearch = ["transforms-metric_to_log"]
sinks-file = ["dep:async-compression"]
sinks-gcp = ["dep:base64", "gcp"]
sinks-greptimedb = ["dep:greptimedb-client"]
sinks-honeycomb = []
sinks-http = []
sinks-humio = ["sinks-splunk_hec", "transforms-metric_to_log"]
sinks-influxdb = []
sinks-kafka = ["dep:rdkafka"]
sinks-mezmo = []
sinks-loki = ["loki-logproto"]
sinks-mqtt = ["dep:rumqttc"]
sinks-nats = ["dep:async-nats", "dep:nkeys"]
sinks-new_relic_logs = ["sinks-http"]
sinks-new_relic = []
sinks-papertrail = ["dep:syslog"]
sinks-prometheus = ["dep:base64", "vector-lib/prometheus"]
sinks-pulsar = ["dep:apache-avro", "dep:pulsar", "dep:lru"]
sinks-redis = ["dep:redis"]
sinks-sematext = ["sinks-elasticsearch", "sinks-influxdb"]
sinks-socket = ["sinks-utils-udp"]
sinks-splunk_hec = []
sinks-statsd = ["sinks-utils-udp", "tokio-util/net"]
sinks-utils-udp = []
sinks-vector = ["sinks-utils-udp", "dep:tonic", "protobuf-build"]
sinks-websocket = ["dep:tokio-tungstenite"]
sinks-webhdfs = ["dep:opendal"]

# Datadog integration
enterprise = [
  "dep:hex",
  "dep:sha2",
  "sinks-datadog_logs",
  "sinks-datadog_metrics",
  "sources-host_metrics",
  "sources-internal_logs",
  "sources-internal_metrics",
  "transforms-remap",
  "transforms-filter",
]

# Identifies that the build is a nightly build
nightly = []

# Integration testing-related features
all-integration-tests = [
  "amqp-integration-tests",
  "appsignal-integration-tests",
  "aws-integration-tests",
  "axiom-integration-tests",
  "azure-integration-tests",
  "chronicle-integration-tests",
  "clickhouse-integration-tests",
  "databend-integration-tests",
  "datadog-agent-integration-tests",
  "datadog-logs-integration-tests",
  "datadog-metrics-integration-tests",
  "datadog-traces-integration-tests",
  "docker-logs-integration-tests",
  "es-integration-tests",
  "eventstoredb_metrics-integration-tests",
  "fluent-integration-tests",
  "gcp-cloud-storage-integration-tests",
  "gcp-integration-tests",
  "gcp-pubsub-integration-tests",
  "greptimedb-integration-tests",
  "http-client-integration-tests",
  "humio-integration-tests",
  "influxdb-integration-tests",
  "kafka-integration-tests",
  "logstash-integration-tests",
  "loki-integration-tests",
  "mongodb_metrics-integration-tests",
  "nats-integration-tests",
  "nginx-integration-tests",
  "opentelemetry-integration-tests",
  "postgresql_metrics-integration-tests",
  "prometheus-integration-tests",
  "pulsar-integration-tests",
  "redis-integration-tests",
  "splunk-integration-tests",
  "dnstap-integration-tests",
  "webhdfs-integration-tests",
]

amqp-integration-tests = ["sources-amqp", "sinks-amqp"]
appsignal-integration-tests = ["sinks-appsignal"]

aws-integration-tests = [
  "aws-cloudwatch-logs-integration-tests",
  "aws-cloudwatch-metrics-integration-tests",
  "aws-ec2-metadata-integration-tests",
  "aws-ecs-metrics-integration-tests",
  "aws-kinesis-firehose-integration-tests",
  "aws-kinesis-streams-integration-tests",
  "aws-s3-integration-tests",
  "aws-sqs-integration-tests",
  "aws-sns-integration-tests",
]

azure-integration-tests = [
  "azure-blob-integration-tests"
]

aws-cloudwatch-logs-integration-tests = ["sinks-aws_cloudwatch_logs"]
aws-cloudwatch-metrics-integration-tests = ["sinks-aws_cloudwatch_metrics"]
aws-ec2-metadata-integration-tests = ["transforms-aws_ec2_metadata"]
aws-ecs-metrics-integration-tests = ["sources-aws_ecs_metrics"]
aws-kinesis-firehose-integration-tests = ["sinks-aws_kinesis_firehose", "dep:aws-sdk-elasticsearch", "sinks-elasticsearch"]
aws-kinesis-streams-integration-tests = ["sinks-aws_kinesis_streams"]
aws-s3-integration-tests = ["sinks-aws_s3", "sources-aws_s3"]
aws-sqs-integration-tests = ["sinks-aws_sqs"]
aws-sns-integration-tests = ["sinks-aws_sns"]
axiom-integration-tests = ["sinks-axiom"]
azure-blob-integration-tests = ["sinks-azure_blob"]
chronicle-integration-tests = ["sinks-gcp"]
clickhouse-integration-tests = ["sinks-clickhouse"]
databend-integration-tests = ["sinks-databend"]
datadog-agent-integration-tests = ["sources-datadog_agent"]
datadog-logs-integration-tests = ["sinks-datadog_logs"]
datadog-metrics-integration-tests = ["sinks-datadog_metrics"]
datadog-traces-integration-tests = ["sources-datadog_agent", "sinks-datadog_traces", "axum/tokio"]
docker-logs-integration-tests = ["sources-docker_logs", "unix"]
es-integration-tests = ["sinks-elasticsearch", "aws-core"]
eventstoredb_metrics-integration-tests = ["sources-eventstoredb_metrics"]
fluent-integration-tests = ["docker", "sources-fluent"]
gcp-cloud-storage-integration-tests = ["sinks-gcp"]
gcp-integration-tests = ["sinks-gcp"]
gcp-pubsub-integration-tests = ["sinks-gcp", "sources-gcp_pubsub"]
greptimedb-integration-tests = ["sinks-greptimedb"]
humio-integration-tests = ["sinks-humio"]
http-client-integration-tests = ["sources-http_client"]
influxdb-integration-tests = ["sinks-influxdb"]
kafka-integration-tests = ["sinks-kafka", "sources-kafka"]
logstash-integration-tests = ["docker", "sources-logstash"]
loki-integration-tests = ["sinks-loki"]
mongodb_metrics-integration-tests = ["sources-mongodb_metrics"]
mqtt-integration-tests = ["sinks-mqtt"]
nats-integration-tests = ["sinks-nats", "sources-nats"]
nginx-integration-tests = ["sources-nginx_metrics"]
opentelemetry-integration-tests = ["sources-opentelemetry"]
postgresql_metrics-integration-tests = ["sources-postgresql_metrics"]
prometheus-integration-tests = ["sinks-prometheus", "sources-prometheus", "sinks-influxdb"]
pulsar-integration-tests = ["sinks-pulsar", "sources-pulsar"]
redis-integration-tests = ["sinks-redis", "sources-redis"]
splunk-integration-tests = ["sinks-splunk_hec"]
dnstap-integration-tests = ["sources-dnstap", "dep:bollard"]
webhdfs-integration-tests = ["sinks-webhdfs"]
disable-resolv-conf = []
shutdown-tests = ["api", "sinks-blackhole", "sinks-console", "sinks-prometheus", "sources", "transforms-lua", "transforms-remap", "unix"]
cli-tests = ["sinks-blackhole", "sinks-socket", "sources-demo_logs", "sources-file"]
test-utils = []

# End-to-End testing-related features
all-e2e-tests = [
  "e2e-tests-datadog"
]

e2e-tests-datadog = [
  "sources-datadog_agent",
  "sinks-datadog_logs",
  "sinks-datadog_metrics"
]

vector-api-tests = [
  "sources-demo_logs",
  "transforms-log_to_metric",
  "transforms-remap",
  "sinks-blackhole"
]
vector-unit-test-tests = [
  "sources-demo_logs",
  "transforms-remap",
  "transforms-route",
  "transforms-filter",
  "transforms-reduce",
  "sinks-console"
]
enterprise-tests = [
  "enterprise",
  "sources-demo_logs",
  "sinks-blackhole",
  "sinks-loki",
  "api",
]

component-validation-runner = ["dep:tonic", "sources-internal_logs", "sources-internal_metrics", "sources-vector", "sinks-vector"]
# For now, only include components that implement ValidatableComponent.
# In the future, this can change to simply reference the targets `sources`, `transforms`, `sinks`
component-validation-tests = [
  "component-validation-runner",
  "sources-http_client",
  "sources-http_server",
  "sinks-http",
  "sinks-splunk_hec",
<<<<<<< HEAD
  "sinks-datadog_logs"
=======
  "sources-splunk_hec"
>>>>>>> 8db6288b
]

# Grouping together features for benchmarks. We exclude the API client due to it causing the build process to run out
# of memory when those additional dependencies are built in CI.
benches = [
  "sinks-file",
  "sinks-http",
  "sinks-socket",
  "sources-file",
  "sources-socket",
  "sources-syslog",
  "transforms-lua",
  "transforms-sample",
]
dnstap-benches = ["sources-dnstap"]
language-benches = ["sinks-socket", "sources-socket", "transforms-lua", "transforms-remap"]
# Separate benching process for metrics due to the nature of the bootstrap procedures.
statistic-benches = []
remap-benches = ["transforms-remap"]
transform-benches = ["transforms-filter", "transforms-dedupe", "transforms-reduce", "transforms-route"]
codecs-benches = []
loki-benches = ["sinks-loki"]
enrichment-tables-benches = ["enrichment-tables-geoip"]

[[bench]]
name = "default"
harness = false
required-features = ["benches"]

[[bench]]
name = "dnstap"
path = "benches/dnstap/mod.rs"
harness = false
required-features = ["dnstap-benches"]

[[bench]]
name = "remap"
harness = false
required-features = ["remap-benches"]

[[bench]]
name = "enrichment_tables"
harness = false
required-features = ["enrichment-tables-benches"]

[[bench]]
name = "languages"
harness = false
required-features = ["language-benches"]

[[bench]]
name = "loki"
harness = false
required-features = ["loki-benches"]

[[bench]]
name = "distribution_statistic"
harness = false
required-features = ["statistic-benches"]

[[bench]]
name = "transform"
path = "benches/transform/main.rs"
harness = false
test = false
required-features = ["transform-benches"]

[[bench]]
name = "codecs"
path = "benches/codecs/main.rs"
harness = false
required-features = ["codecs-benches"]<|MERGE_RESOLUTION|>--- conflicted
+++ resolved
@@ -912,11 +912,8 @@
   "sources-http_server",
   "sinks-http",
   "sinks-splunk_hec",
-<<<<<<< HEAD
-  "sinks-datadog_logs"
-=======
-  "sources-splunk_hec"
->>>>>>> 8db6288b
+  "sources-splunk_hec",
+  "sinks-datadog_logs",
 ]
 
 # Grouping together features for benchmarks. We exclude the API client due to it causing the build process to run out
