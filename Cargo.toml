[package]
name = "vector"
version = "0.49.0"
authors = ["Vector Contributors <vector@datadoghq.com>"]
edition = "2021"
description = "A lightweight and ultra-fast tool for building observability pipelines"
homepage = "https://vector.dev"
license = "MPL-2.0"
readme = "README.md"
publish = false
default-run = "vector"
autobenches = false # our benchmarks are not runnable on their own either way
# Minimum supported rust version
# See docs/DEVELOPING.md for policy
rust-version = "1.86"

[[bin]]
name = "vector"
test = false
bench = false

[[bin]]
name = "graphql-schema"
path = "src/api/schema/gen.rs"
test = false
bench = false
required-features = ["default-no-api-client"]

[[bin]]
name = "secret-backend-example"
path = "src/config/loading/secret_backend_example.rs"
test = false
bench = false
required-features = ["secret-backend-example"]

[[test]]
name = "integration"
path = "tests/integration/lib.rs"

[[test]]
name = "e2e"
path = "tests/e2e/mod.rs"

# CI-based builds use full release optimization.  See scripts/environment/release-flags.sh.
# This results in roughly a 5% reduction in performance when compiling locally vs when
# compiled via the CI pipeline.
[profile.release]
debug = false # Do not include debug symbols in the executable.

[profile.bench]
debug = true

[lints.rust]
unexpected_cfgs = { level = "warn", check-cfg = ['cfg(tokio_unstable)'] }

[package.metadata.deb]
name = "vector"
section = "admin"
maintainer-scripts = "distribution/debian/scripts/"
conf-files = ["/etc/vector/vector.yaml", "/etc/default/vector"]
assets = [
  ["target/release/vector", "/usr/bin/", "755"],
  ["config/vector.yaml", "/etc/vector/vector.yaml", "644"],
  ["config/examples/*", "/etc/vector/examples/", "644"],
  ["distribution/systemd/vector.service", "/lib/systemd/system/vector.service", "644"],
  ["distribution/systemd/vector.default", "/etc/default/vector", "600"],
  ["licenses/*", "/usr/share/vector/licenses/", "644"],
  ["NOTICE", "/usr/share/vector/NOTICE", "644"],
  ["LICENSE-3rdparty.csv", "/usr/share/vector/LICENSE-3rdparty.csv", "644"],
]
license-file = ["target/debian-license.txt"]
extended-description-file = "target/debian-extended-description.txt"
recommends = "datadog-signing-keys (>= 1:1.4.0)"

[package.metadata.deb.systemd-units]
unit-scripts = "distribution/systemd/"
enable = false
start = false

# libc requirements are defined by `cross`
# https://github.com/rust-embedded/cross#supported-targets
# Though, it seems like aarch64 libc is actually 2.18 and not 2.19
[package.metadata.deb.variants.arm-unknown-linux-gnueabi]
depends = "libc6 (>= 2.15)"

[package.metadata.deb.variants.armv7-unknown-linux-gnueabihf]
depends = "libc6 (>= 2.15)"

[package.metadata.deb.variants.x86_64-unknown-linux-gnu]
depends = "libc6 (>= 2.15)"

[package.metadata.deb.variants.x86_64-unknown-linux-musl]
depends = ""

[package.metadata.deb.variants.aarch64-unknown-linux-gnu]
depends = "libc6 (>= 2.18)"

[package.metadata.deb.variants.aarch64-unknown-linux-musl]
depends = ""

[workspace]
members = [
  ".",
  "lib/codecs",
  "lib/dnsmsg-parser",
  "lib/dnstap-parser",
  "lib/docs-renderer",
  "lib/enrichment",
  "lib/fakedata",
  "lib/file-source",
  "lib/k8s-e2e-tests",
  "lib/k8s-test-framework",
  "lib/loki-logproto",
  "lib/portpicker",
  "lib/prometheus-parser",
  "lib/opentelemetry-proto",
  "lib/tracing-limit",
  "lib/vector-api-client",
  "lib/vector-buffers",
  "lib/vector-common",
  "lib/vector-config",
  "lib/vector-config-common",
  "lib/vector-config-macros",
  "lib/vector-core",
  "lib/vector-lib",
  "lib/vector-lookup",
  "lib/vector-stream",
  "lib/vector-tap",
  "lib/vector-vrl/cli",
  "lib/vector-vrl/functions",
  "lib/vector-vrl/tests",
  "lib/vector-vrl/web-playground",
  "vdev",
]

[workspace.dependencies]
anyhow = "1.0.98"
cfg-if = { version = "1.0.1", default-features = false }
chrono = { version = "0.4.41", default-features = false, features = ["clock", "serde"] }
chrono-tz = { version = "0.10.4", default-features = false, features = ["serde"] }
clap = { version = "4.5.42", default-features = false, features = ["derive", "error-context", "env", "help", "std", "string", "usage", "wrap_help"] }
darling = { version = "0.20.11", default-features = false, features = ["suggestions"] }
flate2 = { version = "1.1.2", default-features = false, features = ["zlib-rs"] }
futures = { version = "0.3.31", default-features = false, features = ["compat", "io-compat", "std"], package = "futures" }
glob = { version = "0.3.2", default-features = false }
hickory-proto = { version = "0.25.2", default-features = false, features = ["dnssec-ring"] }
humantime = { version = "2.2.0", default-features = false }
indexmap = { version = "2.10.0", default-features = false, features = ["serde", "std"] }
indoc = { version = "2.0.6" }
inventory = { version = "0.3" }
itertools = { version = "0.14.0", default-features = false, features = ["use_alloc"] }
metrics = "0.24.2"
metrics-tracing-context = { version = "0.17.0", default-features = false }
metrics-util = { version = "0.18.0", default-features = false, features = ["registry"] }
nom = { version = "8.0.0", default-features = false }
paste = { version = "1.0.15" }
pin-project = { version = "1.1.10", default-features = false }
proptest = { version = "1.7" }
proptest-derive = { version = "0.6.0" }
prost = { version = "0.12", default-features = false, features = ["std"] }
prost-build = { version = "0.12", default-features = false }
prost-reflect = { version = "0.14", features = ["serde"], default-features = false }
prost-types = { version = "0.12", default-features = false }
rand = { version = "0.9.2", default-features = false, features = ["small_rng", "thread_rng"] }
rand_distr = { version = "0.5.1", default-features = false }
semver = { version = "1.0.26", default-features = false, features = ["serde", "std"] }
serde = { version = "1.0.219", default-features = false, features = ["alloc", "derive", "rc"] }
serde_json = { version = "1.0.142", default-features = false, features = ["raw_value", "std"] }
snafu = { version = "0.8.6", default-features = false, features = ["futures", "std"] }
socket2 = { version = "0.5.10", default-features = false }
tempfile = "3.20.0"
tokio = { version = "1.45.1", default-features = false, features = ["full"] }
toml = { version = "0.9.4", default-features = false, features = ["serde", "display", "parse"] }
tonic = { version = "0.11", default-features = false, features = ["transport", "codegen", "prost", "tls", "tls-roots", "gzip"] }
tonic-build = { version = "0.11", default-features = false, features = ["transport", "prost"] }
uuid = { version = "1.17.0", features = ["v4", "v7", "serde"] }
vector-lib = { path = "lib/vector-lib", default-features = false, features = ["vrl"] }
vector-config = { path = "lib/vector-config" }
vector-config-common = { path = "lib/vector-config-common" }
vector-config-macros = { path = "lib/vector-config-macros" }
vrl = { git = "https://github.com/vectordotdev/vrl.git", branch = "main", features = ["arbitrary", "cli", "test", "test_framework"] }

[dependencies]
cfg-if.workspace = true
clap.workspace = true
indoc.workspace = true
paste.workspace = true
pin-project.workspace = true
proptest = { workspace = true, optional = true }
proptest-derive = { workspace = true, optional = true }
semver.workspace = true
snafu.workspace = true
uuid.workspace = true
vrl.workspace = true

# Internal libs
dnsmsg-parser = { path = "lib/dnsmsg-parser", optional = true }
dnstap-parser = { path = "lib/dnstap-parser", optional = true }
fakedata = { path = "lib/fakedata", optional = true }
portpicker = { path = "lib/portpicker" }
tracing-limit = { path = "lib/tracing-limit" }
vector-common = { path = "lib/vector-common", default-features = false }
vector-lib.workspace = true
vector-config.workspace = true
vector-config-common.workspace = true
vector-config-macros.workspace = true
vector-vrl-functions = { path = "lib/vector-vrl/functions" }
loki-logproto = { path = "lib/loki-logproto", optional = true }

# Tokio / Futures
async-stream = { version = "0.3.6", default-features = false }
async-trait = { version = "0.1.88", default-features = false }
futures.workspace = true
tokio = { version = "1.45.1", default-features = false, features = ["full"] }
tokio-openssl = { version = "0.6.5", default-features = false }
tokio-stream = { version = "0.1.17", default-features = false, features = ["net", "sync", "time"] }
tokio-util = { version = "0.7", default-features = false, features = ["io", "time"] }
console-subscriber = { version = "0.4.1", default-features = false, optional = true }

# Tracing
tracing = { version = "0.1.34", default-features = false }
tracing-core = { version = "0.1.26", default-features = false }
tracing-futures = { version = "0.2.5", default-features = false, features = ["futures-03"] }
tracing-subscriber = { version = "0.3.19", default-features = false, features = ["ansi", "env-filter", "fmt", "json", "registry", "tracing-log"] }
tracing-tower = { git = "https://github.com/tokio-rs/tracing", default-features = false, rev = "e0642d949891546a3bb7e47080365ee7274f05cd" }

# Metrics
metrics.workspace = true
metrics-tracing-context.workspace = true

# AWS - Official SDK
aws-runtime = { version = "1.5.9", optional = true }
aws-config = { version = "1.6.1", default-features = false, features = ["behavior-version-latest", "credentials-process", "sso", "rt-tokio"], optional = true }
aws-credential-types = { version = "1.2.4", default-features = false, features = ["hardcoded-credentials"], optional = true }
aws-sdk-cloudwatch = { version = "1.70.0", default-features = false, features = ["behavior-version-latest", "rt-tokio"], optional = true }
aws-sdk-cloudwatchlogs = { version = "1.76.0", default-features = false, features = ["behavior-version-latest", "rt-tokio"], optional = true }
aws-sdk-elasticsearch = { version = "1.67.0", default-features = false, features = ["behavior-version-latest", "rt-tokio"], optional = true }
aws-sdk-firehose = { version = "1.71.0", default-features = false, features = ["behavior-version-latest", "rt-tokio"], optional = true }
aws-sdk-kinesis = { version = "1.66.0", default-features = false, features = ["behavior-version-latest", "rt-tokio"], optional = true }
aws-sdk-kms = { version = "1.75.0", default-features = false, features = ["behavior-version-latest", "rt-tokio"], optional = true }
aws-sdk-s3 = { version = "1.15.0", default-features = false, features = ["behavior-version-latest", "rt-tokio"], optional = true }
aws-sdk-secretsmanager = { version = "1.76.0", default-features = false, features = ["behavior-version-latest", "rt-tokio"], optional = true }
aws-sdk-sns = { version = "1.73.0", default-features = false, features = ["behavior-version-latest", "rt-tokio"], optional = true }
aws-sdk-sqs = { version = "1.64.0", default-features = false, features = ["behavior-version-latest", "rt-tokio"], optional = true }
aws-types = { version = "1.3.8", default-features = false, optional = true }

# The sts crate is needed despite not being referred to anywhere in the code because we need to set the
# `behavior-version-latest` feature. Without this we get a runtime panic when `auth.assume_role` authentication
# is configured.
aws-sdk-sts = { version = "1.73.0", default-features = false, features = ["behavior-version-latest", "rt-tokio"], optional = true }

# The `aws-sdk-sts` crate is needed despite not being referred to anywhere in the code because we need to set the
# `behavior-version-latest` feature. Without this we get a runtime panic when `auth.assume_role` authentication is configured.
aws-sigv4 = { version = "1.3.2", default-features = false, features = ["sign-http"], optional = true }

aws-smithy-async = { version = "1.2.5", default-features = false, features = ["rt-tokio"], optional = true }
aws-smithy-http = { version = "0.62", default-features = false, features = ["event-stream", "rt-tokio"], optional = true }
aws-smithy-runtime = { version = "1.8.3", default-features = false, features = ["client", "connector-hyper-0-14-x", "rt-tokio"], optional = true }
aws-smithy-runtime-api = { version = "1.7.3", default-features = false, optional = true }
aws-smithy-types = { version = "1.2.11", default-features = false, features = ["rt-tokio"], optional = true }

# Azure
azure_core = { version = "0.17", default-features = false, features = ["enable_reqwest"], optional = true }
azure_identity = { version = "0.17", default-features = false, features = ["enable_reqwest"], optional = true }
azure_storage = { version = "0.17", default-features = false, optional = true }
azure_storage_blobs = { version = "0.17", default-features = false, optional = true }

# OpenDAL
opendal = { version = "0.54", default-features = false, features = ["services-webhdfs"], optional = true }

# Tower
tower = { version = "0.5.2", default-features = false, features = ["buffer", "limit", "retry", "timeout", "util", "balance", "discover"] }
tower-http = { version = "0.4.4", default-features = false, features = ["compression-full", "decompression-gzip", "trace"] }
# Serde
serde.workspace = true
serde-toml-merge = { version = "0.3.11", default-features = false }
serde_bytes = { version = "0.11.17", default-features = false, features = ["std"], optional = true }
serde_json.workspace = true
serde_with = { version = "3.14.0", default-features = false, features = ["macros", "std"] }
serde_yaml = { version = "0.9.34", default-features = false }

# Messagepack
rmp-serde = { version = "1.3.0", default-features = false, optional = true }
rmpv = { version = "1.3.0", default-features = false, features = ["with-serde"], optional = true }

# Prost / Protocol Buffers
prost = { workspace = true, optional = true }
prost-reflect = { workspace = true, optional = true }
prost-types = { workspace = true, optional = true }

# GCP
goauth = { version = "0.16.0", optional = true }
smpl_jwt = { version = "0.8.0", default-features = false, optional = true }

# AMQP
lapin = { version = "2.5.3", default-features = false, features = ["native-tls"], optional = true }
deadpool = { version = "0.12.2", default-features = false, features = ["managed", "rt_tokio_1"], optional = true }

# API
async-graphql = { version = "7.0.17", default-features = false, optional = true, features = ["chrono", "playground"] }
async-graphql-warp = { version = "7.0.17", default-features = false, optional = true }

# API client
crossterm = { version = "0.29.0", default-features = false, features = ["event-stream", "windows"], optional = true }
num-format = { version = "0.4.4", default-features = false, features = ["with-num-bigint"], optional = true }
number_prefix = { version = "0.4.0", default-features = false, features = ["std"], optional = true }
ratatui = { version = "0.29.0", optional = true, default-features = false, features = ["crossterm"] }

# Opentelemetry

hex = { version = "0.4.3", default-features = false, optional = true }

# GreptimeDB
greptimedb-ingester = { git = "https://github.com/GreptimeTeam/greptimedb-ingester-rust", rev = "f7243393808640f5123b0d5b7b798da591a4df6e", optional = true }

# External libs
arc-swap = { version = "1.7", default-features = false, optional = true }
async-compression = { version = "0.4.27", default-features = false, features = ["tokio", "gzip", "zstd"], optional = true }
apache-avro = { version = "0.16.0", default-features = false, optional = true }
axum = { version = "0.6.20", default-features = false }
base64 = { version = "0.22.1", default-features = false, optional = true }
bloomy = { version = "1.2.0", default-features = false, optional = true }
bollard = { version = "0.19.1", default-features = false, features = ["pipe", "ssl", "chrono"], optional = true }
bytes = { version = "1.10.1", default-features = false, features = ["serde"] }
bytesize = { version = "2.0.1", default-features = false }
chrono.workspace = true
chrono-tz.workspace = true
colored = { version = "3.0.0", default-features = false }
csv = { version = "1.3", default-features = false }
databend-client = { version = "0.28.0", default-features = false, features = ["rustls"], optional = true }
derivative = { version = "2.2.0", default-features = false }
dirs-next = { version = "2.0.0", default-features = false, optional = true }
dyn-clone = { version = "1.0.20", default-features = false }
encoding_rs = { version = "0.8.35", default-features = false, features = ["serde"] }
enum_dispatch = { version = "0.3.13", default-features = false }
evmap = { version = "10.0.2", default-features = false, optional = true }
evmap-derive = { version = "0.2.0", default-features = false, optional = true }
exitcode = { version = "1.1.2", default-features = false }
flate2.workspace = true
futures-util = { version = "0.3.29", default-features = false }
glob.workspace = true
governor = { version = "0.10.0", default-features = false, features = ["dashmap", "jitter", "std"], optional = true }
h2 = { version = "0.4.11", default-features = false, optional = true }
hash_hasher = { version = "2.0.4", default-features = false }
hashbrown = { version = "0.14.5", default-features = false, optional = true, features = ["ahash"] }
headers = { version = "0.3.9", default-features = false }
hostname = { version = "0.4.0", default-features = false }
http = { version = "0.2.9", default-features = false }
http-1 = { package = "http", version = "1.0", default-features = false, features = ["std"] }
http-serde = "1.1.3"
http-body = { version = "0.4.5", default-features = false }
humantime.workspace = true
hyper = { version = "0.14.28", default-features = false, features = ["client", "runtime", "http1", "http2", "server", "stream"] }
hyper-openssl = { version = "0.9.2", default-features = false }
hyper-proxy = { version = "0.9.1", default-features = false, features = ["openssl-tls"] }
indexmap.workspace = true
inventory = { version = "0.3.20", default-features = false }
ipnet = { version = "2", default-features = false, optional = true, features = ["serde", "std"] }
itertools.workspace = true
k8s-openapi = { version = "0.22.0", default-features = false, features = ["v1_26"], optional = true }
kube = { version = "0.93.0", default-features = false, features = ["client", "openssl-tls", "runtime"], optional = true }
listenfd = { version = "1.0.2", default-features = false, optional = true }
lru = { version = "0.16.0", default-features = false, optional = true }
maxminddb = { version = "0.26.0", default-features = false, optional = true, features = ["simdutf8"] }
md-5 = { version = "0.10", default-features = false, optional = true }
mongodb = { version = "2.8.2", default-features = false, features = ["tokio-runtime"], optional = true }
async-nats = { version = "0.33.0", default-features = false, optional = true }
nkeys = { version = "0.4.5", default-features = false, optional = true }
nom = { workspace = true, optional = true }
notify = { version = "8.1.0", default-features = false, features = ["macos_fsevent"] }
openssl = { version = "0.10.73", default-features = false, features = ["vendored"] }
openssl-probe = { version = "0.1.6", default-features = false }
ordered-float = { version = "4.6.0", default-features = false }
percent-encoding = { version = "2.3.1", default-features = false }
postgres-openssl = { version = "0.5.1", default-features = false, features = ["runtime"], optional = true }
pulsar = { version = "6.3.1", default-features = false, features = ["tokio-runtime", "auth-oauth2", "flate2", "lz4", "snap", "zstd"], optional = true }
quick-junit = { version = "0.5.1" }
rand.workspace = true
rand_distr.workspace = true
rdkafka = { version = "0.37.0", default-features = false, features = ["curl-static", "tokio", "libz", "ssl", "zstd"], optional = true }
redis = { version = "0.32.4", default-features = false, features = ["connection-manager", "sentinel", "tokio-comp", "tokio-native-tls-comp"], optional = true }
regex = { version = "1.11.1", default-features = false, features = ["std", "perf"] }
roaring = { version = "0.11.2", default-features = false, features = ["std"], optional = true }
rumqttc = { version = "0.24.0", default-features = false, features = ["use-rustls"], optional = true }
seahash = { version = "4.1.0", default-features = false }
smallvec = { version = "1", default-features = false, features = ["union", "serde"] }
snap = { version = "1.1.1", default-features = false }
<<<<<<< HEAD
socket2 = { version = "0.5.10", default-features = false }
sqlx = { version = "0.8.6", default-features = false, features = ["derive", "postgres", "chrono", "runtime-tokio"], optional = true }
=======
socket2.workspace = true
sqlx = { version = "0.8.6", default-features = false, features = ["derive", "postgres", "chrono", "runtime-tokio"], optional=true }
>>>>>>> 51f39d67
stream-cancel = { version = "0.8.2", default-features = false }
strip-ansi-escapes = { version = "0.2.1", default-features = false }
syslog = { version = "6.1.1", default-features = false, optional = true }
tikv-jemallocator = { version = "0.6.0", default-features = false, features = ["unprefixed_malloc_on_supported_platforms"], optional = true }
tokio-postgres = { version = "0.7.13", default-features = false, features = ["runtime", "with-chrono-0_4"], optional = true }
tokio-tungstenite = { version = "0.20.1", default-features = false, features = ["connect"], optional = true }
toml.workspace = true
hickory-proto = { workspace = true, optional = true }
tonic = { workspace = true, optional = true }
thread_local = { version = "1.1.9", default-features = false, optional = true }
typetag = { version = "0.2.20", default-features = false }
url = { version = "2.5.4", default-features = false, features = ["serde"] }
warp = { version = "0.3.7", default-features = false }
zstd = { version = "0.13.0", default-features = false }
arr_macro = { version = "0.2.1" }

# depending on fork for bumped nix dependency
# https://github.com/heim-rs/heim/pull/360
heim = { git = "https://github.com/vectordotdev/heim.git", branch = "update-nix", default-features = false, features = ["disk"] }

# make sure to update the external docs when the Lua version changes
mlua = { version = "0.10.5", default-features = false, features = ["lua54", "send", "vendored", "macros"], optional = true }
sysinfo = "0.36.1"
byteorder = "1.5.0"

[target.'cfg(windows)'.dependencies]
windows-service = "0.8.0"

[target.'cfg(unix)'.dependencies]
nix = { version = "0.26.2", default-features = false, features = ["socket", "signal"] }

[target.'cfg(target_os = "linux")'.dependencies]
netlink-packet-utils = "0.5.2"
netlink-packet-sock-diag = "0.4.2"
netlink-packet-core = "0.7.0"
netlink-sys = { version = "0.8.7", features = ["tokio_socket"] }

[build-dependencies]
prost-build = { workspace = true, optional = true }
tonic-build = { workspace = true, optional = true }
# update 'openssl_version' in website/config.toml whenever <major.minor> version changes
openssl-src = { version = "300", default-features = false, features = ["force-engine", "legacy"] }

[dev-dependencies]
approx = "0.5.1"
assert_cmd = { version = "2.0.17", default-features = false }
aws-smithy-runtime = { version = "1.8.3", default-features = false, features = ["tls-rustls"] }
azure_core = { version = "0.17", default-features = false, features = ["enable_reqwest", "azurite_workaround"] }
azure_identity = { version = "0.17", default-features = false, features = ["enable_reqwest"] }
azure_storage_blobs = { version = "0.17", default-features = false, features = ["azurite_workaround"] }
azure_storage = { version = "0.17", default-features = false }
base64 = "0.22.1"
criterion = { version = "0.7.0", features = ["html_reports", "async_tokio"] }
itertools.workspace = true
libc = "0.2.174"
similar-asserts = "1.7.0"
proptest.workspace = true
quickcheck = "1.0.3"
reqwest = { version = "0.11", features = ["json"] }
rstest = { version = "0.26.1" }
tempfile.workspace = true
test-generator = "0.3.1"
tokio = { version = "1.45.1", features = ["test-util"] }
tokio-test = "0.4.4"
tower-test = "0.4.0"
vector-lib = { workspace = true, features = ["test"] }
vrl.workspace = true

wiremock = "0.6.4"
zstd = { version = "0.13.0", default-features = false }

[patch.crates-io]
# The upgrade for `tokio-util` >= 0.6.9 is blocked on https://github.com/vectordotdev/vector/issues/11257.
tokio-util = { git = "https://github.com/vectordotdev/tokio", branch = "tokio-util-0.7.13-framed-read-continue-on-error" }
nix = { git = "https://github.com/vectordotdev/nix.git", branch = "memfd/gnu/musl" }
# The `heim` crates depend on `ntapi` 0.3.7 on Windows, but that version has an
# unaligned access bug fixed in the following revision.
ntapi = { git = "https://github.com/MSxDOS/ntapi.git", rev = "24fc1e47677fc9f6e38e5f154e6011dc9b270da6" }

[features]
# Default features for *-unknown-linux-gnu and *-apple-darwin
default = ["api", "api-client", "enrichment-tables", "sinks", "sources", "sources-dnstap", "transforms", "unix", "rdkafka?/gssapi-vendored", "secrets"]
# Default features for `cargo docs`. The same as `default` but without `rdkafka?/gssapi-vendored` which would require installing libsasl in our doc build environment.
docs = ["api", "api-client", "enrichment-tables", "sinks", "sources", "sources-dnstap", "transforms", "unix", "secrets"]
# Default features for *-unknown-linux-* which make use of `cmake` for dependencies
default-cmake = ["api", "api-client", "enrichment-tables", "rdkafka?/cmake_build", "sinks", "sources", "sources-dnstap", "transforms", "unix", "rdkafka?/gssapi-vendored", "secrets"]
# Default features for *-pc-windows-msvc
# TODO: Enable SASL https://github.com/vectordotdev/vector/pull/3081#issuecomment-659298042
default-msvc = ["api", "api-client", "enrichment-tables", "rdkafka?/cmake_build", "sinks", "sources", "transforms", "secrets"]
default-musl = ["api", "api-client", "enrichment-tables", "rdkafka?/cmake_build", "sinks", "sources", "sources-dnstap", "transforms", "unix", "rdkafka?/gssapi-vendored", "secrets"]
default-no-api-client = ["api", "enrichment-tables", "sinks", "sources", "sources-dnstap", "transforms", "unix", "rdkafka?/gssapi-vendored", "secrets"]
default-no-vrl-cli = ["api", "sinks", "sources", "sources-dnstap", "transforms", "unix", "rdkafka?/gssapi-vendored", "secrets"]
tokio-console = ["dep:console-subscriber", "tokio/tracing"]

# Enables the binary secret-backend-example
secret-backend-example = ["transforms"]

all-logs = ["sinks-logs", "sources-logs", "sources-dnstap", "transforms-logs"]
all-metrics = ["sinks-metrics", "sources-metrics", "transforms-metrics"]

# Target specific release features.
# The `make` tasks will select this according to the appropriate triple.
# Use this section to turn off or on specific features for specific triples.
target-aarch64-unknown-linux-gnu = ["api", "api-client", "enrichment-tables", "rdkafka?/cmake_build", "sinks", "sources", "sources-dnstap", "transforms", "unix", "secrets"]
target-aarch64-unknown-linux-musl = ["api", "api-client", "enrichment-tables", "rdkafka?/cmake_build", "sinks", "sources", "sources-dnstap", "transforms", "unix", "secrets"]
target-armv7-unknown-linux-gnueabihf = ["api", "api-client", "enrichment-tables", "rdkafka?/cmake_build", "sinks", "sources", "sources-dnstap", "transforms", "unix", "secrets"]
target-armv7-unknown-linux-musleabihf = ["api", "api-client", "rdkafka?/cmake_build", "enrichment-tables", "sinks", "sources", "sources-dnstap", "transforms", "secrets"]
target-arm-unknown-linux-gnueabi = ["api", "api-client", "enrichment-tables", "rdkafka?/cmake_build", "sinks", "sources", "sources-dnstap", "transforms", "unix", "secrets"]
target-arm-unknown-linux-musleabi = ["api", "api-client", "rdkafka?/cmake_build", "enrichment-tables", "sinks", "sources", "sources-dnstap", "transforms", "secrets"]
target-x86_64-unknown-linux-gnu = ["api", "api-client", "rdkafka?/cmake_build", "enrichment-tables", "sinks", "sources", "sources-dnstap", "transforms", "unix", "rdkafka?/gssapi-vendored", "secrets"]
target-x86_64-unknown-linux-musl = ["api", "api-client", "rdkafka?/cmake_build", "enrichment-tables", "sinks", "sources", "sources-dnstap", "transforms", "unix", "secrets"]
# Does not currently build
target-powerpc64le-unknown-linux-gnu = ["api", "api-client", "enrichment-tables", "rdkafka?/cmake_build", "sinks", "sources", "sources-dnstap", "transforms", "unix", "secrets"]
# Currently doesn't build due to lack of support for 64-bit atomics
target-powerpc-unknown-linux-gnu = ["api", "api-client", "enrichment-tables", "rdkafka?/cmake_build", "sinks", "sources", "sources-dnstap", "transforms", "unix", "secrets"]

# Enables features that work only on systems providing `cfg(unix)`
unix = ["tikv-jemallocator", "allocation-tracing"]
allocation-tracing = []

# Enables kubernetes dependencies and shared code. Kubernetes-related sources,
# transforms and sinks should depend on this feature.
kubernetes = ["dep:k8s-openapi", "dep:kube"]

docker = ["dep:bollard", "dep:dirs-next"]

# API
api = [
  "dep:async-graphql",
  "dep:async-graphql-warp",
  "dep:base64",
  "vector-lib/api",
]

# API client
api-client = [
  "dep:crossterm",
  "dep:num-format",
  "dep:number_prefix",
  "dep:ratatui",
  "vector-lib/api",
  "vector-lib/api-client",
]

aws-core = [
  "aws-runtime",
  "aws-config",
  "dep:aws-credential-types",
  "dep:aws-sigv4",
  "dep:aws-types",
  "dep:aws-smithy-async",
  "dep:aws-smithy-http",
  "dep:aws-smithy-types",
  "dep:aws-smithy-runtime",
  "dep:aws-smithy-runtime-api",
  "dep:aws-sdk-sts",
]

# Anything that requires Protocol Buffers.
protobuf-build = ["dep:tonic-build", "dep:prost-build"]

gcp = ["dep:base64", "dep:goauth", "dep:smpl_jwt"]

# Enrichment Tables
enrichment-tables = ["enrichment-tables-geoip", "enrichment-tables-mmdb", "enrichment-tables-memory"]
enrichment-tables-geoip = ["dep:maxminddb"]
enrichment-tables-mmdb = ["dep:maxminddb"]
enrichment-tables-memory = ["dep:evmap", "dep:evmap-derive", "dep:thread_local"]

# Codecs
codecs-syslog = ["vector-lib/syslog"]

# Secrets
secrets = ["secrets-aws-secrets-manager"]

secrets-aws-secrets-manager = ["aws-core", "dep:aws-sdk-secretsmanager"]

# Sources
sources = ["sources-logs", "sources-metrics"]
sources-logs = [
  "sources-amqp",
  "sources-aws_kinesis_firehose",
  "sources-aws_s3",
  "sources-aws_sqs",
  "sources-datadog_agent",
  "sources-demo_logs",
  "sources-docker_logs",
  "sources-exec",
  "sources-file",
  "sources-fluent",
  "sources-gcp_pubsub",
  "sources-heroku_logs",
  "sources-http_server",
  "sources-http_client",
  "sources-internal_logs",
  "sources-journald",
  "sources-kafka",
  "sources-kubernetes_logs",
  "sources-logstash",
  "sources-mqtt",
  "sources-nats",
  "sources-opentelemetry",
  "sources-pulsar",
  "sources-file_descriptor",
  "sources-redis",
  "sources-socket",
  "sources-splunk_hec",
  "sources-stdin",
  "sources-syslog",
  "sources-vector",
  "sources-websocket",
]
sources-metrics = [
  "dep:prost",
  "sources-apache_metrics",
  "sources-aws_ecs_metrics",
  "sources-eventstoredb_metrics",
  "sources-host_metrics",
  "sources-internal_metrics",
  "sources-mongodb_metrics",
  "sources-nginx_metrics",
  "sources-postgresql_metrics",
  "sources-prometheus",
  "sources-static_metrics",
  "sources-statsd",
  "sources-vector",
  "sources-websocket",
]

sources-amqp = ["lapin"]
sources-apache_metrics = ["sources-utils-http-client"]
sources-aws_ecs_metrics = ["sources-utils-http-client"]
sources-aws_kinesis_firehose = ["dep:base64"]
sources-aws_s3 = ["aws-core", "dep:aws-sdk-sqs", "dep:aws-sdk-s3", "dep:async-compression", "sources-aws_sqs", "tokio-util/io"]
sources-aws_sqs = ["aws-core", "dep:aws-sdk-sqs"]
sources-datadog_agent = ["sources-utils-http-error", "protobuf-build", "dep:prost"]
sources-demo_logs = ["dep:fakedata"]
sources-dnstap = ["sources-utils-net-tcp", "dep:base64", "dep:hickory-proto", "dep:dnsmsg-parser", "dep:dnstap-parser", "protobuf-build", "dep:prost"]
sources-docker_logs = ["docker"]
sources-eventstoredb_metrics = []
sources-exec = []
sources-file = ["vector-lib/file-source"]
sources-file_descriptor = ["tokio-util/io"]
sources-fluent = ["dep:base64", "sources-utils-net-tcp", "sources-utils-net-unix", "tokio-util/net", "dep:rmpv", "dep:rmp-serde", "dep:serde_bytes"]
sources-gcp_pubsub = ["gcp", "dep:h2", "dep:prost", "dep:prost-types", "protobuf-build", "dep:tonic"]
sources-heroku_logs = ["sources-utils-http", "sources-utils-http-query", "sources-http_server"]
sources-host_metrics = ["heim/cpu", "heim/host", "heim/memory", "heim/net"]
sources-http_client = ["sources-utils-http-client"]
sources-http_server = ["sources-utils-http", "sources-utils-http-headers", "sources-utils-http-query"]
sources-internal_logs = []
sources-internal_metrics = []
sources-static_metrics = []
sources-journald = []
sources-kafka = ["dep:rdkafka"]
sources-kubernetes_logs = ["vector-lib/file-source", "kubernetes", "transforms-reduce"]
sources-logstash = ["sources-utils-net-tcp", "tokio-util/net"]
sources-mongodb_metrics = ["dep:mongodb"]
sources-mqtt = ["dep:rumqttc"]
sources-nats = ["dep:async-nats", "dep:nkeys"]
sources-nginx_metrics = ["dep:nom"]
sources-opentelemetry = ["dep:hex", "vector-lib/opentelemetry", "dep:prost", "dep:prost-types", "sources-http_server", "sources-utils-http", "sources-utils-http-headers", "sources-vector"]
sources-postgresql_metrics = ["dep:postgres-openssl", "dep:tokio-postgres"]
sources-prometheus = ["sources-prometheus-scrape", "sources-prometheus-remote-write", "sources-prometheus-pushgateway"]
sources-prometheus-scrape = ["sinks-prometheus", "sources-utils-http-client", "vector-lib/prometheus"]
sources-prometheus-remote-write = ["sinks-prometheus", "sources-utils-http", "vector-lib/prometheus"]
sources-prometheus-pushgateway = ["sinks-prometheus", "sources-utils-http", "vector-lib/prometheus"]
sources-pulsar = ["dep:apache-avro", "dep:pulsar"]
sources-redis = ["dep:redis"]
sources-socket = ["sources-utils-net", "tokio-util/net"]
sources-splunk_hec = ["dep:roaring"]
sources-statsd = ["sources-utils-net", "tokio-util/net"]
sources-stdin = ["tokio-util/io"]
sources-syslog = ["codecs-syslog", "sources-utils-net", "tokio-util/net"]
sources-utils-http = ["sources-utils-http-auth", "sources-utils-http-encoding", "sources-utils-http-error", "sources-utils-http-prelude"]
sources-utils-http-auth = ["sources-utils-http-error"]
sources-utils-http-encoding = ["sources-utils-http-error"]
sources-utils-http-error = []
sources-utils-http-headers = []
sources-utils-http-prelude = ["sources-utils-http", "sources-utils-http-auth", "sources-utils-http-encoding", "sources-utils-http-error"]
sources-utils-http-query = []
sources-utils-http-client = ["sources-utils-http", "sources-http_server"]
sources-utils-net = ["sources-utils-net-tcp", "sources-utils-net-udp", "sources-utils-net-unix"]
sources-utils-net-tcp = ["listenfd", "dep:ipnet"]
sources-utils-net-udp = ["listenfd"]
sources-utils-net-unix = []
sources-websocket = ["dep:tokio-tungstenite"]

sources-vector = ["dep:prost", "dep:tonic", "protobuf-build"]

# Transforms
transforms = ["transforms-logs", "transforms-metrics"]
transforms-logs = [
  "transforms-aws_ec2_metadata",
  "transforms-dedupe",
  "transforms-filter",
  "transforms-window",
  "transforms-log_to_metric",
  "transforms-lua",
  "transforms-metric_to_log",
  "transforms-reduce",
  "transforms-remap",
  "transforms-route",
  "transforms-exclusive-route",
  "transforms-sample",
  "transforms-throttle",
]
transforms-metrics = [
  "transforms-aggregate",
  "transforms-filter",
  "transforms-incremental_to_absolute",
  "transforms-log_to_metric",
  "transforms-lua",
  "transforms-metric_to_log",
  "transforms-remap",
  "transforms-tag_cardinality_limit",
  "transforms-throttle",
]

transforms-aggregate = []
transforms-aws_ec2_metadata = ["dep:arc-swap"]
transforms-dedupe = ["transforms-impl-dedupe"]
transforms-filter = []
transforms-incremental_to_absolute = []
transforms-window = []
transforms-log_to_metric = []
transforms-lua = ["dep:mlua", "vector-lib/lua"]
transforms-metric_to_log = []
transforms-reduce = ["transforms-impl-reduce"]
transforms-remap = []
transforms-route = []
transforms-exclusive-route = []
transforms-sample = ["transforms-impl-sample"]
transforms-tag_cardinality_limit = ["dep:bloomy", "dep:hashbrown"]
transforms-throttle = ["dep:governor"]

# Implementations of transforms
transforms-impl-sample = []
transforms-impl-dedupe = ["dep:lru"]
transforms-impl-reduce = []

# Sinks
sinks = ["sinks-logs", "sinks-metrics"]
sinks-logs = [
  "sinks-amqp",
  "sinks-appsignal",
  "sinks-aws_cloudwatch_logs",
  "sinks-aws_kinesis_firehose",
  "sinks-aws_kinesis_streams",
  "sinks-aws_s3",
  "sinks-aws_sns",
  "sinks-aws_sqs",
  "sinks-axiom",
  "sinks-azure_blob",
  "sinks-azure_monitor_logs",
  "sinks-blackhole",
  "sinks-chronicle",
  "sinks-clickhouse",
  "sinks-console",
  "sinks-databend",
  "sinks-datadog_events",
  "sinks-datadog_logs",
  "sinks-datadog_traces",
  "sinks-elasticsearch",
  "sinks-file",
  "sinks-gcp",
  "sinks-greptimedb_logs",
  "sinks-honeycomb",
  "sinks-http",
  "sinks-humio",
  "sinks-influxdb",
  "sinks-kafka",
  "sinks-keep",
  "sinks-loki",
  "sinks-mezmo",
  "sinks-mqtt",
  "sinks-nats",
  "sinks-new_relic",
  "sinks-new_relic_logs",
  "sinks-opentelemetry",
  "sinks-papertrail",
  "sinks-postgres",
  "sinks-pulsar",
  "sinks-redis",
  "sinks-sematext",
  "sinks-socket",
  "sinks-splunk_hec",
  "sinks-vector",
  "sinks-webhdfs",
  "sinks-websocket",
  "sinks-websocket-server",
]
sinks-metrics = [
  "sinks-appsignal",
  "sinks-aws_cloudwatch_metrics",
  "sinks-blackhole",
  "sinks-console",
  "sinks-datadog_metrics",
  "sinks-greptimedb_metrics",
  "sinks-humio",
  "sinks-influxdb",
  "sinks-kafka",
  "sinks-prometheus",
  "sinks-sematext",
  "sinks-statsd",
  "sinks-vector",
  "sinks-splunk_hec"
]

sinks-amqp = ["deadpool", "lapin"]
sinks-appsignal = []
sinks-aws_cloudwatch_logs = ["aws-core", "dep:aws-sdk-cloudwatchlogs", "dep:aws-sdk-kms"]
sinks-aws_cloudwatch_metrics = ["aws-core", "dep:aws-sdk-cloudwatch"]
sinks-aws_kinesis_firehose = ["aws-core", "dep:aws-sdk-firehose"]
sinks-aws_kinesis_streams = ["aws-core", "dep:aws-sdk-kinesis"]
sinks-aws_s3 = ["dep:base64", "dep:md-5", "aws-core", "dep:aws-sdk-s3"]
sinks-aws_sqs = ["aws-core", "dep:aws-sdk-sqs"]
sinks-aws_sns = ["aws-core", "dep:aws-sdk-sns"]
sinks-axiom = ["sinks-http"]
sinks-azure_blob = ["dep:azure_core", "dep:azure_identity", "dep:azure_storage", "dep:azure_storage_blobs"]
sinks-azure_monitor_logs = []
sinks-blackhole = []
sinks-chronicle = []
sinks-clickhouse = []
sinks-console = []
sinks-databend = ["dep:databend-client"]
sinks-datadog_events = []
sinks-datadog_logs = []
sinks-datadog_metrics = ["protobuf-build", "dep:prost", "dep:prost-reflect"]
sinks-datadog_traces = ["protobuf-build", "dep:prost", "dep:rmpv", "dep:rmp-serde", "dep:serde_bytes"]
sinks-elasticsearch = ["transforms-metric_to_log"]
sinks-file = ["dep:async-compression"]
sinks-gcp = ["sinks-gcp-chronicle", "dep:base64", "gcp"]
sinks-gcp-chronicle = ["gcp"]
sinks-greptimedb_metrics = ["dep:greptimedb-ingester"]
sinks-greptimedb_logs = ["dep:greptimedb-ingester"]
sinks-honeycomb = []
sinks-http = []
sinks-humio = ["sinks-splunk_hec", "transforms-metric_to_log"]
sinks-influxdb = []
sinks-kafka = ["dep:rdkafka"]
sinks-keep = []
sinks-mezmo = []
sinks-loki = ["loki-logproto"]
sinks-mqtt = ["dep:rumqttc"]
sinks-nats = ["dep:async-nats", "dep:nkeys"]
sinks-new_relic_logs = ["sinks-http"]
sinks-new_relic = []
sinks-opentelemetry = ["sinks-http"]
sinks-papertrail = ["dep:syslog"]
sinks-prometheus = ["dep:base64", "dep:prost", "vector-lib/prometheus"]
sinks-postgres = ["dep:sqlx"]
sinks-pulsar = ["dep:apache-avro", "dep:pulsar", "dep:lru"]
sinks-redis = ["dep:redis"]
sinks-sematext = ["sinks-elasticsearch", "sinks-influxdb"]
sinks-socket = ["sinks-utils-udp"]
sinks-splunk_hec = []
sinks-statsd = ["sinks-utils-udp", "tokio-util/net"]
sinks-utils-udp = []
sinks-vector = ["sinks-utils-udp", "dep:tonic", "protobuf-build", "dep:prost"]
sinks-websocket = ["dep:tokio-tungstenite"]
sinks-websocket-server = ["dep:tokio-tungstenite", "sources-utils-http-auth", "sources-utils-http-error", "sources-utils-http-prelude"]
sinks-webhdfs = ["dep:opendal"]

# Identifies that the build is a nightly build
nightly = []

# Integration testing-related features
all-integration-tests = [
  "amqp-integration-tests",
  "appsignal-integration-tests",
  "aws-integration-tests",
  "axiom-integration-tests",
  "azure-integration-tests",
  "chronicle-integration-tests",
  "clickhouse-integration-tests",
  "databend-integration-tests",
  "datadog-agent-integration-tests",
  "datadog-logs-integration-tests",
  "datadog-metrics-integration-tests",
  "datadog-traces-integration-tests",
  "dnstap-integration-tests",
  "docker-logs-integration-tests",
  "es-integration-tests",
  "eventstoredb_metrics-integration-tests",
  "fluent-integration-tests",
  "gcp-cloud-storage-integration-tests",
  "gcp-integration-tests",
  "gcp-pubsub-integration-tests",
  "greptimedb-integration-tests",
  "http-client-integration-tests",
  "humio-integration-tests",
  "influxdb-integration-tests",
  "kafka-integration-tests",
  "logstash-integration-tests",
  "loki-integration-tests",
  "mongodb_metrics-integration-tests",
  "nats-integration-tests",
  "nginx-integration-tests",
  "opentelemetry-integration-tests",
  "postgresql_metrics-integration-tests",
  "postgres_sink-integration-tests",
  "prometheus-integration-tests",
  "pulsar-integration-tests",
  "redis-integration-tests",
  "splunk-integration-tests",
  "webhdfs-integration-tests",
]

amqp-integration-tests = ["sources-amqp", "sinks-amqp"]
appsignal-integration-tests = ["sinks-appsignal"]

aws-integration-tests = [
  "aws-cloudwatch-logs-integration-tests",
  "aws-cloudwatch-metrics-integration-tests",
  "aws-ec2-metadata-integration-tests",
  "aws-ecs-metrics-integration-tests",
  "aws-kinesis-firehose-integration-tests",
  "aws-kinesis-streams-integration-tests",
  "aws-s3-integration-tests",
  "aws-sqs-integration-tests",
  "aws-sns-integration-tests",
]

azure-integration-tests = [
  "azure-blob-integration-tests"
]

aws-cloudwatch-logs-integration-tests = ["sinks-aws_cloudwatch_logs"]
aws-cloudwatch-metrics-integration-tests = ["sinks-aws_cloudwatch_metrics"]
aws-ec2-metadata-integration-tests = ["transforms-aws_ec2_metadata"]
aws-ecs-metrics-integration-tests = ["sources-aws_ecs_metrics"]
aws-kinesis-firehose-integration-tests = ["sinks-aws_kinesis_firehose", "dep:aws-sdk-elasticsearch", "sinks-elasticsearch"]
aws-kinesis-streams-integration-tests = ["sinks-aws_kinesis_streams"]
aws-s3-integration-tests = ["sinks-aws_s3", "sources-aws_s3"]
aws-sqs-integration-tests = ["sinks-aws_sqs"]
aws-sns-integration-tests = ["sinks-aws_sns"]
axiom-integration-tests = ["sinks-axiom"]
azure-blob-integration-tests = ["sinks-azure_blob"]
chronicle-integration-tests = ["sinks-gcp"]
clickhouse-integration-tests = ["sinks-clickhouse"]
databend-integration-tests = ["sinks-databend"]
datadog-agent-integration-tests = ["sources-datadog_agent"]
datadog-logs-integration-tests = ["sinks-datadog_logs"]
datadog-metrics-integration-tests = ["sinks-datadog_metrics", "dep:prost"]
datadog-traces-integration-tests = ["sources-datadog_agent", "sinks-datadog_traces", "axum/tokio"]
docker-logs-integration-tests = ["sources-docker_logs", "unix"]
es-integration-tests = ["sinks-elasticsearch", "aws-core"]
eventstoredb_metrics-integration-tests = ["sources-eventstoredb_metrics"]
fluent-integration-tests = ["docker", "sources-fluent"]
gcp-cloud-storage-integration-tests = ["sinks-gcp"]
gcp-integration-tests = ["sinks-gcp"]
gcp-pubsub-integration-tests = ["sinks-gcp", "sources-gcp_pubsub"]
greptimedb-integration-tests = ["sinks-greptimedb_metrics", "sinks-greptimedb_logs"]
humio-integration-tests = ["sinks-humio"]
http-client-integration-tests = ["sources-http_client"]
influxdb-integration-tests = ["sinks-influxdb"]
kafka-integration-tests = ["sinks-kafka", "sources-kafka"]
logstash-integration-tests = ["docker", "sources-logstash"]
loki-integration-tests = ["sinks-loki"]
mongodb_metrics-integration-tests = ["sources-mongodb_metrics"]
mqtt-integration-tests = ["sinks-mqtt", "sources-mqtt"]
nats-integration-tests = ["sinks-nats", "sources-nats"]
nginx-integration-tests = ["sources-nginx_metrics"]
opentelemetry-integration-tests = ["sources-opentelemetry", "dep:prost"]
postgresql_metrics-integration-tests = ["sources-postgresql_metrics"]
postgres_sink-integration-tests = ["sinks-postgres"]
prometheus-integration-tests = ["sinks-prometheus", "sources-prometheus", "sinks-influxdb"]
pulsar-integration-tests = ["sinks-pulsar", "sources-pulsar"]
redis-integration-tests = ["sinks-redis", "sources-redis"]
splunk-integration-tests = ["sinks-splunk_hec"]
dnstap-integration-tests = ["sources-dnstap", "dep:bollard"]
webhdfs-integration-tests = ["sinks-webhdfs"]
disable-resolv-conf = []
shutdown-tests = ["api", "sinks-blackhole", "sinks-console", "sinks-prometheus", "sources", "transforms-lua", "transforms-remap", "unix"]
cli-tests = ["sinks-blackhole", "sinks-socket", "sources-demo_logs", "sources-file"]
test-utils = []

# End-to-End testing-related features
all-e2e-tests = [
  "e2e-tests-datadog",
  "e2e-tests-opentelemetry"
]

e2e-tests-datadog = [
  "sources-datadog_agent",
  "sinks-datadog_logs",
  "sinks-datadog_metrics",
  "dep:async-compression"
]

e2e-tests-opentelemetry = [
  "sources-opentelemetry",
  "sinks-opentelemetry",
  "sources-internal_metrics",
  "transforms-remap",
  "sinks-console",
  "sinks-file"
]

vector-api-tests = [
  "sources-demo_logs",
  "transforms-log_to_metric",
  "transforms-remap",
  "sinks-blackhole"
]
vector-unit-test-tests = [
  "sources-demo_logs",
  "transforms-remap",
  "transforms-route",
  "transforms-filter",
  "transforms-reduce",
  "sinks-console"
]

component-validation-runner = ["dep:tonic", "sources-internal_logs", "sources-internal_metrics", "sources-vector", "sinks-vector"]
# For now, only include components that implement ValidatableComponent.
# In the future, this can change to simply reference the targets `sources`, `transforms`, `sinks`
component-validation-tests = [
  "component-validation-runner",
  "sources-http_client",
  "sources-http_server",
  "sinks-http",
  "sinks-splunk_hec",
  "sources-splunk_hec",
  "sinks-datadog_logs",
  "sources-datadog_agent",
]

# Grouping together features for benchmarks. We exclude the API client due to it causing the build process to run out
# of memory when those additional dependencies are built in CI.
benches = [
  "sinks-file",
  "sinks-http",
  "sinks-socket",
  "sources-file",
  "sources-socket",
  "sources-syslog",
  "transforms-lua",
  "transforms-sample",
]
dnstap-benches = ["sources-dnstap"]
language-benches = ["sinks-socket", "sources-socket", "transforms-lua", "transforms-remap"]
# Separate benching process for metrics due to the nature of the bootstrap procedures.
statistic-benches = []
remap-benches = ["transforms-remap"]
transform-benches = ["transforms-filter", "transforms-dedupe", "transforms-reduce", "transforms-route"]
codecs-benches = []
loki-benches = ["sinks-loki"]
enrichment-tables-benches = ["enrichment-tables-geoip", "enrichment-tables-mmdb", "enrichment-tables-memory"]
proptest = ["dep:proptest", "dep:proptest-derive", "vrl/proptest"]

[[bench]]
name = "default"
harness = false
required-features = ["benches"]

[[bench]]
name = "dnstap"
path = "benches/dnstap/mod.rs"
harness = false
required-features = ["dnstap-benches"]

[[bench]]
name = "remap"
harness = false
required-features = ["remap-benches"]

[[bench]]
name = "enrichment_tables"
harness = false
required-features = ["enrichment-tables-benches"]

[[bench]]
name = "languages"
harness = false
required-features = ["language-benches"]

[[bench]]
name = "loki"
harness = false
required-features = ["loki-benches"]

[[bench]]
name = "distribution_statistic"
harness = false
required-features = ["statistic-benches"]

[[bench]]
name = "transform"
path = "benches/transform/main.rs"
harness = false
test = false
required-features = ["transform-benches"]

[[bench]]
name = "codecs"
path = "benches/codecs/main.rs"
harness = false
required-features = ["codecs-benches"]<|MERGE_RESOLUTION|>--- conflicted
+++ resolved
@@ -385,13 +385,8 @@
 seahash = { version = "4.1.0", default-features = false }
 smallvec = { version = "1", default-features = false, features = ["union", "serde"] }
 snap = { version = "1.1.1", default-features = false }
-<<<<<<< HEAD
-socket2 = { version = "0.5.10", default-features = false }
-sqlx = { version = "0.8.6", default-features = false, features = ["derive", "postgres", "chrono", "runtime-tokio"], optional = true }
-=======
 socket2.workspace = true
 sqlx = { version = "0.8.6", default-features = false, features = ["derive", "postgres", "chrono", "runtime-tokio"], optional=true }
->>>>>>> 51f39d67
 stream-cancel = { version = "0.8.2", default-features = false }
 strip-ansi-escapes = { version = "0.2.1", default-features = false }
 syslog = { version = "6.1.1", default-features = false, optional = true }
