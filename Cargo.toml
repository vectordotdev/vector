--- conflicted
+++ resolved
@@ -115,12 +115,7 @@
 # API
 async-graphql = { version = "2.4.3", optional = true }
 async-graphql-warp = { version = "2.4.3", optional = true }
-<<<<<<< HEAD
-itertools = { version = "0.9.0", optional = true }
-bincode = { version = "1.3.1", optional = true }
-=======
 itertools = { version = "0.10.0", optional = true }
->>>>>>> e56fed70
 
 # API client
 num-format = { version = "0.4.0", optional = true }
@@ -300,7 +295,6 @@
   "async-graphql-warp",
   "itertools",
   "base64",
-  "bincode"
 ]
 
 # API client
