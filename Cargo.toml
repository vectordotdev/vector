--- conflicted
+++ resolved
@@ -305,11 +305,7 @@
 
 [build-dependencies]
 prost-build = { version = "0.10", optional = true }
-<<<<<<< HEAD
-tonic-build = { version = "0.6", default-features = false, features = ["transport", "prost"], optional = true }
-=======
 tonic-build = { version = "0.7", default-features = false, features = ["transport", "prost", "compression"], optional = true }
->>>>>>> d1e4a7cc
 
 [dev-dependencies]
 approx = "0.5.1"
