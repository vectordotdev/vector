[package]
name = "vector"
version = "0.15.0"
authors = ["Vector Contributors <vector@timber.io>"]
edition = "2018"
description = "A lightweight and ultra-fast tool for building observability pipelines"
homepage = "https://vector.dev"
license = "MPL-2.0"
readme = "README.md"
publish = false
default-run = "vector"
autobenches = false # our benchmarks are not runnable on their own either way

[[bin]]
name = "graphql-schema"
path = "src/api/schema/gen.rs"
required-features = ["default-no-api-client"]

[profile.dev]
split-debuginfo = "unpacked" # Faster debug builds on macOS

# CI-based builds use full release optimization.  See scripts/environment/release-flags.sh.
# This results in roughly a 5% reduction in performance when compiling locally vs when
# compiled via the CI pipeline.
[profile.release]
debug = false     # Do not include debug symbols in the executable.

[profile.bench]
debug = true

[package.metadata.deb]
name = "vector"
maintainer-scripts = "distribution/debian/scripts/"
conf-files = ["/etc/vector/vector.toml", "/etc/default/vector"]
assets = [
  ["target/release/vector", "/usr/bin/", "755"],
  ["config/vector.toml", "/etc/vector/vector.toml", "644"],
  ["config/examples/*", "/etc/vector/examples/", "644"],
  ["distribution/systemd/vector.service", "/lib/systemd/system/vector.service", "644"],
  ["distribution/systemd/vector.default", "/etc/default/vector", "600"]
]
license-file = ["target/debian-license.txt"]
extended-description-file = "target/debian-extended-description.txt"

[package.metadata.deb.systemd-units]
unit-scripts = "distribution/systemd/"

# libc requirements are defined by `cross`
# https://github.com/rust-embedded/cross#supported-targets
# Though, it seems like aarch64 libc is actually 2.18 and not 2.19
[package.metadata.deb.variants.armv7-unknown-linux-gnueabihf]
depends = "libc6 (>= 2.15)"

[package.metadata.deb.variants.x86_64-unknown-linux-gnu]
depends = "libc6 (>= 2.15)"

[package.metadata.deb.variants.x86_64-unknown-linux-musl]
depends = ""

[package.metadata.deb.variants.aarch64-unknown-linux-gnu]
depends = "libc6 (>= 2.18)"

[package.metadata.deb.variants.aarch64-unknown-linux-musl]
depends = ""

[workspace]
members = [
  ".",
  "lib/codec",
  "lib/vector-core",
  "lib/vector-core/buffers",
  "lib/dnsmsg-parser",
  "lib/fakedata",
  "lib/file-source",
  "lib/k8s-e2e-tests",
  "lib/k8s-test-framework",
  "lib/portpicker",
  "lib/prometheus-parser",
  "lib/shared",
  "lib/tracing-limit",
  "lib/vector-api-client",
  "lib/vector-wasm",
  "lib/lookup",
  "lib/vrl/cli",
  "lib/vrl/compiler",
  "lib/vrl/core",
  "lib/vrl/diagnostic",
  "lib/vrl/parser",
  "lib/vrl/stdlib",
  "lib/vrl/tests",
  "lib/vrl/proptests",
  "lib/datadog/search-syntax"
]

[dependencies]
# Internal libs
codec = { path = "lib/codec" }
dnsmsg-parser = { path = "lib/dnsmsg-parser", optional = true }
fakedata = { path = "lib/fakedata", optional = true }
file-source = { path = "lib/file-source", optional = true }
portpicker = { path = "lib/portpicker" }
prometheus-parser = { path = "lib/prometheus-parser", optional = true }
shared = { path = "lib/shared" }
tracing-limit = { path = "lib/tracing-limit" }
vector-api-client = { path = "lib/vector-api-client", optional = true }
vector_core = { path = "lib/vector-core", default-features = false, features = ["vrl"] }
vrl-cli = { path = "lib/vrl/cli", optional = true }
datadog-search-syntax = { path = "lib/datadog/search-syntax", optional = true }

# Tokio / Futures
async-trait = "0.1.50"
futures = { version = "0.3.15", default-features = false, features = ["compat", "io-compat"], package = "futures" }
tokio = { version = "1.7.1", default-features = false, features = ["full"] }
tokio-openssl = { version = "0.6.2", default-features = false }
tokio-stream = { version = "0.1.6", default-features = false, features = ["net", "sync"] }
tokio-util = { version = "0.6.7", default-features = false, features = ["codec", "time"] }

# Tracing
tracing = { version = "0.1.26", default-features = false }
tracing-core = { version = "0.1.18", default-features = false }
tracing-futures = { version = "0.2.5", default-features = false, features = ["futures-03"] }
tracing-log = { version = "0.1.2", default-features = false }
tracing-subscriber = { version = "0.2.19", default-features = false }
tracing-tower = { git = "https://github.com/tokio-rs/tracing", default-features = false, rev = "f470db1b0354b368f62f9ee4d763595d16373231" }
tracing-opentelemetry = { version = "0.13.0", default-features = false }
opentelemetry = { version = "0.14.0", default-features = false, features = ["trace", "rt-tokio"] }
opentelemetry-datadog = { version = "0.2.0", default-features = false, features = ["reqwest-client"] }

# Metrics
metrics = { version = "0.16.0", default-features = false, features = ["std"] }
metrics-tracing-context = { version = "0.6.0", default-features = false }
metrics-util = { version = "0.9.1", default-features = false, features = ["std"] }

# Aws
rusoto_cloudwatch = { version = "0.46.0", optional = true }
rusoto_core = { version = "0.46.0", features = ["encoding"], optional = true }
rusoto_credential = { version = "0.46.0", optional = true }
rusoto_es = { version = "0.46.0", optional = true }
rusoto_firehose = { version = "0.46.0", optional = true }
rusoto_kinesis = { version = "0.46.0", optional = true }
rusoto_logs = { version = "0.46.0", optional = true }
rusoto_s3 = { version = "0.46.0", optional = true }
rusoto_signature = { version = "0.46.0", optional = true }
rusoto_sqs = { version = "0.46.0", optional = true }
rusoto_sts = { version = "0.46.0", optional = true }

# Azure
azure_core = { git = "https://github.com/Azure/azure-sdk-for-rust.git", rev = "16bcf0ab1bb6e380d966a69d314de1e99ede553a", default-features = false, features = ["enable_reqwest"], optional = true }
azure_storage = { git = "https://github.com/Azure/azure-sdk-for-rust.git", rev = "16bcf0ab1bb6e380d966a69d314de1e99ede553a", default-features = false, features = ["blob"], optional = true }
reqwest = { version = "0.11", optional = true }

# Tower
tower = { version = "0.4.8", default-features = false, features = ["buffer", "limit", "retry", "timeout", "util"] }
tower-layer = { version = "0.3.1", default-features = false }

# Serde
serde = { version = "1.0.126", default-features = false, features = ["derive"] }
serde_bytes = { version = "0.11.5", default-features = false, features = ["std"], optional = true }
serde_json = { version = "1.0.64", default-features = false, features = ["raw_value"] }
serde_yaml = { version = "0.8.17", default-features = false }
rmp-serde = { version = "0.15.5", default-features = false, optional = true }

# Messagepack

rmpv = { version = "0.4.7", default-features = false, features = ["with-serde"], optional = true }

# Prost
prost = { version = "0.7.0", default-features = false, features = ["std"]  }
prost-types = { version = "0.7.0", default-features = false }

# GCP
goauth = { version = "0.10.0", default-features = false, optional = true }
gouth = { version = "0.2.1", default-features = false, optional = true }
smpl_jwt = { version = "0.6.1", default-features = false, optional = true }

# API
async-graphql = { version = "=2.6.4", default-features = false, optional = true, features = ["chrono"] }
async-graphql-warp = { version = "=2.6.4", default-features = false, optional = true }
itertools = { version = "0.10.1", default-features = false, optional = true }

# API client
crossterm = { version = "0.20.0", default-features = false, optional = true }
num-format = { version = "0.4.0", default-features = false, features = ["with-num-bigint"], optional = true }
number_prefix = { version = "0.4.0", default-features = false, features = ["std"], optional = true }
tui = { version = "0.15.0", optional = true, default-features = false, features = ["crossterm"] }

# VRL Lang
vrl = { path = "lib/vrl/core" }
vrl-stdlib = { path = "lib/vrl/stdlib" }
vrl-parser = { path = "lib/vrl/parser", optional = true }
vrl-compiler = { path = "lib/vrl/compiler", optional = true }

# Lookup
lookup = { path = "lib/lookup" }

# External libs
anyhow = { version = "1.0.41", default-features = false }
async-compression = { version = "0.3.7", default-features = false, features = ["tokio", "gzip", "zstd"] }
avro-rs = { version = "0.13.0", default-features = false, optional = true }
base64 = { version = "0.13.0", default-features = false, optional = true }
bloom = { version = "0.3.2", default-features = false, optional = true }
bollard = { version = "0.11.0", default-features = false, features = ["ssl"], optional = true }
bytes = { version = "1.0.1", default-features = false, features = ["serde"] }
bytesize = { version = "1.0.1", default-features = false, optional = true }
chrono = { version = "0.4.19", default-features = false, features = ["serde"] }
cidr-utils = { version = "0.5.4", default-features = false }
colored = { version = "2.0.0", default-features = false }
dashmap = { version = "4.0.2", default-features = false }
derivative = { version = "2.2.0", default-features = false }
dirs-next = { version = "2.0.0", default-features = false, optional = true }
dyn-clone = { version = "1.0.4", default-features = false }
encoding_rs = { version = "0.8.28", features = ["serde"] }
evmap = { git = "https://github.com/lukesteensen/evmap.git", rev = "45ba973c22715a68c5e99efad4b072421f7ad40b", default-features = false, features = ["bytes"], optional = true }
exitcode = { version = "1.1.2", default-features = false }
flate2 = { version = "1.0.20", default-features = false }
getset = { version = "0.1.1", default-features = false }
glob = { version = "0.3.0", default-features = false }
grok = { version = "1.1.0", default-features = false, optional = true }
headers = { version = "0.3.4", default-features = false }
heim = { git = "https://github.com/heim-rs/heim.git", rev="b292f1535bb27c03800cdb7509fa81a40859fbbb", default-features = false, features = ["cpu", "disk", "host", "memory", "net"], optional = true }
hostname = { version = "0.3.1", default-features = false }
http = { version = "0.2.4", default-features = false }
hyper = { version = "0.14.9", default-features = false, features = ["stream"] }
hyper-openssl = { version = "0.9.1", default-features = false }
infer = { version = "0.5.0", default-features = false, optional = true}
indexmap = { version = "1.6.2", default-features = false, features = ["serde"] }
indoc = { version = "1.0.3", default-features = false }
inventory = { version = "0.1.10", default-features = false }
k8s-openapi = { version = "0.12.0", default-features = true, features = ["api", "v1_16"], optional = true }
lazy_static = { version = "1.4.0", default-features = false }
listenfd = { version = "0.3.3", default-features = false, optional = true }
logfmt = { version = "0.0.2", default-features = false, optional = true }
lru = { version = "0.6.5", default-features = false, optional = true }
maxminddb = { version = "0.19.0", default-features = false, optional = true }
md-5 = { version = "0.9", optional = true }
<<<<<<< HEAD
# make sure to update the external docs when the Lua version changes
mlua = { version = "0.6.1", default-features = false, features = ["lua54", "send", "vendored"], optional = true }
mongodb = { version = "2.0.0-beta.1", default-features = false, features = ["tokio-runtime"], optional = true }
=======
mongodb = { version = "2.0.0-beta.2", default-features = false, features = ["tokio-runtime"], optional = true }
>>>>>>> ebbc7adb
async-nats = { version = "0.9.18", default-features = false, optional = true }
nom = { version = "6.1.2", default-features = false, optional = true }
notify = { version = "4.0.17", default-features = false }
num_cpus = { version = "1.13.0", default-features = false }
once_cell = { version = "1.8", default-features = false }
openssl = { version = "0.10.35", default-features = false }
openssl-probe = { version = "0.1.4", default-features = false }
percent-encoding = { version = "2.1.0", default-features = false }
pest = { version = "2.1.3", default-features = false }
pest_derive = { version = "2.1.0", default-features = false }
pin-project = { version = "1.0.7", default-features = false }
postgres-openssl = { version = "0.5.0", default-features = false, features = ["runtime"], optional = true }
pulsar = { version = "3.0.1", default-features = false, features = ["tokio-runtime"], optional = true }
rand = { version = "0.8.4", default-features = false, features = ["small_rng"] }
rand_distr = { version = "0.4.1", default-features = false }
rdkafka = { version = "0.26.0", default-features = false, features = ["libz", "ssl", "zstd"], optional = true }
regex = { version = "1.5.4", default-features = false, features = ["std", "perf"] }
seahash = { version = "4.1.0", default-features = false, optional = true }
semver = { version = "1.0.3", default-features = false, features = ["serde", "std"], optional = true }
snafu = { version = "0.6.10", default-features = false, features = ["futures"] }
snap = { version = "1.0.5", default-features = false, optional = true }
socket2 = { version = "0.4.0", default-features = false }
stream-cancel = { version = "0.8.1", default-features = false }
strip-ansi-escapes = { version = "0.1.0", default-features = false }
structopt = { version = "0.3.21", default-features = false }
syslog = { version = "5.0.0", default-features = false, optional = true }
syslog_loose = { version = "0.10.0", default-features = false, optional = true }
tokio-postgres = { version = "0.7.2", default-features = false, features = ["runtime", "with-chrono-0_4"], optional = true }
toml = { version = "0.5.8", default-features = false }
typetag = { version = "0.1.7", default-features = false }
twox-hash = { version = "1.6.0", default-features = false }
url = { version = "2.2.2", default-features = false, features = ["serde"] }
uuid = { version = "0.8.2", default-features = false, features = ["serde", "v4"], optional = true }
warp = { version = "0.3.1", default-features = false, optional = true }
zstd = { version = "0.6", default-features = false }
cfg-if = { version = "1.0.0", default-features = false }
tonic = { version = "0.4", optional = true, default-features = false, features = ["transport", "codegen", "prost", "tls"] }
data-encoding = { version = "2.2", default-features = false, features = ["std"], optional = true }
trust-dns-proto = { version = "0.20", features = ["dnssec"], optional = true }

# For WASM
async-stream = "0.3.2"
lucet-runtime = { git = "https://github.com/bytecodealliance/lucet.git", rev = "b1863dacc8c92c11e5434fc8815d9b9a26cfe3db", optional = true }
lucet-wasi = { git = "https://github.com/bytecodealliance/lucet.git", rev = "b1863dacc8c92c11e5434fc8815d9b9a26cfe3db", optional = true }
lucetc = { git = "https://github.com/bytecodealliance/lucet.git", rev = "b1863dacc8c92c11e5434fc8815d9b9a26cfe3db", optional = true }
vector-wasm = { path = "lib/vector-wasm", optional = true }

[target.'cfg(windows)'.dependencies]
schannel = "0.1.19"
windows-service = "0.3.1"

[target.'cfg(target_os = "macos")'.dependencies]
security-framework = "2.3.1"

[target.'cfg(unix)'.dependencies]
atty = "0.2.14"
nix = "0.21.0"

[build-dependencies]
prost-build = { version = "0.7.0", optional = true }
tonic-build = { version = "0.4", default-features = false, features = ["transport", "prost"], optional = true }

[dev-dependencies]
approx = "0.5.0"
assert_cmd = "1.0.5"
base64 = "0.13.0"
criterion = { version = "0.3.4", features = ["html_reports", "async_tokio"] }
httpmock = { version = "0.5.8", default-features = false }
libc = "0.2.97"
libz-sys = "1.1.3"
matches = "0.1.8"
pretty_assertions = "0.7.2"
reqwest = { version = "0.11.4", features = ["json"] }
tempfile = "3.2.0"
tokio = { version = "1.7.1", features = ["test-util"] }
tokio-test = "0.4.2"
tower-test = "0.4.0"
walkdir = "2.3.2"
quickcheck = "1.0.3"
lookup = { path = "lib/lookup", features = ["arbitrary"] }
azure_core = { git = "https://github.com/Azure/azure-sdk-for-rust.git", rev = "16bcf0ab1bb6e380d966a69d314de1e99ede553a", features = ["azurite_workaround"] }
azure_storage = { git = "https://github.com/Azure/azure-sdk-for-rust.git", rev = "16bcf0ab1bb6e380d966a69d314de1e99ede553a", features = ["azurite_workaround"] }


[patch.crates-io]
# A patch for lib/vector-core/buffers, addresses Issue 7514
leveldb-sys = { git = "https://github.com/timberio/leveldb-sys.git", branch = "leveldb_mmap_limit" }

[features]
# Default features for *-unknown-linux-gnu and *-apple-darwin
default = ["api", "api-client", "disk-buffer", "rdkafka-plain", "sinks", "sources", "sources-dnstap", "transforms", "unix", "vendor-all", "vrl-cli"]
# Default features for *-unknown-linux-* which make use of `cmake` for dependencies
default-cmake = ["api", "api-client", "disk-buffer", "rdkafka-cmake", "sinks", "sources", "sources-dnstap", "transforms", "unix", "vendor-all", "vrl-cli"]
# Default features for *-pc-windows-msvc
# TODO: Enable SASL https://github.com/timberio/vector/pull/3081#issuecomment-659298042
default-msvc = ["api", "api-client", "disk-buffer", "rdkafka-cmake", "sinks", "sources", "transforms", "vendor-libz", "vendor-openssl", "vrl-cli"]
default-musl = ["api", "api-client", "disk-buffer", "rdkafka-cmake", "sinks", "sources", "sources-dnstap", "transforms", "unix", "vendor-all", "vrl-cli"]
default-no-api-client = ["api", "disk-buffer", "rdkafka-plain", "sinks", "sources", "sources-dnstap", "transforms", "unix", "vendor-all", "vrl-cli"]
default-no-vrl-cli = ["api", "disk-buffer", "rdkafka-plain", "sinks", "sources", "sources-dnstap", "transforms", "unix", "vendor-all"]
disk-buffer = ["vector_core/disk-buffer"]

all-logs = ["sinks-logs", "sources-logs", "sources-dnstap", "transforms-logs"]
all-metrics = ["sinks-metrics", "sources-metrics", "transforms-metrics"]

# Target specific release features.
# The `make` tasks will select this according to the appropriate triple.
# Use this section to turn off or on specific features for specific triples.
target-aarch64-unknown-linux-gnu = ["api", "api-client", "disk-buffer", "rdkafka-cmake", "sinks", "sources", "sources-dnstap", "transforms", "unix", "vendor-libz", "vendor-openssl", "vrl-cli"]
target-aarch64-unknown-linux-musl = ["api", "api-client", "disk-buffer", "rdkafka-cmake", "sinks", "sources", "sources-dnstap", "transforms", "unix", "vendor-libz", "vendor-openssl", "vrl-cli"]
target-armv7-unknown-linux-gnueabihf = ["api", "api-client", "disk-buffer", "rdkafka-cmake", "sinks", "sources", "sources-dnstap", "transforms", "unix", "vendor-libz", "vendor-openssl", "vrl-cli"]
target-armv7-unknown-linux-musleabihf = ["api", "api-client", "rdkafka-cmake", "sinks", "sources", "sources-dnstap", "transforms", "vendor-libz", "vendor-openssl", "vrl-cli"]
target-x86_64-unknown-linux-gnu = ["api", "api-client", "disk-buffer", "rdkafka-cmake", "sinks", "sources", "sources-dnstap", "transforms", "unix", "vendor-all", "vrl-cli"]
target-x86_64-unknown-linux-musl = ["api", "api-client", "disk-buffer", "rdkafka-cmake", "sinks", "sources", "sources-dnstap", "transforms", "unix", "vendor-libz", "vendor-openssl", "vrl-cli"]

# Enables `rdkafka` dependency.
# This feature is more portable, but requires `cmake` as build dependency. Use it if `rdkafka-plain` doesn't work.
# The `sasl` feature has to be added because of the limitations of `librdkafka` build scripts for `cmake`.
rdkafka-cmake = ["rdkafka", "rdkafka/cmake_build"]
# This feature is less portable, but doesn't require `cmake` as build dependency
rdkafka-plain = ["rdkafka"]
rusoto = ["rusoto_core", "rusoto_credential", "rusoto_signature", "rusoto_sts"]
sasl = ["rdkafka/gssapi"]
# Enables features that work only on systems providing `cfg(unix)`
unix = []
# These are **very** useful on Cross compilations!
vendor-all = ["vendor-libz", "vendor-openssl", "vendor-sasl"]
vendor-sasl = ["rdkafka/gssapi-vendored"]
vendor-openssl = ["openssl/vendored"]
vendor-libz = ["libz-sys/static"]
# This feature enables the WASM foreign module support.
wasm = ["lucet-runtime", "lucet-wasi", "lucetc", "vector-wasm"]

# Enables kubernetes dependencies and shared code. Kubernetes-related sources,
# transforms and sinks should depend on this feature.
kubernetes = ["k8s-openapi", "evmap"]

docker = ["bollard", "dirs-next"]

# API
api = [
  "async-graphql",
  "async-graphql-warp",
  "base64",
  "itertools",
  "vector_core/api",
  "warp",
  "uuid",
]

# API client
api-client = [
  "crossterm",
  "num-format",
  "number_prefix",
  "tui",
  "vector_core/api",
  "vector-api-client",
]

# Sources
sources = ["sources-logs", "sources-metrics"]
sources-logs = [
  "sources-aws_kinesis_firehose",
  "sources-aws_s3",
  "sources-datadog",
  "sources-docker_logs",
  "sources-exec",
  "sources-file",
  "sources-fluent",
  "sources-generator",
  "sources-heroku_logs",
  "sources-http",
  "sources-internal_logs",
  "sources-journald",
  "sources-kafka",
  "sources-kubernetes-logs",
  "sources-logstash",
  "sources-socket",
  "sources-splunk_hec",
  "sources-stdin",
  "sources-syslog",
  "sources-vector",
]
sources-metrics = [
  "sources-apache_metrics",
  "sources-aws_ecs_metrics",
  "sources-eventstoredb_metrics",
  "sources-host_metrics",
  "sources-internal_metrics",
  "sources-mongodb_metrics",
  "sources-nginx_metrics",
  "sources-postgresql_metrics",
  "sources-prometheus",
  "sources-statsd",
  "sources-vector",
]

sources-apache_metrics = []
sources-aws_ecs_metrics = []
sources-aws_kinesis_firehose = ["base64", "infer", "sources-utils-tls", "warp"]
sources-aws_s3 = ["rusoto", "rusoto_s3", "rusoto_sqs", "semver", "uuid"]
sources-datadog = ["sources-utils-http"]
sources-dnstap = ["bytesize", "base64", "data-encoding", "trust-dns-proto", "dnsmsg-parser", "tonic-build", "prost-build"]
sources-docker_logs = ["docker"]
sources-eventstoredb_metrics = []
sources-exec = []
sources-file = ["bytesize", "file-source"]
sources-fluent = ["base64", "bytesize", "listenfd", "tokio-util/net", "rmpv", "rmp-serde", "sources-utils-tcp-keepalive", "sources-utils-tcp-socket", "sources-utils-tls", "serde_bytes"]
sources-generator = ["fakedata"]
sources-heroku_logs = ["sources-utils-http"]
sources-host_metrics = ["heim"]
sources-http = ["sources-utils-http"]
sources-internal_logs = []
sources-internal_metrics = []
sources-journald = []
sources-kafka = ["rdkafka"]
sources-logstash = ["bytesize", "listenfd", "tokio-util/net", "sources-utils-tcp-keepalive", "sources-utils-tcp-socket", "sources-utils-tls"]
sources-kubernetes-logs = ["file-source", "kubernetes", "transforms-merge", "transforms-regex_parser"]
sources-mongodb_metrics = ["mongodb"]
sources-nginx_metrics = ["nom"]
sources-postgresql_metrics = ["postgres-openssl", "tokio-postgres"]
sources-prometheus = ["prometheus-parser", "sinks-prometheus", "sources-utils-http", "warp"]
sources-socket = ["bytesize", "listenfd", "tokio-util/net", "sources-utils-udp", "sources-utils-tcp-keepalive", "sources-utils-tcp-socket", "sources-utils-tls", "sources-utils-unix"]
sources-splunk_hec = ["bytesize", "sources-utils-tls", "warp"]
sources-statsd = ["listenfd", "sources-utils-tcp-keepalive", "sources-utils-tcp-socket", "sources-utils-tls", "sources-utils-udp", "sources-utils-unix", "tokio-util/net"]
sources-stdin = ["bytesize"]
sources-syslog = ["bytesize", "listenfd", "tokio-util/net", "sources-utils-udp", "sources-utils-tcp-keepalive", "sources-utils-tcp-socket", "sources-utils-tls", "sources-utils-unix", "syslog_loose"]
sources-utils-http = ["snap", "sources-utils-tls", "warp"]
sources-utils-tcp-keepalive = []
sources-utils-tcp-socket = []
sources-utils-tls = []
sources-utils-udp = []
sources-utils-unix = []
sources-vector = ["listenfd", "sources-utils-tcp-keepalive", "sources-utils-tcp-socket", "sources-utils-tls", "tonic", "tonic-build", "prost-build"]

# Transforms
transforms = ["transforms-logs", "transforms-metrics"]
transforms-logs = [
  "transforms-add_fields",
  "transforms-ansi_stripper",
  "transforms-aws_cloudwatch_logs_subscription_parser",
  "transforms-aws_ec2_metadata",
  "transforms-coercer",
  "transforms-concat",
  "transforms-dedupe",
  "transforms-field_filter",
  "transforms-filter",
  "transforms-geoip",
  "transforms-grok_parser",
  "transforms-json_parser",
  "transforms-key_value_parser",
  "transforms-log_to_metric",
  "transforms-logfmt_parser",
  "transforms-lua",
  "transforms-merge",
  "transforms-metric_to_log",
  "transforms-reduce",
  "transforms-regex_parser",
  "transforms-remap",
  "transforms-remove_fields",
  "transforms-rename_fields",
  "transforms-route",
  "transforms-sample",
  "transforms-split",
  "transforms-tokenizer",
]
transforms-metrics = [
  "transforms-add_tags",
  "transforms-aggregate",
  "transforms-filter",
  "transforms-log_to_metric",
  "transforms-lua",
  "transforms-metric_to_log",
  "transforms-remap",
  "transforms-remove_tags",
  "transforms-tag_cardinality_limit",
]

transforms-add_fields = []
transforms-add_tags = []
transforms-aggregate = []
transforms-ansi_stripper = []
transforms-aws_cloudwatch_logs_subscription_parser= []
transforms-aws_ec2_metadata = ["evmap"]
transforms-coercer = []
transforms-concat = []
transforms-dedupe = ["lru"]
transforms-field_filter = []
transforms-filter = ["datadog-search-syntax", "vrl-parser", "vrl-compiler"]
transforms-geoip = ["maxminddb"]
transforms-grok_parser = ["grok"]
transforms-json_parser = []
transforms-key_value_parser = []
transforms-log_to_metric = []
transforms-logfmt_parser = ["logfmt"]
transforms-lua = ["mlua", "vector_core/lua"]
transforms-merge = []
transforms-metric_to_log = []
transforms-reduce = []
transforms-regex_parser = []
transforms-remap = []
transforms-remove_fields = []
transforms-remove_tags = []
transforms-rename_fields = []
transforms-route = []
transforms-sample = ["seahash"]
transforms-split = []
transforms-tag_cardinality_limit = ["bloom"]
transforms-tokenizer = []
transforms-wasm = ["wasm"]

# Sinks
sinks = ["sinks-logs", "sinks-metrics"]
sinks-logs = [
  "sinks-aws_cloudwatch_logs",
  "sinks-aws_kinesis_firehose",
  "sinks-aws_kinesis_streams",
  "sinks-aws_s3",
  "sinks-aws_sqs",
  "sinks-azure_blob",
  "sinks-azure_monitor_logs",
  "sinks-blackhole",
  "sinks-clickhouse",
  "sinks-console",
  "sinks-datadog",
  "sinks-elasticsearch",
  "sinks-file",
  "sinks-gcp",
  "sinks-honeycomb",
  "sinks-http",
  "sinks-humio",
  "sinks-influxdb",
  "sinks-kafka",
  "sinks-logdna",
  "sinks-loki",
  "sinks-nats",
  "sinks-new_relic_logs",
  "sinks-papertrail",
  "sinks-pulsar",
  "sinks-sematext",
  "sinks-socket",
  "sinks-splunk_hec",
  "sinks-vector",
]
sinks-metrics = [
  "sinks-aws_cloudwatch_metrics",
  "sinks-blackhole",
  "sinks-console",
  "sinks-datadog",
  "sinks-humio",
  "sinks-influxdb",
  "sinks-kafka",
  "sinks-prometheus",
  "sinks-sematext",
  "sinks-statsd",
  "sinks-vector",
]

sinks-aws_cloudwatch_logs = ["rusoto", "rusoto_logs"]
sinks-aws_cloudwatch_metrics = ["rusoto", "rusoto_cloudwatch"]
sinks-aws_kinesis_firehose = ["rusoto", "rusoto_firehose"]
sinks-aws_kinesis_streams = ["rusoto", "rusoto_kinesis"]
sinks-aws_s3 = ["base64", "bytesize", "md-5", "rusoto", "rusoto_s3", "uuid"]
sinks-aws_sqs = ["rusoto", "rusoto_sqs"]
sinks-azure_blob = ["bytesize", "azure_core", "azure_storage", "reqwest", "uuid"]
sinks-azure_monitor_logs = ["bytesize"]
sinks-blackhole = []
sinks-clickhouse = ["bytesize"]
sinks-console = []
sinks-datadog = ["bytesize"]
sinks-elasticsearch = ["bytesize", "rusoto", "transforms-metric_to_log"]
sinks-file = []
sinks-gcp = ["base64", "bytesize", "goauth", "gouth", "smpl_jwt", "uuid"]
sinks-honeycomb = ["bytesize"]
sinks-http = ["bytesize"]
sinks-humio = ["sinks-splunk_hec", "transforms-metric_to_log"]
sinks-influxdb = ["bytesize"]
sinks-kafka = ["rdkafka"]
sinks-logdna = ["bytesize"]
sinks-loki = ["bytesize", "uuid"]
sinks-nats = ["async-nats"]
sinks-new_relic_logs = ["bytesize", "sinks-http"]
sinks-papertrail = ["syslog"]
sinks-prometheus = ["prometheus-parser", "snap", "sources-utils-tls"]
sinks-pulsar = ["avro-rs", "pulsar"]
sinks-sematext = ["sinks-elasticsearch", "sinks-influxdb"]
sinks-socket = ["sinks-utils-udp"]
sinks-splunk_hec = ["bytesize"]
sinks-statsd = ["sinks-utils-udp", "tokio-util/net"]
sinks-utils-udp = []
sinks-vector = ["sinks-utils-udp", "tonic", "tonic-build", "prost-build"]

# Identifies that the build is a nightly build
nightly = []

# Testing-related features
all-integration-tests = [
  "aws-integration-tests",
  "clickhouse-integration-tests",
  "docker-logs-integration-tests",
  "es-integration-tests",
  "eventstoredb_metrics-integration-tests",
  "fluent-integration-tests",
  "gcp-cloud-storage-integration-tests",
  "gcp-integration-tests",
  "gcp-pubsub-integration-tests",
  "humio-integration-tests",
  "influxdb-integration-tests",
  "kafka-integration-tests",
  "logstash-integration-tests",
  "loki-integration-tests",
  "mongodb_metrics-integration-tests",
  "nats-integration-tests",
  "nginx-integration-tests",
  "postgresql_metrics-integration-tests",
  "prometheus-integration-tests",
  "pulsar-integration-tests",
  "splunk-integration-tests",
  "dnstap-integration-tests",
]

aws-integration-tests = [
  "aws-cloudwatch-logs-integration-tests",
  "aws-cloudwatch-metrics-integration-tests",
  "aws-ec2-metadata-integration-tests",
  "aws-ecs-metrics-integration-tests",
  "aws-kinesis-firehose-integration-tests",
  "aws-kinesis-streams-integration-tests",
  "aws-s3-integration-tests",
  "aws-sqs-integration-tests",
]

azure-integration-tests = [
  "azure-blob-integration-tests"
]

aws-cloudwatch-logs-integration-tests = ["sinks-aws_cloudwatch_logs"]
aws-cloudwatch-metrics-integration-tests = ["sinks-aws_cloudwatch_metrics"]
aws-ec2-metadata-integration-tests = ["transforms-aws_ec2_metadata"]
aws-ecs-metrics-integration-tests = ["sources-aws_ecs_metrics"]
aws-kinesis-firehose-integration-tests = ["rusoto_es", "sinks-aws_kinesis_firehose", "sinks-elasticsearch"]
aws-kinesis-streams-integration-tests = ["sinks-aws_kinesis_streams"]
aws-s3-integration-tests = ["sinks-aws_s3", "sources-aws_s3"]
aws-sqs-integration-tests = ["sinks-aws_sqs"]
azure-blob-integration-tests = ["sinks-azure_blob"]
clickhouse-integration-tests = ["sinks-clickhouse", "warp"]
docker-logs-integration-tests = ["sources-docker_logs", "unix"]
es-integration-tests = ["sinks-elasticsearch"]
eventstoredb_metrics-integration-tests = ["sources-eventstoredb_metrics"]
fluent-integration-tests = ["docker", "sources-fluent", "uuid"]
gcp-cloud-storage-integration-tests = ["sinks-gcp"]
gcp-integration-tests = ["sinks-gcp"]
gcp-pubsub-integration-tests = ["sinks-gcp"]
humio-integration-tests = ["sinks-humio"]
influxdb-integration-tests = ["sinks-influxdb"]
kafka-integration-tests = ["sinks-kafka", "sources-kafka"]
logstash-integration-tests = ["docker", "sources-logstash", "uuid"]
loki-integration-tests = ["sinks-loki"]
mongodb_metrics-integration-tests = ["sources-mongodb_metrics"]
nats-integration-tests = ["sinks-nats"]
nginx-integration-tests = ["sources-nginx_metrics"]
postgresql_metrics-integration-tests = ["sources-postgresql_metrics"]
prometheus-integration-tests = ["bytesize", "sinks-prometheus", "sources-prometheus"]
pulsar-integration-tests = ["sinks-pulsar"]
splunk-integration-tests = ["sinks-splunk_hec", "warp"]
dnstap-integration-tests = ["sources-dnstap"]

disable-resolv-conf = []
shutdown-tests = ["rdkafka", "sinks-blackhole", "sinks-console", "sinks-prometheus", "sources", "transforms-log_to_metric", "transforms-lua", "unix"]
cli-tests = ["sinks-blackhole", "sinks-socket", "sources-generator", "sources-file"]

# grouping together features for benchmarks
# excluing API client due to running out of memory during linking in Github Actions
benches = [
  "disk-buffer",
  "sinks-file",
  "sinks-http",
  "sinks-socket",
  "sources-file",
  "sources-socket",
  "sources-syslog",
  "transforms-add_fields",
  "transforms-coercer",
  "transforms-field_filter",
  "transforms-json_parser",
  "transforms-lua",
  "transforms-rename_fields",
  "transforms-regex_parser",
  "transforms-sample",
  "transforms-split",
]
dnstap-benches = ["sources-dnstap"]
language-benches = ["sinks-socket", "sources-socket", "transforms-add_fields", "transforms-json_parser", "transforms-lua", "transforms-regex_parser", "transforms-remap", "transforms-wasm"]
# Separate benching process for metrics due to the nature of the bootstrap procedures.
statistic-benches = []
metrics-benches = ["sinks-socket", "sources-socket"]
remap-benches = ["transforms-add_fields", "transforms-coercer", "transforms-json_parser", "transforms-remap"]
transform-benches = ["transforms-filter", "transforms-dedupe", "transforms-reduce"]
wasm-benches = ["transforms-add_fields", "transforms-field_filter", "transforms-lua", "transforms-remap", "transforms-wasm"]

[[bench]]
name = "default"
harness = false
test = true
required-features = ["benches"]

[[bench]]
name = "dnstap"
path = "benches/dnstap/mod.rs"
harness = false
test = true
required-features = ["dnstap-benches"]

[[bench]]
name = "wasm"
path = "benches/wasm/mod.rs"
harness = false
test = true
required-features = ["wasm-benches"]

[[bench]]
name = "remap"
harness = false
test = true
required-features = ["remap-benches"]

[[bench]]
name = "languages"
harness = false
test = true
required-features = ["language-benches"]

[[bench]]
name = "metrics_on"
harness = false
test = true
required-features = ["metrics-benches"]

[[bench]]
name = "metrics_no_tracing_integration"
harness = false
test = true
required-features = ["metrics-benches"]

[[bench]]
name = "metrics_off"
harness = false
test = true
required-features = ["metrics-benches"]

[[bench]]
name = "distribution_statistic"
harness = false
test = true
required-features = ["statistic-benches"]

[[bench]]
name = "transform"
harness = false
test = false
required-features = ["transform-benches"]<|MERGE_RESOLUTION|>--- conflicted
+++ resolved
@@ -233,13 +233,9 @@
 lru = { version = "0.6.5", default-features = false, optional = true }
 maxminddb = { version = "0.19.0", default-features = false, optional = true }
 md-5 = { version = "0.9", optional = true }
-<<<<<<< HEAD
 # make sure to update the external docs when the Lua version changes
 mlua = { version = "0.6.1", default-features = false, features = ["lua54", "send", "vendored"], optional = true }
-mongodb = { version = "2.0.0-beta.1", default-features = false, features = ["tokio-runtime"], optional = true }
-=======
 mongodb = { version = "2.0.0-beta.2", default-features = false, features = ["tokio-runtime"], optional = true }
->>>>>>> ebbc7adb
 async-nats = { version = "0.9.18", default-features = false, optional = true }
 nom = { version = "6.1.2", default-features = false, optional = true }
 notify = { version = "4.0.17", default-features = false }
