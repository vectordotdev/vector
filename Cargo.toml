--- conflicted
+++ resolved
@@ -137,7 +137,7 @@
 chrono = { version = "0.4.38", default-features = false, features = ["clock", "serde"] }
 chrono-tz = { version = "0.10.0", default-features = false, features = ["serde"] }
 clap = { version = "4.5.21", default-features = false, features = ["derive", "error-context", "env", "help", "std", "string", "usage", "wrap_help"] }
-flate2 = { version = "1.0.34", default-features = false, features = ["default"] }
+flate2 = { version = "1.0.35", default-features = false, features = ["default"] }
 futures = { version = "0.3.31", default-features = false, features = ["compat", "io-compat", "std"], package = "futures" }
 glob = { version = "0.3.1", default-features = false }
 indexmap = { version = "2.6.0", default-features = false, features = ["serde", "std"] }
@@ -301,11 +301,7 @@
 encoding_rs = { version = "0.8.35", default-features = false, features = ["serde"] }
 enum_dispatch = { version = "0.3.13", default-features = false }
 exitcode = { version = "1.1.2", default-features = false }
-<<<<<<< HEAD
 flate2.workspace = true
-=======
-flate2 = { version = "1.0.35", default-features = false, features = ["default"] }
->>>>>>> 983a9937
 futures-util = { version = "0.3.29", default-features = false }
 glob.workspace = true
 governor = { version = "0.7.0", default-features = false, features = ["dashmap", "jitter", "std"], optional = true }
