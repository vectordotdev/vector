[package]
name = "vector"
version = "0.46.0"
authors = ["Vector Contributors <vector@datadoghq.com>"]
edition = "2021"
description = "A lightweight and ultra-fast tool for building observability pipelines"
homepage = "https://vector.dev"
license = "MPL-2.0"
readme = "README.md"
publish = false
default-run = "vector"
autobenches = false # our benchmarks are not runnable on their own either way
# Minimum supported rust version
# See docs/DEVELOPING.md for policy
rust-version = "1.83"

[[bin]]
name = "vector"
test = false
bench = false

[[bin]]
name = "graphql-schema"
path = "src/api/schema/gen.rs"
test = false
bench = false
required-features = ["default-no-api-client"]

[[bin]]
name = "secret-backend-example"
path = "src/config/loading/secret_backend_example.rs"
test = false
bench = false
required-features = ["secret-backend-example"]

[[test]]
name = "integration"
path = "tests/integration/lib.rs"

[[test]]
name = "e2e"
path = "tests/e2e/mod.rs"

# CI-based builds use full release optimization.  See scripts/environment/release-flags.sh.
# This results in roughly a 5% reduction in performance when compiling locally vs when
# compiled via the CI pipeline.
[profile.release]
debug = false # Do not include debug symbols in the executable.

[profile.bench]
debug = true

[lints.rust]
unexpected_cfgs = { level = "warn", check-cfg = ['cfg(tokio_unstable)'] }

[package.metadata.deb]
name = "vector"
section = "admin"
maintainer-scripts = "distribution/debian/scripts/"
conf-files = ["/etc/vector/vector.yaml", "/etc/default/vector"]
assets = [
  ["target/release/vector", "/usr/bin/", "755"],
  ["config/vector.yaml", "/etc/vector/vector.yaml", "644"],
  ["config/examples/*", "/etc/vector/examples/", "644"],
  ["distribution/systemd/vector.service", "/lib/systemd/system/vector.service", "644"],
  ["distribution/systemd/vector.default", "/etc/default/vector", "600"],
  ["licenses/*", "/usr/share/vector/licenses/", "644"],
  ["NOTICE", "/usr/share/vector/NOTICE", "644"],
  ["LICENSE-3rdparty.csv", "/usr/share/vector/LICENSE-3rdparty.csv", "644"],
]
license-file = ["target/debian-license.txt"]
extended-description-file = "target/debian-extended-description.txt"
recommends = "datadog-signing-keys (>= 1:1.4.0)"

[package.metadata.deb.systemd-units]
unit-scripts = "distribution/systemd/"
enable = false
start = false

# libc requirements are defined by `cross`
# https://github.com/rust-embedded/cross#supported-targets
# Though, it seems like aarch64 libc is actually 2.18 and not 2.19
[package.metadata.deb.variants.arm-unknown-linux-gnueabi]
depends = "libc6 (>= 2.15)"

[package.metadata.deb.variants.armv7-unknown-linux-gnueabihf]
depends = "libc6 (>= 2.15)"

[package.metadata.deb.variants.x86_64-unknown-linux-gnu]
depends = "libc6 (>= 2.15)"

[package.metadata.deb.variants.x86_64-unknown-linux-musl]
depends = ""

[package.metadata.deb.variants.aarch64-unknown-linux-gnu]
depends = "libc6 (>= 2.18)"

[package.metadata.deb.variants.aarch64-unknown-linux-musl]
depends = ""

[workspace]
members = [
  ".",
  "lib/codecs",
  "lib/dnsmsg-parser",
  "lib/dnstap-parser",
  "lib/docs-renderer",
  "lib/enrichment",
  "lib/fakedata",
  "lib/file-source",
  "lib/k8s-e2e-tests",
  "lib/k8s-test-framework",
  "lib/loki-logproto",
  "lib/portpicker",
  "lib/prometheus-parser",
  "lib/opentelemetry-proto",
  "lib/tracing-limit",
  "lib/vector-api-client",
  "lib/vector-buffers",
  "lib/vector-common",
  "lib/vector-config",
  "lib/vector-config-common",
  "lib/vector-config-macros",
  "lib/vector-core",
  "lib/vector-lib",
  "lib/vector-lookup",
  "lib/vector-stream",
  "lib/vector-tap",
  "lib/vector-vrl/cli",
  "lib/vector-vrl/functions",
  "lib/vector-vrl/tests",
  "lib/vector-vrl/web-playground",
  "vdev",
]

[workspace.dependencies]
anyhow = "1.0.96"
cfg-if = { version = "1.0.0", default-features = false }
chrono = { version = "0.4.40", default-features = false, features = ["clock", "serde"] }
chrono-tz = { version = "0.10.1", default-features = false, features = ["serde"] }
<<<<<<< HEAD
clap = { version = "4.5.30", default-features = false, features = ["derive", "error-context", "env", "help", "std", "string", "usage", "wrap_help"] }
flate2 = { version = "1.1.0", default-features = false, features = ["default"] }
=======
clap = { version = "4.5.31", default-features = false, features = ["derive", "error-context", "env", "help", "std", "string", "usage", "wrap_help"] }
flate2 = { version = "1.0.35", default-features = false, features = ["default"] }
>>>>>>> 055fde69
futures = { version = "0.3.31", default-features = false, features = ["compat", "io-compat", "std"], package = "futures" }
glob = { version = "0.3.2", default-features = false }
hickory-proto = { version = "0.24.4", default-features = false, features = ["dnssec"] }
indexmap = { version = "2.7.1", default-features = false, features = ["serde", "std"] }
inventory = { version = "0.3" }
metrics = "0.24.1"
metrics-tracing-context = { version = "0.17.0", default-features = false }
metrics-util = { version = "0.18.0", default-features = false, features = ["registry"] }
pin-project = { version = "1.1.9", default-features = false }
proptest = { version = "1.6" }
proptest-derive = { version = "0.5.1" }
prost = { version = "0.12", default-features = false, features = ["std"] }
prost-build = { version = "0.12", default-features = false }
prost-reflect = { version = "0.14", features = ["serde"], default-features = false }
prost-types = { version = "0.12", default-features = false }
rand = { version = "0.9.0", default-features = false, features = ["small_rng", "thread_rng"] }
rand_distr = { version = "0.5.1", default-features = false }
semver = { version = "1.0.25", default-features = false, features = ["serde", "std"] }
serde_json = { version = "1.0.139", default-features = false, features = ["raw_value", "std"] }
serde = { version = "1.0.218", default-features = false, features = ["alloc", "derive", "rc"] }
snafu = { version = "0.7.5", default-features = false, features = ["futures", "std"] }
tempfile = "3.18.0"
tokio = { version = "1.44.0", default-features = false, features = ["full"] }
toml = { version = "0.8.20", default-features = false, features = ["display", "parse"] }
tonic = { version = "0.11", default-features = false, features = ["transport", "codegen", "prost", "tls", "tls-roots", "gzip"] }
tonic-build = { version = "0.11", default-features = false, features = ["transport", "prost"] }
uuid = { version = "1.15.1", features = ["v4", "v7", "serde"] }
vector-lib = { path = "lib/vector-lib", default-features = false, features = ["vrl"] }
vector-config = { path = "lib/vector-config" }
vector-config-common = { path = "lib/vector-config-common" }
vector-config-macros = { path = "lib/vector-config-macros" }
vrl = { git = "https://github.com/vectordotdev/vrl", branch = "main", features = ["arbitrary", "cli", "test", "test_framework"] }

[dependencies]
pin-project.workspace = true
clap.workspace = true
uuid.workspace = true
vrl.workspace = true
proptest = { workspace = true, optional = true }
proptest-derive = { workspace = true, optional = true }
snafu.workspace = true
cfg-if.workspace = true
semver.workspace = true

# Internal libs
dnsmsg-parser = { path = "lib/dnsmsg-parser", optional = true }
dnstap-parser = { path = "lib/dnstap-parser", optional = true }
fakedata = { path = "lib/fakedata", optional = true }
portpicker = { path = "lib/portpicker" }
tracing-limit = { path = "lib/tracing-limit" }
vector-common = { path = "lib/vector-common", default-features = false}
vector-lib.workspace = true
vector-config.workspace = true
vector-config-common.workspace = true
vector-config-macros.workspace = true
vector-vrl-functions = { path = "lib/vector-vrl/functions" }
loki-logproto = { path = "lib/loki-logproto", optional = true }

# Tokio / Futures
async-stream = { version = "0.3.6", default-features = false }
async-trait = { version = "0.1.86", default-features = false }
futures.workspace = true
tokio = { version = "1.44.0", default-features = false, features = ["full"] }
tokio-openssl = { version = "0.6.5", default-features = false }
tokio-stream = { version = "0.1.17", default-features = false, features = ["net", "sync", "time"] }
tokio-util = { version = "0.7", default-features = false, features = ["io", "time"] }
console-subscriber = { version = "0.4.1", default-features = false, optional = true }

# Tracing
tracing = { version = "0.1.34", default-features = false }
tracing-core = { version = "0.1.26", default-features = false }
tracing-futures = { version = "0.2.5", default-features = false, features = ["futures-03"] }
tracing-subscriber = { version = "0.3.19", default-features = false, features = ["ansi", "env-filter", "fmt", "json", "registry", "tracing-log"] }
tracing-tower = { git = "https://github.com/tokio-rs/tracing", default-features = false, rev = "e0642d949891546a3bb7e47080365ee7274f05cd" }

# Metrics
metrics.workspace = true
metrics-tracing-context.workspace = true

# AWS - Official SDK
aws-sdk-s3 = { version = "1.4.0", default-features = false, features = ["behavior-version-latest", "rt-tokio"], optional = true }
aws-sdk-sqs = { version = "1.3.0", default-features = false, features = ["behavior-version-latest", "rt-tokio"], optional = true }
aws-sdk-sns = { version = "1.6.0", default-features = false, features = ["behavior-version-latest", "rt-tokio"], optional = true }
aws-sdk-cloudwatch = { version = "1.3.0", default-features = false, features = ["behavior-version-latest", "rt-tokio"], optional = true }
aws-sdk-cloudwatchlogs = { version = "1.3.0", default-features = false, features = ["behavior-version-latest", "rt-tokio"], optional = true }
aws-sdk-kms = { version = "1.3.0", default-features = false, features = ["behavior-version-latest", "rt-tokio"], optional = true }
aws-sdk-elasticsearch = { version = "1.3.0", default-features = false, features = ["behavior-version-latest", "rt-tokio"], optional = true }
aws-sdk-firehose = { version = "1.3.0", default-features = false, features = ["behavior-version-latest", "rt-tokio"], optional = true }
aws-sdk-kinesis = { version = "1.3.0", default-features = false, features = ["behavior-version-latest", "rt-tokio"], optional = true }
aws-sdk-secretsmanager = { version = "1.6.0", default-features = false, features = ["behavior-version-latest", "rt-tokio"], optional = true }
# The sts crate is needed despite not being referred to anywhere in the code because we need to set the
# `behavior-version-latest` feature. Without this we get a runtime panic when `auth.assume_role` authentication
# is configured.
aws-sdk-sts = { version = "1.3.1", default-features = false, features = ["behavior-version-latest", "rt-tokio"], optional = true }
aws-types = { version = "1.3.5", default-features = false, optional = true }
aws-sigv4 = { version = "1.2.9", default-features = false, features = ["sign-http"], optional = true }
aws-config = { version = "~1.0.1", default-features = false, features = ["behavior-version-latest", "credentials-process", "sso", "rt-tokio"], optional = true }
aws-credential-types = { version = "1.2.1", default-features = false, features = ["hardcoded-credentials"], optional = true }
aws-smithy-http = { version = "0.61", default-features = false, features = ["event-stream", "rt-tokio"], optional = true }
aws-smithy-types = { version = "1.2.11", default-features = false, features = ["rt-tokio"], optional = true }
aws-smithy-runtime-api = { version = "1.7.3", default-features = false, optional = true }
aws-smithy-runtime = { version = "1.7.8", default-features = false, features = ["client", "connector-hyper-0-14-x", "rt-tokio"], optional = true }
aws-smithy-async = { version = "1.2.4", default-features = false, features = ["rt-tokio"], optional = true }

# Azure
azure_core = { version = "0.17", default-features = false, features = ["enable_reqwest"], optional = true }
azure_identity = { version = "0.17", default-features = false, features = ["enable_reqwest"], optional = true }
azure_storage = { version = "0.17", default-features = false, optional = true }
azure_storage_blobs = { version = "0.17", default-features = false, optional = true }

# OpenDAL
opendal = { version = "0.45", default-features = false, features = ["native-tls", "services-webhdfs"], optional = true }

# Tower
tower = { version = "0.4.13", default-features = false, features = ["buffer", "limit", "retry", "timeout", "util", "balance", "discover"] }
tower-http = { version = "0.4.4", default-features = false, features = ["compression-full", "decompression-gzip", "trace"] }
# Serde
serde.workspace = true
serde-toml-merge = { version = "0.3.8", default-features = false }
serde_bytes = { version = "0.11.15", default-features = false, features = ["std"], optional = true }
serde_json.workspace = true
serde_with = { version = "3.12.0", default-features = false, features = ["macros", "std"] }
serde_yaml = { version = "0.9.34", default-features = false }

# Messagepack
rmp-serde = { version = "1.3.0", default-features = false, optional = true }
rmpv = { version = "1.3.0", default-features = false, features = ["with-serde"], optional = true }

# Prost / Protocol Buffers
prost = { workspace = true, optional = true }
prost-reflect = { workspace = true, optional = true }
prost-types = { workspace = true, optional = true }

# GCP
goauth = { version = "0.14.0", optional = true }
smpl_jwt = { version = "0.8.0", default-features = false, optional = true }

# AMQP
lapin = { version = "2.5.0", default-features = false, features = ["native-tls"], optional = true }

# API
async-graphql = { version = "7.0.15", default-features = false, optional = true, features = ["chrono", "playground"] }
async-graphql-warp = { version = "7.0.15", default-features = false, optional = true }

# API client
crossterm = { version = "0.28.1", default-features = false, features = ["event-stream", "windows"], optional = true }
num-format = { version = "0.4.4", default-features = false, features = ["with-num-bigint"], optional = true }
number_prefix = { version = "0.4.0", default-features = false, features = ["std"], optional = true }
ratatui = { version = "0.29.0", optional = true, default-features = false, features = ["crossterm"] }

# Opentelemetry

hex = { version = "0.4.3", default-features = false, optional = true }

# GreptimeDB
greptimedb-ingester = { git = "https://github.com/GreptimeTeam/greptimedb-ingester-rust", rev = "2e6b0c5eb6a5e7549c3100e4d356b07d15cce66d", optional = true }

# External libs
arc-swap = { version = "1.7", default-features = false, optional = true }
async-compression = { version = "0.4.20", default-features = false, features = ["tokio", "gzip", "zstd"], optional = true }
apache-avro = { version = "0.16.0", default-features = false, optional = true }
axum = { version = "0.6.20", default-features = false }
base64 = { version = "0.22.1", default-features = false, optional = true }
bloomy = { version = "1.2.0", default-features = false, optional = true }
bollard = { version = "0.16.1", default-features = false, features = ["ssl", "chrono"], optional = true }
bytes = { version = "1.10.0", default-features = false, features = ["serde"] }
bytesize = { version = "2.0.1", default-features = false }
chrono.workspace = true
chrono-tz.workspace = true
colored = { version = "3.0.0", default-features = false }
csv = { version = "1.3", default-features = false }
databend-client = { version = "0.22.2", default-features = false, features = ["rustls"], optional = true }
derivative = { version = "2.2.0", default-features = false }
dirs-next = { version = "2.0.0", default-features = false, optional = true }
dyn-clone = { version = "1.0.18", default-features = false }
encoding_rs = { version = "0.8.35", default-features = false, features = ["serde"] }
enum_dispatch = { version = "0.3.13", default-features = false }
evmap = { version = "10.0.2", default-features = false, optional = true }
evmap-derive = { version = "0.2.0", default-features = false, optional = true }
exitcode = { version = "1.1.2", default-features = false }
flate2.workspace = true
futures-util = { version = "0.3.29", default-features = false }
glob.workspace = true
governor = { version = "0.7.0", default-features = false, features = ["dashmap", "jitter", "std"], optional = true }
h2 = { version = "0.4.8", default-features = false, optional = true }
hash_hasher = { version = "2.0.0", default-features = false }
hashbrown = { version = "0.14.5", default-features = false, optional = true, features = ["ahash"] }
headers = { version = "0.3.9", default-features = false }
hostname = { version = "0.4.0", default-features = false }
http = { version = "0.2.9", default-features = false }
http-1 = { package = "http", version = "1.0", default-features = false, features = ["std"] }
http-serde = "1.1.3"
http-body = { version = "0.4.5", default-features = false }
hyper = { version = "0.14.28", default-features = false, features = ["client", "runtime", "http1", "http2", "server", "stream"] }
hyper-openssl = { version = "0.9.2", default-features = false }
hyper-proxy = { version = "0.9.1", default-features = false, features = ["openssl-tls"] }
indexmap.workspace = true
indoc = { version = "2.0.5", default-features = false }
inventory = { version = "0.3.19", default-features = false }
ipnet = { version = "2", default-features = false, optional = true, features = ["serde", "std"] }
itertools = { version = "0.14.0", default-features = false, optional = false, features = ["use_alloc"] }
k8s-openapi = { version = "0.22.0", default-features = false, features = ["v1_26"], optional = true }
kube = { version = "0.93.0", default-features = false, features = ["client", "openssl-tls", "runtime"], optional = true }
listenfd = { version = "1.0.2", default-features = false, optional = true }
lru = { version = "0.13.0", default-features = false, optional = true }
maxminddb = { version = "0.25.0", default-features = false, optional = true, features = ["simdutf8"] }
md-5 = { version = "0.10", default-features = false, optional = true }
mongodb = { version = "2.8.2", default-features = false, features = ["tokio-runtime"], optional = true }
async-nats = { version = "0.33.0", default-features = false, optional = true }
nkeys = { version = "0.4.4", default-features = false, optional = true }
nom = { version = "7.1.3", default-features = false, optional = true }
notify = { version = "8.0.0", default-features = false, features = ["macos_fsevent"] }
openssl = { version = "0.10.71", default-features = false, features = ["vendored"] }
openssl-probe = { version = "0.1.6", default-features = false }
ordered-float = { version = "4.6.0", default-features = false }
paste = "1.0.15"
percent-encoding = { version = "2.3.1", default-features = false }
postgres-openssl = { version = "0.5.1", default-features = false, features = ["runtime"], optional = true }
pulsar = { version = "6.3.0", default-features = false, features = ["tokio-runtime", "auth-oauth2", "flate2", "lz4", "snap", "zstd"], optional = true }
rand.workspace = true
rand_distr.workspace = true
rdkafka = { version = "0.37.0", default-features = false, features = ["curl-static", "tokio", "libz", "ssl", "zstd"], optional = true }
redis = { version = "0.24.0", default-features = false, features = ["connection-manager", "tokio-comp", "tokio-native-tls-comp"], optional = true }
regex = { version = "1.11.1", default-features = false, features = ["std", "perf"] }
roaring = { version = "0.10.10", default-features = false, features = ["std"], optional = true }
rumqttc = { version = "0.24.0", default-features = false, features = ["use-rustls"], optional = true }
seahash = { version = "4.1.0", default-features = false }
smallvec = { version = "1", default-features = false, features = ["union", "serde"] }
snap = { version = "1.1.1", default-features = false }
socket2 = { version = "0.5.8", default-features = false }
sqlx = { version = "0.8.3", default-features = false, features = ["derive", "postgres", "chrono", "runtime-tokio"], optional=true }
stream-cancel = { version = "0.8.2", default-features = false }
strip-ansi-escapes = { version = "0.2.1", default-features = false }
syslog = { version = "6.1.1", default-features = false, optional = true }
tikv-jemallocator = { version = "0.6.0", default-features = false, features = ["unprefixed_malloc_on_supported_platforms"], optional = true }
tokio-postgres = { version = "0.7.13", default-features = false, features = ["runtime", "with-chrono-0_4"], optional = true }
tokio-tungstenite = { version = "0.20.1", default-features = false, features = ["connect"], optional = true }
toml.workspace = true
tonic = { workspace = true, optional = true }
hickory-proto = { workspace = true, optional = true }
thread_local = { version = "1.1.8", default-features = false, optional = true }
typetag = { version = "0.2.20", default-features = false }
url = { version = "2.5.4", default-features = false, features = ["serde"] }
warp = { version = "0.3.7", default-features = false }
zstd = { version = "0.13.0", default-features = false }
arr_macro = { version = "0.2.1" }

# depending on fork for bumped nix dependency
# https://github.com/heim-rs/heim/pull/360
heim = { git = "https://github.com/vectordotdev/heim.git", branch = "update-nix", default-features = false, features = ["disk"] }

# make sure to update the external docs when the Lua version changes
mlua = { version = "0.10.3", default-features = false, features = ["lua54", "send", "vendored", "macros"], optional = true }
sysinfo = "0.32.1"
byteorder = "1.5.0"

[target.'cfg(windows)'.dependencies]
windows-service = "0.7.0"

[target.'cfg(unix)'.dependencies]
nix = { version = "0.26.2", default-features = false, features = ["socket", "signal"] }

[target.'cfg(target_os = "linux")'.dependencies]
netlink-packet-utils = "0.5.2"
netlink-packet-sock-diag = "0.4.2"
netlink-packet-core = "0.7.0"
netlink-sys = { version = "0.8.7", features = ["tokio_socket"] }

[build-dependencies]
prost-build = { workspace = true, optional = true }
tonic-build = { workspace = true, optional = true }
# update 'openssl_version' in website/config.toml whenever <major.minor> version changes
openssl-src = { version = "300", default-features = false, features = ["force-engine", "legacy"] }

[dev-dependencies]
approx = "0.5.1"
assert_cmd = { version = "2.0.16", default-features = false }
aws-smithy-runtime = { version = "1.7.8", default-features = false, features = ["tls-rustls"] }
azure_core = { version = "0.17", default-features = false, features = ["enable_reqwest", "azurite_workaround"] }
azure_identity = { version = "0.17", default-features = false, features = ["enable_reqwest"] }
azure_storage_blobs = { version = "0.17", default-features = false, features = ["azurite_workaround"] }
azure_storage = { version = "0.17", default-features = false }
base64 = "0.22.1"
criterion = { version = "0.5.1", features = ["html_reports", "async_tokio"] }
itertools = { version = "0.14.0", default-features = false, features = ["use_alloc"] }
libc = "0.2.170"
similar-asserts = "1.7.0"
proptest.workspace = true
quickcheck = "1.0.3"
reqwest = { version = "0.11", features = ["json"] }
rstest = { version = "0.24.0" }
tempfile.workspace = true
test-generator = "0.3.1"
tokio = { version = "1.44.0", features = ["test-util"] }
tokio-test = "0.4.4"
tower-test = "0.4.0"
vector-lib = { workspace = true, features = ["test"] }
vrl.workspace = true

wiremock = "0.6.3"
zstd = { version = "0.13.0", default-features = false }

[patch.crates-io]
# The upgrade for `tokio-util` >= 0.6.9 is blocked on https://github.com/vectordotdev/vector/issues/11257.
tokio-util = { git = "https://github.com/vectordotdev/tokio", branch = "tokio-util-0.7.13-framed-read-continue-on-error" }
nix = { git = "https://github.com/vectordotdev/nix.git", branch = "memfd/gnu/musl" }
# The `heim` crates depend on `ntapi` 0.3.7 on Windows, but that version has an
# unaligned access bug fixed in the following revision.
ntapi = { git = "https://github.com/MSxDOS/ntapi.git", rev = "24fc1e47677fc9f6e38e5f154e6011dc9b270da6" }

[features]
# Default features for *-unknown-linux-gnu and *-apple-darwin
default = ["api", "api-client", "enrichment-tables", "sinks", "sources", "sources-dnstap", "transforms", "unix", "rdkafka?/gssapi-vendored", "secrets"]
# Default features for `cargo docs`. The same as `default` but without `rdkafka?/gssapi-vendored` which would require installing libsasl in our doc build environment.
docs = ["api", "api-client", "enrichment-tables", "sinks", "sources", "sources-dnstap", "transforms", "unix", "secrets"]
# Default features for *-unknown-linux-* which make use of `cmake` for dependencies
default-cmake = ["api", "api-client", "enrichment-tables", "rdkafka?/cmake_build", "sinks", "sources", "sources-dnstap", "transforms", "unix", "rdkafka?/gssapi-vendored", "secrets"]
# Default features for *-pc-windows-msvc
# TODO: Enable SASL https://github.com/vectordotdev/vector/pull/3081#issuecomment-659298042
default-msvc = ["api", "api-client", "enrichment-tables", "rdkafka?/cmake_build", "sinks", "sources", "transforms", "secrets"]
default-musl = ["api", "api-client", "enrichment-tables", "rdkafka?/cmake_build", "sinks", "sources", "sources-dnstap", "transforms", "unix", "rdkafka?/gssapi-vendored", "secrets"]
default-no-api-client = ["api", "enrichment-tables", "sinks", "sources", "sources-dnstap", "transforms", "unix", "rdkafka?/gssapi-vendored", "secrets"]
default-no-vrl-cli = ["api", "sinks", "sources", "sources-dnstap", "transforms", "unix", "rdkafka?/gssapi-vendored", "secrets"]
tokio-console = ["dep:console-subscriber", "tokio/tracing"]

# Enables the binary secret-backend-example
secret-backend-example = ["transforms"]

all-logs = ["sinks-logs", "sources-logs", "sources-dnstap", "transforms-logs"]
all-metrics = ["sinks-metrics", "sources-metrics", "transforms-metrics"]

# Target specific release features.
# The `make` tasks will select this according to the appropriate triple.
# Use this section to turn off or on specific features for specific triples.
target-aarch64-unknown-linux-gnu = ["api", "api-client", "enrichment-tables", "rdkafka?/cmake_build", "sinks", "sources", "sources-dnstap", "transforms", "unix", "secrets"]
target-aarch64-unknown-linux-musl = ["api", "api-client", "enrichment-tables", "rdkafka?/cmake_build", "sinks", "sources", "sources-dnstap", "transforms", "unix", "secrets"]
target-armv7-unknown-linux-gnueabihf = ["api", "api-client", "enrichment-tables", "rdkafka?/cmake_build", "sinks", "sources", "sources-dnstap", "transforms", "unix", "secrets"]
target-armv7-unknown-linux-musleabihf = ["api", "api-client", "rdkafka?/cmake_build", "enrichment-tables", "sinks", "sources", "sources-dnstap", "transforms", "secrets"]
target-arm-unknown-linux-gnueabi = ["api", "api-client", "enrichment-tables", "rdkafka?/cmake_build", "sinks", "sources", "sources-dnstap", "transforms", "unix", "secrets"]
target-arm-unknown-linux-musleabi = ["api", "api-client", "rdkafka?/cmake_build", "enrichment-tables", "sinks", "sources", "sources-dnstap", "transforms", "secrets"]
target-x86_64-unknown-linux-gnu = ["api", "api-client", "rdkafka?/cmake_build", "enrichment-tables", "sinks", "sources", "sources-dnstap", "transforms", "unix", "rdkafka?/gssapi-vendored", "secrets"]
target-x86_64-unknown-linux-musl = ["api", "api-client", "rdkafka?/cmake_build", "enrichment-tables", "sinks", "sources", "sources-dnstap", "transforms", "unix", "secrets"]
# Does not currently build
target-powerpc64le-unknown-linux-gnu = ["api", "api-client", "enrichment-tables", "rdkafka?/cmake_build", "sinks", "sources", "sources-dnstap", "transforms", "unix", "secrets"]
# Currently doesn't build due to lack of support for 64-bit atomics
target-powerpc-unknown-linux-gnu = ["api", "api-client", "enrichment-tables", "rdkafka?/cmake_build", "sinks", "sources", "sources-dnstap", "transforms", "unix", "secrets"]

# Enables features that work only on systems providing `cfg(unix)`
unix = ["tikv-jemallocator", "allocation-tracing"]
allocation-tracing = []

# Enables kubernetes dependencies and shared code. Kubernetes-related sources,
# transforms and sinks should depend on this feature.
kubernetes = ["dep:k8s-openapi", "dep:kube"]

docker = ["dep:bollard", "dep:dirs-next"]

# API
api = [
  "dep:async-graphql",
  "dep:async-graphql-warp",
  "dep:base64",
  "vector-lib/api",
]

# API client
api-client = [
  "dep:crossterm",
  "dep:num-format",
  "dep:number_prefix",
  "dep:ratatui",
  "vector-lib/api",
  "vector-lib/api-client",
]

aws-core = [
  "aws-config",
  "dep:aws-credential-types",
  "dep:aws-sigv4",
  "dep:aws-types",
  "dep:aws-smithy-async",
  "dep:aws-smithy-http",
  "dep:aws-smithy-types",
  "dep:aws-smithy-runtime",
  "dep:aws-smithy-runtime-api",
  "dep:aws-sdk-sts",
]

# Anything that requires Protocol Buffers.
protobuf-build = ["dep:tonic-build", "dep:prost-build"]

gcp = ["dep:base64", "dep:goauth", "dep:smpl_jwt"]

# Enrichment Tables
enrichment-tables = ["enrichment-tables-geoip", "enrichment-tables-mmdb", "enrichment-tables-memory"]
enrichment-tables-geoip = ["dep:maxminddb"]
enrichment-tables-mmdb = ["dep:maxminddb"]
enrichment-tables-memory = ["dep:evmap", "dep:evmap-derive", "dep:thread_local"]

# Codecs
codecs-syslog = ["vector-lib/syslog"]

# Secrets
secrets = ["secrets-aws-secrets-manager"]

secrets-aws-secrets-manager = ["aws-core", "dep:aws-sdk-secretsmanager"]

# Sources
sources = ["sources-logs", "sources-metrics"]
sources-logs = [
  "sources-amqp",
  "sources-aws_kinesis_firehose",
  "sources-aws_s3",
  "sources-aws_sqs",
  "sources-datadog_agent",
  "sources-demo_logs",
  "sources-docker_logs",
  "sources-exec",
  "sources-file",
  "sources-fluent",
  "sources-gcp_pubsub",
  "sources-heroku_logs",
  "sources-http_server",
  "sources-http_client",
  "sources-internal_logs",
  "sources-journald",
  "sources-kafka",
  "sources-kubernetes_logs",
  "sources-logstash",
  "sources-nats",
  "sources-opentelemetry",
  "sources-pulsar",
  "sources-file_descriptor",
  "sources-redis",
  "sources-socket",
  "sources-splunk_hec",
  "sources-stdin",
  "sources-syslog",
  "sources-vector",
]
sources-metrics = [
  "dep:prost",
  "sources-apache_metrics",
  "sources-aws_ecs_metrics",
  "sources-eventstoredb_metrics",
  "sources-host_metrics",
  "sources-internal_metrics",
  "sources-mongodb_metrics",
  "sources-nginx_metrics",
  "sources-postgresql_metrics",
  "sources-prometheus",
  "sources-static_metrics",
  "sources-statsd",
  "sources-vector",
]

sources-amqp = ["lapin"]
sources-apache_metrics = ["sources-utils-http-client"]
sources-aws_ecs_metrics = ["sources-utils-http-client"]
sources-aws_kinesis_firehose = ["dep:base64"]
sources-aws_s3 = ["aws-core", "dep:aws-sdk-sqs", "dep:aws-sdk-s3", "dep:async-compression", "sources-aws_sqs", "tokio-util/io"]
sources-aws_sqs = ["aws-core", "dep:aws-sdk-sqs"]
sources-datadog_agent = ["sources-utils-http-error", "protobuf-build", "dep:prost"]
sources-demo_logs = ["dep:fakedata"]
sources-dnstap = ["sources-utils-net-tcp", "dep:base64", "dep:hickory-proto", "dep:dnsmsg-parser", "dep:dnstap-parser", "protobuf-build", "dep:prost"]
sources-docker_logs = ["docker"]
sources-eventstoredb_metrics = []
sources-exec = []
sources-file = ["vector-lib/file-source"]
sources-file_descriptor = ["tokio-util/io"]
sources-fluent = ["dep:base64", "sources-utils-net-tcp", "tokio-util/net", "dep:rmpv", "dep:rmp-serde", "dep:serde_bytes"]
sources-gcp_pubsub = ["gcp", "dep:h2", "dep:prost", "dep:prost-types", "protobuf-build", "dep:tonic"]
sources-heroku_logs = ["sources-utils-http", "sources-utils-http-query", "sources-http_server"]
sources-host_metrics = ["heim/cpu", "heim/host", "heim/memory", "heim/net"]
sources-http_client = ["sources-utils-http-client"]
sources-http_server = ["sources-utils-http", "sources-utils-http-headers", "sources-utils-http-query"]
sources-internal_logs = []
sources-internal_metrics = []
sources-static_metrics = []
sources-journald = []
sources-kafka = ["dep:rdkafka"]
sources-kubernetes_logs = ["vector-lib/file-source", "kubernetes", "transforms-reduce"]
sources-logstash = ["sources-utils-net-tcp", "tokio-util/net"]
sources-mongodb_metrics = ["dep:mongodb"]
sources-nats = ["dep:async-nats", "dep:nkeys"]
sources-nginx_metrics = ["dep:nom"]
sources-opentelemetry = ["dep:hex", "vector-lib/opentelemetry", "dep:prost", "dep:prost-types", "sources-http_server", "sources-utils-http", "sources-utils-http-headers", "sources-vector"]
sources-postgresql_metrics = ["dep:postgres-openssl", "dep:tokio-postgres"]
sources-prometheus = ["sources-prometheus-scrape", "sources-prometheus-remote-write", "sources-prometheus-pushgateway"]
sources-prometheus-scrape = ["sinks-prometheus", "sources-utils-http-client", "vector-lib/prometheus"]
sources-prometheus-remote-write = ["sinks-prometheus", "sources-utils-http", "vector-lib/prometheus"]
sources-prometheus-pushgateway = ["sinks-prometheus", "sources-utils-http", "vector-lib/prometheus"]
sources-pulsar = ["dep:apache-avro", "dep:pulsar"]
sources-redis = ["dep:redis"]
sources-socket = ["sources-utils-net", "tokio-util/net"]
sources-splunk_hec = ["dep:roaring"]
sources-statsd = ["sources-utils-net", "tokio-util/net"]
sources-stdin = ["tokio-util/io"]
sources-syslog = ["codecs-syslog", "sources-utils-net", "tokio-util/net"]
sources-utils-http = ["sources-utils-http-auth", "sources-utils-http-encoding", "sources-utils-http-error", "sources-utils-http-prelude"]
sources-utils-http-auth = ["sources-utils-http-error"]
sources-utils-http-encoding = ["sources-utils-http-error"]
sources-utils-http-error = []
sources-utils-http-headers = []
sources-utils-http-prelude = ["sources-utils-http", "sources-utils-http-auth", "sources-utils-http-encoding", "sources-utils-http-error"]
sources-utils-http-query = []
sources-utils-http-client = ["sources-utils-http", "sources-http_server"]
sources-utils-net = ["sources-utils-net-tcp", "sources-utils-net-udp", "sources-utils-net-unix"]
sources-utils-net-tcp = ["listenfd", "dep:ipnet"]
sources-utils-net-udp = ["listenfd"]
sources-utils-net-unix = []

sources-vector = ["dep:prost", "dep:tonic", "protobuf-build"]

# Transforms
transforms = ["transforms-logs", "transforms-metrics"]
transforms-logs = [
  "transforms-aws_ec2_metadata",
  "transforms-dedupe",
  "transforms-filter",
  "transforms-log_to_metric",
  "transforms-lua",
  "transforms-metric_to_log",
  "transforms-reduce",
  "transforms-remap",
  "transforms-route",
  "transforms-exclusive-route",
  "transforms-sample",
  "transforms-throttle",
]
transforms-metrics = [
  "transforms-aggregate",
  "transforms-filter",
  "transforms-log_to_metric",
  "transforms-lua",
  "transforms-metric_to_log",
  "transforms-remap",
  "transforms-tag_cardinality_limit",
  "transforms-throttle",
]

transforms-aggregate = []
transforms-aws_ec2_metadata = ["dep:arc-swap"]
transforms-dedupe = ["transforms-impl-dedupe"]
transforms-filter = []
transforms-log_to_metric = []
transforms-lua = ["dep:mlua", "vector-lib/lua"]
transforms-metric_to_log = []
transforms-reduce = ["transforms-impl-reduce"]
transforms-remap = []
transforms-route = []
transforms-exclusive-route = []
transforms-sample = ["transforms-impl-sample"]
transforms-tag_cardinality_limit = ["dep:bloomy", "dep:hashbrown"]
transforms-throttle = ["dep:governor"]

# Implementations of transforms
transforms-impl-sample = []
transforms-impl-dedupe = ["dep:lru"]
transforms-impl-reduce = []

# Sinks
sinks = ["sinks-logs", "sinks-metrics"]
sinks-logs = [
  "sinks-amqp",
  "sinks-appsignal",
  "sinks-aws_cloudwatch_logs",
  "sinks-aws_kinesis_firehose",
  "sinks-aws_kinesis_streams",
  "sinks-aws_s3",
  "sinks-aws_sns",
  "sinks-aws_sqs",
  "sinks-axiom",
  "sinks-azure_blob",
  "sinks-azure_monitor_logs",
  "sinks-blackhole",
  "sinks-chronicle",
  "sinks-clickhouse",
  "sinks-console",
  "sinks-databend",
  "sinks-datadog_events",
  "sinks-datadog_logs",
  "sinks-datadog_traces",
  "sinks-elasticsearch",
  "sinks-file",
  "sinks-gcp",
  "sinks-greptimedb_logs",
  "sinks-honeycomb",
  "sinks-http",
  "sinks-humio",
  "sinks-influxdb",
  "sinks-kafka",
  "sinks-keep",
  "sinks-loki",
  "sinks-mezmo",
  "sinks-mqtt",
  "sinks-nats",
  "sinks-new_relic",
  "sinks-new_relic_logs",
  "sinks-opentelemetry",
  "sinks-papertrail",
  "sinks-postgres",
  "sinks-pulsar",
  "sinks-redis",
  "sinks-sematext",
  "sinks-socket",
  "sinks-splunk_hec",
  "sinks-vector",
  "sinks-webhdfs",
  "sinks-websocket",
  "sinks-websocket-server",
]
sinks-metrics = [
  "sinks-appsignal",
  "sinks-aws_cloudwatch_metrics",
  "sinks-blackhole",
  "sinks-console",
  "sinks-datadog_metrics",
  "sinks-greptimedb_metrics",
  "sinks-humio",
  "sinks-influxdb",
  "sinks-kafka",
  "sinks-prometheus",
  "sinks-sematext",
  "sinks-statsd",
  "sinks-vector",
  "sinks-splunk_hec"
]

sinks-amqp = ["lapin"]
sinks-appsignal = []
sinks-aws_cloudwatch_logs = ["aws-core", "dep:aws-sdk-cloudwatchlogs", "dep:aws-sdk-kms"]
sinks-aws_cloudwatch_metrics = ["aws-core", "dep:aws-sdk-cloudwatch"]
sinks-aws_kinesis_firehose = ["aws-core", "dep:aws-sdk-firehose"]
sinks-aws_kinesis_streams = ["aws-core", "dep:aws-sdk-kinesis"]
sinks-aws_s3 = ["dep:base64", "dep:md-5", "aws-core", "dep:aws-sdk-s3"]
sinks-aws_sqs = ["aws-core", "dep:aws-sdk-sqs"]
sinks-aws_sns = ["aws-core", "dep:aws-sdk-sns"]
sinks-axiom = ["sinks-http"]
sinks-azure_blob = ["dep:azure_core", "dep:azure_identity", "dep:azure_storage", "dep:azure_storage_blobs"]
sinks-azure_monitor_logs = []
sinks-blackhole = []
sinks-chronicle = []
sinks-clickhouse = []
sinks-console = []
sinks-databend = ["dep:databend-client"]
sinks-datadog_events = []
sinks-datadog_logs = []
sinks-datadog_metrics = ["protobuf-build", "dep:prost", "dep:prost-reflect"]
sinks-datadog_traces = ["protobuf-build", "dep:prost", "dep:rmpv", "dep:rmp-serde", "dep:serde_bytes"]
sinks-elasticsearch = ["transforms-metric_to_log"]
sinks-file = ["dep:async-compression"]
sinks-gcp = ["sinks-gcp-chronicle", "dep:base64", "gcp"]
sinks-gcp-chronicle = ["gcp"]
sinks-greptimedb_metrics = ["dep:greptimedb-ingester"]
sinks-greptimedb_logs = ["dep:greptimedb-ingester"]
sinks-honeycomb = []
sinks-http = []
sinks-humio = ["sinks-splunk_hec", "transforms-metric_to_log"]
sinks-influxdb = []
sinks-kafka = ["dep:rdkafka"]
sinks-keep = []
sinks-mezmo = []
sinks-loki = ["loki-logproto"]
sinks-mqtt = ["dep:rumqttc"]
sinks-nats = ["dep:async-nats", "dep:nkeys"]
sinks-new_relic_logs = ["sinks-http"]
sinks-new_relic = []
sinks-opentelemetry = ["sinks-http"]
sinks-papertrail = ["dep:syslog"]
sinks-prometheus = ["dep:base64", "dep:prost", "vector-lib/prometheus"]
sinks-postgres = ["dep:sqlx"]
sinks-pulsar = ["dep:apache-avro", "dep:pulsar", "dep:lru"]
sinks-redis = ["dep:redis"]
sinks-sematext = ["sinks-elasticsearch", "sinks-influxdb"]
sinks-socket = ["sinks-utils-udp"]
sinks-splunk_hec = []
sinks-statsd = ["sinks-utils-udp", "tokio-util/net"]
sinks-utils-udp = []
sinks-vector = ["sinks-utils-udp", "dep:tonic", "protobuf-build", "dep:prost"]
sinks-websocket = ["dep:tokio-tungstenite"]
sinks-websocket-server = ["dep:tokio-tungstenite", "sources-utils-http-auth", "sources-utils-http-error", "sources-utils-http-prelude"]
sinks-webhdfs = ["dep:opendal"]

# Identifies that the build is a nightly build
nightly = []

# Integration testing-related features
all-integration-tests = [
  "amqp-integration-tests",
  "appsignal-integration-tests",
  "aws-integration-tests",
  "axiom-integration-tests",
  "azure-integration-tests",
  "chronicle-integration-tests",
  "clickhouse-integration-tests",
  "databend-integration-tests",
  "datadog-agent-integration-tests",
  "datadog-logs-integration-tests",
  "datadog-metrics-integration-tests",
  "datadog-traces-integration-tests",
  "dnstap-integration-tests",
  "docker-logs-integration-tests",
  "es-integration-tests",
  "eventstoredb_metrics-integration-tests",
  "fluent-integration-tests",
  "gcp-cloud-storage-integration-tests",
  "gcp-integration-tests",
  "gcp-pubsub-integration-tests",
  "greptimedb-integration-tests",
  "http-client-integration-tests",
  "humio-integration-tests",
  "influxdb-integration-tests",
  "kafka-integration-tests",
  "logstash-integration-tests",
  "loki-integration-tests",
  "mongodb_metrics-integration-tests",
  "nats-integration-tests",
  "nginx-integration-tests",
  "opentelemetry-integration-tests",
  "postgresql_metrics-integration-tests",
  "postgres_sink-integration-tests",
  "prometheus-integration-tests",
  "pulsar-integration-tests",
  "redis-integration-tests",
  "splunk-integration-tests",
  "webhdfs-integration-tests",
]

amqp-integration-tests = ["sources-amqp", "sinks-amqp"]
appsignal-integration-tests = ["sinks-appsignal"]

aws-integration-tests = [
  "aws-cloudwatch-logs-integration-tests",
  "aws-cloudwatch-metrics-integration-tests",
  "aws-ec2-metadata-integration-tests",
  "aws-ecs-metrics-integration-tests",
  "aws-kinesis-firehose-integration-tests",
  "aws-kinesis-streams-integration-tests",
  "aws-s3-integration-tests",
  "aws-sqs-integration-tests",
  "aws-sns-integration-tests",
]

azure-integration-tests = [
  "azure-blob-integration-tests"
]

aws-cloudwatch-logs-integration-tests = ["sinks-aws_cloudwatch_logs"]
aws-cloudwatch-metrics-integration-tests = ["sinks-aws_cloudwatch_metrics"]
aws-ec2-metadata-integration-tests = ["transforms-aws_ec2_metadata"]
aws-ecs-metrics-integration-tests = ["sources-aws_ecs_metrics"]
aws-kinesis-firehose-integration-tests = ["sinks-aws_kinesis_firehose", "dep:aws-sdk-elasticsearch", "sinks-elasticsearch"]
aws-kinesis-streams-integration-tests = ["sinks-aws_kinesis_streams"]
aws-s3-integration-tests = ["sinks-aws_s3", "sources-aws_s3"]
aws-sqs-integration-tests = ["sinks-aws_sqs"]
aws-sns-integration-tests = ["sinks-aws_sns"]
axiom-integration-tests = ["sinks-axiom"]
azure-blob-integration-tests = ["sinks-azure_blob"]
chronicle-integration-tests = ["sinks-gcp"]
clickhouse-integration-tests = ["sinks-clickhouse"]
databend-integration-tests = ["sinks-databend"]
datadog-agent-integration-tests = ["sources-datadog_agent"]
datadog-logs-integration-tests = ["sinks-datadog_logs"]
datadog-metrics-integration-tests = ["sinks-datadog_metrics", "dep:prost"]
datadog-traces-integration-tests = ["sources-datadog_agent", "sinks-datadog_traces", "axum/tokio"]
docker-logs-integration-tests = ["sources-docker_logs", "unix"]
es-integration-tests = ["sinks-elasticsearch", "aws-core"]
eventstoredb_metrics-integration-tests = ["sources-eventstoredb_metrics"]
fluent-integration-tests = ["docker", "sources-fluent"]
gcp-cloud-storage-integration-tests = ["sinks-gcp"]
gcp-integration-tests = ["sinks-gcp"]
gcp-pubsub-integration-tests = ["sinks-gcp", "sources-gcp_pubsub"]
greptimedb-integration-tests = ["sinks-greptimedb_metrics", "sinks-greptimedb_logs"]
humio-integration-tests = ["sinks-humio"]
http-client-integration-tests = ["sources-http_client"]
influxdb-integration-tests = ["sinks-influxdb"]
kafka-integration-tests = ["sinks-kafka", "sources-kafka"]
logstash-integration-tests = ["docker", "sources-logstash"]
loki-integration-tests = ["sinks-loki"]
mongodb_metrics-integration-tests = ["sources-mongodb_metrics"]
mqtt-integration-tests = ["sinks-mqtt"]
nats-integration-tests = ["sinks-nats", "sources-nats"]
nginx-integration-tests = ["sources-nginx_metrics"]
opentelemetry-integration-tests = ["sources-opentelemetry", "dep:prost"]
postgresql_metrics-integration-tests = ["sources-postgresql_metrics"]
postgres_sink-integration-tests = ["sinks-postgres"]
prometheus-integration-tests = ["sinks-prometheus", "sources-prometheus", "sinks-influxdb"]
pulsar-integration-tests = ["sinks-pulsar", "sources-pulsar"]
redis-integration-tests = ["sinks-redis", "sources-redis"]
splunk-integration-tests = ["sinks-splunk_hec"]
dnstap-integration-tests = ["sources-dnstap", "dep:bollard"]
webhdfs-integration-tests = ["sinks-webhdfs"]
disable-resolv-conf = []
shutdown-tests = ["api", "sinks-blackhole", "sinks-console", "sinks-prometheus", "sources", "transforms-lua", "transforms-remap", "unix"]
cli-tests = ["sinks-blackhole", "sinks-socket", "sources-demo_logs", "sources-file"]
test-utils = []

# End-to-End testing-related features
all-e2e-tests = [
  "e2e-tests-datadog"
]

e2e-tests-datadog = [
  "sources-datadog_agent",
  "sinks-datadog_logs",
  "sinks-datadog_metrics",
  "dep:async-compression"
]

vector-api-tests = [
  "sources-demo_logs",
  "transforms-log_to_metric",
  "transforms-remap",
  "sinks-blackhole"
]
vector-unit-test-tests = [
  "sources-demo_logs",
  "transforms-remap",
  "transforms-route",
  "transforms-filter",
  "transforms-reduce",
  "sinks-console"
]

component-validation-runner = ["dep:tonic", "sources-internal_logs", "sources-internal_metrics", "sources-vector", "sinks-vector"]
# For now, only include components that implement ValidatableComponent.
# In the future, this can change to simply reference the targets `sources`, `transforms`, `sinks`
component-validation-tests = [
  "component-validation-runner",
  "sources-http_client",
  "sources-http_server",
  "sinks-http",
  "sinks-splunk_hec",
  "sources-splunk_hec",
  "sinks-datadog_logs",
  "sources-datadog_agent",
]

# Grouping together features for benchmarks. We exclude the API client due to it causing the build process to run out
# of memory when those additional dependencies are built in CI.
benches = [
  "sinks-file",
  "sinks-http",
  "sinks-socket",
  "sources-file",
  "sources-socket",
  "sources-syslog",
  "transforms-lua",
  "transforms-sample",
]
dnstap-benches = ["sources-dnstap"]
language-benches = ["sinks-socket", "sources-socket", "transforms-lua", "transforms-remap"]
# Separate benching process for metrics due to the nature of the bootstrap procedures.
statistic-benches = []
remap-benches = ["transforms-remap"]
transform-benches = ["transforms-filter", "transforms-dedupe", "transforms-reduce", "transforms-route"]
codecs-benches = []
loki-benches = ["sinks-loki"]
enrichment-tables-benches = ["enrichment-tables-geoip", "enrichment-tables-mmdb", "enrichment-tables-memory"]
proptest = ["dep:proptest", "dep:proptest-derive", "vrl/proptest"]

[[bench]]
name = "default"
harness = false
required-features = ["benches"]

[[bench]]
name = "dnstap"
path = "benches/dnstap/mod.rs"
harness = false
required-features = ["dnstap-benches"]

[[bench]]
name = "remap"
harness = false
required-features = ["remap-benches"]

[[bench]]
name = "enrichment_tables"
harness = false
required-features = ["enrichment-tables-benches"]

[[bench]]
name = "languages"
harness = false
required-features = ["language-benches"]

[[bench]]
name = "loki"
harness = false
required-features = ["loki-benches"]

[[bench]]
name = "distribution_statistic"
harness = false
required-features = ["statistic-benches"]

[[bench]]
name = "transform"
path = "benches/transform/main.rs"
harness = false
test = false
required-features = ["transform-benches"]

[[bench]]
name = "codecs"
path = "benches/codecs/main.rs"
harness = false
required-features = ["codecs-benches"]<|MERGE_RESOLUTION|>--- conflicted
+++ resolved
@@ -138,13 +138,8 @@
 cfg-if = { version = "1.0.0", default-features = false }
 chrono = { version = "0.4.40", default-features = false, features = ["clock", "serde"] }
 chrono-tz = { version = "0.10.1", default-features = false, features = ["serde"] }
-<<<<<<< HEAD
-clap = { version = "4.5.30", default-features = false, features = ["derive", "error-context", "env", "help", "std", "string", "usage", "wrap_help"] }
-flate2 = { version = "1.1.0", default-features = false, features = ["default"] }
-=======
 clap = { version = "4.5.31", default-features = false, features = ["derive", "error-context", "env", "help", "std", "string", "usage", "wrap_help"] }
 flate2 = { version = "1.0.35", default-features = false, features = ["default"] }
->>>>>>> 055fde69
 futures = { version = "0.3.31", default-features = false, features = ["compat", "io-compat", "std"], package = "futures" }
 glob = { version = "0.3.2", default-features = false }
 hickory-proto = { version = "0.24.4", default-features = false, features = ["dnssec"] }
