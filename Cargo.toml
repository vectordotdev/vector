--- conflicted
+++ resolved
@@ -143,14 +143,10 @@
 serde_json = { version = "1.0.125", default-features = false, features = ["raw_value", "std"] }
 serde = { version = "1.0.209", default-features = false, features = ["alloc", "derive", "rc"] }
 toml = { version = "0.8.19", default-features = false, features = ["display", "parse"] }
-<<<<<<< HEAD
-uuid = { version = "1.10.0", features = ["v4", "v7", "serde"] }
-vrl = { version = "0.17.0", features = ["arbitrary", "cli", "test", "test_framework"] }
-=======
 tonic = { version = "0.11", default-features = false, features = ["transport", "codegen", "prost", "tls", "tls-roots", "gzip"] }
 tonic-build = { version = "0.11", default-features = false, features = ["transport", "prost"] }
+uuid = { version = "1.10.0", features = ["v4", "v7", "serde"] }
 vrl = { git = "https://github.com/vectordotdev/vrl", rev = "bab1cd50658f8a50008902e96e9fa4e5c5a9547c", features = ["arbitrary", "cli", "test", "test_framework"] }
->>>>>>> 1cc17611
 
 [dependencies]
 pin-project.workspace = true
