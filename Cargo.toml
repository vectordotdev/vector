--- conflicted
+++ resolved
@@ -117,12 +117,9 @@
 nom = "5.0.0"
 uuid = { version = "0.7", features = ["serde", "v4"] }
 exitcode = "1.1.2"
-<<<<<<< HEAD
 snafu = "0.4.3"
-=======
 url = "1.7"
 base64 = "0.10.1"
->>>>>>> bed79bba
 
 [build-dependencies]
 prost-build = "0.4.0"
