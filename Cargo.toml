--- conflicted
+++ resolved
@@ -183,13 +183,10 @@
 proptest = { workspace = true, optional = true }
 proptest-derive = { workspace = true, optional = true }
 semver.workspace = true
-<<<<<<< HEAD
 snafu.workspace = true
 uuid.workspace = true
 vrl.workspace = true
-=======
 indoc.workspace = true
->>>>>>> e1bfa9e6
 
 # Internal libs
 dnsmsg-parser = { path = "lib/dnsmsg-parser", optional = true }
