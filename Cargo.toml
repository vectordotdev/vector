[package]
name = "vector"
version = "0.44.0"
authors = ["Vector Contributors <vector@datadoghq.com>"]
edition = "2021"
description = "A lightweight and ultra-fast tool for building observability pipelines"
homepage = "https://vector.dev"
license = "MPL-2.0"
readme = "README.md"
publish = false
default-run = "vector"
autobenches = false # our benchmarks are not runnable on their own either way
# Minimum supported rust version
# See docs/DEVELOPING.md for policy
rust-version = "1.81"

[[bin]]
name = "vector"
test = false
bench = false

[[bin]]
name = "graphql-schema"
path = "src/api/schema/gen.rs"
test = false
bench = false
required-features = ["default-no-api-client"]

[[bin]]
name = "secret-backend-example"
path = "src/config/loading/secret_backend_example.rs"
test = false
bench = false
required-features = ["secret-backend-example"]

[[test]]
name = "integration"
path = "tests/integration/lib.rs"

[[test]]
name = "e2e"
path = "tests/e2e/mod.rs"

# CI-based builds use full release optimization.  See scripts/environment/release-flags.sh.
# This results in roughly a 5% reduction in performance when compiling locally vs when
# compiled via the CI pipeline.
[profile.release]
debug = false # Do not include debug symbols in the executable.

[profile.bench]
debug = true

[lints.rust]
unexpected_cfgs = { level = "warn", check-cfg = ['cfg(tokio_unstable)'] }

[package.metadata.deb]
name = "vector"
section = "admin"
maintainer-scripts = "distribution/debian/scripts/"
conf-files = ["/etc/vector/vector.yaml", "/etc/default/vector"]
assets = [
  ["target/release/vector", "/usr/bin/", "755"],
  ["config/vector.yaml", "/etc/vector/vector.yaml", "644"],
  ["config/examples/*", "/etc/vector/examples/", "644"],
  ["distribution/systemd/vector.service", "/lib/systemd/system/vector.service", "644"],
  ["distribution/systemd/vector.default", "/etc/default/vector", "600"],
  ["licenses/*", "/usr/share/vector/licenses/", "644"],
  ["NOTICE", "/usr/share/vector/NOTICE", "644"],
  ["LICENSE-3rdparty.csv", "/usr/share/vector/LICENSE-3rdparty.csv", "644"],
]
license-file = ["target/debian-license.txt"]
extended-description-file = "target/debian-extended-description.txt"
recommends = "datadog-signing-keys (>= 1:1.4.0)"

[package.metadata.deb.systemd-units]
unit-scripts = "distribution/systemd/"
enable = false
start = false

# libc requirements are defined by `cross`
# https://github.com/rust-embedded/cross#supported-targets
# Though, it seems like aarch64 libc is actually 2.18 and not 2.19
[package.metadata.deb.variants.arm-unknown-linux-gnueabi]
depends = "libc6 (>= 2.15)"

[package.metadata.deb.variants.armv7-unknown-linux-gnueabihf]
depends = "libc6 (>= 2.15)"

[package.metadata.deb.variants.x86_64-unknown-linux-gnu]
depends = "libc6 (>= 2.15)"

[package.metadata.deb.variants.x86_64-unknown-linux-musl]
depends = ""

[package.metadata.deb.variants.aarch64-unknown-linux-gnu]
depends = "libc6 (>= 2.18)"

[package.metadata.deb.variants.aarch64-unknown-linux-musl]
depends = ""

[workspace]
members = [
  ".",
  "lib/codecs",
  "lib/dnsmsg-parser",
  "lib/dnstap-parser",
  "lib/docs-renderer",
  "lib/enrichment",
  "lib/fakedata",
  "lib/file-source",
  "lib/k8s-e2e-tests",
  "lib/k8s-test-framework",
  "lib/loki-logproto",
  "lib/portpicker",
  "lib/prometheus-parser",
  "lib/opentelemetry-proto",
  "lib/tracing-limit",
  "lib/vector-api-client",
  "lib/vector-buffers",
  "lib/vector-common",
  "lib/vector-config",
  "lib/vector-config-common",
  "lib/vector-config-macros",
  "lib/vector-core",
  "lib/vector-lib",
  "lib/vector-lookup",
  "lib/vector-stream",
  "lib/vector-tap",
  "lib/vector-vrl/cli",
  "lib/vector-vrl/functions",
  "lib/vector-vrl/tests",
  "lib/vector-vrl/web-playground",
  "vdev",
]

[workspace.dependencies]
anyhow = "1.0.94"
cfg-if = { version = "1.0.0", default-features = false }
chrono = { version = "0.4.38", default-features = false, features = ["clock", "serde"] }
chrono-tz = { version = "0.10.0", default-features = false, features = ["serde"] }
clap = { version = "4.5.22", default-features = false, features = ["derive", "error-context", "env", "help", "std", "string", "usage", "wrap_help"] }
flate2 = { version = "1.0.35", default-features = false, features = ["default"] }
futures = { version = "0.3.31", default-features = false, features = ["compat", "io-compat", "std"], package = "futures" }
glob = { version = "0.3.1", default-features = false }
hickory-proto = { version = "0.24.1", default-features = false, features = ["dnssec"] }
indexmap = { version = "2.7.0", default-features = false, features = ["serde", "std"] }
metrics = "0.24.1"
metrics-tracing-context = { version = "0.17.0", default-features = false }
metrics-util = { version = "0.18.0", default-features = false, features = ["registry"] }
pin-project = { version = "1.1.7", default-features = false }
proptest = { version = "1.5" }
proptest-derive = { version = "0.5.0" }
prost = { version = "0.12", default-features = false, features = ["std"] }
prost-build = { version = "0.12", default-features = false }
prost-reflect = { version = "0.14", features = ["serde"], default-features = false }
prost-types = { version = "0.12", default-features = false }
rand = { version = "0.8.5", default-features = false, features = ["small_rng"] }
serde_json = { version = "1.0.133", default-features = false, features = ["raw_value", "std"] }
serde = { version = "1.0.215", default-features = false, features = ["alloc", "derive", "rc"] }
snafu = { version = "0.7.5", default-features = false, features = ["futures", "std"] }
tokio = { version = "1.41.1", default-features = false, features = ["full"] }
toml = { version = "0.8.19", default-features = false, features = ["display", "parse"] }
tonic = { version = "0.11", default-features = false, features = ["transport", "codegen", "prost", "tls", "tls-roots", "gzip"] }
tonic-build = { version = "0.11", default-features = false, features = ["transport", "prost"] }
uuid = { version = "1.11.0", features = ["v4", "v7", "serde"] }
vector-lib = { path = "lib/vector-lib", default-features = false, features = ["vrl"] }
vector-config = { path = "lib/vector-config" }
vector-config-common = { path = "lib/vector-config-common" }
vector-config-macros = { path = "lib/vector-config-macros" }
vrl = { git = "https://github.com/vectordotdev/vrl", branch = "main", features = ["arbitrary", "cli", "test", "test_framework"] }

[dependencies]
pin-project.workspace = true
clap.workspace = true
uuid.workspace = true
vrl.workspace = true
proptest = { workspace = true, optional = true }
proptest-derive = { workspace = true, optional = true }
snafu.workspace = true

# Internal libs
dnsmsg-parser = { path = "lib/dnsmsg-parser", optional = true }
dnstap-parser = { path = "lib/dnstap-parser", optional = true }
fakedata = { path = "lib/fakedata", optional = true }
portpicker = { path = "lib/portpicker" }
tracing-limit = { path = "lib/tracing-limit" }
vector-common = { path = "lib/vector-common", default-features = false}
vector-lib.workspace = true
vector-config.workspace = true
vector-config-common.workspace = true
vector-config-macros.workspace = true
vector-vrl-functions = { path = "lib/vector-vrl/functions" }
loki-logproto = { path = "lib/loki-logproto", optional = true }

# Tokio / Futures
async-stream = { version = "0.3.6", default-features = false }
async-trait = { version = "0.1.83", default-features = false }
futures.workspace = true
tokio = { version = "1.41.1", default-features = false, features = ["full"] }
tokio-openssl = { version = "0.6.5", default-features = false }
tokio-stream = { version = "0.1.16", default-features = false, features = ["net", "sync", "time"] }
tokio-util = { version = "0.7", default-features = false, features = ["io", "time"] }
console-subscriber = { version = "0.4.1", default-features = false, optional = true }

# Tracing
tracing = { version = "0.1.34", default-features = false }
tracing-core = { version = "0.1.26", default-features = false }
tracing-futures = { version = "0.2.5", default-features = false, features = ["futures-03"] }
tracing-subscriber = { version = "0.3.19", default-features = false, features = ["ansi", "env-filter", "fmt", "json", "registry", "tracing-log"] }
tracing-tower = { git = "https://github.com/tokio-rs/tracing", default-features = false, rev = "e0642d949891546a3bb7e47080365ee7274f05cd" }

# Metrics
metrics.workspace = true
metrics-tracing-context.workspace = true

# AWS - Official SDK
aws-sdk-s3 = { version = "1.4.0", default-features = false, features = ["behavior-version-latest", "rt-tokio"], optional = true }
aws-sdk-sqs = { version = "1.3.0", default-features = false, features = ["behavior-version-latest", "rt-tokio"], optional = true }
aws-sdk-sns = { version = "1.3.0", default-features = false, features = ["behavior-version-latest", "rt-tokio"], optional = true }
aws-sdk-cloudwatch = { version = "1.3.0", default-features = false, features = ["behavior-version-latest", "rt-tokio"], optional = true }
aws-sdk-cloudwatchlogs = { version = "1.3.0", default-features = false, features = ["behavior-version-latest", "rt-tokio"], optional = true }
aws-sdk-elasticsearch = { version = "1.3.0", default-features = false, features = ["behavior-version-latest", "rt-tokio"], optional = true }
aws-sdk-firehose = { version = "1.3.0", default-features = false, features = ["behavior-version-latest", "rt-tokio"], optional = true }
aws-sdk-kinesis = { version = "1.3.0", default-features = false, features = ["behavior-version-latest", "rt-tokio"], optional = true }
aws-sdk-secretsmanager = { version = "1.3.0", default-features = false, features = ["behavior-version-latest", "rt-tokio"], optional = true }
# The sts crate is needed despite not being referred to anywhere in the code because we need to set the
# `behavior-version-latest` feature. Without this we get a runtime panic when `auth.assume_role` authentication
# is configured.
aws-sdk-sts = { version = "1.3.1", default-features = false, features = ["behavior-version-latest", "rt-tokio"], optional = true }
aws-types = { version = "1.3.3", default-features = false, optional = true }
aws-sigv4 = { version = "1.2.5", default-features = false, features = ["sign-http"], optional = true }
aws-config = { version = "~1.0.1", default-features = false, features = ["behavior-version-latest", "credentials-process", "sso", "rt-tokio"], optional = true }
aws-credential-types = { version = "1.2.1", default-features = false, features = ["hardcoded-credentials"], optional = true }
aws-smithy-http = { version = "0.60", default-features = false, features = ["event-stream", "rt-tokio"], optional = true }
aws-smithy-types = { version = "1.2.9", default-features = false, features = ["rt-tokio"], optional = true }
aws-smithy-runtime-api = { version = "1.7.3", default-features = false, optional = true }
aws-smithy-runtime = { version = "1.7.4", default-features = false, features = ["client", "connector-hyper-0-14-x", "rt-tokio"], optional = true }
aws-smithy-async = { version = "1.2.1", default-features = false, features = ["rt-tokio"], optional = true }

# Azure
azure_core = { version = "0.17", default-features = false, features = ["enable_reqwest"], optional = true }
azure_identity = { version = "0.17", default-features = false, features = ["enable_reqwest"], optional = true }
azure_storage = { version = "0.17", default-features = false, optional = true }
azure_storage_blobs = { version = "0.17", default-features = false, optional = true }

# OpenDAL
opendal = { version = "0.45", default-features = false, features = ["native-tls", "services-webhdfs"], optional = true }

# Tower
tower = { version = "0.4.13", default-features = false, features = ["buffer", "limit", "retry", "timeout", "util", "balance", "discover"] }
tower-http = { version = "0.4.4", default-features = false, features = ["compression-full", "decompression-gzip", "trace"] }
# Serde
serde.workspace = true
serde-toml-merge = { version = "0.3.8", default-features = false }
serde_bytes = { version = "0.11.15", default-features = false, features = ["std"], optional = true }
serde_json.workspace = true
serde_with = { version = "3.11.0", default-features = false, features = ["macros", "std"] }
serde_yaml = { version = "0.9.34", default-features = false }

# Messagepack
rmp-serde = { version = "1.3.0", default-features = false, optional = true }
rmpv = { version = "1.3.0", default-features = false, features = ["with-serde"], optional = true }

# Prost / Protocol Buffers
prost = { workspace = true, optional = true }
prost-reflect = { workspace = true, optional = true }
prost-types = { workspace = true, optional = true }

# GCP
goauth = { version = "0.14.0", optional = true }
smpl_jwt = { version = "0.8.0", default-features = false, optional = true }

# AMQP
lapin = { version = "2.5.0", default-features = false, features = ["native-tls"], optional = true }

# API
async-graphql = { version = "7.0.7", default-features = false, optional = true, features = ["chrono", "playground"] }
async-graphql-warp = { version = "7.0.7", default-features = false, optional = true }

# API client
crossterm = { version = "0.28.1", default-features = false, features = ["event-stream", "windows"], optional = true }
num-format = { version = "0.4.4", default-features = false, features = ["with-num-bigint"], optional = true }
number_prefix = { version = "0.4.0", default-features = false, features = ["std"], optional = true }
ratatui = { version = "0.29.0", optional = true, default-features = false, features = ["crossterm"] }

# Opentelemetry

hex = { version = "0.4.3", default-features = false, optional = true }

# GreptimeDB
greptimedb-ingester = { git = "https://github.com/GreptimeTeam/greptimedb-ingester-rust", rev = "2e6b0c5eb6a5e7549c3100e4d356b07d15cce66d", optional = true }

# External libs
arc-swap = { version = "1.7", default-features = false, optional = true }
async-compression = { version = "0.4.18", default-features = false, features = ["tokio", "gzip", "zstd"], optional = true }
apache-avro = { version = "0.16.0", default-features = false, optional = true }
axum = { version = "0.6.20", default-features = false }
base64 = { version = "0.22.1", default-features = false, optional = true }
bloomy = { version = "1.2.0", default-features = false, optional = true }
bollard = { version = "0.16.1", default-features = false, features = ["ssl", "chrono"], optional = true }
bytes = { version = "1.9.0", default-features = false, features = ["serde"] }
bytesize = { version = "1.3.0", default-features = false }
chrono.workspace = true
chrono-tz.workspace = true
colored = { version = "2.1.0", default-features = false }
csv = { version = "1.3", default-features = false }
databend-client = { version = "0.22.2", default-features = false, features = ["rustls"], optional = true }
derivative = { version = "2.2.0", default-features = false }
dirs-next = { version = "2.0.0", default-features = false, optional = true }
dyn-clone = { version = "1.0.17", default-features = false }
encoding_rs = { version = "0.8.35", default-features = false, features = ["serde"] }
enum_dispatch = { version = "0.3.13", default-features = false }
evmap = { version = "10.0.2", default-features = false, optional = true }
evmap-derive = { version = "0.2.0", default-features = false, optional = true }
exitcode = { version = "1.1.2", default-features = false }
flate2.workspace = true
futures-util = { version = "0.3.29", default-features = false }
glob.workspace = true
governor = { version = "0.7.0", default-features = false, features = ["dashmap", "jitter", "std"], optional = true }
h2 = { version = "0.4.7", default-features = false, optional = true }
hash_hasher = { version = "2.0.0", default-features = false }
hashbrown = { version = "0.14.5", default-features = false, optional = true, features = ["ahash"] }
headers = { version = "0.3.9", default-features = false }
hostname = { version = "0.4.0", default-features = false }
http = { version = "0.2.9", default-features = false }
http-1 = { package = "http", version = "1.0", default-features = false, features = ["std"] }
http-serde = "1.1.3"
http-body = { version = "0.4.5", default-features = false }
hyper = { version = "0.14.28", default-features = false, features = ["client", "runtime", "http1", "http2", "server", "stream"] }
hyper-openssl = { version = "0.9.2", default-features = false }
hyper-proxy = { version = "0.9.1", default-features = false, features = ["openssl-tls"] }
indexmap.workspace = true
indoc = { version = "2.0.5", default-features = false }
inventory = { version = "0.3.15", default-features = false }
ipnet = { version = "2", default-features = false, optional = true, features = ["serde", "std"] }
itertools = { version = "0.13.0", default-features = false, optional = false, features = ["use_alloc"] }
k8s-openapi = { version = "0.22.0", default-features = false, features = ["v1_26"], optional = true }
kube = { version = "0.93.0", default-features = false, features = ["client", "openssl-tls", "runtime"], optional = true }
listenfd = { version = "1.0.1", default-features = false, optional = true }
lru = { version = "0.12.5", default-features = false, optional = true }
maxminddb = { version = "0.24.0", default-features = false, optional = true }
md-5 = { version = "0.10", default-features = false, optional = true }
mongodb = { version = "2.8.2", default-features = false, features = ["tokio-runtime"], optional = true }
async-nats = { version = "0.33.0", default-features = false, optional = true }
nkeys = { version = "0.4.4", default-features = false, optional = true }
nom = { version = "7.1.3", default-features = false, optional = true }
notify = { version = "7.0.0", default-features = false, features = ["macos_fsevent"] }
openssl = { version = "0.10.68", default-features = false, features = ["vendored"] }
openssl-probe = { version = "0.1.5", default-features = false }
ordered-float = { version = "4.5.0", default-features = false }
paste = "1.0.15"
percent-encoding = { version = "2.3.1", default-features = false }
postgres-openssl = { version = "0.5.0", default-features = false, features = ["runtime"], optional = true }
pulsar = { version = "6.3.0", default-features = false, features = ["tokio-runtime", "auth-oauth2", "flate2", "lz4", "snap", "zstd"], optional = true }
rand.workspace = true
rand_distr = { version = "0.4.3", default-features = false }
rdkafka = { version = "0.37.0", default-features = false, features = ["curl-static", "tokio", "libz", "ssl", "zstd"], optional = true }
redis = { version = "0.24.0", default-features = false, features = ["connection-manager", "tokio-comp", "tokio-native-tls-comp"], optional = true }
regex = { version = "1.11.1", default-features = false, features = ["std", "perf"] }
roaring = { version = "0.10.7", default-features = false, features = ["std"], optional = true }
rumqttc = { version = "0.24.0", default-features = false, features = ["use-rustls"], optional = true }
seahash = { version = "4.1.0", default-features = false }
semver = { version = "1.0.23", default-features = false, features = ["serde", "std"], optional = true }
smallvec = { version = "1", default-features = false, features = ["union", "serde"] }
snap = { version = "1.1.1", default-features = false }
socket2 = { version = "0.5.8", default-features = false }
stream-cancel = { version = "0.8.2", default-features = false }
strip-ansi-escapes = { version = "0.2.0", default-features = false }
syslog = { version = "6.1.1", default-features = false, optional = true }
tikv-jemallocator = { version = "0.6.0", default-features = false, features = ["unprefixed_malloc_on_supported_platforms"], optional = true }
tokio-postgres = { version = "0.7.12", default-features = false, features = ["runtime", "with-chrono-0_4"], optional = true }
tokio-tungstenite = { version = "0.20.1", default-features = false, features = ["connect"], optional = true }
toml.workspace = true
tonic = { workspace = true, optional = true }
<<<<<<< HEAD
hickory-proto = { version = "0.24.1", default-features = false, features = ["dnssec"], optional = true }
thread_local = { version = "1.1.8", default-features = false, optional = true }
=======
hickory-proto = { workspace = true, optional = true }
>>>>>>> 0720345e
typetag = { version = "0.2.18", default-features = false }
url = { version = "2.5.4", default-features = false, features = ["serde"] }
warp = { version = "0.3.7", default-features = false }
zstd = { version = "0.13.0", default-features = false }
arr_macro = { version = "0.2.1" }

# depending on fork for bumped nix dependency
# https://github.com/heim-rs/heim/pull/360
heim = { git = "https://github.com/vectordotdev/heim.git", branch = "update-nix", default-features = false, features = ["disk"] }

# make sure to update the external docs when the Lua version changes
mlua = { version = "0.10.2", default-features = false, features = ["lua54", "send", "vendored", "macros"], optional = true }
sysinfo = "0.32.1"

[target.'cfg(windows)'.dependencies]
windows-service = "0.7.0"

[target.'cfg(unix)'.dependencies]
nix = { version = "0.26.2", default-features = false, features = ["socket", "signal"] }

[build-dependencies]
prost-build = { workspace = true, optional = true }
tonic-build = { workspace = true, optional = true }
# update 'openssl_version' in website/config.toml whenever <major.minor> version changes
openssl-src = { version = "300", default-features = false, features = ["force-engine", "legacy"] }

[dev-dependencies]
approx = "0.5.1"
assert_cmd = { version = "2.0.16", default-features = false }
aws-smithy-runtime = { version = "1.7.4", default-features = false, features = ["tls-rustls"] }
azure_core = { version = "0.17", default-features = false, features = ["enable_reqwest", "azurite_workaround"] }
azure_identity = { version = "0.17", default-features = false, features = ["enable_reqwest"] }
azure_storage_blobs = { version = "0.17", default-features = false, features = ["azurite_workaround"] }
azure_storage = { version = "0.17", default-features = false }
base64 = "0.22.1"
criterion = { version = "0.5.1", features = ["html_reports", "async_tokio"] }
itertools = { version = "0.13.0", default-features = false, features = ["use_alloc"] }
libc = "0.2.167"
similar-asserts = "1.6.0"
proptest.workspace = true
quickcheck = "1.0.3"
reqwest = { version = "0.11", features = ["json"] }
rstest = { version = "0.23.0" }
tempfile = "3.14.0"
test-generator = "0.3.1"
tokio = { version = "1.41.1", features = ["test-util"] }
tokio-test = "0.4.4"
tower-test = "0.4.0"
vector-lib = { workspace = true, features = ["test"] }
vrl.workspace = true

wiremock = "0.6.2"
zstd = { version = "0.13.0", default-features = false }

[patch.crates-io]
# The upgrade for `tokio-util` >= 0.6.9 is blocked on https://github.com/vectordotdev/vector/issues/11257.
tokio-util = { git = "https://github.com/vectordotdev/tokio", branch = "tokio-util-0.7.13-framed-read-continue-on-error" }
nix = { git = "https://github.com/vectordotdev/nix.git", branch = "memfd/gnu/musl" }
# The `heim` crates depend on `ntapi` 0.3.7 on Windows, but that version has an
# unaligned access bug fixed in the following revision.
ntapi = { git = "https://github.com/MSxDOS/ntapi.git", rev = "24fc1e47677fc9f6e38e5f154e6011dc9b270da6" }

[features]
# Default features for *-unknown-linux-gnu and *-apple-darwin
default = ["api", "api-client", "enrichment-tables", "sinks", "sources", "sources-dnstap", "transforms", "unix", "rdkafka?/gssapi-vendored", "secrets"]
# Default features for `cargo docs`. The same as `default` but without `rdkafka?/gssapi-vendored` which would require installing libsasl in our doc build environment.
docs = ["api", "api-client", "enrichment-tables", "sinks", "sources", "sources-dnstap", "transforms", "unix", "secrets"]
# Default features for *-unknown-linux-* which make use of `cmake` for dependencies
default-cmake = ["api", "api-client", "enrichment-tables", "rdkafka?/cmake_build", "sinks", "sources", "sources-dnstap", "transforms", "unix", "rdkafka?/gssapi-vendored", "secrets"]
# Default features for *-pc-windows-msvc
# TODO: Enable SASL https://github.com/vectordotdev/vector/pull/3081#issuecomment-659298042
default-msvc = ["api", "api-client", "enrichment-tables", "rdkafka?/cmake_build", "sinks", "sources", "transforms", "secrets"]
default-musl = ["api", "api-client", "enrichment-tables", "rdkafka?/cmake_build", "sinks", "sources", "sources-dnstap", "transforms", "unix", "rdkafka?/gssapi-vendored", "secrets"]
default-no-api-client = ["api", "enrichment-tables", "sinks", "sources", "sources-dnstap", "transforms", "unix", "rdkafka?/gssapi-vendored", "secrets"]
default-no-vrl-cli = ["api", "sinks", "sources", "sources-dnstap", "transforms", "unix", "rdkafka?/gssapi-vendored", "secrets"]
tokio-console = ["dep:console-subscriber", "tokio/tracing"]

# Enables the binary secret-backend-example
secret-backend-example = ["transforms"]

all-logs = ["sinks-logs", "sources-logs", "sources-dnstap", "transforms-logs"]
all-metrics = ["sinks-metrics", "sources-metrics", "transforms-metrics"]

# Target specific release features.
# The `make` tasks will select this according to the appropriate triple.
# Use this section to turn off or on specific features for specific triples.
target-aarch64-unknown-linux-gnu = ["api", "api-client", "enrichment-tables", "rdkafka?/cmake_build", "sinks", "sources", "sources-dnstap", "transforms", "unix", "secrets"]
target-aarch64-unknown-linux-musl = ["api", "api-client", "enrichment-tables", "rdkafka?/cmake_build", "sinks", "sources", "sources-dnstap", "transforms", "unix", "secrets"]
target-armv7-unknown-linux-gnueabihf = ["api", "api-client", "enrichment-tables", "rdkafka?/cmake_build", "sinks", "sources", "sources-dnstap", "transforms", "unix", "secrets"]
target-armv7-unknown-linux-musleabihf = ["api", "api-client", "rdkafka?/cmake_build", "enrichment-tables", "sinks", "sources", "sources-dnstap", "transforms", "secrets"]
target-arm-unknown-linux-gnueabi = ["api", "api-client", "enrichment-tables", "rdkafka?/cmake_build", "sinks", "sources", "sources-dnstap", "transforms", "unix", "secrets"]
target-arm-unknown-linux-musleabi = ["api", "api-client", "rdkafka?/cmake_build", "enrichment-tables", "sinks", "sources", "sources-dnstap", "transforms", "secrets"]
target-x86_64-unknown-linux-gnu = ["api", "api-client", "rdkafka?/cmake_build", "enrichment-tables", "sinks", "sources", "sources-dnstap", "transforms", "unix", "rdkafka?/gssapi-vendored", "secrets"]
target-x86_64-unknown-linux-musl = ["api", "api-client", "rdkafka?/cmake_build", "enrichment-tables", "sinks", "sources", "sources-dnstap", "transforms", "unix", "secrets"]
# Does not currently build
target-powerpc64le-unknown-linux-gnu = ["api", "api-client", "enrichment-tables", "rdkafka?/cmake_build", "sinks", "sources", "sources-dnstap", "transforms", "unix", "secrets"]
# Currently doesn't build due to lack of support for 64-bit atomics
target-powerpc-unknown-linux-gnu = ["api", "api-client", "enrichment-tables", "rdkafka?/cmake_build", "sinks", "sources", "sources-dnstap", "transforms", "unix", "secrets"]

# Enables features that work only on systems providing `cfg(unix)`
unix = ["tikv-jemallocator", "allocation-tracing"]
allocation-tracing = []

# Enables kubernetes dependencies and shared code. Kubernetes-related sources,
# transforms and sinks should depend on this feature.
kubernetes = ["dep:k8s-openapi", "dep:kube"]

docker = ["dep:bollard", "dep:dirs-next"]

# API
api = [
  "dep:async-graphql",
  "dep:async-graphql-warp",
  "dep:base64",
  "vector-lib/api",
]

# API client
api-client = [
  "dep:crossterm",
  "dep:num-format",
  "dep:number_prefix",
  "dep:ratatui",
  "vector-lib/api",
  "vector-lib/api-client",
]

aws-core = [
  "aws-config",
  "dep:aws-credential-types",
  "dep:aws-sigv4",
  "dep:aws-types",
  "dep:aws-smithy-async",
  "dep:aws-smithy-http",
  "dep:aws-smithy-types",
  "dep:aws-smithy-runtime",
  "dep:aws-smithy-runtime-api",
  "dep:aws-sdk-sts",
]

# Anything that requires Protocol Buffers.
protobuf-build = ["dep:tonic-build", "dep:prost-build"]

gcp = ["dep:base64", "dep:goauth", "dep:smpl_jwt"]

# Enrichment Tables
enrichment-tables = ["enrichment-tables-geoip", "enrichment-tables-mmdb", "enrichment-tables-memory"]
enrichment-tables-geoip = ["dep:maxminddb"]
enrichment-tables-mmdb = ["dep:maxminddb"]
enrichment-tables-memory = ["dep:evmap", "dep:evmap-derive", "dep:thread_local"]

# Codecs
codecs-syslog = ["vector-lib/syslog"]

# Secrets
secrets = ["secrets-aws-secrets-manager"]

secrets-aws-secrets-manager = ["aws-core", "dep:aws-sdk-secretsmanager"]

# Sources
sources = ["sources-logs", "sources-metrics"]
sources-logs = [
  "sources-amqp",
  "sources-aws_kinesis_firehose",
  "sources-aws_s3",
  "sources-aws_sqs",
  "sources-datadog_agent",
  "sources-demo_logs",
  "sources-docker_logs",
  "sources-exec",
  "sources-file",
  "sources-fluent",
  "sources-gcp_pubsub",
  "sources-heroku_logs",
  "sources-http_server",
  "sources-http_client",
  "sources-internal_logs",
  "sources-journald",
  "sources-kafka",
  "sources-kubernetes_logs",
  "sources-logstash",
  "sources-nats",
  "sources-opentelemetry",
  "sources-pulsar",
  "sources-file_descriptor",
  "sources-redis",
  "sources-socket",
  "sources-splunk_hec",
  "sources-stdin",
  "sources-syslog",
  "sources-vector",
]
sources-metrics = [
  "dep:prost",
  "sources-apache_metrics",
  "sources-aws_ecs_metrics",
  "sources-eventstoredb_metrics",
  "sources-host_metrics",
  "sources-internal_metrics",
  "sources-mongodb_metrics",
  "sources-nginx_metrics",
  "sources-postgresql_metrics",
  "sources-prometheus",
  "sources-static_metrics",
  "sources-statsd",
  "sources-vector",
]

sources-amqp = ["lapin"]
sources-apache_metrics = ["sources-utils-http-client"]
sources-aws_ecs_metrics = ["sources-utils-http-client"]
sources-aws_kinesis_firehose = ["dep:base64"]
sources-aws_s3 = ["aws-core", "dep:aws-sdk-sqs", "dep:aws-sdk-s3", "dep:semver", "dep:async-compression", "sources-aws_sqs", "tokio-util/io"]
sources-aws_sqs = ["aws-core", "dep:aws-sdk-sqs"]
sources-datadog_agent = ["sources-utils-http-error", "protobuf-build", "dep:prost"]
sources-demo_logs = ["dep:fakedata"]
sources-dnstap = ["sources-utils-net-tcp", "dep:base64", "dep:hickory-proto", "dep:dnsmsg-parser", "dep:dnstap-parser", "protobuf-build", "dep:prost"]
sources-docker_logs = ["docker"]
sources-eventstoredb_metrics = []
sources-exec = []
sources-file = ["vector-lib/file-source"]
sources-file_descriptor = ["tokio-util/io"]
sources-fluent = ["dep:base64", "sources-utils-net-tcp", "tokio-util/net", "dep:rmpv", "dep:rmp-serde", "dep:serde_bytes"]
sources-gcp_pubsub = ["gcp", "dep:h2", "dep:prost", "dep:prost-types", "protobuf-build", "dep:tonic"]
sources-heroku_logs = ["sources-utils-http", "sources-utils-http-query", "sources-http_server"]
sources-host_metrics = ["heim/cpu", "heim/host", "heim/memory", "heim/net"]
sources-http_client = ["sources-utils-http-client"]
sources-http_server = ["sources-utils-http", "sources-utils-http-headers", "sources-utils-http-query"]
sources-internal_logs = []
sources-internal_metrics = []
sources-static_metrics = []
sources-journald = []
sources-kafka = ["dep:rdkafka"]
sources-kubernetes_logs = ["vector-lib/file-source", "kubernetes", "transforms-reduce"]
sources-logstash = ["sources-utils-net-tcp", "tokio-util/net"]
sources-mongodb_metrics = ["dep:mongodb"]
sources-nats = ["dep:async-nats", "dep:nkeys"]
sources-nginx_metrics = ["dep:nom"]
sources-opentelemetry = ["dep:hex", "vector-lib/opentelemetry", "dep:prost", "dep:prost-types", "sources-http_server", "sources-utils-http", "sources-utils-http-headers", "sources-vector"]
sources-postgresql_metrics = ["dep:postgres-openssl", "dep:tokio-postgres"]
sources-prometheus = ["sources-prometheus-scrape", "sources-prometheus-remote-write", "sources-prometheus-pushgateway"]
sources-prometheus-scrape = ["sinks-prometheus", "sources-utils-http-client", "vector-lib/prometheus"]
sources-prometheus-remote-write = ["sinks-prometheus", "sources-utils-http", "vector-lib/prometheus"]
sources-prometheus-pushgateway = ["sinks-prometheus", "sources-utils-http", "vector-lib/prometheus"]
sources-pulsar = ["dep:apache-avro", "dep:pulsar"]
sources-redis = ["dep:redis"]
sources-socket = ["sources-utils-net", "tokio-util/net"]
sources-splunk_hec = ["dep:roaring"]
sources-statsd = ["sources-utils-net", "tokio-util/net"]
sources-stdin = ["tokio-util/io"]
sources-syslog = ["codecs-syslog", "sources-utils-net", "tokio-util/net"]
sources-utils-http = ["sources-utils-http-auth", "sources-utils-http-encoding", "sources-utils-http-error", "sources-utils-http-prelude"]
sources-utils-http-auth = ["sources-utils-http-error"]
sources-utils-http-encoding = ["sources-utils-http-error"]
sources-utils-http-error = []
sources-utils-http-headers = []
sources-utils-http-prelude = ["sources-utils-http", "sources-utils-http-auth", "sources-utils-http-encoding", "sources-utils-http-error"]
sources-utils-http-query = []
sources-utils-http-client = ["sources-utils-http", "sources-http_server"]
sources-utils-net = ["sources-utils-net-tcp", "sources-utils-net-udp", "sources-utils-net-unix"]
sources-utils-net-tcp = ["listenfd", "dep:ipnet"]
sources-utils-net-udp = ["listenfd"]
sources-utils-net-unix = []

sources-vector = ["dep:prost", "dep:tonic", "protobuf-build"]

# Transforms
transforms = ["transforms-logs", "transforms-metrics"]
transforms-logs = [
  "transforms-aws_ec2_metadata",
  "transforms-dedupe",
  "transforms-filter",
  "transforms-log_to_metric",
  "transforms-lua",
  "transforms-metric_to_log",
  "transforms-reduce",
  "transforms-remap",
  "transforms-route",
  "transforms-exclusive-route",
  "transforms-sample",
  "transforms-throttle",
]
transforms-metrics = [
  "transforms-aggregate",
  "transforms-filter",
  "transforms-log_to_metric",
  "transforms-lua",
  "transforms-metric_to_log",
  "transforms-remap",
  "transforms-tag_cardinality_limit",
  "transforms-throttle",
]

transforms-aggregate = []
transforms-aws_ec2_metadata = ["dep:arc-swap"]
transforms-dedupe = ["transforms-impl-dedupe"]
transforms-filter = []
transforms-log_to_metric = []
transforms-lua = ["dep:mlua", "vector-lib/lua"]
transforms-metric_to_log = []
transforms-reduce = ["transforms-impl-reduce"]
transforms-remap = []
transforms-route = []
transforms-exclusive-route = []
transforms-sample = ["transforms-impl-sample"]
transforms-tag_cardinality_limit = ["dep:bloomy", "dep:hashbrown"]
transforms-throttle = ["dep:governor"]

# Implementations of transforms
transforms-impl-sample = []
transforms-impl-dedupe = ["dep:lru"]
transforms-impl-reduce = []

# Sinks
sinks = ["sinks-logs", "sinks-metrics"]
sinks-logs = [
  "sinks-amqp",
  "sinks-appsignal",
  "sinks-aws_cloudwatch_logs",
  "sinks-aws_kinesis_firehose",
  "sinks-aws_kinesis_streams",
  "sinks-aws_s3",
  "sinks-aws_sns",
  "sinks-aws_sqs",
  "sinks-axiom",
  "sinks-azure_blob",
  "sinks-azure_monitor_logs",
  "sinks-blackhole",
  "sinks-chronicle",
  "sinks-clickhouse",
  "sinks-console",
  "sinks-databend",
  "sinks-datadog_events",
  "sinks-datadog_logs",
  "sinks-datadog_traces",
  "sinks-elasticsearch",
  "sinks-file",
  "sinks-gcp",
  "sinks-greptimedb_logs",
  "sinks-honeycomb",
  "sinks-http",
  "sinks-humio",
  "sinks-influxdb",
  "sinks-kafka",
  "sinks-loki",
  "sinks-mezmo",
  "sinks-mqtt",
  "sinks-nats",
  "sinks-new_relic",
  "sinks-new_relic_logs",
  "sinks-opentelemetry",
  "sinks-papertrail",
  "sinks-pulsar",
  "sinks-redis",
  "sinks-sematext",
  "sinks-socket",
  "sinks-splunk_hec",
  "sinks-vector",
  "sinks-webhdfs",
  "sinks-websocket",
]
sinks-metrics = [
  "sinks-appsignal",
  "sinks-aws_cloudwatch_metrics",
  "sinks-blackhole",
  "sinks-console",
  "sinks-datadog_metrics",
  "sinks-greptimedb_metrics",
  "sinks-humio",
  "sinks-influxdb",
  "sinks-kafka",
  "sinks-prometheus",
  "sinks-sematext",
  "sinks-statsd",
  "sinks-vector",
  "sinks-splunk_hec"
]

sinks-amqp = ["lapin"]
sinks-appsignal = []
sinks-aws_cloudwatch_logs = ["aws-core", "dep:aws-sdk-cloudwatchlogs"]
sinks-aws_cloudwatch_metrics = ["aws-core", "dep:aws-sdk-cloudwatch"]
sinks-aws_kinesis_firehose = ["aws-core", "dep:aws-sdk-firehose"]
sinks-aws_kinesis_streams = ["aws-core", "dep:aws-sdk-kinesis"]
sinks-aws_s3 = ["dep:base64", "dep:md-5", "aws-core", "dep:aws-sdk-s3"]
sinks-aws_sqs = ["aws-core", "dep:aws-sdk-sqs"]
sinks-aws_sns = ["aws-core", "dep:aws-sdk-sns"]
sinks-axiom = ["sinks-http"]
sinks-azure_blob = ["dep:azure_core", "dep:azure_identity", "dep:azure_storage", "dep:azure_storage_blobs"]
sinks-azure_monitor_logs = []
sinks-blackhole = []
sinks-chronicle = []
sinks-clickhouse = []
sinks-console = []
sinks-databend = ["dep:databend-client"]
sinks-datadog_events = []
sinks-datadog_logs = []
sinks-datadog_metrics = ["protobuf-build", "dep:prost", "dep:prost-reflect"]
sinks-datadog_traces = ["protobuf-build", "dep:prost", "dep:rmpv", "dep:rmp-serde", "dep:serde_bytes"]
sinks-elasticsearch = ["transforms-metric_to_log"]
sinks-file = ["dep:async-compression"]
sinks-gcp = ["sinks-gcp-chronicle", "dep:base64", "gcp"]
sinks-gcp-chronicle = ["gcp"]
sinks-greptimedb_metrics = ["dep:greptimedb-ingester"]
sinks-greptimedb_logs = ["dep:greptimedb-ingester"]
sinks-honeycomb = []
sinks-http = []
sinks-humio = ["sinks-splunk_hec", "transforms-metric_to_log"]
sinks-influxdb = []
sinks-kafka = ["dep:rdkafka"]
sinks-mezmo = []
sinks-loki = ["loki-logproto"]
sinks-mqtt = ["dep:rumqttc"]
sinks-nats = ["dep:async-nats", "dep:nkeys"]
sinks-new_relic_logs = ["sinks-http"]
sinks-new_relic = []
sinks-opentelemetry = ["sinks-http"]
sinks-papertrail = ["dep:syslog"]
sinks-prometheus = ["dep:base64", "dep:prost", "vector-lib/prometheus"]
sinks-pulsar = ["dep:apache-avro", "dep:pulsar", "dep:lru"]
sinks-redis = ["dep:redis"]
sinks-sematext = ["sinks-elasticsearch", "sinks-influxdb"]
sinks-socket = ["sinks-utils-udp"]
sinks-splunk_hec = []
sinks-statsd = ["sinks-utils-udp", "tokio-util/net"]
sinks-utils-udp = []
sinks-vector = ["sinks-utils-udp", "dep:tonic", "protobuf-build", "dep:prost"]
sinks-websocket = ["dep:tokio-tungstenite"]
sinks-webhdfs = ["dep:opendal"]

# Identifies that the build is a nightly build
nightly = []

# Integration testing-related features
all-integration-tests = [
  "amqp-integration-tests",
  "appsignal-integration-tests",
  "aws-integration-tests",
  "axiom-integration-tests",
  "azure-integration-tests",
  "chronicle-integration-tests",
  "clickhouse-integration-tests",
  "databend-integration-tests",
  "datadog-agent-integration-tests",
  "datadog-logs-integration-tests",
  "datadog-metrics-integration-tests",
  "datadog-traces-integration-tests",
  "dnstap-integration-tests",
  "docker-logs-integration-tests",
  "es-integration-tests",
  "eventstoredb_metrics-integration-tests",
  "fluent-integration-tests",
  "gcp-cloud-storage-integration-tests",
  "gcp-integration-tests",
  "gcp-pubsub-integration-tests",
  "greptimedb-integration-tests",
  "http-client-integration-tests",
  "humio-integration-tests",
  "influxdb-integration-tests",
  "kafka-integration-tests",
  "logstash-integration-tests",
  "loki-integration-tests",
  "mongodb_metrics-integration-tests",
  "nats-integration-tests",
  "nginx-integration-tests",
  "opentelemetry-integration-tests",
  "postgresql_metrics-integration-tests",
  "prometheus-integration-tests",
  "pulsar-integration-tests",
  "redis-integration-tests",
  "splunk-integration-tests",
  "webhdfs-integration-tests",
]

amqp-integration-tests = ["sources-amqp", "sinks-amqp"]
appsignal-integration-tests = ["sinks-appsignal"]

aws-integration-tests = [
  "aws-cloudwatch-logs-integration-tests",
  "aws-cloudwatch-metrics-integration-tests",
  "aws-ec2-metadata-integration-tests",
  "aws-ecs-metrics-integration-tests",
  "aws-kinesis-firehose-integration-tests",
  "aws-kinesis-streams-integration-tests",
  "aws-s3-integration-tests",
  "aws-sqs-integration-tests",
  "aws-sns-integration-tests",
]

azure-integration-tests = [
  "azure-blob-integration-tests"
]

aws-cloudwatch-logs-integration-tests = ["sinks-aws_cloudwatch_logs"]
aws-cloudwatch-metrics-integration-tests = ["sinks-aws_cloudwatch_metrics"]
aws-ec2-metadata-integration-tests = ["transforms-aws_ec2_metadata"]
aws-ecs-metrics-integration-tests = ["sources-aws_ecs_metrics"]
aws-kinesis-firehose-integration-tests = ["sinks-aws_kinesis_firehose", "dep:aws-sdk-elasticsearch", "sinks-elasticsearch"]
aws-kinesis-streams-integration-tests = ["sinks-aws_kinesis_streams"]
aws-s3-integration-tests = ["sinks-aws_s3", "sources-aws_s3"]
aws-sqs-integration-tests = ["sinks-aws_sqs"]
aws-sns-integration-tests = ["sinks-aws_sns"]
axiom-integration-tests = ["sinks-axiom"]
azure-blob-integration-tests = ["sinks-azure_blob"]
chronicle-integration-tests = ["sinks-gcp"]
clickhouse-integration-tests = ["sinks-clickhouse"]
databend-integration-tests = ["sinks-databend"]
datadog-agent-integration-tests = ["sources-datadog_agent"]
datadog-logs-integration-tests = ["sinks-datadog_logs"]
datadog-metrics-integration-tests = ["sinks-datadog_metrics", "dep:prost"]
datadog-traces-integration-tests = ["sources-datadog_agent", "sinks-datadog_traces", "axum/tokio"]
docker-logs-integration-tests = ["sources-docker_logs", "unix"]
es-integration-tests = ["sinks-elasticsearch", "aws-core"]
eventstoredb_metrics-integration-tests = ["sources-eventstoredb_metrics"]
fluent-integration-tests = ["docker", "sources-fluent"]
gcp-cloud-storage-integration-tests = ["sinks-gcp"]
gcp-integration-tests = ["sinks-gcp"]
gcp-pubsub-integration-tests = ["sinks-gcp", "sources-gcp_pubsub"]
greptimedb-integration-tests = ["sinks-greptimedb_metrics", "sinks-greptimedb_logs"]
humio-integration-tests = ["sinks-humio"]
http-client-integration-tests = ["sources-http_client"]
influxdb-integration-tests = ["sinks-influxdb"]
kafka-integration-tests = ["sinks-kafka", "sources-kafka"]
logstash-integration-tests = ["docker", "sources-logstash"]
loki-integration-tests = ["sinks-loki"]
mongodb_metrics-integration-tests = ["sources-mongodb_metrics"]
mqtt-integration-tests = ["sinks-mqtt"]
nats-integration-tests = ["sinks-nats", "sources-nats"]
nginx-integration-tests = ["sources-nginx_metrics"]
opentelemetry-integration-tests = ["sources-opentelemetry", "dep:prost"]
postgresql_metrics-integration-tests = ["sources-postgresql_metrics"]
prometheus-integration-tests = ["sinks-prometheus", "sources-prometheus", "sinks-influxdb"]
pulsar-integration-tests = ["sinks-pulsar", "sources-pulsar"]
redis-integration-tests = ["sinks-redis", "sources-redis"]
splunk-integration-tests = ["sinks-splunk_hec"]
dnstap-integration-tests = ["sources-dnstap", "dep:bollard"]
webhdfs-integration-tests = ["sinks-webhdfs"]
disable-resolv-conf = []
shutdown-tests = ["api", "sinks-blackhole", "sinks-console", "sinks-prometheus", "sources", "transforms-lua", "transforms-remap", "unix"]
cli-tests = ["sinks-blackhole", "sinks-socket", "sources-demo_logs", "sources-file"]
test-utils = []

# End-to-End testing-related features
all-e2e-tests = [
  "e2e-tests-datadog"
]

e2e-tests-datadog = [
  "sources-datadog_agent",
  "sinks-datadog_logs",
  "sinks-datadog_metrics"
]

vector-api-tests = [
  "sources-demo_logs",
  "transforms-log_to_metric",
  "transforms-remap",
  "sinks-blackhole"
]
vector-unit-test-tests = [
  "sources-demo_logs",
  "transforms-remap",
  "transforms-route",
  "transforms-filter",
  "transforms-reduce",
  "sinks-console"
]

component-validation-runner = ["dep:tonic", "sources-internal_logs", "sources-internal_metrics", "sources-vector", "sinks-vector"]
# For now, only include components that implement ValidatableComponent.
# In the future, this can change to simply reference the targets `sources`, `transforms`, `sinks`
component-validation-tests = [
  "component-validation-runner",
  "sources-http_client",
  "sources-http_server",
  "sinks-http",
  "sinks-splunk_hec",
  "sources-splunk_hec",
  "sinks-datadog_logs",
  "sources-datadog_agent",
]

# Grouping together features for benchmarks. We exclude the API client due to it causing the build process to run out
# of memory when those additional dependencies are built in CI.
benches = [
  "sinks-file",
  "sinks-http",
  "sinks-socket",
  "sources-file",
  "sources-socket",
  "sources-syslog",
  "transforms-lua",
  "transforms-sample",
]
dnstap-benches = ["sources-dnstap"]
language-benches = ["sinks-socket", "sources-socket", "transforms-lua", "transforms-remap"]
# Separate benching process for metrics due to the nature of the bootstrap procedures.
statistic-benches = []
remap-benches = ["transforms-remap"]
transform-benches = ["transforms-filter", "transforms-dedupe", "transforms-reduce", "transforms-route"]
codecs-benches = []
loki-benches = ["sinks-loki"]
enrichment-tables-benches = ["enrichment-tables-geoip", "enrichment-tables-mmdb", "enrichment-tables-memory"]
proptest = ["dep:proptest", "dep:proptest-derive", "vrl/proptest"]

[[bench]]
name = "default"
harness = false
required-features = ["benches"]

[[bench]]
name = "dnstap"
path = "benches/dnstap/mod.rs"
harness = false
required-features = ["dnstap-benches"]

[[bench]]
name = "remap"
harness = false
required-features = ["remap-benches"]

[[bench]]
name = "enrichment_tables"
harness = false
required-features = ["enrichment-tables-benches"]

[[bench]]
name = "languages"
harness = false
required-features = ["language-benches"]

[[bench]]
name = "loki"
harness = false
required-features = ["loki-benches"]

[[bench]]
name = "distribution_statistic"
harness = false
required-features = ["statistic-benches"]

[[bench]]
name = "transform"
path = "benches/transform/main.rs"
harness = false
test = false
required-features = ["transform-benches"]

[[bench]]
name = "codecs"
path = "benches/codecs/main.rs"
harness = false
required-features = ["codecs-benches"]<|MERGE_RESOLUTION|>--- conflicted
+++ resolved
@@ -372,12 +372,8 @@
 tokio-tungstenite = { version = "0.20.1", default-features = false, features = ["connect"], optional = true }
 toml.workspace = true
 tonic = { workspace = true, optional = true }
-<<<<<<< HEAD
-hickory-proto = { version = "0.24.1", default-features = false, features = ["dnssec"], optional = true }
+hickory-proto = { workspace = true, optional = true }
 thread_local = { version = "1.1.8", default-features = false, optional = true }
-=======
-hickory-proto = { workspace = true, optional = true }
->>>>>>> 0720345e
 typetag = { version = "0.2.18", default-features = false }
 url = { version = "2.5.4", default-features = false, features = ["serde"] }
 warp = { version = "0.3.7", default-features = false }
