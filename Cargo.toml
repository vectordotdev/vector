[package]
name = "vector"
version = "0.37.0"
authors = ["Vector Contributors <vector@datadoghq.com>"]
edition = "2021"
description = "A lightweight and ultra-fast tool for building observability pipelines"
homepage = "https://vector.dev"
license = "MPL-2.0"
readme = "README.md"
publish = false
default-run = "vector"
autobenches = false # our benchmarks are not runnable on their own either way
# Minimum supported rust version
# See docs/DEVELOPING.md for policy
rust-version = "1.74"

[[bin]]
name = "vector"
test = false
bench = false

[[bin]]
name = "graphql-schema"
path = "src/api/schema/gen.rs"
test = false
bench = false
required-features = ["default-no-api-client"]

[[bin]]
name = "secret-backend-example"
path = "src/config/loading/secret_backend_example.rs"
test = false
bench = false
required-features = ["secret-backend-example"]

[[test]]
name = "integration"
path = "tests/integration/lib.rs"

[[test]]
name = "e2e"
path = "tests/e2e/mod.rs"

# CI-based builds use full release optimization.  See scripts/environment/release-flags.sh.
# This results in roughly a 5% reduction in performance when compiling locally vs when
# compiled via the CI pipeline.
[profile.release]
debug = false # Do not include debug symbols in the executable.

[profile.bench]
debug = true

[package.metadata.deb]
name = "vector"
section = "admin"
maintainer-scripts = "distribution/debian/scripts/"
conf-files = ["/etc/vector/vector.yaml", "/etc/default/vector"]
assets = [
  ["target/release/vector", "/usr/bin/", "755"],
  ["config/vector.yaml", "/etc/vector/vector.yaml", "644"],
  ["config/examples/*", "/etc/vector/examples/", "644"],
  ["distribution/systemd/vector.service", "/lib/systemd/system/vector.service", "644"],
  ["distribution/systemd/vector.default", "/etc/default/vector", "600"],
  ["licenses/*", "/usr/share/vector/licenses/", "644"],
  ["NOTICE", "/usr/share/vector/NOTICE", "644"],
  ["LICENSE-3rdparty.csv", "/usr/share/vector/LICENSE-3rdparty.csv", "644"],
]
license-file = ["target/debian-license.txt"]
extended-description-file = "target/debian-extended-description.txt"
recommends = "datadog-signing-keys (>= 1:1.3.1)"

[package.metadata.deb.systemd-units]
unit-scripts = "distribution/systemd/"
enable = false
start = false

# libc requirements are defined by `cross`
# https://github.com/rust-embedded/cross#supported-targets
# Though, it seems like aarch64 libc is actually 2.18 and not 2.19
[package.metadata.deb.variants.armv7-unknown-linux-gnueabihf]
depends = "libc6 (>= 2.15)"

[package.metadata.deb.variants.x86_64-unknown-linux-gnu]
depends = "libc6 (>= 2.15)"

[package.metadata.deb.variants.x86_64-unknown-linux-musl]
depends = ""

[package.metadata.deb.variants.aarch64-unknown-linux-gnu]
depends = "libc6 (>= 2.18)"

[package.metadata.deb.variants.aarch64-unknown-linux-musl]
depends = ""

[workspace]
members = [
  ".",
  "lib/codecs",
  "lib/dnsmsg-parser",
  "lib/docs-renderer",
  "lib/enrichment",
  "lib/fakedata",
  "lib/file-source",
  "lib/k8s-e2e-tests",
  "lib/k8s-test-framework",
  "lib/loki-logproto",
  "lib/portpicker",
  "lib/prometheus-parser",
  "lib/opentelemetry-proto",
  "lib/tracing-limit",
  "lib/vector-api-client",
  "lib/vector-buffers",
  "lib/vector-common",
  "lib/vector-config",
  "lib/vector-config-common",
  "lib/vector-config-macros",
  "lib/vector-core",
  "lib/vector-lib",
  "lib/vector-lookup",
  "lib/vector-stream",
  "lib/vector-vrl/cli",
  "lib/vector-vrl/functions",
  "lib/vector-vrl/tests",
  "lib/vector-vrl/web-playground",
  "vdev",
]

[workspace.dependencies]
chrono = { version = "0.4.34", default-features = false, features = ["clock", "serde"] }
clap = { version = "4.5.1", default-features = false, features = ["derive", "error-context", "env", "help", "std", "string", "usage", "wrap_help"] }
indexmap = { version = "2.2.5", default-features = false, features = ["serde", "std"] }
pin-project = { version = "1.1.4", default-features = false }
proptest = "1.4"
proptest-derive = "0.4.0"
serde_json = { version = "1.0.114", default-features = false, features = ["raw_value", "std"] }
serde = { version = "1.0.197", default-features = false, features = ["alloc", "derive", "rc"] }
toml = { version = "0.8.10", default-features = false, features = ["display", "parse"] }
vrl = { version = "0.11.0", features = ["arbitrary", "cli", "test", "test_framework"] }

[dependencies]
pin-project.workspace = true
clap.workspace = true
vrl.workspace = true

# Internal libs
dnsmsg-parser = { path = "lib/dnsmsg-parser", optional = true }
fakedata = { path = "lib/fakedata", optional = true }
portpicker = { path = "lib/portpicker" }
tracing-limit = { path = "lib/tracing-limit" }
vector-lib = { path = "lib/vector-lib", default-features = false, features = ["vrl"] }
vector-vrl-functions = { path = "lib/vector-vrl/functions" }
loki-logproto = { path = "lib/loki-logproto", optional = true }

# Tokio / Futures
async-stream = { version = "0.3.5", default-features = false }
async-trait = { version = "0.1.77", default-features = false }
futures = { version = "0.3.30", default-features = false, features = ["compat", "io-compat"], package = "futures" }
tokio = { version = "1.36.0", default-features = false, features = ["full"] }
tokio-openssl = { version = "0.6.4", default-features = false }
tokio-stream = { version = "0.1.14", default-features = false, features = ["net", "sync", "time"] }
tokio-util = { version = "0.7", default-features = false, features = ["io", "time"] }
console-subscriber = { version = "0.2.0", default-features = false, optional = true }

# Tracing
tracing = { version = "0.1.34", default-features = false }
tracing-core = { version = "0.1.26", default-features = false }
tracing-futures = { version = "0.2.5", default-features = false, features = ["futures-03"] }
tracing-subscriber = { version = "0.3.18", default-features = false, features = ["ansi", "env-filter", "fmt", "json", "registry", "tracing-log"] }
tracing-tower = { git = "https://github.com/tokio-rs/tracing", default-features = false, rev = "e0642d949891546a3bb7e47080365ee7274f05cd" }

# Metrics
metrics = "0.21.1"
metrics-tracing-context = { version = "0.14.0", default-features = false }

# AWS - Official SDK
aws-sdk-s3 = { version = "1.4.0", default-features = false, features = ["behavior-version-latest"], optional = true }
aws-sdk-sqs = { version = "1.3.0", default-features = false, features = ["behavior-version-latest"], optional = true }
aws-sdk-sns = { version = "1.3.0", default-features = false, features = ["behavior-version-latest"], optional = true }
aws-sdk-cloudwatch = { version = "1.3.0", default-features = false, features = ["behavior-version-latest"], optional = true }
aws-sdk-cloudwatchlogs = { version = "1.3.0", default-features = false, features = ["behavior-version-latest"], optional = true }
aws-sdk-elasticsearch = { version = "1.3.0", default-features = false, features = ["behavior-version-latest"], optional = true }
aws-sdk-firehose = { version = "1.3.0", default-features = false, features = ["behavior-version-latest"], optional = true }
aws-sdk-kinesis = { version = "1.3.0", default-features = false, features = ["behavior-version-latest"], optional = true }
# The sts crate is needed despite not being referred to anywhere in the code because we need to set the
# `behavior-version-latest` feature. Without this we get a runtime panic when `auth.assume_role` authentication
# is configured.
aws-sdk-sts = { version = "1.3.1", default-features = false, features = ["behavior-version-latest"], optional = true }
aws-types = { version = "1.1.7", default-features = false, optional = true }
aws-sigv4 = { version = "1.1.7", default-features = false, features = ["sign-http"], optional = true }
aws-config = { version = "1.0.1", default-features = false, features = ["behavior-version-latest"], optional = true }
aws-credential-types = { version = "1.1.7", default-features = false, features = ["hardcoded-credentials"], optional = true }
aws-smithy-http = { version = "0.60", default-features = false, features = ["event-stream"], optional = true }
aws-smithy-types = { version = "1.1.7", default-features = false, optional = true }
aws-smithy-runtime-api = { version = "1.1.7", default-features = false, optional = true }
aws-smithy-runtime = { version = "1.1.7", default-features = false, features = ["client", "connector-hyper-0-14-x", "rt-tokio"], optional = true }
aws-smithy-async = { version = "1.0.2", default-features = false, features = ["rt-tokio"], optional = true }

# Azure
azure_core = { version = "0.17", default-features = false, features = ["enable_reqwest"], optional = true }
azure_identity = { version = "0.17", default-features = false, features = ["enable_reqwest"], optional = true }
azure_storage = { version = "0.17", default-features = false, optional = true }
azure_storage_blobs = { version = "0.17", default-features = false, optional = true }

# OpenDAL
opendal = {version = "0.45", default-features = false, features = ["native-tls", "services-webhdfs"], optional = true}

# Tower
tower = { version = "0.4.13", default-features = false, features = ["buffer", "limit", "retry", "timeout", "util", "balance", "discover"] }
tower-http = { version = "0.4.4", default-features = false, features = ["decompression-gzip", "trace"]}
# Serde
serde.workspace = true
serde-toml-merge = { version = "0.3.4", default-features = false }
serde_bytes = { version = "0.11.14", default-features = false, features = ["std"], optional = true }
serde_json.workspace = true
serde_with = { version = "3.6.1", default-features = false, features = ["macros", "std"] }
serde_yaml = { version = "0.9.32", default-features = false }

# Messagepack
rmp-serde = { version = "1.1.2", default-features = false, optional = true }
rmpv = { version = "1.0.1", default-features = false, features = ["with-serde"], optional = true }

# Prost / Protocol Buffers
prost = { version = "0.12", default-features = false, features = ["std"] }
prost-reflect = { version = "0.13", default-features = false, optional = true }
prost-types = { version = "0.12", default-features = false, optional = true }

# GCP
goauth = { version = "0.14.0", optional = true }
smpl_jwt = { version = "0.8.0", default-features = false, optional = true }

# AMQP
lapin = { version = "2.3.1", default-features = false, features = ["native-tls"], optional = true }

# API
async-graphql = { version = "7.0.1", default-features = false, optional = true, features = ["chrono", "playground"] }
async-graphql-warp = { version = "7.0.1", default-features = false, optional = true }

# API client
crossterm = { version = "0.27.0", default-features = false, features = ["event-stream", "windows"], optional = true }
num-format = { version = "0.4.4", default-features = false, features = ["with-num-bigint"], optional = true }
number_prefix = { version = "0.4.0", default-features = false, features = ["std"], optional = true }
ratatui = { version = "0.26.1", optional = true, default-features = false, features = ["crossterm"] }

# Datadog Pipelines

hex = { version = "0.4.3", default-features = false, optional = true }
sha2 = { version = "0.10.8", default-features = false, optional = true }

# GreptimeDB
greptimedb-client = { git = "https://github.com/GreptimeTeam/greptimedb-ingester-rust.git", rev = "4cb19ec47eeaf634c451d9ae438dac445a8a3dce", optional = true }

# External libs
arc-swap = { version = "1.7", default-features = false, optional = true }
async-compression = { version = "0.4.6", default-features = false, features = ["tokio", "gzip", "zstd"], optional = true }
apache-avro = { version = "0.16.0", default-features = false, optional = true }
axum = { version = "0.6.20", default-features = false }
base64 = { version = "0.21.7", default-features = false, optional = true }
bloomy  = { version = "1.2.0", default-features = false, optional = true }
bollard = { version = "0.16.0", default-features = false, features = ["ssl", "chrono"], optional = true }
bytes = { version = "1.5.0", default-features = false, features = ["serde"] }
bytesize = { version = "1.3.0", default-features = false }
chrono.workspace = true
chrono-tz = { version = "0.8.6", default-features = false }
cidr-utils = { version = "0.6.1", default-features = false }
colored = { version = "2.1.0", default-features = false }
csv = { version = "1.3", default-features = false }
derivative = { version = "2.2.0", default-features = false }
dirs-next = { version = "2.0.0", default-features = false, optional = true }
dyn-clone = { version = "1.0.17", default-features = false }
encoding_rs = { version = "0.8.33", default-features = false, features = ["serde"] }
enum_dispatch = { version = "0.3.12", default-features = false }
exitcode = { version = "1.1.2", default-features = false }
flate2 = { version = "1.0.28", default-features = false, features = ["default"] }
futures-util = { version = "0.3.29", default-features = false }
glob = { version = "0.3.1", default-features = false }
governor = { version = "0.6.0", default-features = false, features = ["dashmap", "jitter", "std"], optional = true }
grok = { version = "2.0.0", default-features = false, optional = true }
h2 = { version = "0.4.1", default-features = false, optional = true }
hash_hasher = { version = "2.0.0", default-features = false }
hashbrown = { version = "0.14.3", default-features = false, optional = true, features = ["ahash"] }
headers = { version = "0.3.9", default-features = false }
hostname = { version = "0.3.1", default-features = false }
http = { version = "0.2.9", default-features = false }
http-serde = "1.1.3"
http-body = { version = "0.4.5", default-features = false }
hyper = { version = "0.14.28", default-features = false, features = ["client", "runtime", "http1", "http2", "server", "stream"] }
hyper-openssl = { version = "0.9.2", default-features = false }
hyper-proxy = { version = "0.9.1", default-features = false, features = ["openssl-tls"] }
indexmap.workspace = true
infer = { version = "0.15.0", default-features = false, optional = true}
indoc = { version = "2.0.4", default-features = false }
inventory = { version = "0.3.15", default-features = false }
itertools = { version = "0.12.1", default-features = false, optional = false, features = ["use_alloc"] }
k8s-openapi = { version = "0.18.0", default-features = false, features = ["api", "v1_26"], optional = true }
kube = { version = "0.82.0", default-features = false, features = ["client", "openssl-tls", "runtime"], optional = true }
listenfd = { version = "1.0.1", default-features = false, optional = true }
logfmt = { version = "0.0.2", default-features = false, optional = true }
lru = { version = "0.12.3", default-features = false, optional = true }
maxminddb = { version = "0.24.0", default-features = false, optional = true }
md-5 = { version = "0.10", default-features = false, optional = true }
mongodb = { version = "2.8.1", default-features = false, features = ["tokio-runtime"], optional = true }
async-nats = { version = "0.33.0", default-features = false, optional = true }
nkeys = { version = "0.4.0", default-features = false, optional = true }
nom = { version = "7.1.3", default-features = false, optional = true }
notify = { version = "6.1.1", default-features = false, features = ["macos_fsevent"] }
once_cell = { version = "1.19", default-features = false }
openssl = { version = "0.10.64", default-features = false, features = ["vendored"] }
openssl-probe = { version = "0.1.5", default-features = false }
ordered-float = { version = "4.2.0", default-features = false }
paste = "1.0.14"
percent-encoding = { version = "2.3.1", default-features = false }
postgres-openssl = { version = "0.5.0", default-features = false, features = ["runtime"], optional = true }
pulsar = { version = "6.1.0", default-features = false, features = ["tokio-runtime", "auth-oauth2", "flate2", "lz4", "snap", "zstd"], optional = true }
rand = { version = "0.8.5", default-features = false, features = ["small_rng"] }
rand_distr = { version = "0.4.3", default-features = false }
rdkafka = { version = "0.35.0", default-features = false, features = ["tokio", "libz", "ssl", "zstd"], optional = true }
redis = { version = "0.24.0", default-features = false, features = ["connection-manager", "tokio-comp", "tokio-native-tls-comp"], optional = true }
regex = { version = "1.10.3", default-features = false, features = ["std", "perf"] }
roaring = { version = "0.10.3", default-features = false, optional = true }
rumqttc = { version = "0.24.0", default-features = false, features = ["use-rustls"], optional = true }
seahash = { version = "4.1.0", default-features = false }
semver = { version = "1.0.22", default-features = false, features = ["serde", "std"], optional = true }
smallvec = { version = "1", default-features = false, features = ["union", "serde"] }
snafu = { version = "0.7.5", default-features = false, features = ["futures"] }
snap = { version = "1.1.1", default-features = false }
socket2 = { version = "0.5.6", default-features = false }
stream-cancel = { version = "0.8.2", default-features = false }
strip-ansi-escapes = { version = "0.2.0", default-features = false }
syslog = { version = "6.1.0", default-features = false, optional = true }
tikv-jemallocator = { version = "0.5.4", default-features = false, features = ["unprefixed_malloc_on_supported_platforms"], optional = true }
tokio-postgres = { version = "0.7.10", default-features = false, features = ["runtime", "with-chrono-0_4"], optional = true }
tokio-tungstenite = {version = "0.20.1", default-features = false, features = ["connect"], optional = true}
toml.workspace = true
tonic = { version = "0.10", optional = true, default-features = false, features = ["transport", "codegen", "prost", "tls", "tls-roots", "gzip"] }
hickory-proto = { version = "0.24.0", default-features = false, features = ["dnssec"], optional = true }
typetag = { version = "0.2.16", default-features = false }
url = { version = "2.5.0", default-features = false, features = ["serde"] }
uuid = { version = "1", default-features = false, features = ["serde", "v4"] }
warp = { version = "0.3.6", default-features = false }
zstd = { version = "0.13.0", default-features = false }
arr_macro = { version = "0.2.1" }

# depending on fork for bumped nix dependency
# https://github.com/heim-rs/heim/pull/360
heim = { git = "https://github.com/vectordotdev/heim.git", branch = "update-nix", default-features = false, features = ["disk"] }

# make sure to update the external docs when the Lua version changes
mlua = { version = "0.9.6", default-features = false, features = ["lua54", "send", "vendored", "macros"], optional = true }

[target.'cfg(windows)'.dependencies]
windows-service = "0.6.0"

[target.'cfg(unix)'.dependencies]
nix = { version = "0.26.2", default-features = false, features = ["socket", "signal"] }

[build-dependencies]
prost-build = { version = "0.12", default-features = false, optional = true }
tonic-build = { version = "0.10", default-features = false, features = ["transport", "prost"], optional = true }
# update 'openssl_version' in website/config.toml whenever <major.minor> version changes
openssl-src = { version = "300", default-features = false, features = ["force-engine", "legacy"] }

[dev-dependencies]
approx = "0.5.1"
assert_cmd = { version = "2.0.14", default-features = false }
aws-smithy-runtime = { version = "1.1.7", default-features = false, features = ["tls-rustls"] }
azure_core = { version = "0.17", default-features = false, features = ["enable_reqwest", "azurite_workaround"] }
azure_identity = { version = "0.17", default-features = false, features = ["enable_reqwest"] }
azure_storage_blobs = { version = "0.17", default-features = false, features = ["azurite_workaround"] }
azure_storage = { version = "0.17", default-features = false }
base64 = "0.21.7"
criterion = { version = "0.5.1", features = ["html_reports", "async_tokio"] }
itertools = { version = "0.12.1", default-features = false, features = ["use_alloc"] }
libc = "0.2.153"
similar-asserts = "1.5.0"
proptest.workspace = true
quickcheck = "1.0.3"
reqwest = { version = "0.11", features = ["json"] }
rstest = {version = "0.18.2"}
tempfile = "3.10.1"
test-generator = "0.3.1"
tokio = { version = "1.36.0", features = ["test-util"] }
tokio-test = "0.4.3"
tower-test = "0.4.0"
vector-lib = { path = "lib/vector-lib", default-features = false, features = ["vrl", "test"] }
vrl.workspace = true

wiremock = "0.5.22"
zstd = { version = "0.13.0", default-features = false }

[patch.crates-io]
# The upgrade for `tokio-util` >= 0.6.9 is blocked on https://github.com/vectordotdev/vector/issues/11257.
tokio-util = { git = "https://github.com/vectordotdev/tokio", branch = "tokio-util-0.7.8-framed-read-continue-on-error" }
nix = { git = "https://github.com/vectordotdev/nix.git", branch = "memfd/gnu/musl" }
# The `heim` crates depend on `ntapi` 0.3.7 on Windows, but that version has an
# unaligned access bug fixed in the following revision.
ntapi = { git = "https://github.com/MSxDOS/ntapi.git", rev = "24fc1e47677fc9f6e38e5f154e6011dc9b270da6" }

[features]
# Default features for *-unknown-linux-gnu and *-apple-darwin
default = ["api", "api-client", "enrichment-tables", "sinks", "sources", "sources-dnstap", "transforms", "unix", "rdkafka?/gssapi-vendored", "enterprise"]
# Default features for `cargo docs`. The same as `default` but without `rdkafka?/gssapi-vendored` which would require installing libsasl in our doc build environment.
docs = ["api", "api-client", "enrichment-tables", "sinks", "sources", "sources-dnstap", "transforms", "unix", "enterprise"]
# Default features for *-unknown-linux-* which make use of `cmake` for dependencies
default-cmake = ["api", "api-client", "enrichment-tables", "rdkafka?/cmake_build", "sinks", "sources", "sources-dnstap", "transforms", "unix", "rdkafka?/gssapi-vendored", "enterprise"]
# Default features for *-pc-windows-msvc
# TODO: Enable SASL https://github.com/vectordotdev/vector/pull/3081#issuecomment-659298042
default-msvc = ["api", "api-client", "enrichment-tables", "rdkafka?/cmake_build", "sinks", "sources", "transforms", "enterprise"]
default-musl = ["api", "api-client", "enrichment-tables", "rdkafka?/cmake_build", "sinks", "sources", "sources-dnstap", "transforms", "unix", "rdkafka?/gssapi-vendored", "enterprise"]
default-no-api-client = ["api", "enrichment-tables", "sinks", "sources", "sources-dnstap", "transforms", "unix", "rdkafka?/gssapi-vendored", "enterprise"]
default-no-vrl-cli = ["api", "sinks", "sources", "sources-dnstap", "transforms", "unix", "rdkafka?/gssapi-vendored", "enterprise"]
tokio-console = ["dep:console-subscriber", "tokio/tracing"]

# Enables the binary secret-backend-example
secret-backend-example = ["transforms"]

all-logs = ["sinks-logs", "sources-logs", "sources-dnstap", "transforms-logs"]
all-metrics = ["sinks-metrics", "sources-metrics", "transforms-metrics", "enterprise"]

# Target specific release features.
# The `make` tasks will select this according to the appropriate triple.
# Use this section to turn off or on specific features for specific triples.
target-aarch64-unknown-linux-gnu = ["api", "api-client", "enrichment-tables", "rdkafka?/cmake_build", "sinks", "sources", "sources-dnstap", "transforms", "unix", "enterprise"]
target-aarch64-unknown-linux-musl = ["api", "api-client", "enrichment-tables", "rdkafka?/cmake_build", "sinks", "sources", "sources-dnstap", "transforms", "unix", "enterprise"]
target-armv7-unknown-linux-gnueabihf = ["api", "api-client", "enrichment-tables", "rdkafka?/cmake_build", "sinks", "sources", "sources-dnstap", "transforms", "unix", "enterprise"]
target-armv7-unknown-linux-musleabihf = ["api", "api-client", "rdkafka?/cmake_build", "enrichment-tables", "sinks", "sources", "sources-dnstap", "transforms", "enterprise"]
target-x86_64-unknown-linux-gnu = ["api", "api-client", "rdkafka?/cmake_build", "enrichment-tables", "sinks", "sources", "sources-dnstap", "transforms", "unix", "rdkafka?/gssapi-vendored", "enterprise"]
target-x86_64-unknown-linux-musl = ["api", "api-client", "rdkafka?/cmake_build", "enrichment-tables", "sinks", "sources", "sources-dnstap", "transforms", "unix", "enterprise"]
# Does not currently build
target-powerpc64le-unknown-linux-gnu = ["api", "api-client", "enrichment-tables", "rdkafka?/cmake_build", "sinks", "sources", "sources-dnstap", "transforms", "unix", "enterprise"]
# Currently doesn't build due to lack of support for 64-bit atomics
target-powerpc-unknown-linux-gnu = ["api", "api-client", "enrichment-tables", "rdkafka?/cmake_build", "sinks", "sources", "sources-dnstap", "transforms", "unix", "enterprise"]

# Enables features that work only on systems providing `cfg(unix)`
unix = ["tikv-jemallocator", "allocation-tracing"]
allocation-tracing = []

# Enables kubernetes dependencies and shared code. Kubernetes-related sources,
# transforms and sinks should depend on this feature.
kubernetes = ["dep:k8s-openapi", "dep:kube"]

docker = ["dep:bollard", "dep:dirs-next"]

# API
api = [
  "dep:async-graphql",
  "dep:async-graphql-warp",
  "dep:base64",
  "vector-lib/api",
]

# API client
api-client = [
  "dep:crossterm",
  "dep:num-format",
  "dep:number_prefix",
  "dep:ratatui",
  "vector-lib/api",
  "vector-lib/api-client",
]

aws-core = [
  "aws-config",
  "dep:aws-credential-types",
  "dep:aws-sigv4",
  "dep:aws-types",
  "dep:aws-smithy-async",
  "dep:aws-smithy-http",
  "dep:aws-smithy-types",
  "dep:aws-smithy-runtime",
  "dep:aws-smithy-runtime-api",
  "dep:aws-sdk-sts",
]

# Anything that requires Protocol Buffers.
protobuf-build = ["dep:tonic-build", "dep:prost-build"]

gcp = ["dep:base64", "dep:goauth", "dep:smpl_jwt"]

# Enrichment Tables
enrichment-tables = ["enrichment-tables-geoip"]
enrichment-tables-geoip = ["dep:maxminddb"]

# Codecs
codecs-syslog = ["vector-lib/syslog"]

# Sources
sources = ["sources-logs", "sources-metrics"]
sources-logs = [
  "sources-amqp",
  "sources-aws_kinesis_firehose",
  "sources-aws_s3",
  "sources-aws_sqs",
  "sources-datadog_agent",
  "sources-demo_logs",
  "sources-docker_logs",
  "sources-exec",
  "sources-file",
  "sources-fluent",
  "sources-gcp_pubsub",
  "sources-heroku_logs",
  "sources-http_server",
  "sources-http_client",
  "sources-internal_logs",
  "sources-journald",
  "sources-kafka",
  "sources-kubernetes_logs",
  "sources-logstash",
  "sources-nats",
  "sources-opentelemetry",
  "sources-pulsar",
  "sources-file-descriptor",
  "sources-redis",
  "sources-socket",
  "sources-splunk_hec",
  "sources-stdin",
  "sources-syslog",
  "sources-vector",
]
sources-metrics = [
  "sources-apache_metrics",
  "sources-aws_ecs_metrics",
  "sources-eventstoredb_metrics",
  "sources-host_metrics",
  "sources-internal_metrics",
  "sources-mongodb_metrics",
  "sources-nginx_metrics",
  "sources-postgresql_metrics",
  "sources-prometheus",
  "sources-statsd",
  "sources-vector",
]

sources-amqp = ["lapin"]
sources-apache_metrics = ["sources-utils-http-client"]
sources-aws_ecs_metrics = ["sources-utils-http-client"]
sources-aws_kinesis_firehose = ["dep:base64", "dep:infer"]
sources-aws_s3 = ["aws-core", "dep:aws-sdk-sqs", "dep:aws-sdk-s3", "dep:semver", "dep:async-compression", "sources-aws_sqs", "tokio-util/io"]
sources-aws_sqs = ["aws-core", "dep:aws-sdk-sqs"]
sources-datadog_agent = ["sources-utils-http-error", "protobuf-build"]
sources-demo_logs = ["dep:fakedata"]
sources-dnstap = ["dep:base64", "dep:hickory-proto", "dep:dnsmsg-parser", "protobuf-build"]
sources-docker_logs = ["docker"]
sources-eventstoredb_metrics = []
sources-exec = []
sources-file = ["vector-lib/file-source"]
sources-file-descriptor = ["tokio-util/io"]
sources-fluent = ["dep:base64", "sources-utils-net-tcp", "tokio-util/net", "dep:rmpv", "dep:rmp-serde", "dep:serde_bytes"]
sources-gcp_pubsub = ["gcp", "dep:h2", "dep:prost-types", "protobuf-build", "dep:tonic"]
sources-heroku_logs = ["sources-utils-http", "sources-utils-http-query", "sources-http_server"]
sources-host_metrics =  ["heim/cpu", "heim/host", "heim/memory", "heim/net"]
sources-http_client = ["sources-utils-http-client"]
sources-http_server = ["sources-utils-http", "sources-utils-http-query"]
sources-internal_logs = []
sources-internal_metrics = []
sources-journald = []
sources-kafka = ["dep:rdkafka"]
sources-kubernetes_logs = ["vector-lib/file-source", "kubernetes", "transforms-reduce"]
sources-logstash = ["sources-utils-net-tcp", "tokio-util/net"]
sources-mongodb_metrics = ["dep:mongodb"]
sources-nats = ["dep:async-nats", "dep:nkeys"]
sources-nginx_metrics = ["dep:nom"]
sources-opentelemetry = ["dep:hex", "vector-lib/opentelemetry", "dep:prost-types", "sources-http_server", "sources-utils-http", "sources-vector"]
sources-postgresql_metrics = ["dep:postgres-openssl", "dep:tokio-postgres"]
sources-prometheus = ["sources-prometheus-scrape", "sources-prometheus-remote-write", "sources-prometheus-pushgateway"]
sources-prometheus-scrape = ["sinks-prometheus", "sources-utils-http-client", "vector-lib/prometheus"]
sources-prometheus-remote-write = ["sinks-prometheus", "sources-utils-http", "vector-lib/prometheus"]
sources-prometheus-pushgateway = ["sinks-prometheus", "sources-utils-http", "vector-lib/prometheus"]
sources-pulsar = ["dep:apache-avro", "dep:pulsar"]
sources-redis= ["dep:redis"]
sources-socket = ["sources-utils-net", "tokio-util/net"]
sources-splunk_hec = ["dep:roaring"]
sources-statsd = ["sources-utils-net", "tokio-util/net"]
sources-stdin = ["tokio-util/io"]
sources-syslog = ["codecs-syslog", "sources-utils-net", "tokio-util/net"]
sources-utils-http = ["sources-utils-http-auth", "sources-utils-http-encoding", "sources-utils-http-error", "sources-utils-http-prelude"]
sources-utils-http-auth = ["sources-utils-http-error"]
sources-utils-http-encoding = ["sources-utils-http-error"]
sources-utils-http-error = []
sources-utils-http-prelude = ["sources-utils-http", "sources-utils-http-auth", "sources-utils-http-encoding", "sources-utils-http-error"]
sources-utils-http-query = []
sources-utils-http-client = ["sources-utils-http", "sources-http_server"]
sources-utils-net = ["sources-utils-net-tcp", "sources-utils-net-udp", "sources-utils-net-unix"]
sources-utils-net-tcp = ["listenfd"]
sources-utils-net-udp = ["listenfd"]
sources-utils-net-unix = []

sources-vector = ["dep:tonic", "protobuf-build"]

# Transforms
transforms = ["transforms-logs", "transforms-metrics"]
transforms-logs = [
  "transforms-aws_ec2_metadata",
  "transforms-dedupe",
  "transforms-filter",
  "transforms-log_to_metric",
  "transforms-lua",
  "transforms-metric_to_log",
  "transforms-pipelines",
  "transforms-reduce",
  "transforms-remap",
  "transforms-route",
  "transforms-sample",
  "transforms-throttle",
]
transforms-metrics = [
  "transforms-aggregate",
  "transforms-filter",
  "transforms-log_to_metric",
  "transforms-lua",
  "transforms-metric_to_log",
  "transforms-pipelines",
  "transforms-remap",
  "transforms-tag_cardinality_limit",
  "transforms-throttle",
]

transforms-aggregate = []
transforms-aws_ec2_metadata = ["dep:arc-swap"]
transforms-dedupe = ["transforms-impl-dedupe"]
transforms-filter = []
transforms-log_to_metric = []
transforms-lua = ["dep:mlua", "vector-lib/lua"]
transforms-metric_to_log = []
transforms-pipelines = ["transforms-filter", "transforms-route"]
transforms-reduce = []
transforms-remap = []
transforms-route = []
transforms-sample = ["transforms-impl-sample"]
transforms-tag_cardinality_limit = ["dep:bloomy", "dep:hashbrown"]
transforms-throttle = ["dep:governor"]

# Implementations of transforms
transforms-impl-sample = []
transforms-impl-dedupe = ["dep:lru"]

# Sinks
sinks = ["sinks-logs", "sinks-metrics"]
sinks-logs = [
  "sinks-amqp",
  "sinks-appsignal",
  "sinks-aws_cloudwatch_logs",
  "sinks-aws_kinesis_firehose",
  "sinks-aws_kinesis_streams",
  "sinks-aws_s3",
  "sinks-aws_sqs",
  "sinks-aws_sns",
  "sinks-axiom",
  "sinks-azure_blob",
  "sinks-azure_monitor_logs",
  "sinks-blackhole",
  "sinks-chronicle",
  "sinks-clickhouse",
  "sinks-console",
  "sinks-databend",
  "sinks-datadog_events",
  "sinks-datadog_logs",
  "sinks-datadog_traces",
  "sinks-elasticsearch",
  "sinks-file",
  "sinks-gcp",
  "sinks-honeycomb",
  "sinks-http",
  "sinks-humio",
  "sinks-influxdb",
  "sinks-kafka",
  "sinks-mezmo",
  "sinks-loki",
  "sinks-mqtt",
  "sinks-nats",
  "sinks-new_relic_logs",
  "sinks-new_relic",
  "sinks-papertrail",
  "sinks-pulsar",
  "sinks-redis",
  "sinks-sematext",
  "sinks-socket",
  "sinks-splunk_hec",
  "sinks-vector",
  "sinks-webhdfs",
  "sinks-websocket",
]
sinks-metrics = [
  "sinks-appsignal",
  "sinks-aws_cloudwatch_metrics",
  "sinks-blackhole",
  "sinks-console",
  "sinks-datadog_metrics",
  "sinks-greptimedb",
  "sinks-humio",
  "sinks-influxdb",
  "sinks-kafka",
  "sinks-prometheus",
  "sinks-sematext",
  "sinks-statsd",
  "sinks-vector",
  "sinks-splunk_hec"
]

sinks-amqp = ["lapin"]
sinks-appsignal = []
sinks-aws_cloudwatch_logs = ["aws-core", "dep:aws-sdk-cloudwatchlogs"]
sinks-aws_cloudwatch_metrics = ["aws-core", "dep:aws-sdk-cloudwatch"]
sinks-aws_kinesis_firehose = ["aws-core", "dep:aws-sdk-firehose"]
sinks-aws_kinesis_streams = ["aws-core", "dep:aws-sdk-kinesis"]
sinks-aws_s3 = ["dep:base64", "dep:md-5", "aws-core", "dep:aws-sdk-s3"]
sinks-aws_sqs = ["aws-core", "dep:aws-sdk-sqs"]
sinks-aws_sns = ["aws-core", "dep:aws-sdk-sns"]
sinks-axiom = ["sinks-elasticsearch"]
sinks-azure_blob = ["dep:azure_core", "dep:azure_identity", "dep:azure_storage", "dep:azure_storage_blobs"]
sinks-azure_monitor_logs = []
sinks-blackhole = []
sinks-chronicle = []
sinks-clickhouse = []
sinks-console = []
sinks-databend = []
sinks-datadog_events = []
sinks-datadog_logs = []
sinks-datadog_metrics = ["protobuf-build", "dep:prost-reflect"]
sinks-datadog_traces = ["protobuf-build", "dep:rmpv", "dep:rmp-serde", "dep:serde_bytes"]
sinks-elasticsearch = ["transforms-metric_to_log"]
sinks-file = ["dep:async-compression"]
sinks-gcp = ["dep:base64", "gcp"]
sinks-greptimedb = ["dep:greptimedb-client"]
sinks-honeycomb = []
sinks-http = []
sinks-humio = ["sinks-splunk_hec", "transforms-metric_to_log"]
sinks-influxdb = []
sinks-kafka = ["dep:rdkafka"]
sinks-mezmo = []
sinks-loki = ["loki-logproto"]
sinks-mqtt = ["dep:rumqttc"]
sinks-nats = ["dep:async-nats", "dep:nkeys"]
sinks-new_relic_logs = ["sinks-http"]
sinks-new_relic = []
sinks-papertrail = ["dep:syslog"]
sinks-prometheus = ["dep:base64", "vector-lib/prometheus"]
sinks-pulsar = ["dep:apache-avro", "dep:pulsar", "dep:lru"]
sinks-redis = ["dep:redis"]
sinks-sematext = ["sinks-elasticsearch", "sinks-influxdb"]
sinks-socket = ["sinks-utils-udp"]
sinks-splunk_hec = []
sinks-statsd = ["sinks-utils-udp", "tokio-util/net"]
sinks-utils-udp = []
sinks-vector = ["sinks-utils-udp", "dep:tonic", "protobuf-build"]
sinks-websocket = ["dep:tokio-tungstenite"]
sinks-webhdfs = ["dep:opendal"]

# Datadog integration
enterprise = [
  "dep:hex",
  "dep:sha2",
  "sinks-datadog_logs",
  "sinks-datadog_metrics",
  "sources-host_metrics",
  "sources-internal_logs",
  "sources-internal_metrics",
  "transforms-remap",
  "transforms-filter",
]

# Identifies that the build is a nightly build
nightly = []

# Integration testing-related features
all-integration-tests = [
  "amqp-integration-tests",
  "appsignal-integration-tests",
  "aws-integration-tests",
  "axiom-integration-tests",
  "azure-integration-tests",
  "chronicle-integration-tests",
  "clickhouse-integration-tests",
  "databend-integration-tests",
  "datadog-agent-integration-tests",
  "datadog-logs-integration-tests",
  "datadog-metrics-integration-tests",
  "datadog-traces-integration-tests",
  "docker-logs-integration-tests",
  "es-integration-tests",
  "eventstoredb_metrics-integration-tests",
  "fluent-integration-tests",
  "gcp-cloud-storage-integration-tests",
  "gcp-integration-tests",
  "gcp-pubsub-integration-tests",
  "greptimedb-integration-tests",
  "http-client-integration-tests",
  "humio-integration-tests",
  "influxdb-integration-tests",
  "kafka-integration-tests",
  "logstash-integration-tests",
  "loki-integration-tests",
  "mongodb_metrics-integration-tests",
  "nats-integration-tests",
  "nginx-integration-tests",
  "opentelemetry-integration-tests",
  "postgresql_metrics-integration-tests",
  "prometheus-integration-tests",
  "pulsar-integration-tests",
  "redis-integration-tests",
  "splunk-integration-tests",
  "dnstap-integration-tests",
  "webhdfs-integration-tests",
]

amqp-integration-tests = ["sources-amqp", "sinks-amqp"]
appsignal-integration-tests = ["sinks-appsignal"]

aws-integration-tests = [
  "aws-cloudwatch-logs-integration-tests",
  "aws-cloudwatch-metrics-integration-tests",
  "aws-ec2-metadata-integration-tests",
  "aws-ecs-metrics-integration-tests",
  "aws-kinesis-firehose-integration-tests",
  "aws-kinesis-streams-integration-tests",
  "aws-s3-integration-tests",
  "aws-sqs-integration-tests",
  "aws-sns-integration-tests",
]

azure-integration-tests = [
  "azure-blob-integration-tests"
]

aws-cloudwatch-logs-integration-tests = ["sinks-aws_cloudwatch_logs"]
aws-cloudwatch-metrics-integration-tests = ["sinks-aws_cloudwatch_metrics"]
aws-ec2-metadata-integration-tests = ["transforms-aws_ec2_metadata"]
aws-ecs-metrics-integration-tests = ["sources-aws_ecs_metrics"]
aws-kinesis-firehose-integration-tests = ["sinks-aws_kinesis_firehose", "dep:aws-sdk-elasticsearch", "sinks-elasticsearch"]
aws-kinesis-streams-integration-tests = ["sinks-aws_kinesis_streams"]
aws-s3-integration-tests = ["sinks-aws_s3", "sources-aws_s3"]
aws-sqs-integration-tests = ["sinks-aws_sqs"]
aws-sns-integration-tests = ["sinks-aws_sns"]
axiom-integration-tests = ["sinks-axiom"]
azure-blob-integration-tests = ["sinks-azure_blob"]
chronicle-integration-tests = ["sinks-gcp"]
clickhouse-integration-tests = ["sinks-clickhouse"]
databend-integration-tests = ["sinks-databend"]
datadog-agent-integration-tests = ["sources-datadog_agent"]
datadog-logs-integration-tests = ["sinks-datadog_logs"]
datadog-metrics-integration-tests = ["sinks-datadog_metrics"]
datadog-traces-integration-tests = ["sources-datadog_agent", "sinks-datadog_traces", "axum/tokio"]
docker-logs-integration-tests = ["sources-docker_logs", "unix"]
es-integration-tests = ["sinks-elasticsearch", "aws-core"]
eventstoredb_metrics-integration-tests = ["sources-eventstoredb_metrics"]
fluent-integration-tests = ["docker", "sources-fluent"]
gcp-cloud-storage-integration-tests = ["sinks-gcp"]
gcp-integration-tests = ["sinks-gcp"]
gcp-pubsub-integration-tests = ["sinks-gcp", "sources-gcp_pubsub"]
greptimedb-integration-tests = ["sinks-greptimedb"]
humio-integration-tests = ["sinks-humio"]
http-client-integration-tests = ["sources-http_client"]
influxdb-integration-tests = ["sinks-influxdb"]
kafka-integration-tests = ["sinks-kafka", "sources-kafka"]
logstash-integration-tests = ["docker", "sources-logstash"]
loki-integration-tests = ["sinks-loki"]
mongodb_metrics-integration-tests = ["sources-mongodb_metrics"]
mqtt-integration-tests = ["sinks-mqtt"]
nats-integration-tests = ["sinks-nats", "sources-nats"]
nginx-integration-tests = ["sources-nginx_metrics"]
opentelemetry-integration-tests = ["sources-opentelemetry"]
postgresql_metrics-integration-tests = ["sources-postgresql_metrics"]
prometheus-integration-tests = ["sinks-prometheus", "sources-prometheus", "sinks-influxdb"]
pulsar-integration-tests = ["sinks-pulsar", "sources-pulsar"]
redis-integration-tests = ["sinks-redis", "sources-redis"]
splunk-integration-tests = ["sinks-splunk_hec"]
dnstap-integration-tests = ["sources-dnstap", "dep:bollard"]
webhdfs-integration-tests = ["sinks-webhdfs"]
disable-resolv-conf = []
shutdown-tests = ["api", "sinks-blackhole", "sinks-console", "sinks-prometheus", "sources", "transforms-lua", "transforms-remap", "unix"]
cli-tests = ["sinks-blackhole", "sinks-socket", "sources-demo_logs", "sources-file"]
test-utils = []

# End-to-End testing-related features
all-e2e-tests = [
  "e2e-tests-datadog"
]

e2e-tests-datadog = [
  "sources-datadog_agent",
  "sinks-datadog_logs",
  "sinks-datadog_metrics"
]

vector-api-tests = [
  "sources-demo_logs",
  "transforms-log_to_metric",
  "transforms-remap",
  "sinks-blackhole"
]
vector-unit-test-tests = [
  "sources-demo_logs",
  "transforms-remap",
  "transforms-route",
  "transforms-filter",
  "transforms-reduce",
  "sinks-console"
]
enterprise-tests = [
  "enterprise",
  "sources-demo_logs",
  "sinks-blackhole",
  "sinks-loki",
  "api",
]

component-validation-runner = ["dep:tonic", "sources-internal_logs", "sources-internal_metrics", "sources-vector", "sinks-vector"]
# For now, only include components that implement ValidatableComponent.
# In the future, this can change to simply reference the targets `sources`, `transforms`, `sinks`
<<<<<<< HEAD
component-validation-tests = ["component-validation-runner", "sources-http_client", "sources-http_server", "sinks-http", "sources-splunk_hec"]
=======
component-validation-tests = ["component-validation-runner", "sources-http_client", "sources-http_server", "sinks-http", "sinks-splunk_hec"]
>>>>>>> fa99d6c2

# Grouping together features for benchmarks. We exclude the API client due to it causing the build process to run out
# of memory when those additional dependencies are built in CI.
benches = [
  "sinks-file",
  "sinks-http",
  "sinks-socket",
  "sources-file",
  "sources-socket",
  "sources-syslog",
  "transforms-lua",
  "transforms-sample",
]
dnstap-benches = ["sources-dnstap"]
language-benches = ["sinks-socket", "sources-socket", "transforms-lua", "transforms-remap"]
# Separate benching process for metrics due to the nature of the bootstrap procedures.
statistic-benches = []
remap-benches = ["transforms-remap"]
transform-benches = ["transforms-filter", "transforms-dedupe", "transforms-reduce", "transforms-route"]
codecs-benches = []
loki-benches = ["sinks-loki"]
enrichment-tables-benches = ["enrichment-tables-geoip"]

[[bench]]
name = "default"
harness = false
required-features = ["benches"]

[[bench]]
name = "dnstap"
path = "benches/dnstap/mod.rs"
harness = false
required-features = ["dnstap-benches"]

[[bench]]
name = "remap"
harness = false
required-features = ["remap-benches"]

[[bench]]
name = "enrichment_tables"
harness = false
required-features = ["enrichment-tables-benches"]

[[bench]]
name = "languages"
harness = false
required-features = ["language-benches"]

[[bench]]
name = "loki"
harness = false
required-features = ["loki-benches"]

[[bench]]
name = "distribution_statistic"
harness = false
required-features = ["statistic-benches"]

[[bench]]
name = "transform"
path = "benches/transform/main.rs"
harness = false
test = false
required-features = ["transform-benches"]

[[bench]]
name = "codecs"
path = "benches/codecs/main.rs"
harness = false
required-features = ["codecs-benches"]<|MERGE_RESOLUTION|>--- conflicted
+++ resolved
@@ -906,11 +906,14 @@
 component-validation-runner = ["dep:tonic", "sources-internal_logs", "sources-internal_metrics", "sources-vector", "sinks-vector"]
 # For now, only include components that implement ValidatableComponent.
 # In the future, this can change to simply reference the targets `sources`, `transforms`, `sinks`
-<<<<<<< HEAD
-component-validation-tests = ["component-validation-runner", "sources-http_client", "sources-http_server", "sinks-http", "sources-splunk_hec"]
-=======
-component-validation-tests = ["component-validation-runner", "sources-http_client", "sources-http_server", "sinks-http", "sinks-splunk_hec"]
->>>>>>> fa99d6c2
+component-validation-tests = [
+  "component-validation-runner",
+  "sources-http_client",
+  "sources-http_server",
+  "sinks-http",
+  "sinks-splunk_hec",
+  "sources-splunk_hec"
+]
 
 # Grouping together features for benchmarks. We exclude the API client due to it causing the build process to run out
 # of memory when those additional dependencies are built in CI.
