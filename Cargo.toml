--- conflicted
+++ resolved
@@ -252,12 +252,8 @@
 bollard = { version = "0.14.0", default-features = false, features = ["ssl", "chrono"], optional = true }
 bytes = { version = "1.5.0", default-features = false, features = ["serde"] }
 bytesize = { version = "1.3.0", default-features = false }
-<<<<<<< HEAD
-chrono = { version = "0.4.27", default-features = false, features = ["serde"] }
+chrono = { version = "0.4.30", default-features = false, features = ["serde"] }
 chrono-tz = { version = "0.8.3", default-features = false }
-=======
-chrono = { version = "0.4.30", default-features = false, features = ["serde"] }
->>>>>>> 5a52b61f
 cidr-utils = { version = "0.5.11", default-features = false }
 clap = { version = "4.4.3", default-features = false, features = ["derive", "error-context", "env", "help", "std", "string", "usage", "wrap_help"] }
 colored = { version = "2.0.4", default-features = false }
