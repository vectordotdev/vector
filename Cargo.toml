--- conflicted
+++ resolved
@@ -246,13 +246,8 @@
 governor = { version = "0.4.1", default-features = false, features = ["dashmap", "jitter", "std"], optional = true }
 grok = { version = "2.0.0", default-features = false, optional = true }
 h2 = { version = "0.3.13", default-features = false, optional = true }
-<<<<<<< HEAD
 hash_hasher = { version = "2.0.0", default-features = false }
-headers = { version = "0.3.6", default-features = false }
-=======
-hash_hasher = { version = "2.0.0", default-features = false, optional  = true }
 headers = { version = "0.3.8", default-features = false }
->>>>>>> e1d87366
 hostname = { version = "0.3.1", default-features = false }
 http = { version = "0.2.8", default-features = false }
 http-body = { version = "0.4.5", default-features = false }
@@ -289,13 +284,8 @@
 rdkafka = { version = "0.28.0", default-features = false, features = ["tokio", "libz", "ssl", "zstd"], optional = true }
 redis = { version = "0.21.6", default-features = false, features = ["connection-manager", "tokio-comp", "tokio-native-tls-comp"], optional = true }
 regex = { version = "1.6.0", default-features = false, features = ["std", "perf"] }
-<<<<<<< HEAD
-roaring = { version = "0.9.0", default-features = false, optional = true }
+roaring = { version = "0.10.0", default-features = false, optional = true }
 seahash = { version = "4.1.0", default-features = false }
-=======
-roaring = { version = "0.10.0", default-features = false, optional = true }
-seahash = { version = "4.1.0", default-features = false, optional = true }
->>>>>>> e1d87366
 semver = { version = "1.0.13", default-features = false, features = ["serde", "std"], optional = true }
 smallvec = { version = "1", default-features = false, features = ["union"] }
 snafu = { version = "0.7.1", default-features = false, features = ["futures"] }
@@ -832,7 +822,6 @@
 language-benches = ["sinks-socket", "sources-socket", "transforms-lua", "transforms-remap"]
 # Separate benching process for metrics due to the nature of the bootstrap procedures.
 statistic-benches = []
-metrics-benches = ["sinks-socket", "sources-socket"]
 remap-benches = ["transforms-remap"]
 transform-benches = ["transforms-filter", "transforms-dedupe", "transforms-reduce", "transforms-route"]
 codecs-benches = []
