[package]
name = "vector"
version = "0.11.0"
authors = ["Vector Contributors <vector@timber.io>"]
edition = "2018"
description = "A lightweight and ultra-fast tool for building observability pipelines"
homepage = "https://vector.dev"
license-file = "LICENSE"
readme = "README.md"
publish = false
default-run = "vector"

[[bin]]
name = "graphql-schema"
path = "src/api/schema/gen.rs"
required-features = ["api"]

[profile.bench]
debug = true

<<<<<<< HEAD
[profile.release]
opt-level = 3
debug = false
lto = "fat"
codegen-units = 1

[profile.test]
codegen-units = 1

=======
>>>>>>> d645cae9
[package.metadata.deb]
maintainer-scripts = "distribution/debian/scripts/"
conf-files = ["/etc/vector/vector.toml"]
assets = [
  ["target/release/vector", "/usr/bin/", "755"],
  ["config/vector.toml", "/etc/vector/vector.toml", "644"],
  ["config/vector.spec.toml", "/etc/vector/vector.spec.toml", "644"],
  ["config/examples/*", "/etc/vector/examples/", "644"],
  ["distribution/systemd/vector.service", "/etc/systemd/system/vector.service", "644"]
]
license-file = ["target/debian-license.txt"]
extended-description-file = "target/debian-extended-description.txt"

[workspace]
members = [
  ".",
  "lib/file-source",
  "lib/tracing-limit",
  "lib/vector-wasm",
  "lib/k8s-test-framework",
  "lib/prometheus-parser",
]

[dependencies]
# Internal libs
codec = { path = "lib/codec" }
file-source = { path = "lib/file-source" }
tracing-limit = { path = "lib/tracing-limit" }
prometheus-parser = { path = "lib/prometheus-parser", optional = true }

# Tokio / Futures
futures01 = { package = "futures", version = "0.1.25" }
futures = { version = "0.3", default-features = false, features = ["compat", "io-compat"] }
tokio = { version = "0.2.13", features = ["blocking", "fs", "signal", "io-std", "macros", "rt-core", "rt-threaded", "uds", "sync"] }
tokio-openssl = "0.4.0"
tokio-retry = "0.2.0"
tokio-util = { version = "0.3.1", features = ["codec"] }
async-trait = "0.1"

# Tracing
tracing = "0.1.15"
tracing-futures = { version = "0.2", features = ["futures-01", "futures-03"]}
tracing-subscriber = "0.2.2"
tracing-log = "0.1.0"
tracing-tower = { git = "https://github.com/tokio-rs/tracing", rev = "f470db1b0354b368f62f9ee4d763595d16373231" }

# Metrics
metrics = { version = "0.13.0-alpha" }
metrics-util = { version = "0.4.0-alpha"  }
metrics-tracing-context = { version = "0.1.0-alpha"  }

# Aws
rusoto_core = { version = "0.45.0", features = ["encoding"], optional = true }
rusoto_s3 = { version = "0.45.0", optional = true }
rusoto_logs = { version = "0.45.0", optional = true }
rusoto_cloudwatch = { version = "0.45.0", optional = true }
rusoto_kinesis = { version = "0.45.0", optional = true }
rusoto_credential = { version = "0.45.0", optional = true }
rusoto_firehose = { version = "0.45.0", optional = true }
rusoto_sts = { version = "0.45.0", optional = true }
rusoto_signature = { version = "0.45.0", optional = true }

# Tower
tower = { version = "0.3.1", git = "https://github.com/tower-rs/tower", rev = "43168944220ed32dab83cb4f11f7b97abc5818d5", features = ["buffer", "limit", "retry", "timeout", "util"] }

# Serde
serde = { version = "1.0.116", features = ["derive"] }
serde_json = { version = "1.0.33", features = ["raw_value"] }

# Prost
prost = "0.6.1"
prost-types = "0.6.1"

# GCP
goauth = { version = "0.7.1", optional = true }
smpl_jwt = { version = "0.5.0", optional = true }

# API
async-graphql = { version = "1.17.21", optional = true }
async-graphql-warp = { version = "1.17.18", optional = true }
graphql_client = { version = "0.9.0", optional = true }
tokio-tungstenite = {version = "0.11.0", optional = true }
futures-util = {version = "0.3.5", optional = true }
weak-table = { version = "0.3.0", optional = true }

# External libs
derivative = "1.0"
chrono = { version = "0.4.6", features = ["serde"] }
rand = "0.5.5"
regex = "1.3.9"
bytes = { version = "0.5.6", features = ["serde"] }
stream-cancel = "0.4.3"
hyper = "0.13"
hyper-openssl = "0.8"
openssl = "0.10.26"
openssl-probe = "0.1.2"
string_cache = "0.7.3"
flate2 = "1.0.6"
async-compression = { version = "0.3.5", features = ["tokio-02", "gzip"] }
structopt = "0.3.13"
indexmap = {version = "1.5.1", features = ["serde-1"]}
http = "0.2"
typetag = "0.1"
toml = "0.4"
syslog = "5"
syslog_loose = { version = "0.4.0", optional = true }
derive_is_enum_variant = "0.1.1"
leveldb = { version = "0.8", optional = true, default-features = false }
db-key = "0.0.5"
headers = "0.3"
rdkafka = { version = "0.24.0", features = ["libz", "ssl", "zstd"], optional = true }
hostname = "0.3.1"
seahash = { version = "3.0.6", optional = true }
jemallocator = { version = "0.3.0", optional = true }
lazy_static = "1.3.0"
rlua = { git = "https://github.com/kyren/rlua", optional = true }
num_cpus = "1.10.0"
bytesize = { version = "1.0.0", optional = true }
glob = "0.3.0"
grok = { version = "~1.0.1", optional = true }
nom = { version = "5.1.2" }
pest = "2.1.3"
pest_derive = "2.1.0"
uuid = { version = "0.8", features = ["serde", "v4"] }
exitcode = "1.1.2"
snafu = { version = "0.6", features = ["futures-01", "futures"] }
url = "2.1.1"
base64 = { version = "0.12.3", optional = true }
bollard = { version = "0.8.0", optional = true }
listenfd = { version = "0.3.3", optional = true }
inventory = "0.1"
maxminddb = { version = "0.14.0", optional = true }
strip-ansi-escapes = { version = "0.1.0"}
colored = "1.9"
warp = { version = "0.2.5", default-features = false, optional = true }
evmap = { version = "10.0.2", features = ["bytes"], optional = true }
logfmt = { version = "0.0.2", optional = true }
notify = "4.0.14"
once_cell = "1.3"
getset = "0.1.1"
lru = "0.4.3"
bloom = "0.3.2"
pulsar = { version = "1.0.0", default-features = false, features = ["tokio-runtime"], optional = true }
task-compat = "0.1"
cidr-utils = "0.4.2"
pin-project = "0.4.23"
k8s-openapi = { version = "0.9", features = ["v1_15"], optional = true }
portpicker = "0.1.0"
sha-1 = "0.9"
sha2 = "0.9"
sha3 = "0.9"
md-5 = "0.9"
hex = "0.4.2"
chrono-tz = "0.5.3"

# For WASM
vector-wasm = { path = "lib/vector-wasm", optional = true }
lucetc = { git = "https://github.com/bytecodealliance/lucet.git", rev = "b1863dacc8c92c11e5434fc8815d9b9a26cfe3db", optional = true }
lucet-runtime = { git = "https://github.com/bytecodealliance/lucet.git", rev = "b1863dacc8c92c11e5434fc8815d9b9a26cfe3db", optional = true }
lucet-wasi = { git = "https://github.com/bytecodealliance/lucet.git", rev = "b1863dacc8c92c11e5434fc8815d9b9a26cfe3db", optional = true }
anyhow = { version = "1.0.28", optional = true }
async-stream = "0.2.1"

[target.'cfg(windows)'.dependencies]
schannel = "0.1"

[target.'cfg(target_os = "macos")'.dependencies]
security-framework = "0.4"

[target.'cfg(unix)'.dependencies]
atty = "0.2"
nix = "0.16.1"

[build-dependencies]
prost-build = "0.6.1"
built = { version = "0.4", features = ["git2", "chrono"] }

[dev-dependencies]
approx = "0.3.0"
criterion = "0.3"
tempfile = "3.0.6"
libc = "0.2.43"
libz-sys = "1.1.2"
walkdir = "2.2.7"
elastic_responses = "0.21.0-pre.4"
matches = "0.1.8"
pretty_assertions = "0.6.1"
tokio01-test = "0.1.1"
tower-test = "0.3.0"
serde_yaml = "0.8.9"
dirs = "3.0.1"
tokio-test = "0.2"
tokio = { version = "0.2", features = ["test-util"] }
assert_cmd = "1.0"
reqwest = { version = "0.10.6", features = ["json"] }
k8s-test-framework = { version = "0.1", path = "lib/k8s-test-framework" }

[features]
# Default features for *-unknown-linux-gnu and *-apple-darwin
default = ["api", "sources", "transforms", "sinks", "vendor-all", "unix", "leveldb", "rdkafka-plain"]
default-musl = ["api", "sources", "transforms", "sinks", "vendor-all", "unix", "leveldb", "rdkafka-cmake"]
# Default features for *-unknown-linux-* which make use of `cmake` for dependencies
default-cmake = ["api", "sources", "transforms", "sinks", "vendor-all", "unix", "leveldb", "rdkafka-cmake"]
# Default features for *-pc-windows-msvc
# TODO: Enable SASL https://github.com/timberio/vector/pull/3081#issuecomment-659298042
default-msvc = ["api", "sources", "transforms", "sinks", "vendor-openssl", "vendor-libz", "leveldb", "rdkafka-cmake"]

# Target specific release features.
# The `make` tasks will select this according to the appropriate triple.
# Use this section to turn off or on specific features for specific triples.
target-x86_64-unknown-linux-gnu = ["sources", "transforms", "sinks", "vendor-all", "unix", "leveldb", "rdkafka-cmake"]
target-aarch64-unknown-linux-gnu = ["sources", "transforms", "sinks", "vendor-openssl", "vendor-libz", "unix", "leveldb", "rdkafka-cmake"]

# Enables features that work only on systems providing `cfg(unix)`
unix = ["jemallocator"]
# These are **very** useful on Cross compilations!
vendor-all = ["vendor-sasl", "vendor-openssl", "vendor-libz"]
vendor-sasl = ["rdkafka/gssapi-vendored"]
vendor-openssl = ["openssl/vendored"]
vendor-libz = ["libz-sys/static"]
sasl = ["rdkafka/gssapi"]
# This feature is less portable, but doesn't require `cmake` as build dependency
rdkafka-plain = ["rdkafka"]
# Enables `rdkafka` dependency.
# This feature is more portable, but requires `cmake` as build dependency. Use it if `rdkafka-plain` doesn't work.
# The `sasl` feature has to be added because of the limitations of `librdkafka` build scripts for `cmake`.
rdkafka-cmake = ["rdkafka", "rdkafka/cmake_build"]
# This feature enables the WASM foreign module support.
wasm = ["lucetc", "lucet-runtime", "lucet-wasi", "vector-wasm", "anyhow"]

# Enables kubernetes dependencies and shared code. Kubernetes-related sources,
# transforms and sinks should depend on this feature.
kubernetes = ["k8s-openapi", "evmap"]

# API
api = [
  "async-graphql",
  "async-graphql-warp",
  "graphql_client",
  "tokio-tungstenite",
  "futures-util",
  "weak-table",
]

# Sources
sources = [
  "sources-apache_metrics",
  "sources-docker",
  "sources-file",
  "sources-generator",
  "sources-http",
  "sources-internal_metrics",
  "sources-journald",
  "sources-kafka",
  "sources-logplex",
  "sources-prometheus",
  "sources-socket",
  "sources-splunk_hec",
  "sources-statsd",
  "sources-stdin",
  "sources-syslog",
  "sources-tls",
  "sources-vector",
  "sources-kubernetes-logs",
]
sources-apache_metrics = []
sources-docker = ["bollard"]
sources-file = ["bytesize"]
sources-generator = []
sources-http = ["warp", "sources-tls"]
sources-internal_metrics = []
sources-journald = []
sources-kafka = ["rdkafka"]
sources-logplex = ["warp", "sources-tls"]
sources-prometheus = ["prometheus-parser"]
sources-socket = ["bytesize", "listenfd", "tokio-util/udp", "sources-tls"]
sources-splunk_hec = ["bytesize", "warp", "sources-tls"]
sources-statsd = ["tokio-util/udp"]
sources-stdin = ["bytesize"]
sources-syslog = ["bytesize", "listenfd", "tokio-util/udp", "sources-tls", "syslog_loose"]
sources-tls = []
sources-vector = ["listenfd" ,"sources-tls"]
sources-kubernetes-logs = ["kubernetes", "transforms-merge", "transforms-regex_parser"]

# Transforms
transforms = [
  "transforms-add_fields",
  "transforms-add_tags",
  "transforms-ansi_stripper",
  "transforms-aws_ec2_metadata",
  "transforms-coercer",
  "transforms-concat",
  "transforms-dedupe",
  "transforms-field_filter",
  "transforms-filter",
  "transforms-geoip",
  "transforms-grok_parser",
  "transforms-json_parser",
  "transforms-log_to_metric",
  "transforms-logfmt_parser",
  "transforms-lua",
  "transforms-merge",
  "transforms-regex_parser",
  "transforms-remap",
  "transforms-remove_fields",
  "transforms-remove_tags",
  "transforms-rename_fields",
  "transforms-sampler",
  "transforms-split",
  "transforms-swimlanes",
  "transforms-tag_cardinality_limit",
  "transforms-tokenizer",
  "transforms-reduce",
]
transforms-add_fields = []
transforms-add_tags = []
transforms-ansi_stripper = []
transforms-aws_ec2_metadata = ["evmap"]
transforms-coercer = []
transforms-concat = []
transforms-dedupe = []
transforms-filter = []
transforms-field_filter = []
transforms-geoip = ["maxminddb"]
transforms-grok_parser = ["grok"]
transforms-json_parser = []
transforms-log_to_metric = []
transforms-logfmt_parser = ["logfmt"]
transforms-lua = ["rlua"]
transforms-merge = []
transforms-regex_parser = []
transforms-remap = []
transforms-remove_fields = []
transforms-remove_tags = []
transforms-rename_fields = []
transforms-sampler = ["seahash"]
transforms-split = []
transforms-swimlanes = []
transforms-tag_cardinality_limit = []
transforms-tokenizer = []
transforms-wasm = ["wasm"]
transforms-reduce = []

# Sinks
sinks = [
  "sinks-aws_cloudwatch_logs",
  "sinks-aws_cloudwatch_metrics",
  "sinks-aws_kinesis_firehose",
  "sinks-aws_kinesis_streams",
  "sinks-aws_s3",
  "sinks-blackhole",
  "sinks-clickhouse",
  "sinks-console",
  "sinks-datadog",
  "sinks-elasticsearch",
  "sinks-file",
  "sinks-gcp",
  "sinks-honeycomb",
  "sinks-http",
  "sinks-humio_logs",
  "sinks-influxdb",
  "sinks-kafka",
  "sinks-logdna",
  "sinks-loki",
  "sinks-new_relic_logs",
  "sinks-papertrail",
  "sinks-prometheus",
  "sinks-sematext_logs",
  "sinks-socket",
  "sinks-splunk_hec",
  "sinks-statsd",
  "sinks-vector",
  "sinks-pulsar"
]
sinks-aws_cloudwatch_logs = ["rusoto_core", "rusoto_credential", "rusoto_signature", "rusoto_sts", "rusoto_logs"]
sinks-aws_cloudwatch_metrics = ["rusoto_core", "rusoto_credential", "rusoto_signature", "rusoto_sts", "rusoto_cloudwatch"]
sinks-aws_kinesis_firehose = ["rusoto_core", "rusoto_credential", "rusoto_signature", "rusoto_sts", "rusoto_firehose"]
sinks-aws_kinesis_streams = ["rusoto_core", "rusoto_credential", "rusoto_signature", "rusoto_sts", "rusoto_kinesis"]
sinks-aws_s3 = ["bytesize", "rusoto_core", "rusoto_credential", "rusoto_signature", "rusoto_sts", "rusoto_s3"]
sinks-blackhole = []
sinks-clickhouse = ["bytesize"]
sinks-console = []
sinks-datadog = []
sinks-elasticsearch = ["base64", "bytesize", "rusoto_core", "rusoto_credential", "rusoto_signature", "rusoto_sts"]
sinks-file = []
sinks-gcp = ["base64", "bytesize", "goauth", "smpl_jwt"]
sinks-honeycomb = ["bytesize"]
sinks-http = ["bytesize"]
sinks-humio_logs = ["sinks-splunk_hec"]
sinks-influxdb = ["bytesize"]
sinks-kafka = []
sinks-logdna = ["bytesize"]
sinks-loki = ["bytesize"]
sinks-new_relic_logs = ["bytesize", "sinks-http"]
sinks-prometheus = []
sinks-sematext_logs = ["sinks-elasticsearch"]
sinks-socket = []
sinks-papertrail = []
sinks-splunk_hec = ["bytesize"]
sinks-statsd = ["tokio-util/udp"]
sinks-vector = []
sinks-pulsar = ["pulsar"]

# Identifies that the build is a nightly build
nightly = []

# Testing-related features
all-integration-tests = [
  "aws-integration-tests",
  "clickhouse-integration-tests",
  "docker-integration-tests",
  "es-integration-tests",
  "gcp-integration-tests",
  "gcp-pubsub-integration-tests",
  "gcp-cloud-storage-integration-tests",
  "humio-integration-tests",
  "influxdb-integration-tests",
  "kafka-integration-tests",
  "loki-integration-tests",
  "pulsar-integration-tests",
  "splunk-integration-tests",
]

aws-integration-tests = [
  "aws-cloudwatch-logs-integration-tests",
  "aws-cloudwatch-metrics-integration-tests",
  "aws-ec2-metadata-integration-tests",
  "aws-kinesis-firehose-integration-tests",
  "aws-kinesis-streams-integration-tests",
  "aws-s3-integration-tests",
]
aws-cloudwatch-logs-integration-tests = ["sinks-aws_cloudwatch_logs"]
aws-cloudwatch-metrics-integration-tests = ["sinks-aws_cloudwatch_metrics"]
aws-ec2-metadata-integration-tests = ["transforms-aws_ec2_metadata"]
aws-kinesis-firehose-integration-tests = ["sinks-aws_kinesis_firehose", "sinks-elasticsearch"]
aws-kinesis-streams-integration-tests = ["sinks-aws_kinesis_streams"]
aws-s3-integration-tests = ["sinks-aws_s3"]
clickhouse-integration-tests = ["sinks-clickhouse"]
docker-integration-tests = ["sources-docker", "unix"]
es-integration-tests = ["sinks-elasticsearch"]
gcp-integration-tests = ["sinks-gcp"]
gcp-pubsub-integration-tests = ["sinks-gcp"]
gcp-cloud-storage-integration-tests = ["sinks-gcp"]
humio-integration-tests = ["sinks-humio_logs"]
influxdb-integration-tests = ["sinks-influxdb"]
kafka-integration-tests = ["sources-kafka", "sinks-kafka"]
loki-integration-tests = ["sinks-loki"]
pulsar-integration-tests = ["sinks-pulsar"]
splunk-integration-tests = ["sinks-splunk_hec", "warp"]

shutdown-tests = ["sources","sinks-console","sinks-prometheus","sinks-blackhole","unix","rdkafka","transforms-log_to_metric","transforms-lua"]
disable-resolv-conf = []

# E2E tests
kubernetes-e2e-tests = ["k8s-openapi"]

[[bench]]
name = "bench"
harness = false

[[bench]]
name = "buffering"
harness = false

[[bench]]
name = "isolated_buffering"
harness = false

[[bench]]
name = "lookup"
harness = false


[[bench]]
name = "wasm"
harness = false
required-features = ["transforms-wasm", "transforms-lua"]

[[test]]
name = "kubernetes-e2e"
required-features = ["kubernetes-e2e-tests"]

[patch.'https://github.com/tower-rs/tower']
tower-layer = "0.3"<|MERGE_RESOLUTION|>--- conflicted
+++ resolved
@@ -18,7 +18,6 @@
 [profile.bench]
 debug = true
 
-<<<<<<< HEAD
 [profile.release]
 opt-level = 3
 debug = false
@@ -28,8 +27,6 @@
 [profile.test]
 codegen-units = 1
 
-=======
->>>>>>> d645cae9
 [package.metadata.deb]
 maintainer-scripts = "distribution/debian/scripts/"
 conf-files = ["/etc/vector/vector.toml"]
