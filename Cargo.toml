[package]
name = "vector"
version = "0.27.0"
authors = ["Vector Contributors <vector@datadoghq.com>"]
edition = "2021"
description = "A lightweight and ultra-fast tool for building observability pipelines"
homepage = "https://vector.dev"
license = "MPL-2.0"
readme = "README.md"
publish = false
default-run = "vector"
autobenches = false # our benchmarks are not runnable on their own either way
rust-version = "1.64.0"

[[bin]]
name = "graphql-schema"
path = "src/api/schema/gen.rs"
required-features = ["default-no-api-client"]

[[bin]]
name = "secret-backend-example"
path = "src/config/loading/secret_backend_example.rs"

[profile.dev]
split-debuginfo = "unpacked" # Faster debug builds on macOS

# CI-based builds use full release optimization.  See scripts/environment/release-flags.sh.
# This results in roughly a 5% reduction in performance when compiling locally vs when
# compiled via the CI pipeline.
[profile.release]
debug = false # Do not include debug symbols in the executable.

[profile.bench]
debug = true

[package.metadata.deb]
name = "vector"
section = "admin"
maintainer-scripts = "distribution/debian/scripts/"
conf-files = ["/etc/vector/vector.toml", "/etc/default/vector"]
assets = [
  ["target/release/vector", "/usr/bin/", "755"],
  ["config/vector.toml", "/etc/vector/vector.toml", "644"],
  ["config/examples/*", "/etc/vector/examples/", "644"],
  ["distribution/systemd/vector.service", "/lib/systemd/system/vector.service", "644"],
  ["distribution/systemd/vector.default", "/etc/default/vector", "600"]
]
license-file = ["target/debian-license.txt"]
extended-description-file = "target/debian-extended-description.txt"

[package.metadata.deb.systemd-units]
unit-scripts = "distribution/systemd/"
enable = false
start = false

# libc requirements are defined by `cross`
# https://github.com/rust-embedded/cross#supported-targets
# Though, it seems like aarch64 libc is actually 2.18 and not 2.19
[package.metadata.deb.variants.armv7-unknown-linux-gnueabihf]
depends = "libc6 (>= 2.15)"

[package.metadata.deb.variants.x86_64-unknown-linux-gnu]
depends = "libc6 (>= 2.15)"

[package.metadata.deb.variants.x86_64-unknown-linux-musl]
depends = ""

[package.metadata.deb.variants.aarch64-unknown-linux-gnu]
depends = "libc6 (>= 2.18)"

[package.metadata.deb.variants.aarch64-unknown-linux-musl]
depends = ""

[workspace]
members = [
  ".",
  "lib/codecs",
  "lib/datadog/filter",
  "lib/datadog/grok",
  "lib/datadog/search-syntax",
  "lib/dnsmsg-parser",
  "lib/enrichment",
  "lib/fakedata",
  "lib/file-source",
  "lib/k8s-e2e-tests",
  "lib/k8s-test-framework",
  "lib/loki-logproto",
  "lib/lookup",
  "lib/portpicker",
  "lib/prometheus-parser",
  "lib/opentelemetry-proto",
  "lib/tracing-limit",
  "lib/value",
  "lib/vector-api-client",
  "lib/vector-buffers",
  "lib/vector-common",
  "lib/vector-config",
  "lib/vector-config-common",
  "lib/vector-config-macros",
  "lib/vector-core",
  "lib/vector-vrl-functions",
  "lib/vrl/cli",
  "lib/vrl/compiler",
  "lib/vrl/core",
  "lib/vrl/diagnostic",
  "lib/vrl/parser",
  "lib/vrl/stdlib",
  "lib/vrl/tests",
  "lib/vrl/proptests",
  "lib/vrl/vrl",
  "lib/vrl/web-playground"
]

[dependencies]
# Internal libs
codecs = { path = "lib/codecs", default-features = false }
dnsmsg-parser = { path = "lib/dnsmsg-parser", optional = true }
enrichment = { path = "lib/enrichment" }
fakedata = { path = "lib/fakedata", optional = true }
file-source = { path = "lib/file-source", optional = true }
lookup = { path = "lib/lookup" }
portpicker = { path = "lib/portpicker" }
prometheus-parser = { path = "lib/prometheus-parser", optional = true }
opentelemetry-proto = { path = "lib/opentelemetry-proto", optional = true }
tracing-limit = { path = "lib/tracing-limit" }
value = { path = "lib/value" }
vector-api-client = { path = "lib/vector-api-client", optional = true }
vector-buffers = { path = "lib/vector-buffers", default-features = false }
vector-common = { path = "lib/vector-common" }
vector-config = { path = "lib/vector-config" }
vector-config-common = { path = "lib/vector-config-common" }
vector-config-macros = { path = "lib/vector-config-macros" }
vector-core = { path = "lib/vector-core", default-features = false, features = ["vrl"] }
vector-vrl-functions = { path = "lib/vector-vrl-functions" }
vrl-cli = { path = "lib/vrl/cli", optional = true }
loki-logproto = { path = "lib/loki-logproto", optional = true }

# Tokio / Futures
async-stream = { version = "0.3.3", default-features = false }
async-trait = { version = "0.1.59", default-features = false }
futures = { version = "0.3.25", default-features = false, features = ["compat", "io-compat"], package = "futures" }
tokio = { version = "1.23.0", default-features = false, features = ["full"] }
tokio-openssl = { version = "0.6.3", default-features = false }
tokio-stream = { version = "0.1.11", default-features = false, features = ["net", "sync", "time"] }
tokio-util = { version = "0.7", default-features = false, features = ["io", "time"] }
console-subscriber = { version = "0.1.8", default-features = false, optional = true }

# Tracing
tracing = { version = "0.1.34", default-features = false }
tracing-core = { version = "0.1.26", default-features = false }
tracing-futures = { version = "0.2.5", default-features = false, features = ["futures-03"] }
tracing-subscriber = { version = "0.3.16", default-features = false, features = ["ansi", "env-filter", "fmt", "json", "registry", "tracing-log"] }
tracing-tower = { git = "https://github.com/tokio-rs/tracing", default-features = false, rev = "e0642d949891546a3bb7e47080365ee7274f05cd" }

# Metrics
metrics = "0.20.1"
metrics-tracing-context = { version = "0.12.0", default-features = false }

# AWS - Official SDK
aws-sdk-s3 = { version = "0.21.0", default-features = false, features = ["rustls"], optional = true }
aws-sdk-sqs = { version = "0.21.0", default-features = false, features = ["rustls"], optional = true }
aws-sdk-cloudwatch = { version = "0.21.0", default-features = false, features = ["rustls"], optional = true }
aws-sdk-cloudwatchlogs = { version = "0.21.0", default-features = false, features = ["rustls"], optional = true }
aws-sdk-elasticsearch = {version = "0.21.0", default-features = false, features = ["rustls"], optional = true }
aws-sdk-firehose = { version = "0.21.0", default-features = false, features = ["rustls"], optional = true }
aws-sdk-kinesis = { version = "0.21.0", default-features = false, features = ["rustls"], optional = true }
aws-types = { version = "0.51.0", default-features = false, features = ["hardcoded-credentials"], optional = true }
aws-sigv4 = { version = "0.51.0", default-features = false, features = ["sign-http"], optional = true }
aws-config = { version = "0.51.0", default-features = false, features = ["rustls"], optional = true }
aws-smithy-async = { version = "0.51.0", default-features = false, optional = true }
aws-smithy-client = { version = "0.51.0", default-features = false, features = ["client-hyper"], optional = true}
aws-smithy-http = { version = "0.51.0", default-features = false, features = ["event-stream"], optional = true }
aws-smithy-http-tower = { version = "0.51.0", default-features = false, optional = true }
aws-smithy-types = { version = "0.51.0", default-features = false, optional = true }

# Azure
azure_core = { git = "https://github.com/Azure/azure-sdk-for-rust.git", rev = "b4544d4920fa3064eb921340054cd9cc130b7664", default-features = false, features = ["enable_reqwest"], optional = true }
azure_identity = { git = "https://github.com/Azure/azure-sdk-for-rust.git", rev = "b4544d4920fa3064eb921340054cd9cc130b7664", default-features = false, features = ["enable_reqwest"], optional = true }
azure_storage = { git = "https://github.com/Azure/azure-sdk-for-rust.git", rev = "b4544d4920fa3064eb921340054cd9cc130b7664", default-features = false, optional = true }
azure_storage_blobs = { git = "https://github.com/Azure/azure-sdk-for-rust.git", rev = "b4544d4920fa3064eb921340054cd9cc130b7664", default-features = false, optional = true }

# Tower
tower = { version = "0.4.13", default-features = false, features = ["buffer", "limit", "retry", "timeout", "util", "balance", "discover"] }
# Serde
serde = { version = "1.0.149", default-features = false, features = ["derive"] }
serde-toml-merge = { version = "0.3.0", default-features = false }
serde_bytes = { version = "0.11.7", default-features = false, features = ["std"], optional = true }
serde_json = { version = "1.0.89", default-features = false, features = ["raw_value"] }
serde_with = { version = "2.1.0", default-features = false, features = ["macros", "std"], optional = true }
serde_yaml = { version = "0.9.14", default-features = false }

# Messagepack
rmp-serde = { version = "1.1.1", default-features = false, optional = true }
rmpv = { version = "1.0.0", default-features = false, features = ["with-serde"], optional = true }

# Prost
prost = { version = "0.11.3", default-features = false, features = ["std"] }
prost-types = { version = "0.11.2", default-features = false, optional = true }

# GCP
goauth = { version = "0.13.1", optional = true }
smpl_jwt = { version = "0.7.1", default-features = false, optional = true }

# AMQP
lapin = { version = "2.1.1", default-features = false, optional = true }

# API
async-graphql = { version = "4.0.16", default-features = false, optional = true, features = ["chrono"] }
async-graphql-warp = { version = "4.0.16", default-features = false, optional = true }
itertools = { version = "0.10.5", default-features = false, optional = true }

# API client
crossterm = { version = "0.25.0", default-features = false, features = ["event-stream"], optional = true }
num-format = { version = "0.4.4", default-features = false, features = ["with-num-bigint"], optional = true }
number_prefix = { version = "0.4.0", default-features = false, features = ["std"], optional = true }
tui = { version = "0.19.0", optional = true, default-features = false, features = ["crossterm"] }

# Datadog Pipelines
datadog-filter = { path = "lib/datadog/filter" }
datadog-search-syntax = { path = "lib/datadog/search-syntax" }
hex = { version = "0.4.3", default-features = false, optional = true }
sha2 = { version = "0.10.6", default-features = false, optional = true }

# VRL Lang
vrl = { path = "lib/vrl/vrl" }
vrl-stdlib = { path = "lib/vrl/stdlib" }

# External libs
arc-swap = { version = "1.5", default-features = false, optional = true }
async-compression = { version = "0.3.15", default-features = false, features = ["tokio", "gzip", "zstd"], optional = true }
avro-rs = { version = "0.13.0", default-features = false, optional = true }
axum = { version = "0.6.1", default-features = false }
base64 = { version = "0.13.1", default-features = false, optional = true }
bloom = { version = "0.3.2", default-features = false, optional = true }
bollard = { version = "0.13.0", default-features = false, features = ["ssl", "chrono"] }
bytes = { version = "1.3.0", default-features = false, features = ["serde"] }
bytesize = { version = "1.1.0", default-features = false }
chrono = { version = "0.4.22", default-features = false, features = ["serde"] }
cidr-utils = { version = "0.5.9", default-features = false }
clap = { version = "4.0.29", default-features = false, features = ["derive", "error-context", "env", "help", "std", "string", "usage", "wrap_help"] }
colored = { version = "2.0.0", default-features = false }
csv = { version = "1.1", default-features = false }
derivative = { version = "2.2.0", default-features = false }
dirs-next = { version = "2.0.0", default-features = false, optional = true }
dyn-clone = { version = "1.0.9", default-features = false }
encoding_rs = { version = "0.8.31", default-features = false, features = ["serde"] }
enum_dispatch = { version = "0.3.8", default-features = false }
exitcode = { version = "1.1.2", default-features = false }
flate2 = { version = "1.0.25", default-features = false, features = ["default"] }
futures-util = { version = "0.3.25", default-features = false }
glob = { version = "0.3.0", default-features = false }
governor = { version = "0.5.1", default-features = false, features = ["dashmap", "jitter", "std"], optional = true }
grok = { version = "2.0.0", default-features = false, optional = true }
h2 = { version = "0.3.13", default-features = false, optional = true }
hash_hasher = { version = "2.0.0", default-features = false }
hashbrown = { version = "0.12.3", default-features = false, optional = true }
headers = { version = "0.3.8", default-features = false }
hostname = { version = "0.3.1", default-features = false }
http = { version = "0.2.8", default-features = false }
http-body = { version = "0.4.5", default-features = false }
hyper = { version = "0.14.23", default-features = false, features = ["client", "runtime", "http1", "http2", "server", "stream"] }
hyper-openssl = { version = "0.9.2", default-features = false }
hyper-proxy = { version = "0.9.1", default-features = false, features = ["openssl-tls"] }
indexmap = { version = "~1.9.2", default-features = false, features = ["serde"] }
infer = { version = "0.11.0", default-features = false, optional = true}
indoc = { version = "1.0.7", default-features = false }
inventory = { version = "0.3.2", default-features = false }
k8s-openapi = { version = "0.16.0", default-features = false, features = ["api", "v1_19"], optional = true }
kube = { version = "0.75.0", default-features = false, features = ["client", "native-tls", "runtime"], optional = true }
listenfd = { version = "1.0.0", default-features = false, optional = true }
logfmt = { version = "0.0.2", default-features = false, optional = true }
lru = { version = "0.8.1", default-features = false, optional = true }
maxminddb = { version = "0.23.0", default-features = false, optional = true }
md-5 = { version = "0.10", default-features = false, optional = true }
mongodb = { version = "2.3.1", default-features = false, features = ["tokio-runtime"], optional = true }
nats = { version = "0.23.1", default-features = false, optional = true }
nkeys = { version = "0.2.0", default-features = false, optional = true }
nom = { version = "7.1.1", default-features = false, optional = true }
notify = { version = "5.0.0", default-features = false, features = ["macos_fsevent"] }
once_cell = { version = "1.16", default-features = false }
openssl = { version = "0.10.44", default-features = false, features = ["vendored"] }
openssl-probe = { version = "0.1.5", default-features = false }
openssl-src = { version = "111", default-features = false }
ordered-float = { version = "3.4.0", default-features = false }
paste = "1.0.9"
percent-encoding = { version = "2.2.0", default-features = false }
pin-project = { version = "1.0.12", default-features = false }
postgres-openssl = { version = "0.5.0", default-features = false, features = ["runtime"], optional = true }
<<<<<<< HEAD
pulsar = { version = "4.1.3", default-features = false, features = ["tokio-runtime", "auth-oauth2", "flate2", "lz4", "snap", "zstd"], optional = true }
=======
pulsar = { version = "5.0.0", default-features = false, features = ["tokio-runtime", "auth-oauth2"], optional = true }
>>>>>>> 5775c553
rand = { version = "0.8.5", default-features = false, features = ["small_rng"] }
rand_distr = { version = "0.4.3", default-features = false }
rdkafka = { version = "0.29.0", default-features = false, features = ["tokio", "libz", "ssl", "zstd"], optional = true }
redis = { version = "0.22.1", default-features = false, features = ["connection-manager", "tokio-comp", "tokio-native-tls-comp"], optional = true }
regex = { version = "1.7.0", default-features = false, features = ["std", "perf"] }
roaring = { version = "0.10.1", default-features = false, optional = true }
seahash = { version = "4.1.0", default-features = false }
semver = { version = "1.0.14", default-features = false, features = ["serde", "std"], optional = true }
smallvec = { version = "1", default-features = false, features = ["union", "serde"] }
snafu = { version = "0.7.3", default-features = false, features = ["futures"] }
snap = { version = "1.1.0", default-features = false, optional = true }
socket2 = { version = "0.4.7", default-features = false }
stream-cancel = { version = "0.8.1", default-features = false }
strip-ansi-escapes = { version = "0.1.1", default-features = false }
syslog = { version = "6.0.1", default-features = false, optional = true }
tikv-jemallocator = { version = "0.5.0", default-features = false, optional = true }
tokio-postgres = { version = "0.7.7", default-features = false, features = ["runtime", "with-chrono-0_4"], optional = true }
tokio-tungstenite = {version = "0.18.0", default-features = false, features = ["connect"], optional = true}
toml = { version = "0.5.9", default-features = false }
tonic = { version = "0.8", optional = true, default-features = false, features = ["transport", "codegen", "prost", "tls", "tls-roots", "gzip"] }
trust-dns-proto = { version = "0.22.0", default-features = false, features = ["dnssec"], optional = true }
typetag = { version = "0.2.3", default-features = false }
url = { version = "2.3.1", default-features = false, features = ["serde"] }
uuid = { version = "1", default-features = false, features = ["serde", "v4"] }
warp = { version = "0.3.3", default-features = false }
arr_macro = { version = "0.1.3" }

# depending on fork for bumped nix dependency
# https://github.com/heim-rs/heim/pull/360
heim = { git = "https://github.com/vectordotdev/heim.git", branch = "update-nix", default-features = false, features = ["disk"] }

# make sure to update the external docs when the Lua version changes
mlua = { version = "0.8.6", default-features = false, features = ["lua54", "send", "vendored"], optional = true }

[target.'cfg(windows)'.dependencies]
windows-service = "0.5.0"

[target.'cfg(unix)'.dependencies]
atty = { version = "0.2.14", default-features = false }
nix = { version = "0.26.1", default-features = false, features = ["socket", "signal"] }

[build-dependencies]
prost-build = { version = "0.11.3", default-features = false, optional = true }
tonic-build = { version = "0.8", default-features = false, features = ["transport", "prost"], optional = true }

[dev-dependencies]
approx = "0.5.1"
assert_cmd = { version = "2.0.7", default-features = false }
azure_core = { git = "https://github.com/Azure/azure-sdk-for-rust.git", rev = "b4544d4920fa3064eb921340054cd9cc130b7664", default-features = false, features = ["enable_reqwest", "azurite_workaround"] }
azure_identity = { git = "https://github.com/Azure/azure-sdk-for-rust.git", rev = "b4544d4920fa3064eb921340054cd9cc130b7664", default-features = false, features = ["enable_reqwest"] }
azure_storage_blobs = { git = "https://github.com/Azure/azure-sdk-for-rust.git", rev = "b4544d4920fa3064eb921340054cd9cc130b7664", default-features = false, features = ["azurite_workaround"] }
azure_storage = { git = "https://github.com/Azure/azure-sdk-for-rust.git", rev = "b4544d4920fa3064eb921340054cd9cc130b7664", default-features = false, features = ["azurite_workaround"] }
base64 = "0.13.1"
criterion = { version = "0.4.0", features = ["html_reports", "async_tokio"] }
itertools = { version = "0.10.5", default-features = false }
libc = "0.2.138"
similar-asserts = "1.4.2"
proptest = "1.0"
quickcheck = "1.0.3"
reqwest = { version = "0.11", features = ["json"] }
tempfile = "3.3.0"
tokio-test = "0.4.2"
tokio = { version = "1.23.0", features = ["test-util"] }
tower-test = "0.4.0"
value = { path = "lib/value", features = ["test"] }
vector-core = { path = "lib/vector-core", default-features = false, features = ["vrl", "test"] }
wiremock = "0.5.15"
zstd = { version = "0.11.2", default-features = false }

[patch.crates-io]
# A patch for lib/vector-core/buffers, addresses Issue 7514
leveldb-sys = { git = "https://github.com/vectordotdev/leveldb-sys.git", branch = "leveldb_mmap_limit" }
# Removes dependency on `time` v0.1
# https://github.com/chronotope/chrono/pull/578
chrono = { git = "https://github.com/vectordotdev/chrono.git", branch = "no-default-time-v0.4.22-1" }
# Adds `Status::is_reset` test, remove after the next version is released.
h2 = { git = "https://github.com/hyperium/h2.git", rev = "f6aa3be6719270cd7b4094ee1940751b5f4ec88e" }
# Enables OpenSSL ENGINE support during cross compilation to musl
# TODO remove this branch and instead use the openssl-src feature flag once it is available
#    (see https://github.com/vectordotdev/vector/issues/13695)
openssl-src = { git = "https://github.com/vectordotdev/openssl-src-rs.git", branch  = "enable_engine" }
# The upgrade for `tokio-util` >= 0.6.9 is blocked on https://github.com/vectordotdev/vector/issues/11257.
tokio-util = { git = "https://github.com/vectordotdev/tokio", branch = "tokio-util-0.7.4-framed-read-continue-on-error" }

[features]
# Default features for *-unknown-linux-gnu and *-apple-darwin
default = ["api", "api-client", "enrichment-tables", "sinks", "sources", "sources-dnstap", "transforms", "unix", "rdkafka?/gssapi-vendored", "vrl-cli", "enterprise"]
# Default features for *-unknown-linux-* which make use of `cmake` for dependencies
default-cmake = ["api", "api-client", "enrichment-tables", "rdkafka?/cmake_build", "sinks", "sources", "sources-dnstap", "transforms", "unix", "rdkafka?/gssapi-vendored", "vrl-cli", "enterprise"]
# Default features for *-pc-windows-msvc
# TODO: Enable SASL https://github.com/vectordotdev/vector/pull/3081#issuecomment-659298042
default-msvc = ["api", "api-client", "enrichment-tables", "rdkafka?/cmake_build", "sinks", "sources", "transforms", "vrl-cli", "enterprise"]
default-musl = ["api", "api-client", "enrichment-tables", "rdkafka?/cmake_build", "sinks", "sources", "sources-dnstap", "transforms", "unix", "rdkafka?/gssapi-vendored", "vrl-cli", "enterprise"]
default-no-api-client = ["api", "enrichment-tables", "sinks", "sources", "sources-dnstap", "transforms", "unix", "rdkafka?/gssapi-vendored", "vrl-cli", "enterprise"]
default-no-vrl-cli = ["api", "sinks", "sources", "sources-dnstap", "transforms", "unix", "rdkafka?/gssapi-vendored", "enterprise"]
tokio-console = ["dep:console-subscriber", "tokio/tracing"]

all-logs = ["sinks-logs", "sources-logs", "sources-dnstap", "transforms-logs"]
all-metrics = ["sinks-metrics", "sources-metrics", "transforms-metrics", "enterprise"]

# Target specific release features.
# The `make` tasks will select this according to the appropriate triple.
# Use this section to turn off or on specific features for specific triples.
target-aarch64-unknown-linux-gnu = ["api", "api-client", "enrichment-tables", "rdkafka?/cmake_build", "sinks", "sources", "sources-dnstap", "transforms", "unix", "vrl-cli", "enterprise"]
target-aarch64-unknown-linux-musl = ["api", "api-client", "enrichment-tables", "rdkafka?/cmake_build", "sinks", "sources", "sources-dnstap", "transforms", "unix", "vrl-cli", "enterprise"]
target-armv7-unknown-linux-gnueabihf = ["api", "api-client", "enrichment-tables", "rdkafka?/cmake_build", "sinks", "sources", "sources-dnstap", "transforms", "unix", "vrl-cli", "enterprise"]
target-armv7-unknown-linux-musleabihf = ["api", "api-client", "rdkafka?/cmake_build", "enrichment-tables", "sinks", "sources", "sources-dnstap", "transforms", "vrl-cli", "enterprise"]
target-x86_64-unknown-linux-gnu = ["api", "api-client", "rdkafka?/cmake_build", "enrichment-tables", "sinks", "sources", "sources-dnstap", "transforms", "unix", "rdkafka?/gssapi-vendored", "vrl-cli", "enterprise"]
target-x86_64-unknown-linux-musl = ["api", "api-client", "rdkafka?/cmake_build", "enrichment-tables", "sinks", "sources", "sources-dnstap", "transforms", "unix", "vrl-cli", "enterprise"]
# Does not currently build
target-powerpc64le-unknown-linux-gnu = ["api", "api-client", "enrichment-tables", "rdkafka?/cmake_build", "sinks", "sources", "sources-dnstap", "transforms", "unix", "vrl-cli", "enterprise"]
# Currently doesn't build due to lack of support for 64-bit atomics
target-powerpc-unknown-linux-gnu = ["api", "api-client", "enrichment-tables", "rdkafka?/cmake_build", "sinks", "sources", "sources-dnstap", "transforms", "unix", "vrl-cli", "enterprise"]

# Enables features that work only on systems providing `cfg(unix)`
unix = ["tikv-jemallocator"]
allocation-tracing = []

# Enables kubernetes dependencies and shared code. Kubernetes-related sources,
# transforms and sinks should depend on this feature.
kubernetes = ["dep:k8s-openapi", "dep:kube"]

docker = ["dep:dirs-next"]

# API
api = [
  "dep:async-graphql",
  "dep:async-graphql-warp",
  "dep:base64",
  "dep:itertools",
  "vector-core/api",
]

# API client
api-client = [
  "dep:crossterm",
  "dep:num-format",
  "dep:number_prefix",
  "dep:tui",
  "vector-core/api",
  "dep:vector-api-client",
]

aws-core = [
  "aws-config",
  "dep:aws-sigv4",
  "dep:aws-types",
  "dep:aws-smithy-async",
  "dep:aws-smithy-client",
  "dep:aws-smithy-http",
  "dep:aws-smithy-http-tower",
  "dep:aws-smithy-types"
]

# Anything that requires Protocol Buffers.
protobuf-build = ["dep:tonic-build", "dep:prost-build"]

gcp = ["dep:base64", "dep:goauth", "dep:smpl_jwt"]

# Enrichment Tables
enrichment-tables = ["enrichment-tables-geoip"]
enrichment-tables-geoip = ["dep:maxminddb"]

# Sources
sources = ["sources-logs", "sources-metrics"]
sources-logs = [
  "sources-amqp",
  "sources-aws_kinesis_firehose",
  "sources-aws_s3",
  "sources-aws_sqs",
  "sources-datadog_agent",
  "sources-demo_logs",
  "sources-docker_logs",
  "sources-exec",
  "sources-file",
  "sources-fluent",
  "sources-gcp_pubsub",
  "sources-heroku_logs",
  "sources-http_server",
  "sources-http_client",
  "sources-internal_logs",
  "sources-journald",
  "sources-kafka",
  "sources-kubernetes_logs",
  "sources-logstash",
  "sources-nats",
  "sources-opentelemetry",
  "sources-pulsar",
  "sources-file-descriptor",
  "sources-redis",
  "sources-socket",
  "sources-splunk_hec",
  "sources-stdin",
  "sources-syslog",
  "sources-vector",
]
sources-metrics = [
  "sources-apache_metrics",
  "sources-aws_ecs_metrics",
  "sources-eventstoredb_metrics",
  "sources-host_metrics",
  "sources-internal_metrics",
  "sources-mongodb_metrics",
  "sources-nginx_metrics",
  "sources-postgresql_metrics",
  "sources-prometheus",
  "sources-statsd",
  "sources-vector",
]

sources-amqp = ["lapin"]
sources-apache_metrics = []
sources-aws_ecs_metrics = []
sources-aws_kinesis_firehose = ["dep:base64", "dep:infer"]
sources-aws_s3 = ["aws-core", "dep:aws-sdk-sqs", "dep:aws-sdk-s3", "dep:semver", "dep:async-compression", "sources-aws_sqs", "tokio-util/io"]
sources-aws_sqs = ["aws-core", "dep:aws-sdk-sqs"]
sources-datadog_agent = ["sources-utils-http-error", "protobuf-build"]
sources-demo_logs = ["dep:fakedata"]
sources-dnstap = ["dep:base64", "dep:trust-dns-proto", "dep:dnsmsg-parser", "protobuf-build"]
sources-docker_logs = ["docker"]
sources-eventstoredb_metrics = []
sources-exec = []
sources-file = ["dep:file-source"]
sources-file-descriptor = ["tokio-util/io"]
sources-fluent = ["dep:base64", "sources-utils-net-tcp", "tokio-util/net", "dep:rmpv", "dep:rmp-serde", "dep:serde_bytes"]
sources-gcp_pubsub = ["gcp", "dep:h2", "dep:prost-types", "protobuf-build", "dep:tonic"]
sources-heroku_logs = ["sources-utils-http", "sources-utils-http-query", "sources-http_server"]
sources-host_metrics =  ["heim/cpu", "heim/host", "heim/memory", "heim/net"]
sources-http_client = ["sources-utils-http-client"]
sources-http_server = ["sources-utils-http", "sources-utils-http-query"]
sources-internal_logs = []
sources-internal_metrics = []
sources-journald = []
sources-kafka = ["dep:rdkafka"]
sources-kubernetes_logs = ["dep:file-source", "kubernetes", "transforms-reduce"]
sources-logstash = ["sources-utils-net-tcp", "tokio-util/net"]
sources-mongodb_metrics = ["dep:mongodb"]
sources-nats = ["dep:nats", "dep:nkeys"]
sources-nginx_metrics = ["dep:nom"]
sources-opentelemetry = ["dep:hex", "dep:opentelemetry-proto", "dep:prost-types", "sources-http_server", "sources-utils-http", "sources-vector"]
sources-postgresql_metrics = ["dep:postgres-openssl", "dep:tokio-postgres"]
sources-prometheus = ["dep:prometheus-parser", "sinks-prometheus", "sources-utils-http-client"]
sources-pulsar = ["dep:avro-rs", "dep:pulsar"]
sources-redis= ["dep:redis"]
sources-socket = ["sources-utils-net", "tokio-util/net"]
sources-splunk_hec = ["dep:roaring"]
sources-statsd = ["sources-utils-net", "tokio-util/net"]
sources-stdin = ["tokio-util/io"]
sources-syslog = ["codecs/syslog", "sources-utils-net", "tokio-util/net"]
sources-utils-http = ["dep:snap", "sources-utils-http-auth", "sources-utils-http-encoding", "sources-utils-http-error", "sources-utils-http-prelude"]
sources-utils-http-auth = ["sources-utils-http-error"]
sources-utils-http-encoding = ["dep:snap", "sources-utils-http-error"]
sources-utils-http-error = []
sources-utils-http-prelude = ["sources-utils-http", "sources-utils-http-auth", "sources-utils-http-encoding", "sources-utils-http-error"]
sources-utils-http-query = []
sources-utils-http-client = ["sources-utils-http", "sources-http_server"]
sources-utils-net = ["sources-utils-net-tcp", "sources-utils-net-udp", "sources-utils-net-unix"]
sources-utils-net-tcp = ["listenfd"]
sources-utils-net-udp = ["listenfd"]
sources-utils-net-unix = []

sources-vector = ["dep:tonic", "protobuf-build"]

# Transforms
transforms = ["transforms-logs", "transforms-metrics"]
transforms-logs = [
  "transforms-aws_ec2_metadata",
  "transforms-dedupe",
  "transforms-filter",
  "transforms-lua",
  "transforms-metric_to_log",
  "transforms-pipelines",
  "transforms-reduce",
  "transforms-remap",
  "transforms-route",
  "transforms-sample",
  "transforms-throttle",
]
transforms-metrics = [
  "transforms-aggregate",
  "transforms-filter",
  "transforms-lua",
  "transforms-metric_to_log",
  "transforms-pipelines",
  "transforms-remap",
  "transforms-tag_cardinality_limit",
  "transforms-throttle",
]

transforms-aggregate = []
transforms-aws_ec2_metadata = ["dep:arc-swap", "dep:serde_with"]
transforms-dedupe = ["dep:lru"]
transforms-filter = []
transforms-lua = ["dep:mlua", "vector-core/lua", "dep:serde_with"]
transforms-metric_to_log = []
transforms-pipelines = ["transforms-filter", "transforms-route"]
transforms-reduce = ["dep:serde_with"]
transforms-remap = []
transforms-route = []
transforms-sample = []
transforms-tag_cardinality_limit = ["dep:bloom", "dep:hashbrown"]
transforms-throttle = ["dep:governor", "dep:serde_with"]

# Sinks
sinks = ["sinks-logs", "sinks-metrics"]
sinks-logs = [
  "sinks-amqp",
  "sinks-apex",
  "sinks-aws_cloudwatch_logs",
  "sinks-aws_kinesis_firehose",
  "sinks-aws_kinesis_streams",
  "sinks-aws_s3",
  "sinks-aws_sqs",
  "sinks-axiom",
  "sinks-azure_blob",
  "sinks-azure_monitor_logs",
  "sinks-blackhole",
  "sinks-chronicle",
  "sinks-clickhouse",
  "sinks-console",
  "sinks-datadog_archives",
  "sinks-datadog_events",
  "sinks-datadog_logs",
  "sinks-datadog_traces",
  "sinks-elasticsearch",
  "sinks-file",
  "sinks-gcp",
  "sinks-honeycomb",
  "sinks-http",
  "sinks-humio",
  "sinks-influxdb",
  "sinks-kafka",
  "sinks-logdna",
  "sinks-loki",
  "sinks-nats",
  "sinks-new_relic_logs",
  "sinks-new_relic",
  "sinks-papertrail",
  "sinks-pulsar",
  "sinks-redis",
  "sinks-sematext",
  "sinks-socket",
  "sinks-splunk_hec",
  "sinks-vector",
  "sinks-websocket",
]
sinks-metrics = [
  "sinks-aws_cloudwatch_metrics",
  "sinks-blackhole",
  "sinks-console",
  "sinks-datadog_metrics",
  "sinks-humio",
  "sinks-influxdb",
  "sinks-kafka",
  "sinks-prometheus",
  "sinks-sematext",
  "sinks-statsd",
  "sinks-vector",
  "sinks-splunk_hec"
]

sinks-amqp = ["lapin"]
sinks-apex = []
sinks-aws_cloudwatch_logs = ["aws-core", "dep:aws-sdk-cloudwatchlogs"]
sinks-aws_cloudwatch_metrics = ["aws-core", "dep:aws-sdk-cloudwatch"]
sinks-aws_kinesis_firehose = ["aws-core", "dep:aws-sdk-firehose"]
sinks-aws_kinesis_streams = ["aws-core", "dep:aws-sdk-kinesis"]
sinks-aws_s3 = ["dep:base64", "dep:md-5", "aws-core", "dep:aws-sdk-s3"]
sinks-aws_sqs = ["aws-core", "dep:aws-sdk-sqs"]
sinks-axiom = ["sinks-elasticsearch"]
sinks-azure_blob = ["dep:azure_core", "dep:azure_identity", "dep:azure_storage", "dep:azure_storage_blobs"]
sinks-azure_monitor_logs = []
sinks-blackhole = []
sinks-chronicle = []
sinks-clickhouse = []
sinks-console = []
sinks-datadog_archives = ["sinks-aws_s3", "sinks-azure_blob", "sinks-gcp"]
sinks-datadog_events = []
sinks-datadog_logs = []
sinks-datadog_metrics = ["protobuf-build"]
sinks-datadog_traces = ["protobuf-build", "dep:rmpv", "dep:rmp-serde", "dep:serde_bytes"]
sinks-elasticsearch = ["aws-core", "transforms-metric_to_log"]
sinks-file = ["dep:async-compression"]
sinks-gcp = ["dep:base64", "gcp"]
sinks-honeycomb = []
sinks-http = []
sinks-humio = ["sinks-splunk_hec", "transforms-metric_to_log"]
sinks-influxdb = []
sinks-kafka = ["dep:rdkafka"]
sinks-logdna = []
sinks-loki = ["loki-logproto"]
sinks-nats = ["dep:nats", "dep:nkeys"]
sinks-new_relic_logs = ["sinks-http"]
sinks-new_relic = []
sinks-papertrail = ["dep:syslog"]
sinks-prometheus = ["aws-core", "dep:base64", "dep:prometheus-parser", "dep:snap", "dep:serde_with"]
sinks-pulsar = ["dep:avro-rs", "dep:pulsar"]
sinks-redis = ["dep:redis"]
sinks-sematext = ["sinks-elasticsearch", "sinks-influxdb"]
sinks-socket = ["sinks-utils-udp"]
sinks-splunk_hec = []
sinks-statsd = ["sinks-utils-udp", "tokio-util/net"]
sinks-utils-udp = []
sinks-vector = ["sinks-utils-udp", "dep:tonic", "protobuf-build"]
sinks-websocket = ["dep:tokio-tungstenite"]

# Datadog integration
enterprise = [
  "dep:hex",
  "dep:sha2",
  "sinks-datadog_logs",
  "sinks-datadog_metrics",
  "sources-host_metrics",
  "sources-internal_logs",
  "sources-internal_metrics",
  "transforms-remap",
  "transforms-filter",
]

# Identifies that the build is a nightly build
nightly = []

# Testing-related features
all-integration-tests = [
  "amqp-integration-tests",
  "apex-integration-tests",
  "aws-integration-tests",
  "axiom-integration-tests",
  "azure-integration-tests",
  "chronicle-integration-tests",
  "clickhouse-integration-tests",
  "datadog-agent-integration-tests",
  "datadog-logs-integration-tests",
  "datadog-metrics-integration-tests",
  "datadog-traces-integration-tests",
  "docker-logs-integration-tests",
  "es-integration-tests",
  "eventstoredb_metrics-integration-tests",
  "fluent-integration-tests",
  "gcp-cloud-storage-integration-tests",
  "gcp-integration-tests",
  "gcp-pubsub-integration-tests",
  "http-client-integration-tests",
  "humio-integration-tests",
  "influxdb-integration-tests",
  "kafka-integration-tests",
  "logstash-integration-tests",
  "loki-integration-tests",
  "mongodb_metrics-integration-tests",
  "nats-integration-tests",
  "nginx-integration-tests",
  "opentelemetry-integration-tests",
  "postgresql_metrics-integration-tests",
  "prometheus-integration-tests",
  "pulsar-integration-tests",
  "redis-integration-tests",
  "splunk-integration-tests",
  "dnstap-integration-tests",
]

amqp-integration-tests = ["sources-amqp", "sinks-amqp"]

aws-integration-tests = [
  "aws-cloudwatch-logs-integration-tests",
  "aws-cloudwatch-metrics-integration-tests",
  "aws-ec2-metadata-integration-tests",
  "aws-ecs-metrics-integration-tests",
  "aws-kinesis-firehose-integration-tests",
  "aws-kinesis-streams-integration-tests",
  "aws-s3-integration-tests",
  "aws-sqs-integration-tests",
]

azure-integration-tests = [
  "azure-blob-integration-tests"
]

apex-integration-tests = ["sinks-apex"]
aws-cloudwatch-logs-integration-tests = ["sinks-aws_cloudwatch_logs"]
aws-cloudwatch-metrics-integration-tests = ["sinks-aws_cloudwatch_metrics"]
aws-ec2-metadata-integration-tests = ["transforms-aws_ec2_metadata"]
aws-ecs-metrics-integration-tests = ["sources-aws_ecs_metrics"]
aws-kinesis-firehose-integration-tests = ["sinks-aws_kinesis_firehose", "dep:aws-sdk-elasticsearch", "sinks-elasticsearch"]
aws-kinesis-streams-integration-tests = ["sinks-aws_kinesis_streams"]
aws-s3-integration-tests = ["sinks-aws_s3", "sources-aws_s3"]
aws-sqs-integration-tests = ["sinks-aws_sqs", "sources-aws_sqs"]
axiom-integration-tests = ["sinks-axiom"]
azure-blob-integration-tests = ["sinks-azure_blob"]
chronicle-integration-tests = ["sinks-gcp"]
clickhouse-integration-tests = ["sinks-clickhouse"]
datadog-agent-integration-tests = ["sources-datadog_agent"]
datadog-logs-integration-tests = ["sinks-datadog_logs"]
datadog-metrics-integration-tests = ["sinks-datadog_metrics"]
datadog-traces-integration-tests = ["sources-datadog_agent", "sinks-datadog_traces", "axum/tokio"]
docker-logs-integration-tests = ["sources-docker_logs", "unix"]
es-integration-tests = ["sinks-elasticsearch"]
eventstoredb_metrics-integration-tests = ["sources-eventstoredb_metrics"]
fluent-integration-tests = ["docker", "sources-fluent"]
gcp-cloud-storage-integration-tests = ["sinks-gcp"]
gcp-integration-tests = ["sinks-gcp"]
gcp-pubsub-integration-tests = ["sinks-gcp", "sources-gcp_pubsub"]
humio-integration-tests = ["sinks-humio"]
http-client-integration-tests = ["sources-http_client"]
influxdb-integration-tests = ["sinks-influxdb"]
kafka-integration-tests = ["sinks-kafka", "sources-kafka"]
logstash-integration-tests = ["docker", "sources-logstash"]
loki-integration-tests = ["sinks-loki"]
mongodb_metrics-integration-tests = ["sources-mongodb_metrics"]
nats-integration-tests = ["sinks-nats", "sources-nats"]
nginx-integration-tests = ["sources-nginx_metrics"]
opentelemetry-integration-tests = ["sources-opentelemetry"]
postgresql_metrics-integration-tests = ["sources-postgresql_metrics"]
prometheus-integration-tests = ["sinks-prometheus", "sources-prometheus", "sinks-influxdb"]
pulsar-integration-tests = ["sinks-pulsar"]
redis-integration-tests = ["sinks-redis", "sources-redis"]
splunk-integration-tests = ["sinks-splunk_hec"]
dnstap-integration-tests = ["sources-dnstap"]
disable-resolv-conf = []
shutdown-tests = ["api", "sinks-blackhole", "sinks-console", "sinks-prometheus", "sources", "transforms-lua", "transforms-remap", "unix"]
cli-tests = ["sinks-blackhole", "sinks-socket", "sources-demo_logs", "sources-file"]
vector-api-tests = [
  "sources-demo_logs",
  "transforms-remap",
  "sinks-blackhole"
]
vector-unit-test-tests = [
  "sources-demo_logs",
  "transforms-remap",
  "transforms-route",
  "transforms-filter",
  "transforms-reduce",
  "sinks-console"
]
enterprise-tests = [
  "enterprise",
  "sources-demo_logs",
  "sinks-blackhole",
  "sinks-loki",
  "api",
]

# Grouping together features for benchmarks. We exclude the API client due to it causing the build process to run out
# of memory when those additional dependencies are built in CI.
benches = [
  "sinks-file",
  "sinks-http",
  "sinks-socket",
  "sources-file",
  "sources-socket",
  "sources-syslog",
  "transforms-lua",
  "transforms-sample",
]
dnstap-benches = ["sources-dnstap"]
language-benches = ["sinks-socket", "sources-socket", "transforms-lua", "transforms-remap"]
# Separate benching process for metrics due to the nature of the bootstrap procedures.
statistic-benches = []
remap-benches = ["transforms-remap"]
transform-benches = ["transforms-filter", "transforms-dedupe", "transforms-reduce", "transforms-route"]
codecs-benches = []
loki-benches = ["sinks-loki"]
enrichment-tables-benches = ["enrichment-tables-geoip"]

[[bench]]
name = "default"
harness = false
required-features = ["benches"]

[[bench]]
name = "dnstap"
path = "benches/dnstap/mod.rs"
harness = false
required-features = ["dnstap-benches"]

[[bench]]
name = "remap"
harness = false
required-features = ["remap-benches"]

[[bench]]
name = "enrichment_tables"
harness = false
required-features = ["enrichment-tables-benches"]

[[bench]]
name = "languages"
harness = false
required-features = ["language-benches"]

[[bench]]
name = "loki"
harness = false
required-features = ["loki-benches"]

[[bench]]
name = "distribution_statistic"
harness = false
required-features = ["statistic-benches"]

[[bench]]
name = "transform"
path = "benches/transform/main.rs"
harness = false
test = false
required-features = ["transform-benches"]

[[bench]]
name = "codecs"
path = "benches/codecs/main.rs"
harness = false
required-features = ["codecs-benches"]<|MERGE_RESOLUTION|>--- conflicted
+++ resolved
@@ -137,9 +137,9 @@
 
 # Tokio / Futures
 async-stream = { version = "0.3.3", default-features = false }
-async-trait = { version = "0.1.59", default-features = false }
+async-trait = { version = "0.1.58", default-features = false }
 futures = { version = "0.3.25", default-features = false, features = ["compat", "io-compat"], package = "futures" }
-tokio = { version = "1.23.0", default-features = false, features = ["full"] }
+tokio = { version = "1.22.0", default-features = false, features = ["full"] }
 tokio-openssl = { version = "0.6.3", default-features = false }
 tokio-stream = { version = "0.1.11", default-features = false, features = ["net", "sync", "time"] }
 tokio-util = { version = "0.7", default-features = false, features = ["io", "time"] }
@@ -182,7 +182,7 @@
 # Tower
 tower = { version = "0.4.13", default-features = false, features = ["buffer", "limit", "retry", "timeout", "util", "balance", "discover"] }
 # Serde
-serde = { version = "1.0.149", default-features = false, features = ["derive"] }
+serde = { version = "1.0.148", default-features = false, features = ["derive"] }
 serde-toml-merge = { version = "0.3.0", default-features = false }
 serde_bytes = { version = "0.11.7", default-features = false, features = ["std"], optional = true }
 serde_json = { version = "1.0.89", default-features = false, features = ["raw_value"] }
@@ -194,7 +194,7 @@
 rmpv = { version = "1.0.0", default-features = false, features = ["with-serde"], optional = true }
 
 # Prost
-prost = { version = "0.11.3", default-features = false, features = ["std"] }
+prost = { version = "0.11.2", default-features = false, features = ["std"] }
 prost-types = { version = "0.11.2", default-features = false, optional = true }
 
 # GCP
@@ -211,7 +211,7 @@
 
 # API client
 crossterm = { version = "0.25.0", default-features = false, features = ["event-stream"], optional = true }
-num-format = { version = "0.4.4", default-features = false, features = ["with-num-bigint"], optional = true }
+num-format = { version = "0.4.0", default-features = false, features = ["with-num-bigint"], optional = true }
 number_prefix = { version = "0.4.0", default-features = false, features = ["std"], optional = true }
 tui = { version = "0.19.0", optional = true, default-features = false, features = ["crossterm"] }
 
@@ -229,7 +229,7 @@
 arc-swap = { version = "1.5", default-features = false, optional = true }
 async-compression = { version = "0.3.15", default-features = false, features = ["tokio", "gzip", "zstd"], optional = true }
 avro-rs = { version = "0.13.0", default-features = false, optional = true }
-axum = { version = "0.6.1", default-features = false }
+axum = { version = "0.5.17", default-features = false }
 base64 = { version = "0.13.1", default-features = false, optional = true }
 bloom = { version = "0.3.2", default-features = false, optional = true }
 bollard = { version = "0.13.0", default-features = false, features = ["ssl", "chrono"] }
@@ -237,7 +237,7 @@
 bytesize = { version = "1.1.0", default-features = false }
 chrono = { version = "0.4.22", default-features = false, features = ["serde"] }
 cidr-utils = { version = "0.5.9", default-features = false }
-clap = { version = "4.0.29", default-features = false, features = ["derive", "error-context", "env", "help", "std", "string", "usage", "wrap_help"] }
+clap = { version = "4.0.27", default-features = false, features = ["derive", "error-context", "env", "help", "std", "string", "usage", "wrap_help"] }
 colored = { version = "2.0.0", default-features = false }
 csv = { version = "1.1", default-features = false }
 derivative = { version = "2.2.0", default-features = false }
@@ -249,7 +249,7 @@
 flate2 = { version = "1.0.25", default-features = false, features = ["default"] }
 futures-util = { version = "0.3.25", default-features = false }
 glob = { version = "0.3.0", default-features = false }
-governor = { version = "0.5.1", default-features = false, features = ["dashmap", "jitter", "std"], optional = true }
+governor = { version = "0.5.0", default-features = false, features = ["dashmap", "jitter", "std"], optional = true }
 grok = { version = "2.0.0", default-features = false, optional = true }
 h2 = { version = "0.3.13", default-features = false, optional = true }
 hash_hasher = { version = "2.0.0", default-features = false }
@@ -278,7 +278,7 @@
 nom = { version = "7.1.1", default-features = false, optional = true }
 notify = { version = "5.0.0", default-features = false, features = ["macos_fsevent"] }
 once_cell = { version = "1.16", default-features = false }
-openssl = { version = "0.10.44", default-features = false, features = ["vendored"] }
+openssl = { version = "0.10.43", default-features = false, features = ["vendored"] }
 openssl-probe = { version = "0.1.5", default-features = false }
 openssl-src = { version = "111", default-features = false }
 ordered-float = { version = "3.4.0", default-features = false }
@@ -286,11 +286,7 @@
 percent-encoding = { version = "2.2.0", default-features = false }
 pin-project = { version = "1.0.12", default-features = false }
 postgres-openssl = { version = "0.5.0", default-features = false, features = ["runtime"], optional = true }
-<<<<<<< HEAD
-pulsar = { version = "4.1.3", default-features = false, features = ["tokio-runtime", "auth-oauth2", "flate2", "lz4", "snap", "zstd"], optional = true }
-=======
-pulsar = { version = "5.0.0", default-features = false, features = ["tokio-runtime", "auth-oauth2"], optional = true }
->>>>>>> 5775c553
+pulsar = { version = "5.0.0", default-features = false, features = ["tokio-runtime", "auth-oauth2", "flate2", "lz4", "snap", "zstd"], optional = true }
 rand = { version = "0.8.5", default-features = false, features = ["small_rng"] }
 rand_distr = { version = "0.4.3", default-features = false }
 rdkafka = { version = "0.29.0", default-features = false, features = ["tokio", "libz", "ssl", "zstd"], optional = true }
@@ -299,7 +295,7 @@
 roaring = { version = "0.10.1", default-features = false, optional = true }
 seahash = { version = "4.1.0", default-features = false }
 semver = { version = "1.0.14", default-features = false, features = ["serde", "std"], optional = true }
-smallvec = { version = "1", default-features = false, features = ["union", "serde"] }
+smallvec = { version = "1", default-features = false, features = ["union"] }
 snafu = { version = "0.7.3", default-features = false, features = ["futures"] }
 snap = { version = "1.1.0", default-features = false, optional = true }
 socket2 = { version = "0.4.7", default-features = false }
@@ -308,7 +304,7 @@
 syslog = { version = "6.0.1", default-features = false, optional = true }
 tikv-jemallocator = { version = "0.5.0", default-features = false, optional = true }
 tokio-postgres = { version = "0.7.7", default-features = false, features = ["runtime", "with-chrono-0_4"], optional = true }
-tokio-tungstenite = {version = "0.18.0", default-features = false, features = ["connect"], optional = true}
+tokio-tungstenite = {version = "0.17.2", default-features = false, features = ["connect"], optional = true}
 toml = { version = "0.5.9", default-features = false }
 tonic = { version = "0.8", optional = true, default-features = false, features = ["transport", "codegen", "prost", "tls", "tls-roots", "gzip"] }
 trust-dns-proto = { version = "0.22.0", default-features = false, features = ["dnssec"], optional = true }
@@ -330,15 +326,15 @@
 
 [target.'cfg(unix)'.dependencies]
 atty = { version = "0.2.14", default-features = false }
-nix = { version = "0.26.1", default-features = false, features = ["socket", "signal"] }
+nix = { version = "0.25.0", default-features = false, features = ["socket", "signal"] }
 
 [build-dependencies]
-prost-build = { version = "0.11.3", default-features = false, optional = true }
+prost-build = { version = "0.11.2", default-features = false, optional = true }
 tonic-build = { version = "0.8", default-features = false, features = ["transport", "prost"], optional = true }
 
 [dev-dependencies]
 approx = "0.5.1"
-assert_cmd = { version = "2.0.7", default-features = false }
+assert_cmd = { version = "2.0.6", default-features = false }
 azure_core = { git = "https://github.com/Azure/azure-sdk-for-rust.git", rev = "b4544d4920fa3064eb921340054cd9cc130b7664", default-features = false, features = ["enable_reqwest", "azurite_workaround"] }
 azure_identity = { git = "https://github.com/Azure/azure-sdk-for-rust.git", rev = "b4544d4920fa3064eb921340054cd9cc130b7664", default-features = false, features = ["enable_reqwest"] }
 azure_storage_blobs = { git = "https://github.com/Azure/azure-sdk-for-rust.git", rev = "b4544d4920fa3064eb921340054cd9cc130b7664", default-features = false, features = ["azurite_workaround"] }
@@ -346,14 +342,14 @@
 base64 = "0.13.1"
 criterion = { version = "0.4.0", features = ["html_reports", "async_tokio"] }
 itertools = { version = "0.10.5", default-features = false }
-libc = "0.2.138"
+libc = "0.2.137"
 similar-asserts = "1.4.2"
 proptest = "1.0"
 quickcheck = "1.0.3"
 reqwest = { version = "0.11", features = ["json"] }
 tempfile = "3.3.0"
 tokio-test = "0.4.2"
-tokio = { version = "1.23.0", features = ["test-util"] }
+tokio = { version = "1.22.0", features = ["test-util"] }
 tower-test = "0.4.0"
 value = { path = "lib/value", features = ["test"] }
 vector-core = { path = "lib/vector-core", default-features = false, features = ["vrl", "test"] }
@@ -373,7 +369,7 @@
 #    (see https://github.com/vectordotdev/vector/issues/13695)
 openssl-src = { git = "https://github.com/vectordotdev/openssl-src-rs.git", branch  = "enable_engine" }
 # The upgrade for `tokio-util` >= 0.6.9 is blocked on https://github.com/vectordotdev/vector/issues/11257.
-tokio-util = { git = "https://github.com/vectordotdev/tokio", branch = "tokio-util-0.7.4-framed-read-continue-on-error" }
+tokio-util = { git = "https://github.com/vectordotdev/tokio", version = "0.7", rev = "3aa231cf6f33f74ca29077163879f0de9a207ad8" }
 
 [features]
 # Default features for *-unknown-linux-gnu and *-apple-darwin
@@ -478,7 +474,6 @@
   "sources-logstash",
   "sources-nats",
   "sources-opentelemetry",
-  "sources-pulsar",
   "sources-file-descriptor",
   "sources-redis",
   "sources-socket",
@@ -533,7 +528,6 @@
 sources-opentelemetry = ["dep:hex", "dep:opentelemetry-proto", "dep:prost-types", "sources-http_server", "sources-utils-http", "sources-vector"]
 sources-postgresql_metrics = ["dep:postgres-openssl", "dep:tokio-postgres"]
 sources-prometheus = ["dep:prometheus-parser", "sinks-prometheus", "sources-utils-http-client"]
-sources-pulsar = ["dep:avro-rs", "dep:pulsar"]
 sources-redis= ["dep:redis"]
 sources-socket = ["sources-utils-net", "tokio-util/net"]
 sources-splunk_hec = ["dep:roaring"]
@@ -784,7 +778,7 @@
 datadog-agent-integration-tests = ["sources-datadog_agent"]
 datadog-logs-integration-tests = ["sinks-datadog_logs"]
 datadog-metrics-integration-tests = ["sinks-datadog_metrics"]
-datadog-traces-integration-tests = ["sources-datadog_agent", "sinks-datadog_traces", "axum/tokio"]
+datadog-traces-integration-tests = ["sources-datadog_agent", "sinks-datadog_traces"]
 docker-logs-integration-tests = ["sources-docker_logs", "unix"]
 es-integration-tests = ["sinks-elasticsearch"]
 eventstoredb_metrics-integration-tests = ["sources-eventstoredb_metrics"]
