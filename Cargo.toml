--- conflicted
+++ resolved
@@ -407,13 +407,8 @@
 seahash = { version = "4.1.0", default-features = false }
 smallvec = { version = "1", default-features = false, features = ["union", "serde"] }
 snap = { version = "1.1.1", default-features = false }
-<<<<<<< HEAD
-socket2 = { version = "0.5.10", default-features = false }
+socket2.workspace = true
 sqlx = { version = "0.8.6", default-features = false, features = ["derive", "postgres", "mysql", "chrono", "runtime-tokio"], optional=true }
-=======
-socket2.workspace = true
-sqlx = { version = "0.8.6", default-features = false, features = ["derive", "postgres", "chrono", "runtime-tokio"], optional = true }
->>>>>>> 9d9542d2
 stream-cancel = { version = "0.8.2", default-features = false }
 strip-ansi-escapes = { version = "0.2.1", default-features = false }
 syslog = { version = "6.1.1", default-features = false, optional = true }
