[package]
name = "vector"
version = "0.25.0"
authors = ["Vector Contributors <vector@datadoghq.com>"]
edition = "2021"
description = "A lightweight and ultra-fast tool for building observability pipelines"
homepage = "https://vector.dev"
license = "MPL-2.0"
readme = "README.md"
publish = false
default-run = "vector"
autobenches = false # our benchmarks are not runnable on their own either way
rust-version = "1.64.0"

[[bin]]
name = "graphql-schema"
path = "src/api/schema/gen.rs"
required-features = ["default-no-api-client"]

[[bin]]
name = "secret-backend-example"
path = "src/config/loading/secret_backend_example.rs"

[profile.dev]
split-debuginfo = "unpacked" # Faster debug builds on macOS

# CI-based builds use full release optimization.  See scripts/environment/release-flags.sh.
# This results in roughly a 5% reduction in performance when compiling locally vs when
# compiled via the CI pipeline.
[profile.release]
debug = false # Do not include debug symbols in the executable.

[profile.bench]
debug = true

[package.metadata.deb]
name = "vector"
section = "admin"
maintainer-scripts = "distribution/debian/scripts/"
conf-files = ["/etc/vector/vector.toml", "/etc/default/vector"]
assets = [
  ["target/release/vector", "/usr/bin/", "755"],
  ["config/vector.toml", "/etc/vector/vector.toml", "644"],
  ["config/examples/*", "/etc/vector/examples/", "644"],
  ["distribution/systemd/vector.service", "/lib/systemd/system/vector.service", "644"],
  ["distribution/systemd/vector.default", "/etc/default/vector", "600"]
]
license-file = ["target/debian-license.txt"]
extended-description-file = "target/debian-extended-description.txt"

[package.metadata.deb.systemd-units]
unit-scripts = "distribution/systemd/"
enable = false
start = false

# libc requirements are defined by `cross`
# https://github.com/rust-embedded/cross#supported-targets
# Though, it seems like aarch64 libc is actually 2.18 and not 2.19
[package.metadata.deb.variants.armv7-unknown-linux-gnueabihf]
depends = "libc6 (>= 2.15)"

[package.metadata.deb.variants.x86_64-unknown-linux-gnu]
depends = "libc6 (>= 2.15)"

[package.metadata.deb.variants.x86_64-unknown-linux-musl]
depends = ""

[package.metadata.deb.variants.aarch64-unknown-linux-gnu]
depends = "libc6 (>= 2.18)"

[package.metadata.deb.variants.aarch64-unknown-linux-musl]
depends = ""

[workspace]
members = [
  ".",
  "lib/codecs",
  "lib/datadog/filter",
  "lib/datadog/grok",
  "lib/datadog/search-syntax",
  "lib/dnsmsg-parser",
  "lib/enrichment",
  "lib/fakedata",
  "lib/file-source",
  "lib/k8s-e2e-tests",
  "lib/k8s-test-framework",
  "lib/loki-logproto",
  "lib/lookup",
  "lib/portpicker",
  "lib/prometheus-parser",
  "lib/opentelemetry-proto",
  "lib/tracing-limit",
  "lib/value",
  "lib/vector-api-client",
  "lib/vector-buffers",
  "lib/vector-common",
  "lib/vector-config",
  "lib/vector-config-common",
  "lib/vector-config-macros",
  "lib/vector-core",
  "lib/vector-vrl-functions",
  "lib/vrl/cli",
  "lib/vrl/compiler",
  "lib/vrl/core",
  "lib/vrl/diagnostic",
  "lib/vrl/parser",
  "lib/vrl/stdlib",
  "lib/vrl/tests",
  "lib/vrl/proptests",
  "lib/vrl/vrl",
  "lib/vrl/web-playground"
]

[dependencies]
# Internal libs
codecs = { path = "lib/codecs", default-features = false }
dnsmsg-parser = { path = "lib/dnsmsg-parser", optional = true }
enrichment = { path = "lib/enrichment" }
fakedata = { path = "lib/fakedata", optional = true }
file-source = { path = "lib/file-source", optional = true }
lookup = { path = "lib/lookup" }
portpicker = { path = "lib/portpicker" }
prometheus-parser = { path = "lib/prometheus-parser", optional = true }
opentelemetry-proto = { path = "lib/opentelemetry-proto", optional = true }
tracing-limit = { path = "lib/tracing-limit" }
value = { path = "lib/value" }
vector-api-client = { path = "lib/vector-api-client", optional = true }
vector-buffers = { path = "lib/vector-buffers", default-features = false }
vector-common = { path = "lib/vector-common" }
vector-config = { path = "lib/vector-config" }
vector-config-common = { path = "lib/vector-config-common" }
vector-config-macros = { path = "lib/vector-config-macros" }
vector-core = { path = "lib/vector-core", default-features = false, features = ["vrl"] }
vector-vrl-functions = { path = "lib/vector-vrl-functions" }
vrl-cli = { path = "lib/vrl/cli", optional = true }
loki-logproto = { path = "lib/loki-logproto", optional = true }

# Tokio / Futures
async-stream = { version = "0.3.3", default-features = false }
async-trait = { version = "0.1.57", default-features = false }
futures = { version = "0.3.24", default-features = false, features = ["compat", "io-compat"], package = "futures" }
tokio = { version = "1.21.2", default-features = false, features = ["full"] }
tokio-openssl = { version = "0.6.3", default-features = false }
tokio-stream = { version = "0.1.10", default-features = false, features = ["net", "sync", "time"] }
tokio-util = { version = "0.7", default-features = false, features = ["io", "time"] }
console-subscriber = { version = "0.1.8", default-features = false, optional = true }

# Tracing
tracing = { version = "0.1.34", default-features = false }
tracing-core = { version = "0.1.26", default-features = false }
tracing-futures = { version = "0.2.5", default-features = false, features = ["futures-03"] }
tracing-subscriber = { version = "0.3.16", default-features = false, features = ["ansi", "env-filter", "fmt", "json", "registry", "tracing-log"] }
tracing-tower = { git = "https://github.com/tokio-rs/tracing", default-features = false, rev = "e0642d949891546a3bb7e47080365ee7274f05cd" }

# Metrics
metrics = "0.20.1"
metrics-tracing-context = { version = "0.12.0", default-features = false }

# AWS - Official SDK
aws-sdk-s3 = { version = "0.19.0", default-features = false, features = ["rustls"], optional = true }
aws-sdk-sqs = { version = "0.19.0", default-features = false, features = ["rustls"], optional = true }
aws-sdk-cloudwatch = { version = "0.19.0", default-features = false, features = ["rustls"], optional = true }
aws-sdk-cloudwatchlogs = { version = "0.19.0", default-features = false, features = ["rustls"], optional = true }
aws-sdk-elasticsearch = {version = "0.19.0", default-features = false, features = ["rustls"], optional = true }
aws-sdk-firehose = { version = "0.19.0", default-features = false, features = ["rustls"], optional = true }
aws-sdk-kinesis = { version = "0.19.0", default-features = false, features = ["rustls"], optional = true }
aws-types = { version = "0.49.0", default-features = false, features = ["hardcoded-credentials"], optional = true }
aws-sigv4 = { version = "0.49.0", default-features = false, features = ["sign-http"], optional = true }
aws-config = { version = "0.49.0", default-features = false, features = ["rustls"], optional = true }
aws-smithy-async = { version = "0.49.0", default-features = false, optional = true }
aws-smithy-client = { version = "0.49.0", default-features = false, features = ["client-hyper"], optional = true}
aws-smithy-http = { version = "0.49.0", default-features = false, features = ["event-stream"], optional = true }
aws-smithy-http-tower = { version = "0.49.0", default-features = false, optional = true }
aws-smithy-types = { version = "0.49.0", default-features = false, optional = true }

# Azure
azure_core = { git = "https://github.com/Azure/azure-sdk-for-rust.git", rev = "b4544d4920fa3064eb921340054cd9cc130b7664", default-features = false, features = ["enable_reqwest"], optional = true }
azure_identity = { git = "https://github.com/Azure/azure-sdk-for-rust.git", rev = "b4544d4920fa3064eb921340054cd9cc130b7664", default-features = false, features = ["enable_reqwest"], optional = true }
azure_storage = { git = "https://github.com/Azure/azure-sdk-for-rust.git", rev = "b4544d4920fa3064eb921340054cd9cc130b7664", default-features = false, optional = true }
azure_storage_blobs = { git = "https://github.com/Azure/azure-sdk-for-rust.git", rev = "b4544d4920fa3064eb921340054cd9cc130b7664", default-features = false, optional = true }

# Tower
tower = { version = "0.4.13", default-features = false, features = ["buffer", "limit", "retry", "timeout", "util", "balance", "discover"] }
# Serde
serde = { version = "1.0.145", default-features = false, features = ["derive"] }
serde-toml-merge = { version = "0.3.0", default-features = false }
serde_bytes = { version = "0.11.7", default-features = false, features = ["std"], optional = true }
serde_json = { version = "1.0.86", default-features = false, features = ["raw_value"] }
serde_with = { version = "2.0.1", default-features = false, features = ["macros", "std"], optional = true }
serde_yaml = { version = "0.9.13", default-features = false }

# Messagepack
rmp-serde = { version = "1.1.1", default-features = false, optional = true }
rmpv = { version = "1.0.0", default-features = false, features = ["with-serde"], optional = true }

# Prost
prost = { version = "0.11.0", default-features = false, features = ["std"] }
prost-types = { version = "0.11.0", default-features = false, optional = true }

# GCP
goauth = { version = "0.13.1", optional = true }
smpl_jwt = { version = "0.7.1", default-features = false, optional = true }

# AMQP
lapin = { version = "2.1.1", default-features = false, optional = true }

# API
async-graphql = { version = "4.0.15", default-features = false, optional = true, features = ["chrono"] }
async-graphql-warp = { version = "4.0.15", default-features = false, optional = true }
itertools = { version = "0.10.5", default-features = false, optional = true }

# API client
crossterm = { version = "0.25.0", default-features = false, features = ["event-stream"], optional = true }
num-format = { version = "0.4.0", default-features = false, features = ["with-num-bigint"], optional = true }
number_prefix = { version = "0.4.0", default-features = false, features = ["std"], optional = true }
tui = { version = "0.19.0", optional = true, default-features = false, features = ["crossterm"] }

# Datadog Pipelines
datadog-filter = { path = "lib/datadog/filter" }
datadog-search-syntax = { path = "lib/datadog/search-syntax" }
hex = { version = "0.4.3", default-features = false, optional = true }
sha2 = { version = "0.10.6", default-features = false, optional = true }

# VRL Lang
vrl = { path = "lib/vrl/vrl" }
vrl-stdlib = { path = "lib/vrl/stdlib" }

# External libs
arc-swap = { version = "1.5", default-features = false, optional = true }
async-compression = { version = "0.3.12", default-features = false, features = ["tokio", "gzip", "zstd"], optional = true }
avro-rs = { version = "0.13.0", default-features = false, optional = true }
axum = { version = "0.5.16", default-features = false }
base64 = { version = "0.13.0", default-features = false, optional = true }
bloom = { version = "0.3.2", default-features = false, optional = true }
bollard = { version = "0.13.0", default-features = false, features = ["ssl", "chrono"] }
bytes = { version = "1.2.1", default-features = false, features = ["serde"] }
bytesize = { version = "1.1.0", default-features = false }
chrono = { version = "0.4.22", default-features = false, features = ["serde"] }
chrono-tz = { version = "0.6", default-features = false, features = ["serde"], optional = true }
cidr-utils = { version = "0.5.7", default-features = false }
<<<<<<< HEAD
clap = { version = "4.0.10", default-features = false, features = ["derive", "error-context", "env", "help", "std", "string", "usage", "wrap_help"] }
clickhouse-rs = { git = "https://github.com/suharev7/clickhouse-rs", rev="e40016b", features = ["tokio_io", "tls"], optional = true }
=======
clap = { version = "4.0.12", default-features = false, features = ["derive", "error-context", "env", "help", "std", "string", "usage", "wrap_help"] }
>>>>>>> a4aea744
colored = { version = "2.0.0", default-features = false }
csv = { version = "1.1", default-features = false }
derivative = { version = "2.2.0", default-features = false }
dirs-next = { version = "2.0.0", default-features = false, optional = true }
dyn-clone = { version = "1.0.9", default-features = false }
either = { version = "1.6.1", default-features = false, optional = true }
encoding_rs = { version = "0.8.31", default-features = false, features = ["serde"] }
enum_dispatch = { version = "0.3.8", default-features = false }
exitcode = { version = "1.1.2", default-features = false }
flate2 = { version = "1.0.24", default-features = false, features = ["default"] }
futures-util = { version = "0.3.21", default-features = false }
glob = { version = "0.3.0", default-features = false }
governor = { version = "0.5.0", default-features = false, features = ["dashmap", "jitter", "std"], optional = true }
grok = { version = "2.0.0", default-features = false, optional = true }
h2 = { version = "0.3.13", default-features = false, optional = true }
hash_hasher = { version = "2.0.0", default-features = false }
headers = { version = "0.3.8", default-features = false }
hostname = { version = "0.3.1", default-features = false }
http = { version = "0.2.8", default-features = false }
http-body = { version = "0.4.5", default-features = false }
hyper = { version = "0.14.20", default-features = false, features = ["client", "runtime", "http1", "http2", "server", "stream"] }
hyper-openssl = { version = "0.9.2", default-features = false }
hyper-proxy = { version = "0.9.1", default-features = false, features = ["openssl-tls"] }
indexmap = { version = "~1.9.1", default-features = false, features = ["serde"] }
infer = { version = "0.9.0", default-features = false, optional = true}
indoc = { version = "1.0.7", default-features = false }
inventory = { version = "0.3.2", default-features = false }
k8s-openapi = { version = "0.16.0", default-features = false, features = ["api", "v1_19"], optional = true }
kube = { version = "0.75.0", default-features = false, features = ["client", "native-tls", "runtime"], optional = true }
listenfd = { version = "1.0.0", default-features = false, optional = true }
logfmt = { version = "0.0.2", default-features = false, optional = true }
lru = { version = "0.8.1", default-features = false, optional = true }
maxminddb = { version = "0.23.0", default-features = false, optional = true }
md-5 = { version = "0.10", default-features = false, optional = true }
mongodb = { version = "2.3.1", default-features = false, features = ["tokio-runtime"], optional = true }
nats = { version = "0.23.0", default-features = false, optional = true }
nkeys = { version = "0.2.0", default-features = false, optional = true }
nom = { version = "7.1.1", default-features = false, optional = true }
notify = { version = "5.0.0", default-features = false, features = ["macos_fsevent"] }
once_cell = { version = "1.15", default-features = false }
openssl = { version = "0.10.42", default-features = false, features = ["vendored"] }
openssl-probe = { version = "0.1.5", default-features = false }
openssl-src = { version = "111", default-features = false }
ordered-float = { version = "3.2.0", default-features = false }
percent-encoding = { version = "2.2.0", default-features = false }
pin-project = { version = "1.0.12", default-features = false }
postgres-openssl = { version = "0.5.0", default-features = false, features = ["runtime"], optional = true }
pulsar = { version = "4.1.3", default-features = false, features = ["tokio-runtime", "auth-oauth2"], optional = true }
rand = { version = "0.8.5", default-features = false, features = ["small_rng"] }
rand_distr = { version = "0.4.3", default-features = false }
rdkafka = { version = "0.28.0", default-features = false, features = ["tokio", "libz", "ssl", "zstd"], optional = true }
redis = { version = "0.21.6", default-features = false, features = ["connection-manager", "tokio-comp", "tokio-native-tls-comp"], optional = true }
regex = { version = "1.6.0", default-features = false, features = ["std", "perf"] }
roaring = { version = "0.10.1", default-features = false, optional = true }
seahash = { version = "4.1.0", default-features = false }
semver = { version = "1.0.14", default-features = false, features = ["serde", "std"], optional = true }
smallvec = { version = "1", default-features = false, features = ["union"] }
snafu = { version = "0.7.2", default-features = false, features = ["futures"] }
snap = { version = "1.0.5", default-features = false, optional = true }
socket2 = { version = "0.4.7", default-features = false }
stream-cancel = { version = "0.8.1", default-features = false }
strip-ansi-escapes = { version = "0.1.1", default-features = false }
syslog = { version = "6.0.1", default-features = false, optional = true }
tikv-jemallocator = { version = "0.5.0", default-features = false, optional = true }
tokio-postgres = { version = "0.7.7", default-features = false, features = ["runtime", "with-chrono-0_4"], optional = true }
tokio-tungstenite = {version = "0.17.2", default-features = false, features = ["connect"], optional = true}
toml = { version = "0.5.9", default-features = false }
tonic = { version = "0.8", optional = true, default-features = false, features = ["transport", "codegen", "prost", "tls", "tls-roots", "gzip"] }
trust-dns-proto = { version = "0.22.0", default-features = false, features = ["dnssec"], optional = true }
typetag = { version = "0.2.3", default-features = false }
url = { version = "2.3.1", default-features = false, features = ["serde"] }
uuid = { version = "1", default-features = false, features = ["serde", "v4"] }
warp = { version = "0.3.3", default-features = false }

# depending on fork for bumped nix dependency
# https://github.com/heim-rs/heim/pull/360
heim = { git = "https://github.com/vectordotdev/heim.git", branch = "update-nix", default-features = false, features = ["disk"] }

# make sure to update the external docs when the Lua version changes
mlua = { version = "0.8.4", default-features = false, features = ["lua54", "send", "vendored"], optional = true }

# enterprise related dependencies
jsonschema = { version = "0.16.0", default-features = false }

[target.'cfg(windows)'.dependencies]
windows-service = "0.5.0"

[target.'cfg(unix)'.dependencies]
atty = { version = "0.2.14", default-features = false }
nix = { version = "0.25.0", default-features = false, features = ["socket", "signal"] }

[build-dependencies]
prost-build = { version = "0.11.1", default-features = false, optional = true }
tonic-build = { version = "0.8", default-features = false, features = ["transport", "prost"], optional = true }

[dev-dependencies]
approx = "0.5.1"
assert_cmd = { version = "2.0.4", default-features = false }
azure_core = { git = "https://github.com/Azure/azure-sdk-for-rust.git", rev = "b4544d4920fa3064eb921340054cd9cc130b7664", default-features = false, features = ["enable_reqwest", "azurite_workaround"] }
azure_identity = { git = "https://github.com/Azure/azure-sdk-for-rust.git", rev = "b4544d4920fa3064eb921340054cd9cc130b7664", default-features = false, features = ["enable_reqwest"] }
azure_storage = { git = "https://github.com/Azure/azure-sdk-for-rust.git", rev = "b4544d4920fa3064eb921340054cd9cc130b7664", default-features = false, features = ["azurite_workaround"] }
azure_storage_blobs = { git = "https://github.com/Azure/azure-sdk-for-rust.git", rev = "b4544d4920fa3064eb921340054cd9cc130b7664", default-features = false, features = ["azurite_workaround"] }
base64 = "0.13.0"
criterion = { version = "0.4.0", features = ["html_reports", "async_tokio"] }
libc = "0.2.135"
pretty_assertions = "1.3.0"
proptest = "1.0"
quickcheck = "1.0.3"
reqwest = { version = "0.11", features = ["json"] }
tempfile = "3.3.0"
tokio = { version = "1.21.2", features = ["test-util"] }
tokio-test = "0.4.2"
tower-test = "0.4.0"
value = { path = "lib/value", features = ["test"] }
vector-core = { path = "lib/vector-core", default-features = false, features = ["vrl", "test"] }
wiremock = "0.5.15"
zstd = { version = "0.10.2", default-features = false }

[patch.crates-io]
# A patch for lib/vector-core/buffers, addresses Issue 7514
leveldb-sys = { git = "https://github.com/vectordotdev/leveldb-sys.git", branch = "leveldb_mmap_limit" }
# Removes dependency on `time` v0.1
# https://github.com/chronotope/chrono/pull/578
chrono = { git = "https://github.com/vectordotdev/chrono.git", branch = "no-default-time-v0.4.22" }
# Adds `Status::is_reset` test, remove after the next version is released.
h2 = { git = "https://github.com/hyperium/h2.git", rev = "f6aa3be6719270cd7b4094ee1940751b5f4ec88e" }
# Enables OpenSSL ENGINE support during cross compilation to musl
# TODO remove this branch and instead use the openssl-src feature flag once it is available
#    (see https://github.com/vectordotdev/vector/issues/13695)
openssl-src = { git = "https://github.com/vectordotdev/openssl-src-rs.git", branch  = "enable_engine" }
# The upgrade for `tokio-util` >= 0.6.9 is blocked on https://github.com/vectordotdev/vector/issues/11257.
tokio-util = { git = "https://github.com/vectordotdev/tokio", version = "0.7", rev = "3aa231cf6f33f74ca29077163879f0de9a207ad8" }

[features]
# Default features for *-unknown-linux-gnu and *-apple-darwin
default = ["api", "api-client", "enrichment-tables", "sinks", "sources", "sources-dnstap", "transforms", "unix", "rdkafka?/gssapi-vendored", "vrl-cli", "enterprise"]
# Default features for *-unknown-linux-* which make use of `cmake` for dependencies
default-cmake = ["api", "api-client", "enrichment-tables", "rdkafka?/cmake_build", "sinks", "sources", "sources-dnstap", "transforms", "unix", "rdkafka?/gssapi-vendored", "vrl-cli", "enterprise"]
# Default features for *-pc-windows-msvc
# TODO: Enable SASL https://github.com/vectordotdev/vector/pull/3081#issuecomment-659298042
default-msvc = ["api", "api-client", "enrichment-tables", "rdkafka?/cmake_build", "sinks", "sources", "transforms", "vrl-cli", "enterprise"]
default-musl = ["api", "api-client", "enrichment-tables", "rdkafka?/cmake_build", "sinks", "sources", "sources-dnstap", "transforms", "unix", "rdkafka?/gssapi-vendored", "vrl-cli", "enterprise"]
default-no-api-client = ["api", "enrichment-tables", "sinks", "sources", "sources-dnstap", "transforms", "unix", "rdkafka?/gssapi-vendored", "vrl-cli", "enterprise"]
default-no-vrl-cli = ["api", "sinks", "sources", "sources-dnstap", "transforms", "unix", "rdkafka?/gssapi-vendored", "enterprise"]
tokio-console = ["dep:console-subscriber", "tokio/tracing"]

all-logs = ["sinks-logs", "sources-logs", "sources-dnstap", "transforms-logs"]
all-metrics = ["sinks-metrics", "sources-metrics", "transforms-metrics", "enterprise"]

# Target specific release features.
# The `make` tasks will select this according to the appropriate triple.
# Use this section to turn off or on specific features for specific triples.
target-aarch64-unknown-linux-gnu = ["api", "api-client", "enrichment-tables", "rdkafka?/cmake_build", "sinks", "sources", "sources-dnstap", "transforms", "unix", "vrl-cli", "enterprise"]
target-aarch64-unknown-linux-musl = ["api", "api-client", "enrichment-tables", "rdkafka?/cmake_build", "sinks", "sources", "sources-dnstap", "transforms", "unix", "vrl-cli", "enterprise"]
target-armv7-unknown-linux-gnueabihf = ["api", "api-client", "enrichment-tables", "rdkafka?/cmake_build", "sinks", "sources", "sources-dnstap", "transforms", "unix", "vrl-cli", "enterprise"]
target-armv7-unknown-linux-musleabihf = ["api", "api-client", "rdkafka?/cmake_build", "enrichment-tables", "sinks", "sources", "sources-dnstap", "transforms", "vrl-cli", "enterprise"]
target-x86_64-unknown-linux-gnu = ["api", "api-client", "rdkafka?/cmake_build", "enrichment-tables", "sinks", "sources", "sources-dnstap", "transforms", "unix", "rdkafka?/gssapi-vendored", "vrl-cli", "enterprise"]
target-x86_64-unknown-linux-musl = ["api", "api-client", "rdkafka?/cmake_build", "enrichment-tables", "sinks", "sources", "sources-dnstap", "transforms", "unix", "vrl-cli", "enterprise"]
# Does not currently build
target-powerpc64le-unknown-linux-gnu = ["api", "api-client", "enrichment-tables", "rdkafka?/cmake_build", "sinks", "sources", "sources-dnstap", "transforms", "unix", "vrl-cli", "enterprise"]
# Currently doesn't build due to lack of support for 64-bit atomics
target-powerpc-unknown-linux-gnu = ["api", "api-client", "enrichment-tables", "rdkafka?/cmake_build", "sinks", "sources", "sources-dnstap", "transforms", "unix", "vrl-cli", "enterprise"]

# Enables features that work only on systems providing `cfg(unix)`
unix = ["tikv-jemallocator"]

# Enables kubernetes dependencies and shared code. Kubernetes-related sources,
# transforms and sinks should depend on this feature.
kubernetes = ["dep:k8s-openapi", "dep:kube"]

docker = ["dep:dirs-next"]

# API
api = [
  "dep:async-graphql",
  "dep:async-graphql-warp",
  "dep:base64",
  "dep:itertools",
  "vector-core/api",
]

# API client
api-client = [
  "dep:crossterm",
  "dep:num-format",
  "dep:number_prefix",
  "dep:tui",
  "vector-core/api",
  "dep:vector-api-client",
]

aws-core = [
  "aws-config",
  "dep:aws-sigv4",
  "dep:aws-types",
  "dep:aws-smithy-async",
  "dep:aws-smithy-client",
  "dep:aws-smithy-http",
  "dep:aws-smithy-http-tower",
  "dep:aws-smithy-types"
]

# Anything that requires Protocol Buffers.
protobuf-build = ["dep:tonic-build", "dep:prost-build"]

gcp = ["dep:base64", "dep:goauth", "dep:smpl_jwt"]

# Enrichment Tables
enrichment-tables = ["enrichment-tables-geoip"]
enrichment-tables-geoip = ["dep:maxminddb"]

# Sources
sources = ["sources-logs", "sources-metrics"]
sources-logs = [
  "sources-amqp",
  "sources-aws_kinesis_firehose",
  "sources-aws_s3",
  "sources-aws_sqs",
  "sources-datadog_agent",
  "sources-demo_logs",
  "sources-docker_logs",
  "sources-exec",
  "sources-file",
  "sources-fluent",
  "sources-gcp_pubsub",
  "sources-heroku_logs",
  "sources-http",
  "sources-http_scrape",
  "sources-internal_logs",
  "sources-journald",
  "sources-kafka",
  "sources-kubernetes_logs",
  "sources-logstash",
  "sources-nats",
  "sources-opentelemetry",
  "sources-file-descriptor",
  "sources-redis",
  "sources-socket",
  "sources-splunk_hec",
  "sources-stdin",
  "sources-syslog",
  "sources-vector",
]
sources-metrics = [
  "sources-apache_metrics",
  "sources-aws_ecs_metrics",
  "sources-eventstoredb_metrics",
  "sources-host_metrics",
  "sources-internal_metrics",
  "sources-mongodb_metrics",
  "sources-nginx_metrics",
  "sources-postgresql_metrics",
  "sources-prometheus",
  "sources-statsd",
  "sources-vector",
]

sources-amqp = ["lapin"]
sources-apache_metrics = []
sources-aws_ecs_metrics = []
sources-aws_kinesis_firehose = ["dep:base64", "dep:infer"]
sources-aws_s3 = ["aws-core", "dep:aws-sdk-sqs", "dep:aws-sdk-s3", "dep:semver", "dep:async-compression", "sources-aws_sqs", "tokio-util/io"]
sources-aws_sqs = ["aws-core", "dep:aws-sdk-sqs"]
sources-datadog_agent = ["sources-utils-http-error", "protobuf-build"]
sources-demo_logs = ["dep:fakedata"]
sources-dnstap = ["dep:base64", "dep:trust-dns-proto", "dep:dnsmsg-parser", "protobuf-build"]
sources-docker_logs = ["docker"]
sources-eventstoredb_metrics = []
sources-exec = []
sources-file = ["dep:file-source"]
sources-file-descriptor = ["tokio-util/io"]
sources-fluent = ["dep:base64", "listenfd", "tokio-util/net", "dep:rmpv", "dep:rmp-serde", "dep:serde_bytes"]
sources-gcp_pubsub = ["gcp", "dep:h2", "dep:prost-types", "protobuf-build", "dep:tonic"]
sources-heroku_logs = ["sources-utils-http", "sources-utils-http-query", "sources-http"]
sources-host_metrics =  ["heim/cpu", "heim/host", "heim/memory", "heim/net"]
sources-http = ["sources-utils-http", "sources-utils-http-query"]
sources-http_scrape = ["sources-utils-http-scrape"]
sources-internal_logs = []
sources-internal_metrics = []
sources-journald = []
sources-kafka = ["dep:rdkafka"]
sources-kubernetes_logs = ["dep:file-source", "kubernetes", "transforms-reduce"]
sources-logstash = ["listenfd", "tokio-util/net"]
sources-mongodb_metrics = ["dep:mongodb"]
sources-nats = ["dep:nats", "dep:nkeys"]
sources-nginx_metrics = ["dep:nom"]
sources-opentelemetry = ["dep:hex", "dep:opentelemetry-proto", "dep:prost-types", "sources-http", "sources-utils-http", "sources-vector"]
sources-postgresql_metrics = ["dep:postgres-openssl", "dep:tokio-postgres"]
sources-prometheus = ["dep:prometheus-parser", "sinks-prometheus", "sources-utils-http-scrape"]
sources-redis= ["dep:redis"]
sources-socket = ["listenfd", "tokio-util/net", "sources-utils-udp", "sources-utils-unix"]
sources-splunk_hec = ["dep:roaring"]
sources-statsd = ["listenfd", "sources-utils-udp", "sources-utils-unix", "tokio-util/net"]
sources-stdin = ["tokio-util/io"]
sources-syslog = ["listenfd", "tokio-util/net", "sources-utils-udp", "sources-utils-unix", "codecs/syslog"]
sources-utils-http = ["dep:snap", "sources-utils-http-auth", "sources-utils-http-encoding", "sources-utils-http-error", "sources-utils-http-prelude"]
sources-utils-http-auth = ["sources-utils-http-error"]
sources-utils-http-encoding = ["dep:snap", "sources-utils-http-error"]
sources-utils-http-error = []
sources-utils-http-prelude = ["sources-utils-http", "sources-utils-http-auth", "sources-utils-http-encoding", "sources-utils-http-error"]
sources-utils-http-query = []
sources-utils-http-scrape = ["sources-utils-http", "sources-http"]
sources-utils-udp = []
sources-utils-unix = []
sources-vector = ["dep:tonic", "protobuf-build"]

# Transforms
transforms = ["transforms-logs", "transforms-metrics"]
transforms-logs = [
  "transforms-aws_ec2_metadata",
  "transforms-dedupe",
  "transforms-filter",
  "transforms-geoip",
  "transforms-lua",
  "transforms-metric_to_log",
  "transforms-pipelines",
  "transforms-reduce",
  "transforms-remap",
  "transforms-route",
  "transforms-sample",
  "transforms-throttle",
]
transforms-metrics = [
  "transforms-aggregate",
  "transforms-filter",
  "transforms-lua",
  "transforms-metric_to_log",
  "transforms-pipelines",
  "transforms-remap",
  "transforms-tag_cardinality_limit",
  "transforms-throttle",
]

transforms-aggregate = []
transforms-aws_ec2_metadata = ["dep:arc-swap"]
transforms-dedupe = ["dep:lru"]
transforms-filter = []
transforms-geoip = ["dep:maxminddb"]
transforms-lua = ["dep:mlua", "vector-core/lua"]
transforms-metric_to_log = []
transforms-pipelines = ["transforms-filter", "transforms-route"]
transforms-reduce = []
transforms-remap = []
transforms-route = []
transforms-sample = []
transforms-tag_cardinality_limit = ["dep:bloom"]
transforms-throttle = ["dep:governor"]

# Sinks
sinks = ["sinks-logs", "sinks-metrics"]
sinks-logs = [
  "sinks-amqp",
  "sinks-apex",
  "sinks-aws_cloudwatch_logs",
  "sinks-aws_kinesis_firehose",
  "sinks-aws_kinesis_streams",
  "sinks-aws_s3",
  "sinks-aws_sqs",
  "sinks-axiom",
  "sinks-azure_blob",
  "sinks-azure_monitor_logs",
  "sinks-blackhole",
  "sinks-chronicle",
  "sinks-clickhouse",
  "sinks-console",
  "sinks-datadog_archives",
  "sinks-datadog_events",
  "sinks-datadog_logs",
  "sinks-datadog_traces",
  "sinks-elasticsearch",
  "sinks-file",
  "sinks-gcp",
  "sinks-honeycomb",
  "sinks-http",
  "sinks-humio",
  "sinks-influxdb",
  "sinks-kafka",
  "sinks-logdna",
  "sinks-loki",
  "sinks-nats",
  "sinks-new_relic_logs",
  "sinks-new_relic",
  "sinks-papertrail",
  "sinks-pulsar",
  "sinks-redis",
  "sinks-sematext",
  "sinks-socket",
  "sinks-splunk_hec",
  "sinks-vector",
  "sinks-websocket",
]
sinks-metrics = [
  "sinks-aws_cloudwatch_metrics",
  "sinks-blackhole",
  "sinks-console",
  "sinks-datadog_metrics",
  "sinks-humio",
  "sinks-influxdb",
  "sinks-kafka",
  "sinks-prometheus",
  "sinks-sematext",
  "sinks-statsd",
  "sinks-vector",
  "sinks-splunk_hec"
]

sinks-amqp = ["lapin"]
sinks-apex = []
sinks-aws_cloudwatch_logs = ["aws-core", "dep:aws-sdk-cloudwatchlogs"]
sinks-aws_cloudwatch_metrics = ["aws-core", "dep:aws-sdk-cloudwatch"]
sinks-aws_kinesis_firehose = ["aws-core", "dep:aws-sdk-firehose"]
sinks-aws_kinesis_streams = ["aws-core", "dep:aws-sdk-kinesis"]
sinks-aws_s3 = ["dep:base64", "dep:md-5", "aws-core", "dep:aws-sdk-s3"]
sinks-aws_sqs = ["aws-core", "dep:aws-sdk-sqs"]
sinks-axiom = ["sinks-elasticsearch"]
sinks-azure_blob = ["dep:azure_core", "dep:azure_identity", "dep:azure_storage", "dep:azure_storage_blobs"]
sinks-azure_monitor_logs = []
sinks-blackhole = []
sinks-chronicle = []
sinks-clickhouse = ["dep:clickhouse-rs", "dep:chrono-tz", "dep:either", "dep:nom"]
sinks-console = []
sinks-datadog_archives = ["sinks-aws_s3", "sinks-azure_blob", "sinks-gcp"]
sinks-datadog_events = []
sinks-datadog_logs = []
sinks-datadog_metrics = ["protobuf-build"]
sinks-datadog_traces = ["protobuf-build", "dep:rmpv", "dep:rmp-serde", "dep:serde_bytes"]
sinks-elasticsearch = ["aws-core", "transforms-metric_to_log"]
sinks-file = ["dep:async-compression"]
sinks-gcp = ["dep:base64", "gcp"]
sinks-honeycomb = []
sinks-http = []
sinks-humio = ["sinks-splunk_hec", "transforms-metric_to_log"]
sinks-influxdb = []
sinks-kafka = ["dep:rdkafka"]
sinks-logdna = []
sinks-loki = ["loki-logproto"]
sinks-nats = ["dep:nats", "dep:nkeys"]
sinks-new_relic_logs = ["sinks-http"]
sinks-new_relic = []
sinks-papertrail = ["dep:syslog"]
sinks-prometheus = ["aws-core", "dep:base64", "dep:prometheus-parser", "dep:snap", "dep:serde_with"]
sinks-pulsar = ["dep:avro-rs", "dep:pulsar"]
sinks-redis = ["dep:redis"]
sinks-sematext = ["sinks-elasticsearch", "sinks-influxdb"]
sinks-socket = ["sinks-utils-udp"]
sinks-splunk_hec = []
sinks-statsd = ["sinks-utils-udp", "tokio-util/net"]
sinks-utils-udp = []
sinks-vector = ["sinks-utils-udp", "dep:tonic", "protobuf-build"]
sinks-websocket = ["dep:tokio-tungstenite"]

# Datadog integration
enterprise = [
  "dep:hex",
  "dep:sha2",
  "sinks-datadog_logs",
  "sinks-datadog_metrics",
  "sources-host_metrics",
  "sources-internal_logs",
  "sources-internal_metrics",
  "transforms-remap",
  "transforms-filter",
]

# Identifies that the build is a nightly build
nightly = []

# Testing-related features
all-integration-tests = [
  "amqp-integration-tests",
  "apex-integration-tests",
  "aws-integration-tests",
  "axiom-integration-tests",
  "azure-integration-tests",
  "chronicle-integration-tests",
  "clickhouse-integration-tests",
  "datadog-agent-integration-tests",
  "datadog-logs-integration-tests",
  "datadog-metrics-integration-tests",
  "datadog-traces-integration-tests",
  "docker-logs-integration-tests",
  "es-integration-tests",
  "eventstoredb_metrics-integration-tests",
  "fluent-integration-tests",
  "gcp-cloud-storage-integration-tests",
  "gcp-integration-tests",
  "gcp-pubsub-integration-tests",
  "http-scrape-integration-tests",
  "humio-integration-tests",
  "influxdb-integration-tests",
  "kafka-integration-tests",
  "logstash-integration-tests",
  "loki-integration-tests",
  "mongodb_metrics-integration-tests",
  "nats-integration-tests",
  "nginx-integration-tests",
  "opentelemetry-integration-tests",
  "postgresql_metrics-integration-tests",
  "prometheus-integration-tests",
  "pulsar-integration-tests",
  "redis-integration-tests",
  "splunk-integration-tests",
  "dnstap-integration-tests",
]

amqp-integration-tests = ["sources-amqp", "sinks-amqp"]

aws-integration-tests = [
  "aws-cloudwatch-logs-integration-tests",
  "aws-cloudwatch-metrics-integration-tests",
  "aws-ec2-metadata-integration-tests",
  "aws-ecs-metrics-integration-tests",
  "aws-kinesis-firehose-integration-tests",
  "aws-kinesis-streams-integration-tests",
  "aws-s3-integration-tests",
  "aws-sqs-integration-tests",
]

azure-integration-tests = [
  "azure-blob-integration-tests"
]

apex-integration-tests = ["sinks-apex"]
aws-cloudwatch-logs-integration-tests = ["sinks-aws_cloudwatch_logs"]
aws-cloudwatch-metrics-integration-tests = ["sinks-aws_cloudwatch_metrics"]
aws-ec2-metadata-integration-tests = ["transforms-aws_ec2_metadata"]
aws-ecs-metrics-integration-tests = ["sources-aws_ecs_metrics"]
aws-kinesis-firehose-integration-tests = ["sinks-aws_kinesis_firehose", "dep:aws-sdk-elasticsearch", "sinks-elasticsearch"]
aws-kinesis-streams-integration-tests = ["sinks-aws_kinesis_streams"]
aws-s3-integration-tests = ["sinks-aws_s3", "sources-aws_s3"]
aws-sqs-integration-tests = ["sinks-aws_sqs", "sources-aws_sqs"]
axiom-integration-tests = ["sinks-axiom"]
azure-blob-integration-tests = ["sinks-azure_blob"]
chronicle-integration-tests = ["sinks-gcp"]
clickhouse-integration-tests = ["sinks-clickhouse"]
datadog-agent-integration-tests = ["sources-datadog_agent"]
datadog-logs-integration-tests = ["sinks-datadog_logs"]
datadog-metrics-integration-tests = ["sinks-datadog_metrics"]
datadog-traces-integration-tests = ["sinks-datadog_traces"]
docker-logs-integration-tests = ["sources-docker_logs", "unix"]
es-integration-tests = ["sinks-elasticsearch"]
eventstoredb_metrics-integration-tests = ["sources-eventstoredb_metrics"]
fluent-integration-tests = ["docker", "sources-fluent"]
gcp-cloud-storage-integration-tests = ["sinks-gcp"]
gcp-integration-tests = ["sinks-gcp"]
gcp-pubsub-integration-tests = ["sinks-gcp", "sources-gcp_pubsub"]
humio-integration-tests = ["sinks-humio"]
http-scrape-integration-tests = ["sources-http_scrape"]
influxdb-integration-tests = ["sinks-influxdb"]
kafka-integration-tests = ["sinks-kafka", "sources-kafka"]
logstash-integration-tests = ["docker", "sources-logstash"]
loki-integration-tests = ["sinks-loki"]
mongodb_metrics-integration-tests = ["sources-mongodb_metrics"]
nats-integration-tests = ["sinks-nats", "sources-nats"]
nginx-integration-tests = ["sources-nginx_metrics"]
opentelemetry-integration-tests = ["sources-opentelemetry"]
postgresql_metrics-integration-tests = ["sources-postgresql_metrics"]
prometheus-integration-tests = ["sinks-prometheus", "sources-prometheus", "sinks-influxdb"]
pulsar-integration-tests = ["sinks-pulsar"]
redis-integration-tests = ["sinks-redis", "sources-redis"]
splunk-integration-tests = ["sinks-splunk_hec"]
dnstap-integration-tests = ["sources-dnstap"]
disable-resolv-conf = []
shutdown-tests = ["api", "sinks-blackhole", "sinks-console", "sinks-prometheus", "sources", "transforms-lua", "transforms-remap", "unix"]
cli-tests = ["sinks-blackhole", "sinks-socket", "sources-demo_logs", "sources-file"]
vector-api-tests = [
  "sources-demo_logs",
  "transforms-remap",
  "sinks-blackhole"
]
vector-unit-test-tests = [
  "sources-demo_logs",
  "transforms-remap",
  "transforms-route",
  "transforms-filter",
  "transforms-reduce",
  "sinks-console"
]
enterprise-tests = [
  "enterprise",
  "sources-demo_logs",
  "sinks-blackhole",
  "sinks-loki",
  "api",
]

# Grouping together features for benchmarks. We exclude the API client due to it causing the build process to run out
# of memory when those additional dependencies are built in CI.
benches = [
  "sinks-file",
  "sinks-http",
  "sinks-socket",
  "sources-file",
  "sources-socket",
  "sources-syslog",
  "transforms-lua",
  "transforms-sample",
]
dnstap-benches = ["sources-dnstap"]
language-benches = ["sinks-socket", "sources-socket", "transforms-lua", "transforms-remap"]
# Separate benching process for metrics due to the nature of the bootstrap procedures.
statistic-benches = []
remap-benches = ["transforms-remap"]
transform-benches = ["transforms-filter", "transforms-dedupe", "transforms-reduce", "transforms-route"]
codecs-benches = []
loki-benches = ["sinks-loki"]
enrichment-tables-benches = ["enrichment-tables-geoip"]

[[bench]]
name = "default"
harness = false
required-features = ["benches"]

[[bench]]
name = "dnstap"
path = "benches/dnstap/mod.rs"
harness = false
required-features = ["dnstap-benches"]

[[bench]]
name = "remap"
harness = false
required-features = ["remap-benches"]

[[bench]]
name = "enrichment_tables"
harness = false
required-features = ["enrichment-tables-benches"]

[[bench]]
name = "languages"
harness = false
required-features = ["language-benches"]

[[bench]]
name = "loki"
harness = false
required-features = ["loki-benches"]

[[bench]]
name = "distribution_statistic"
harness = false
required-features = ["statistic-benches"]

[[bench]]
name = "transform"
path = "benches/transform/main.rs"
harness = false
test = false
required-features = ["transform-benches"]

[[bench]]
name = "codecs"
path = "benches/codecs/main.rs"
harness = false
required-features = ["codecs-benches"]<|MERGE_RESOLUTION|>--- conflicted
+++ resolved
@@ -238,12 +238,8 @@
 chrono = { version = "0.4.22", default-features = false, features = ["serde"] }
 chrono-tz = { version = "0.6", default-features = false, features = ["serde"], optional = true }
 cidr-utils = { version = "0.5.7", default-features = false }
-<<<<<<< HEAD
-clap = { version = "4.0.10", default-features = false, features = ["derive", "error-context", "env", "help", "std", "string", "usage", "wrap_help"] }
+clap = { version = "4.0.12", default-features = false, features = ["derive", "error-context", "env", "help", "std", "string", "usage", "wrap_help"] }
 clickhouse-rs = { git = "https://github.com/suharev7/clickhouse-rs", rev="e40016b", features = ["tokio_io", "tls"], optional = true }
-=======
-clap = { version = "4.0.12", default-features = false, features = ["derive", "error-context", "env", "help", "std", "string", "usage", "wrap_help"] }
->>>>>>> a4aea744
 colored = { version = "2.0.0", default-features = false }
 csv = { version = "1.1", default-features = false }
 derivative = { version = "2.2.0", default-features = false }
