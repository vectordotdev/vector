[package]
name = "vector"
version = "0.16.0"
authors = ["Vector Contributors <vector@timber.io>"]
edition = "2018"
description = "A lightweight and ultra-fast tool for building observability pipelines"
homepage = "https://vector.dev"
license = "MPL-2.0"
readme = "README.md"
publish = false
default-run = "vector"
autobenches = false # our benchmarks are not runnable on their own either way

[[bin]]
name = "graphql-schema"
path = "src/api/schema/gen.rs"
required-features = ["default-no-api-client"]

[profile.dev]
split-debuginfo = "unpacked" # Faster debug builds on macOS

# CI-based builds use full release optimization.  See scripts/environment/release-flags.sh.
# This results in roughly a 5% reduction in performance when compiling locally vs when
# compiled via the CI pipeline.
[profile.release]
debug = false     # Do not include debug symbols in the executable.

[profile.bench]
debug = true

[package.metadata.deb]
name = "vector"
maintainer-scripts = "distribution/debian/scripts/"
conf-files = ["/etc/vector/vector.toml", "/etc/default/vector"]
assets = [
  ["target/release/vector", "/usr/bin/", "755"],
  ["config/vector.toml", "/etc/vector/vector.toml", "644"],
  ["config/examples/*", "/etc/vector/examples/", "644"],
  ["distribution/systemd/vector.service", "/lib/systemd/system/vector.service", "644"],
  ["distribution/systemd/vector.default", "/etc/default/vector", "600"]
]
license-file = ["target/debian-license.txt"]
extended-description-file = "target/debian-extended-description.txt"

[package.metadata.deb.systemd-units]
unit-scripts = "distribution/systemd/"

# libc requirements are defined by `cross`
# https://github.com/rust-embedded/cross#supported-targets
# Though, it seems like aarch64 libc is actually 2.18 and not 2.19
[package.metadata.deb.variants.armv7-unknown-linux-gnueabihf]
depends = "libc6 (>= 2.15)"

[package.metadata.deb.variants.x86_64-unknown-linux-gnu]
depends = "libc6 (>= 2.15)"

[package.metadata.deb.variants.x86_64-unknown-linux-musl]
depends = ""

[package.metadata.deb.variants.aarch64-unknown-linux-gnu]
depends = "libc6 (>= 2.18)"

[package.metadata.deb.variants.aarch64-unknown-linux-musl]
depends = ""

[workspace]
members = [
  ".",
  "lib/codec",
  "lib/vector-core",
  "lib/vector-core/buffers",
  "lib/dnsmsg-parser",
  "lib/fakedata",
  "lib/file-source",
  "lib/k8s-e2e-tests",
  "lib/k8s-test-framework",
  "lib/portpicker",
  "lib/prometheus-parser",
  "lib/shared",
  "lib/tracing-limit",
  "lib/vector-api-client",
  "lib/vector-wasm",
  "lib/lookup",
  "lib/vrl/cli",
  "lib/vrl/compiler",
  "lib/vrl/core",
  "lib/vrl/diagnostic",
  "lib/vrl/parser",
  "lib/vrl/stdlib",
  "lib/vrl/tests",
  "lib/vrl/proptests",
  "lib/datadog/search-syntax"
]

[dependencies]
# Internal libs
codec = { path = "lib/codec" }
dnsmsg-parser = { path = "lib/dnsmsg-parser", optional = true }
fakedata = { path = "lib/fakedata", optional = true }
file-source = { path = "lib/file-source", optional = true }
portpicker = { path = "lib/portpicker" }
prometheus-parser = { path = "lib/prometheus-parser", optional = true }
shared = { path = "lib/shared" }
tracing-limit = { path = "lib/tracing-limit" }
vector-api-client = { path = "lib/vector-api-client", optional = true }
vector_core = { path = "lib/vector-core", default-features = false, features = ["vrl"] }
vrl-cli = { path = "lib/vrl/cli", optional = true }
datadog-search-syntax = { path = "lib/datadog/search-syntax", optional = true }

# Tokio / Futures
async-trait = "0.1.51"
futures = { version = "0.3.16", default-features = false, features = ["compat", "io-compat"], package = "futures" }
tokio = { version = "1.9.0", default-features = false, features = ["full"] }
tokio-openssl = { version = "0.6.2", default-features = false }
tokio-stream = { version = "0.1.7", default-features = false, features = ["net", "sync"] }
tokio-util = { version = "0.6.7", default-features = false, features = ["codec", "time"] }

# Tracing
tracing = { version = "0.1.26", default-features = false }
tracing-core = { version = "0.1.18", default-features = false }
tracing-futures = { version = "0.2.5", default-features = false, features = ["futures-03"] }
tracing-log = { version = "0.1.2", default-features = false }
tracing-subscriber = { version = "0.2.19", default-features = false }
tracing-tower = { git = "https://github.com/tokio-rs/tracing", default-features = false, rev = "f470db1b0354b368f62f9ee4d763595d16373231" }
tracing-opentelemetry = { version = "0.14.0", default-features = false }
opentelemetry = { version = "0.15.0", default-features = false, features = ["trace", "rt-tokio"] }
opentelemetry-datadog = { version = "0.3.1", default-features = false, features = ["reqwest-client"] }

# Metrics
metrics = { version = "0.17.0", default-features = false, features = ["std"] }
metrics-tracing-context = { version = "0.8.0", default-features = false }
metrics-util = { version = "0.10.0", default-features = false, features = ["std"] }

# Aws
rusoto_cloudwatch = { version = "0.47.0", optional = true }
rusoto_core = { version = "0.47.0", features = ["encoding"], optional = true }
rusoto_credential = { version = "0.47.0", optional = true }
rusoto_es = { version = "0.47.0", optional = true }
rusoto_firehose = { version = "0.47.0", optional = true }
rusoto_kinesis = { version = "0.47.0", optional = true }
rusoto_logs = { version = "0.47.0", optional = true }
rusoto_s3 = { version = "0.47.0", optional = true }
rusoto_signature = { version = "0.47.0", optional = true }
rusoto_sqs = { version = "0.47.0", optional = true }
rusoto_sts = { version = "0.47.0", optional = true }

# Azure
azure_core = { git = "https://github.com/Azure/azure-sdk-for-rust.git", rev = "16bcf0ab1bb6e380d966a69d314de1e99ede553a", default-features = false, features = ["enable_reqwest"], optional = true }
azure_storage = { git = "https://github.com/Azure/azure-sdk-for-rust.git", rev = "16bcf0ab1bb6e380d966a69d314de1e99ede553a", default-features = false, features = ["blob"], optional = true }
reqwest = { version = "0.11", optional = true }

# Tower
tower = { version = "0.4.8", default-features = false, features = ["buffer", "limit", "retry", "timeout", "util"] }
tower-layer = { version = "0.3.1", default-features = false }

# Serde
serde = { version = "1.0.127", default-features = false, features = ["derive"] }
serde_bytes = { version = "0.11.5", default-features = false, features = ["std"], optional = true }
serde_json = { version = "1.0.66", default-features = false, features = ["raw_value"] }
serde_yaml = { version = "0.8.17", default-features = false }
rmp-serde = { version = "0.15.5", default-features = false, optional = true }

# Messagepack

rmpv = { version = "0.4.7", default-features = false, features = ["with-serde"], optional = true }

# Prost
prost = { version = "0.8", default-features = false, features = ["std"]  }
prost-types = { version = "0.8", default-features = false }

# GCP
goauth = { version = "0.10.0", default-features = false, optional = true }
gouth = { version = "0.2.1", default-features = false, optional = true }
smpl_jwt = { version = "0.6.1", default-features = false, optional = true }

# API
async-graphql = { version = "=2.6.4", default-features = false, optional = true, features = ["chrono"] }
async-graphql-warp = { version = "=2.6.4", default-features = false, optional = true }
itertools = { version = "0.10.1", default-features = false, optional = true }

# API client
crossterm = { version = "0.20.0", default-features = false, optional = true }
num-format = { version = "0.4.0", default-features = false, features = ["with-num-bigint"], optional = true }
number_prefix = { version = "0.4.0", default-features = false, features = ["std"], optional = true }
tui = { version = "0.16.0", optional = true, default-features = false, features = ["crossterm"] }

# VRL Lang
vrl = { path = "lib/vrl/core" }
vrl-stdlib = { path = "lib/vrl/stdlib" }
vrl-parser = { path = "lib/vrl/parser", optional = true }
vrl-compiler = { path = "lib/vrl/compiler", optional = true }

# Lookup
lookup = { path = "lib/lookup" }

# External libs
<<<<<<< HEAD
anyhow = { version = "1.0.42", default-features = false }
arc-swap = { version = "1.3.0", default-features = false }
=======
anyhow = { version = "1.0.43", default-features = false }
>>>>>>> ab809ee1
async-compression = { version = "0.3.7", default-features = false, features = ["tokio", "gzip", "zstd"] }
avro-rs = { version = "0.13.0", default-features = false, optional = true }
base64 = { version = "0.13.0", default-features = false, optional = true }
bloom = { version = "0.3.2", default-features = false, optional = true }
bollard = { version = "0.11.0", default-features = false, features = ["ssl"], optional = true }
bytes = { version = "1.0.1", default-features = false, features = ["serde"] }
bytesize = { version = "1.1.0", default-features = false, optional = true }
chrono = { version = "0.4.19", default-features = false, features = ["serde"] }
cidr-utils = { version = "0.5.4", default-features = false }
colored = { version = "2.0.0", default-features = false }
dashmap = { version = "4.0.2", default-features = false }
derivative = { version = "2.2.0", default-features = false }
dirs-next = { version = "2.0.0", default-features = false, optional = true }
dyn-clone = { version = "1.0.4", default-features = false }
encoding_rs = { version = "0.8.28", features = ["serde"] }
evmap = { git = "https://github.com/lukesteensen/evmap.git", rev = "45ba973c22715a68c5e99efad4b072421f7ad40b", default-features = false, features = ["bytes"], optional = true }
exitcode = { version = "1.1.2", default-features = false }
flate2 = { version = "1.0.20", default-features = false }
getset = { version = "0.1.1", default-features = false }
glob = { version = "0.3.0", default-features = false }
grok = { version = "1.1.0", default-features = false, optional = true }
headers = { version = "0.3.4", default-features = false }
heim = { git = "https://github.com/heim-rs/heim.git", rev="b292f1535bb27c03800cdb7509fa81a40859fbbb", default-features = false, features = ["cpu", "disk", "host", "memory", "net"], optional = true }
hostname = { version = "0.3.1", default-features = false }
http = { version = "0.2.4", default-features = false }
hyper = { version = "0.14.11", default-features = false, features = ["stream"] }
hyper-openssl = { version = "0.9.1", default-features = false }
hyper-proxy = { version = "0.9.1", default-features = false, features = ["openssl-tls"] }
infer = { version = "0.5.0", default-features = false, optional = true}
indexmap = { version = "1.7.0", default-features = false, features = ["serde"] }
indoc = { version = "1.0.3", default-features = false }
inventory = { version = "0.1.10", default-features = false }
k8s-openapi = { version = "0.13.0", default-features = true, features = ["api", "v1_16"], optional = true }
lazy_static = { version = "1.4.0", default-features = false }
listenfd = { version = "0.3.5", default-features = false, optional = true }
logfmt = { version = "0.0.2", default-features = false, optional = true }
lru = { version = "0.6.6", default-features = false, optional = true }
maxminddb = { version = "0.21.0", default-features = false, optional = true }
md-5 = { version = "0.9", optional = true }
# make sure to update the external docs when the Lua version changes
mlua = { version = "0.6.2", default-features = false, features = ["lua54", "send", "vendored"], optional = true }
mongodb = { version = "2.0.0-beta.3", default-features = false, features = ["tokio-runtime"], optional = true }
async-nats = { version = "0.9.18", default-features = false, optional = true }
no-proxy = { version  = "0.3.1", default-features = false, features = ["serialize"] }
nom = { version = "6.1.2", default-features = false, optional = true }
notify = { version = "4.0.17", default-features = false }
num_cpus = { version = "1.13.0", default-features = false }
once_cell = { version = "1.8", default-features = false }
openssl = { version = "0.10.35", default-features = false }
openssl-probe = { version = "0.1.4", default-features = false }
percent-encoding = { version = "2.1.0", default-features = false }
pest = { version = "2.1.3", default-features = false }
pest_derive = { version = "2.1.0", default-features = false }
pin-project = { version = "1.0.8", default-features = false }
postgres-openssl = { version = "0.5.0", default-features = false, features = ["runtime"], optional = true }
pulsar = { version = "4.0", default-features = false, features = ["tokio-runtime"], optional = true }
rand = { version = "0.8.4", default-features = false, features = ["small_rng"] }
rand_distr = { version = "0.4.1", default-features = false }
rdkafka = { version = "0.26.0", default-features = false, features = ["tokio", "libz", "ssl", "zstd"], optional = true }
redis = { version = "0.21.0", default-features = false, features = ["connection-manager", "tokio-comp", "tokio-native-tls-comp"], optional = true }
regex = { version = "1.5.4", default-features = false, features = ["std", "perf"] }
seahash = { version = "4.1.0", default-features = false, optional = true }
semver = { version = "1.0.4", default-features = false, features = ["serde", "std"], optional = true }
snafu = { version = "0.6.10", default-features = false, features = ["futures"] }
snap = { version = "1.0.5", default-features = false, optional = true }
socket2 = { version = "0.4.1", default-features = false }
stream-cancel = { version = "0.8.1", default-features = false }
strip-ansi-escapes = { version = "0.1.0", default-features = false }
structopt = { version = "0.3.22", default-features = false }
syslog = { version = "5.0.0", default-features = false, optional = true }
syslog_loose = { version = "0.14.0", default-features = false, optional = true }
tokio-postgres = { version = "0.7.2", default-features = false, features = ["runtime", "with-chrono-0_4"], optional = true }
toml = { version = "0.5.8", default-features = false }
typetag = { version = "0.1.7", default-features = false }
twox-hash = { version = "1.6.1", default-features = false }
url = { version = "2.2.2", default-features = false, features = ["serde"] }
uuid = { version = "0.8.2", default-features = false, features = ["serde", "v4"], optional = true }
warp = { version = "0.3.1", default-features = false, optional = true }
zstd = { version = "0.6", default-features = false }
cfg-if = { version = "1.0.0", default-features = false }
tonic = { version = "0.5", optional = true, default-features = false, features = ["transport", "codegen", "prost", "tls"] }
data-encoding = { version = "2.2", default-features = false, features = ["std"], optional = true }
trust-dns-proto = { version = "0.20", features = ["dnssec"], optional = true }

# For WASM
async-stream = "0.3.2"
lucet-runtime = { git = "https://github.com/bytecodealliance/lucet.git", rev = "b1863dacc8c92c11e5434fc8815d9b9a26cfe3db", optional = true }
lucet-wasi = { git = "https://github.com/bytecodealliance/lucet.git", rev = "b1863dacc8c92c11e5434fc8815d9b9a26cfe3db", optional = true }
lucetc = { git = "https://github.com/bytecodealliance/lucet.git", rev = "b1863dacc8c92c11e5434fc8815d9b9a26cfe3db", optional = true }
vector-wasm = { path = "lib/vector-wasm", optional = true }

[target.'cfg(windows)'.dependencies]
schannel = "0.1.19"
windows-service = "0.4.0"

[target.'cfg(target_os = "macos")'.dependencies]
security-framework = "2.3.1"

[target.'cfg(unix)'.dependencies]
atty = "0.2.14"
nix = "0.22.1"

[build-dependencies]
prost-build = { version = "0.8", optional = true }
tonic-build = { version = "0.5", default-features = false, features = ["transport", "prost"], optional = true }

[dev-dependencies]
approx = "0.5.0"
assert_cmd = "2.0.0"
base64 = "0.13.0"
criterion = { version = "0.3.5", features = ["html_reports", "async_tokio"] }
httpmock = { version = "0.6.2", default-features = false }
libc = "0.2.99"
libz-sys = "1.1.3"
matches = "0.1.9"
pretty_assertions = "0.7.2"
reqwest = { version = "0.11.4", features = ["json"] }
tempfile = "3.2.0"
tokio = { version = "1.9.0", features = ["test-util"] }
tokio-test = "0.4.2"
tower-test = "0.4.0"
walkdir = "2.3.2"
quickcheck = "1.0.3"
lookup = { path = "lib/lookup", features = ["arbitrary"] }
azure_core = { git = "https://github.com/Azure/azure-sdk-for-rust.git", rev = "16bcf0ab1bb6e380d966a69d314de1e99ede553a", features = ["azurite_workaround"] }
azure_storage = { git = "https://github.com/Azure/azure-sdk-for-rust.git", rev = "16bcf0ab1bb6e380d966a69d314de1e99ede553a", features = ["azurite_workaround"] }


[patch.crates-io]
# A patch for lib/vector-core/buffers, addresses Issue 7514
leveldb-sys = { git = "https://github.com/timberio/leveldb-sys.git", branch = "leveldb_mmap_limit" }

[features]
# Default features for *-unknown-linux-gnu and *-apple-darwin
default = ["api", "api-client", "disk-buffer", "rdkafka-plain", "sinks", "sources", "sources-dnstap", "transforms", "unix", "vendor-all", "vrl-cli"]
# Default features for *-unknown-linux-* which make use of `cmake` for dependencies
default-cmake = ["api", "api-client", "disk-buffer", "rdkafka-cmake", "sinks", "sources", "sources-dnstap", "transforms", "unix", "vendor-all", "vrl-cli"]
# Default features for *-pc-windows-msvc
# TODO: Enable SASL https://github.com/timberio/vector/pull/3081#issuecomment-659298042
default-msvc = ["api", "api-client", "disk-buffer", "rdkafka-cmake", "sinks", "sources", "transforms", "vendor-libz", "vendor-openssl", "vrl-cli"]
default-musl = ["api", "api-client", "disk-buffer", "rdkafka-cmake", "sinks", "sources", "sources-dnstap", "transforms", "unix", "vendor-all", "vrl-cli"]
default-no-api-client = ["api", "disk-buffer", "rdkafka-plain", "sinks", "sources", "sources-dnstap", "transforms", "unix", "vendor-all", "vrl-cli"]
default-no-vrl-cli = ["api", "disk-buffer", "rdkafka-plain", "sinks", "sources", "sources-dnstap", "transforms", "unix", "vendor-all"]
disk-buffer = ["vector_core/disk-buffer"]

all-logs = ["sinks-logs", "sources-logs", "sources-dnstap", "transforms-logs"]
all-metrics = ["sinks-metrics", "sources-metrics", "transforms-metrics"]

# Target specific release features.
# The `make` tasks will select this according to the appropriate triple.
# Use this section to turn off or on specific features for specific triples.
target-aarch64-unknown-linux-gnu = ["api", "api-client", "disk-buffer", "rdkafka-cmake", "sinks", "sources", "sources-dnstap", "transforms", "unix", "vendor-libz", "vendor-openssl", "vrl-cli"]
target-aarch64-unknown-linux-musl = ["api", "api-client", "disk-buffer", "rdkafka-cmake", "sinks", "sources", "sources-dnstap", "transforms", "unix", "vendor-libz", "vendor-openssl", "vrl-cli"]
target-armv7-unknown-linux-gnueabihf = ["api", "api-client", "disk-buffer", "rdkafka-cmake", "sinks", "sources", "sources-dnstap", "transforms", "unix", "vendor-libz", "vendor-openssl", "vrl-cli"]
target-armv7-unknown-linux-musleabihf = ["api", "api-client", "rdkafka-cmake", "sinks", "sources", "sources-dnstap", "transforms", "vendor-libz", "vendor-openssl", "vrl-cli"]
target-x86_64-unknown-linux-gnu = ["api", "api-client", "disk-buffer", "rdkafka-cmake", "sinks", "sources", "sources-dnstap", "transforms", "unix", "vendor-all", "vrl-cli"]
target-x86_64-unknown-linux-musl = ["api", "api-client", "disk-buffer", "rdkafka-cmake", "sinks", "sources", "sources-dnstap", "transforms", "unix", "vendor-libz", "vendor-openssl", "vrl-cli"]

# Enables `rdkafka` dependency.
# This feature is more portable, but requires `cmake` as build dependency. Use it if `rdkafka-plain` doesn't work.
# The `sasl` feature has to be added because of the limitations of `librdkafka` build scripts for `cmake`.
rdkafka-cmake = ["rdkafka", "rdkafka/cmake_build"]
# This feature is less portable, but doesn't require `cmake` as build dependency
rdkafka-plain = ["rdkafka"]
rusoto = ["rusoto_core", "rusoto_credential", "rusoto_signature", "rusoto_sts"]
sasl = ["rdkafka/gssapi"]
# Enables features that work only on systems providing `cfg(unix)`
unix = []
# These are **very** useful on Cross compilations!
vendor-all = ["vendor-libz", "vendor-openssl", "vendor-sasl"]
vendor-sasl = ["rdkafka/gssapi-vendored"]
vendor-openssl = ["openssl/vendored"]
vendor-libz = ["libz-sys/static"]
# This feature enables the WASM foreign module support.
wasm = ["lucet-runtime", "lucet-wasi", "lucetc", "vector-wasm"]

# Enables kubernetes dependencies and shared code. Kubernetes-related sources,
# transforms and sinks should depend on this feature.
kubernetes = ["k8s-openapi", "evmap"]

docker = ["bollard", "dirs-next"]

# API
api = [
  "async-graphql",
  "async-graphql-warp",
  "base64",
  "itertools",
  "vector_core/api",
  "warp",
  "uuid",
]

# API client
api-client = [
  "crossterm",
  "num-format",
  "number_prefix",
  "tui",
  "vector_core/api",
  "vector-api-client",
]

# Sources
sources = ["sources-logs", "sources-metrics"]
sources-logs = [
  "sources-aws_kinesis_firehose",
  "sources-aws_s3",
  "sources-datadog",
  "sources-docker_logs",
  "sources-exec",
  "sources-file",
  "sources-fluent",
  "sources-generator",
  "sources-heroku_logs",
  "sources-http",
  "sources-internal_logs",
  "sources-journald",
  "sources-kafka",
  "sources-kubernetes_logs",
  "sources-logstash",
  "sources-socket",
  "sources-splunk_hec",
  "sources-stdin",
  "sources-syslog",
  "sources-vector",
  "sources-nats",
]
sources-metrics = [
  "sources-apache_metrics",
  "sources-aws_ecs_metrics",
  "sources-eventstoredb_metrics",
  "sources-host_metrics",
  "sources-internal_metrics",
  "sources-mongodb_metrics",
  "sources-nginx_metrics",
  "sources-postgresql_metrics",
  "sources-prometheus",
  "sources-statsd",
  "sources-vector",
]

sources-apache_metrics = []
sources-aws_ecs_metrics = []
sources-aws_kinesis_firehose = ["base64", "infer", "sources-utils-tls", "warp"]
sources-aws_s3 = ["rusoto", "rusoto_s3", "rusoto_sqs", "semver", "uuid"]
sources-datadog = ["sources-utils-http"]
sources-dnstap = ["bytesize", "base64", "data-encoding", "trust-dns-proto", "dnsmsg-parser", "tonic-build", "prost-build"]
sources-docker_logs = ["docker"]
sources-eventstoredb_metrics = []
sources-exec = []
sources-file = ["bytesize", "file-source"]
sources-fluent = ["base64", "bytesize", "listenfd", "tokio-util/net", "rmpv", "rmp-serde", "sources-utils-tcp-keepalive", "sources-utils-tcp-socket", "sources-utils-tls", "serde_bytes"]
sources-generator = ["fakedata"]
sources-heroku_logs = ["sources-utils-http"]
sources-host_metrics = ["heim"]
sources-http = ["sources-utils-http"]
sources-internal_logs = []
sources-internal_metrics = []
sources-journald = []
sources-kafka = ["rdkafka"]
sources-nats = ["async-nats"]
sources-logstash = ["bytesize", "listenfd", "tokio-util/net", "sources-utils-tcp-keepalive", "sources-utils-tcp-socket", "sources-utils-tls"]
sources-kubernetes_logs = ["file-source", "kubernetes", "transforms-merge", "transforms-regex_parser"]
sources-mongodb_metrics = ["mongodb"]
sources-nginx_metrics = ["nom"]
sources-postgresql_metrics = ["postgres-openssl", "tokio-postgres"]
sources-prometheus = ["prometheus-parser", "sinks-prometheus", "sources-utils-http", "warp"]
sources-socket = ["bytesize", "listenfd", "tokio-util/net", "sources-utils-udp", "sources-utils-tcp-keepalive", "sources-utils-tcp-socket", "sources-utils-tls", "sources-utils-unix"]
sources-splunk_hec = ["bytesize", "sources-utils-tls", "warp"]
sources-statsd = ["listenfd", "sources-utils-tcp-keepalive", "sources-utils-tcp-socket", "sources-utils-tls", "sources-utils-udp", "sources-utils-unix", "tokio-util/net"]
sources-stdin = ["bytesize"]
sources-syslog = ["bytesize", "listenfd", "tokio-util/net", "sources-utils-udp", "sources-utils-tcp-keepalive", "sources-utils-tcp-socket", "sources-utils-tls", "sources-utils-unix", "syslog_loose"]
sources-utils-http = ["snap", "sources-utils-tls", "warp"]
sources-utils-tcp-keepalive = []
sources-utils-tcp-socket = []
sources-utils-tls = []
sources-utils-udp = []
sources-utils-unix = []
sources-vector = ["listenfd", "sources-utils-tcp-keepalive", "sources-utils-tcp-socket", "sources-utils-tls", "tonic", "tonic-build", "prost-build"]

# Transforms
transforms = ["transforms-logs", "transforms-metrics"]
transforms-logs = [
  "transforms-add_fields",
  "transforms-ansi_stripper",
  "transforms-aws_cloudwatch_logs_subscription_parser",
  "transforms-aws_ec2_metadata",
  "transforms-coercer",
  "transforms-compound",
  "transforms-concat",
  "transforms-dedupe",
  "transforms-field_filter",
  "transforms-filter",
  "transforms-geoip",
  "transforms-grok_parser",
  "transforms-json_parser",
  "transforms-key_value_parser",
  "transforms-log_to_metric",
  "transforms-logfmt_parser",
  "transforms-lua",
  "transforms-merge",
  "transforms-metric_to_log",
  "transforms-reduce",
  "transforms-regex_parser",
  "transforms-remap",
  "transforms-remove_fields",
  "transforms-rename_fields",
  "transforms-route",
  "transforms-sample",
  "transforms-split",
  "transforms-tokenizer",
]
transforms-metrics = [
  "transforms-add_tags",
  "transforms-aggregate",
  "transforms-compound",
  "transforms-filter",
  "transforms-log_to_metric",
  "transforms-lua",
  "transforms-metric_to_log",
  "transforms-remap",
  "transforms-remove_tags",
  "transforms-tag_cardinality_limit",
]

transforms-add_fields = []
transforms-add_tags = []
transforms-aggregate = []
transforms-ansi_stripper = []
transforms-aws_cloudwatch_logs_subscription_parser= []
transforms-aws_ec2_metadata = ["evmap"]
transforms-coercer = []
transforms-compound = []
transforms-concat = []
transforms-dedupe = ["lru"]
transforms-field_filter = []
transforms-filter = ["datadog-search-syntax", "vrl-parser", "vrl-compiler"]
transforms-geoip = ["maxminddb"]
transforms-grok_parser = ["grok"]
transforms-json_parser = []
transforms-key_value_parser = []
transforms-log_to_metric = []
transforms-logfmt_parser = ["logfmt"]
transforms-lua = ["mlua", "vector_core/lua"]
transforms-merge = []
transforms-metric_to_log = []
transforms-reduce = []
transforms-regex_parser = []
transforms-remap = []
transforms-remove_fields = []
transforms-remove_tags = []
transforms-rename_fields = []
transforms-route = []
transforms-sample = ["seahash"]
transforms-split = []
transforms-tag_cardinality_limit = ["bloom"]
transforms-tokenizer = []
transforms-wasm = ["wasm"]

# Sinks
sinks = ["sinks-logs", "sinks-metrics"]
sinks-logs = [
  "sinks-aws_cloudwatch_logs",
  "sinks-aws_kinesis_firehose",
  "sinks-aws_kinesis_streams",
  "sinks-aws_s3",
  "sinks-aws_sqs",
  "sinks-azure_blob",
  "sinks-azure_monitor_logs",
  "sinks-blackhole",
  "sinks-clickhouse",
  "sinks-console",
  "sinks-datadog",
  "sinks-elasticsearch",
  "sinks-file",
  "sinks-gcp",
  "sinks-honeycomb",
  "sinks-http",
  "sinks-humio",
  "sinks-influxdb",
  "sinks-kafka",
  "sinks-logdna",
  "sinks-loki",
  "sinks-nats",
  "sinks-new_relic_logs",
  "sinks-papertrail",
  "sinks-pulsar",
  "sinks-redis",
  "sinks-sematext",
  "sinks-socket",
  "sinks-splunk_hec",
  "sinks-vector",
]
sinks-metrics = [
  "sinks-aws_cloudwatch_metrics",
  "sinks-blackhole",
  "sinks-console",
  "sinks-datadog",
  "sinks-humio",
  "sinks-influxdb",
  "sinks-kafka",
  "sinks-prometheus",
  "sinks-sematext",
  "sinks-statsd",
  "sinks-vector",
]

sinks-aws_cloudwatch_logs = ["rusoto", "rusoto_logs"]
sinks-aws_cloudwatch_metrics = ["rusoto", "rusoto_cloudwatch"]
sinks-aws_kinesis_firehose = ["rusoto", "rusoto_firehose"]
sinks-aws_kinesis_streams = ["rusoto", "rusoto_kinesis"]
sinks-aws_s3 = ["base64", "bytesize", "md-5", "rusoto", "rusoto_s3", "uuid"]
sinks-aws_sqs = ["rusoto", "rusoto_sqs"]
sinks-azure_blob = ["bytesize", "azure_core", "azure_storage", "reqwest", "uuid"]
sinks-azure_monitor_logs = ["bytesize"]
sinks-blackhole = []
sinks-clickhouse = ["bytesize"]
sinks-console = []
sinks-datadog = ["bytesize"]
sinks-elasticsearch = ["bytesize", "rusoto", "transforms-metric_to_log"]
sinks-file = []
sinks-gcp = ["base64", "bytesize", "goauth", "gouth", "smpl_jwt", "uuid"]
sinks-honeycomb = ["bytesize"]
sinks-http = ["bytesize"]
sinks-humio = ["sinks-splunk_hec", "transforms-metric_to_log"]
sinks-influxdb = ["bytesize"]
sinks-kafka = ["rdkafka"]
sinks-logdna = ["bytesize"]
sinks-loki = ["bytesize", "uuid"]
sinks-nats = ["async-nats"]
sinks-new_relic_logs = ["bytesize", "sinks-http"]
sinks-papertrail = ["syslog"]
sinks-prometheus = ["prometheus-parser", "snap", "sources-utils-tls"]
sinks-pulsar = ["avro-rs", "pulsar"]
sinks-redis = ["redis"]
sinks-sematext = ["sinks-elasticsearch", "sinks-influxdb"]
sinks-socket = ["sinks-utils-udp"]
sinks-splunk_hec = ["bytesize"]
sinks-statsd = ["sinks-utils-udp", "tokio-util/net"]
sinks-utils-udp = []
sinks-vector = ["sinks-utils-udp", "tonic", "tonic-build", "prost-build"]

# Identifies that the build is a nightly build
nightly = []

# Testing-related features
all-integration-tests = [
  "aws-integration-tests",
  "clickhouse-integration-tests",
  "docker-logs-integration-tests",
  "es-integration-tests",
  "eventstoredb_metrics-integration-tests",
  "fluent-integration-tests",
  "gcp-cloud-storage-integration-tests",
  "gcp-integration-tests",
  "gcp-pubsub-integration-tests",
  "humio-integration-tests",
  "influxdb-integration-tests",
  "kafka-integration-tests",
  "logstash-integration-tests",
  "loki-integration-tests",
  "mongodb_metrics-integration-tests",
  "nats-integration-tests",
  "nginx-integration-tests",
  "postgresql_metrics-integration-tests",
  "prometheus-integration-tests",
  "pulsar-integration-tests",
  "redis-integration-tests",
  "splunk-integration-tests",
  "dnstap-integration-tests",
]

aws-integration-tests = [
  "aws-cloudwatch-logs-integration-tests",
  "aws-cloudwatch-metrics-integration-tests",
  "aws-ec2-metadata-integration-tests",
  "aws-ecs-metrics-integration-tests",
  "aws-kinesis-firehose-integration-tests",
  "aws-kinesis-streams-integration-tests",
  "aws-s3-integration-tests",
  "aws-sqs-integration-tests",
]

azure-integration-tests = [
  "azure-blob-integration-tests"
]

aws-cloudwatch-logs-integration-tests = ["sinks-aws_cloudwatch_logs"]
aws-cloudwatch-metrics-integration-tests = ["sinks-aws_cloudwatch_metrics"]
aws-ec2-metadata-integration-tests = ["transforms-aws_ec2_metadata"]
aws-ecs-metrics-integration-tests = ["sources-aws_ecs_metrics"]
aws-kinesis-firehose-integration-tests = ["rusoto_es", "sinks-aws_kinesis_firehose", "sinks-elasticsearch"]
aws-kinesis-streams-integration-tests = ["sinks-aws_kinesis_streams"]
aws-s3-integration-tests = ["sinks-aws_s3", "sources-aws_s3"]
aws-sqs-integration-tests = ["sinks-aws_sqs"]
azure-blob-integration-tests = ["sinks-azure_blob"]
clickhouse-integration-tests = ["sinks-clickhouse", "warp"]
docker-logs-integration-tests = ["sources-docker_logs", "unix"]
es-integration-tests = ["sinks-elasticsearch"]
eventstoredb_metrics-integration-tests = ["sources-eventstoredb_metrics"]
fluent-integration-tests = ["docker", "sources-fluent", "uuid"]
gcp-cloud-storage-integration-tests = ["sinks-gcp"]
gcp-integration-tests = ["sinks-gcp"]
gcp-pubsub-integration-tests = ["sinks-gcp"]
humio-integration-tests = ["sinks-humio"]
influxdb-integration-tests = ["sinks-influxdb"]
kafka-integration-tests = ["sinks-kafka", "sources-kafka"]
logstash-integration-tests = ["docker", "sources-logstash", "uuid"]
loki-integration-tests = ["sinks-loki"]
mongodb_metrics-integration-tests = ["sources-mongodb_metrics"]
nats-integration-tests = ["sinks-nats", "sources-nats"]
nginx-integration-tests = ["sources-nginx_metrics"]
postgresql_metrics-integration-tests = ["sources-postgresql_metrics"]
prometheus-integration-tests = ["bytesize", "sinks-prometheus", "sources-prometheus"]
pulsar-integration-tests = ["sinks-pulsar"]
redis-integration-tests = ["sinks-redis"]
splunk-integration-tests = ["sinks-splunk_hec", "warp"]
dnstap-integration-tests = ["sources-dnstap"]

disable-resolv-conf = []
shutdown-tests = ["rdkafka", "sinks-blackhole", "sinks-console", "sinks-prometheus", "sources", "transforms-log_to_metric", "transforms-lua", "unix"]
cli-tests = ["sinks-blackhole", "sinks-socket", "sources-generator", "sources-file"]

# grouping together features for benchmarks
# excluing API client due to running out of memory during linking in Github Actions
benches = [
  "disk-buffer",
  "sinks-file",
  "sinks-http",
  "sinks-socket",
  "sources-file",
  "sources-socket",
  "sources-syslog",
  "transforms-add_fields",
  "transforms-coercer",
  "transforms-field_filter",
  "transforms-json_parser",
  "transforms-lua",
  "transforms-rename_fields",
  "transforms-regex_parser",
  "transforms-sample",
  "transforms-split",
]
dnstap-benches = ["sources-dnstap"]
language-benches = ["sinks-socket", "sources-socket", "transforms-add_fields", "transforms-json_parser", "transforms-lua", "transforms-regex_parser", "transforms-remap", "transforms-wasm"]
# Separate benching process for metrics due to the nature of the bootstrap procedures.
statistic-benches = []
metrics-benches = ["sinks-socket", "sources-socket"]
remap-benches = ["transforms-add_fields", "transforms-coercer", "transforms-json_parser", "transforms-remap"]
transform-benches = ["transforms-filter", "transforms-dedupe", "transforms-reduce"]
wasm-benches = ["transforms-add_fields", "transforms-field_filter", "transforms-lua", "transforms-remap", "transforms-wasm"]

[[bench]]
name = "default"
harness = false
test = true
required-features = ["benches"]

[[bench]]
name = "dnstap"
path = "benches/dnstap/mod.rs"
harness = false
test = true
required-features = ["dnstap-benches"]

[[bench]]
name = "wasm"
path = "benches/wasm/mod.rs"
harness = false
test = true
required-features = ["wasm-benches"]

[[bench]]
name = "remap"
harness = false
test = true
required-features = ["remap-benches"]

[[bench]]
name = "languages"
harness = false
test = true
required-features = ["language-benches"]

[[bench]]
name = "metrics_on"
harness = false
test = true
required-features = ["metrics-benches"]

[[bench]]
name = "metrics_no_tracing_integration"
harness = false
test = true
required-features = ["metrics-benches"]

[[bench]]
name = "metrics_off"
harness = false
test = true
required-features = ["metrics-benches"]

[[bench]]
name = "distribution_statistic"
harness = false
test = true
required-features = ["statistic-benches"]

[[bench]]
name = "transform"
harness = false
test = false
required-features = ["transform-benches"]<|MERGE_RESOLUTION|>--- conflicted
+++ resolved
@@ -194,12 +194,8 @@
 lookup = { path = "lib/lookup" }
 
 # External libs
-<<<<<<< HEAD
-anyhow = { version = "1.0.42", default-features = false }
+anyhow = { version = "1.0.43", default-features = false }
 arc-swap = { version = "1.3.0", default-features = false }
-=======
-anyhow = { version = "1.0.43", default-features = false }
->>>>>>> ab809ee1
 async-compression = { version = "0.3.7", default-features = false, features = ["tokio", "gzip", "zstd"] }
 avro-rs = { version = "0.13.0", default-features = false, optional = true }
 base64 = { version = "0.13.0", default-features = false, optional = true }
