--- conflicted
+++ resolved
@@ -110,11 +110,7 @@
 vector-api-client = { path = "lib/vector-api-client", optional = true }
 vector_core = { path = "lib/vector-core", default-features = false, features = ["vrl"] }
 vrl-cli = { path = "lib/vrl/cli", optional = true }
-<<<<<<< HEAD
-=======
 vector-vrl-functions = { path = "lib/vector-vrl-functions" }
-datadog-search-syntax = { path = "lib/datadog/search-syntax", optional = true }
->>>>>>> 25b77ec7
 
 # Tokio / Futures
 async-stream = "0.3.2"
