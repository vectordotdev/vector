--- conflicted
+++ resolved
@@ -150,13 +150,8 @@
 rusoto_sts = { version = "0.47.0", optional = true }
 
 # AWS - Official SDK
-<<<<<<< HEAD
 aws-config = { version = "0.3.0", optional = true }
-aws-types = { version = "0.2.0", optional = true, features = ["hardcoded-credentials"]}
-=======
-aws-config = { version = "0.2.0", optional = true }
 aws-types = { version = "0.3.0", optional = true, features = ["hardcoded-credentials"]}
->>>>>>> e15dedf7
 aws-sdk-sqs = { version = "0.2.0", optional = true }
 
 # Azure
