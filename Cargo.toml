--- conflicted
+++ resolved
@@ -134,12 +134,7 @@
 snafu = { version = "0.6", features = ["futures-01", "futures"] }
 url = "1.7"
 base64 = { version = "0.10.1", optional = true }
-<<<<<<< HEAD
-bollard = { version = "0.7", default-features = false, features = ["tls"], optional = true }
-=======
 bollard = { version = "0.7.1", default-features = false, features = ["tls"], optional = true }
-owning_ref = { version = "0.4.0", optional = true }
->>>>>>> 7aef527d
 listenfd = { version = "0.3.3", optional = true }
 inventory = "0.1"
 maxminddb = { version = "0.14.0", optional = true }
