[package]
name = "vector"
version = "0.12.0"
authors = ["Vector Contributors <vector@timber.io>"]
edition = "2018"
description = "A lightweight and ultra-fast tool for building observability pipelines"
homepage = "https://vector.dev"
license-file = "LICENSE"
readme = "README.md"
publish = false
default-run = "vector"

[[bin]]
name = "graphql-schema"
path = "src/api/schema/gen.rs"
required-features = ["default-no-api-client"]

[profile.bench]
debug = true

[package.metadata.deb]
maintainer-scripts = "distribution/debian/scripts/"
conf-files = ["/etc/vector/vector.toml"]
assets = [
  ["target/release/vector", "/usr/bin/", "755"],
  ["config/vector.toml", "/etc/vector/vector.toml", "644"],
  ["config/examples/*", "/etc/vector/examples/", "644"],
  ["distribution/systemd/vector.service", "/etc/systemd/system/vector.service", "644"],
  ["distribution/systemd/vector.default", "/etc/default/vector", "600"]
]
license-file = ["target/debian-license.txt"]
extended-description-file = "target/debian-extended-description.txt"
depends = ""

[workspace]
members = [
  ".",
  "lib/shared",
  "lib/file-source",
  "lib/tracing-limit",
  "lib/vector-wasm",
  "lib/k8s-test-framework",
  "lib/k8s-e2e-tests",
  "lib/prometheus-parser",
  "lib/vector-api-client",
  "lib/remap-lang",
  "lib/remap-cli",
  "lib/remap-functions",
]

[dependencies]
# Internal libs
shared = { path = "lib/shared" }
codec = { path = "lib/codec" }
file-source = { path = "lib/file-source", optional = true }
tracing-limit = { path = "lib/tracing-limit" }
prometheus-parser = { path = "lib/prometheus-parser", optional = true }
vector-api-client = { path = "lib/vector-api-client", optional = true }

# Tokio / Futures
futures01 = { package = "futures", version = "0.1.25" }
futures = { version = "0.3", default-features = false, features = ["compat", "io-compat"] }
tokio = { version = "0.2.13", features = ["blocking", "fs", "io-std", "macros", "process", "rt-core", "rt-threaded", "uds", "udp", "signal", "sync", "time", "stream"] }
tokio-openssl = "0.4.0"
tokio-util = { version = "0.3.1", features = ["codec"] }
async-trait = "0.1"

# Tracing
tracing = "0.1.15"
tracing-core = "0.1.17"
tracing-futures = { version = "0.2", features = ["futures-01", "futures-03"]}
tracing-subscriber = "0.2.15"
tracing-log = "0.1.0"
tracing-tower = { git = "https://github.com/tokio-rs/tracing", rev = "f470db1b0354b368f62f9ee4d763595d16373231" }

# Metrics
metrics = { version = "0.13.0-alpha.13" }
metrics-util = { version = "0.4.0-alpha.10" }
metrics-tracing-context = { version = "0.1.0-alpha.7" }

# Aws
rusoto_core = { version = "0.45.0", features = ["encoding"], optional = true }
rusoto_es = { version = "0.45.0", optional = true }
rusoto_s3 = { version = "0.45.0", optional = true }
rusoto_logs = { version = "0.45.0", optional = true }
rusoto_cloudwatch = { version = "0.45.0", optional = true }
rusoto_kinesis = { version = "0.45.0", optional = true }
rusoto_credential = { version = "0.45.0", optional = true }
rusoto_firehose = { version = "0.45.0", optional = true }
rusoto_sts = { version = "0.45.0", optional = true }
rusoto_signature = { version = "0.45.0", optional = true }
rusoto_sqs = { version = "0.45.0", optional = true }

# Tower
tower = { version = "0.3.1", git = "https://github.com/tower-rs/tower", rev = "43168944220ed32dab83cb4f11f7b97abc5818d5", features = ["buffer", "limit", "retry", "timeout", "util"] }

# Serde
serde = { version = "1.0.117", features = ["derive"] }
serde_json = { version = "1.0.33", features = ["raw_value"] }
serde_yaml = "0.8.13"

# Prost
prost = "0.6.1"
prost-types = "0.6.1"

# GCP
goauth = { version = "0.8.1", optional = true }
smpl_jwt = { version = "0.5.0", optional = true }

# API
async-graphql = { version = "2.4.3", optional = true }
async-graphql-warp = { version = "2.4.3", optional = true }
itertools = { version = "0.9.0", optional = true }

# API client
num-format = { version = "0.4.0", optional = true }
number_prefix = { version = "0.4", optional = true }
crossterm = { version = "0.18.2", optional = true }
tui = { version = "0.13.0", optional = true, default-features = false, features = ["crossterm"] }

# Remap Lang
remap = { package = "remap-lang", path = "lib/remap-lang" }
remap-functions = { path = "lib/remap-functions" }

# External libs
derivative = "2.1.1"
chrono = { version = "0.4.19", features = ["serde"] }
rand = { version = "0.7.3", features = ["small_rng"] }
rand_distr = "0.3.0"
regex = "1.3.9"
bytes = { version = "0.5.6", features = ["serde"] }
stream-cancel = "0.6.2"
hyper = "0.13"
hyper-openssl = "0.8"
openssl = "0.10.32"
openssl-probe = "0.1.2"
flate2 = "1.0.19"
async-compression = { version = "0.3.7", features = ["tokio-02", "gzip", "zstd"] }
structopt = "0.3.21"
indexmap = {version = "1.5.1", features = ["serde-1"]}
http = "0.2"
typetag = "0.1.6"
toml = "0.5.8"
syslog = "5"
syslog_loose = "0.7.0"
derive_is_enum_variant = "0.1.1"
leveldb = { version = "0.8", optional = true, default-features = false }
db-key = "0.0.5"
headers = "0.3"
rdkafka = { version = "0.24.0", features = ["libz", "ssl", "zstd"], optional = true }
hostname = "0.3.1"
seahash = { version = "4.0.1", optional = true }
semver = { version = "0.11.0", features = ["serde"] }
jemallocator = { version = "0.3.0", optional = true }
lazy_static = "1.3.0"
rlua = { git = "https://github.com/kyren/rlua", optional = true }
num_cpus = "1.10.0"
bytesize = { version = "1.0.0", optional = true }
glob = "0.3.0"
grok = { version = "~1.0.1" }
nom = { version = "6.0.1" }
pest = "2.1.3"
pest_derive = "2.1.0"
uuid = { version = "0.8", features = ["serde", "v4"] }
exitcode = "1.1.2"
snafu = { version = "0.6.10", features = ["futures-01", "futures"] }
url = "2.2.0"
percent-encoding = "2.1.0"
base64 = { version = "0.13.0", optional = true }
bollard = { version = "0.9.0", features = ["ssl"], optional = true }
listenfd = { version = "0.3.3", optional = true }
inventory = "0.1.10"
maxminddb = { version = "0.17.0", optional = true }
strip-ansi-escapes = { version = "0.1.0"}
colored = "2.0"
warp = { version = "0.2.5", default-features = false, optional = true }
evmap = { version = "10.0.2", features = ["bytes"], optional = true }
logfmt = { version = "0.0.2", optional = true }
notify = "4.0.14"
once_cell = "1.3"
getset = "0.1.1"
lru = "0.6.3"
bloom = "0.3.2"
pulsar = { version = "1.0.0", default-features = false, features = ["tokio-runtime"], optional = true }
cidr-utils = "0.5.0"
pin-project = "1.0.1"
nats = { version = "0.8.6", optional = true }
k8s-openapi = { version = "0.10.0", features = ["v1_16"], optional = true }
portpicker = "0.1.0"
sha-1 = "0.9.2"
sha2 = "0.9"
sha3 = "0.9"
md-5 = "0.9"
hex = "0.4.2"
heim = { version = "0.1.0-rc.1", optional = true, features = ["full"] }
rust_decimal = "1.8.1"
mongodb = { version = "1.1.1", optional = true }
anyhow = { version = "1.0.36" }
snap = { version = "1.0.3", optional = true }
dyn-clone = "1.0.3"
indoc = "1.0.3"
avro-rs = { version = "0.12.0", optional = true }
dirs-next = { version = "1", optional = true }
<<<<<<< HEAD
postgres-openssl = { version = "0.3.0", optional = true }
tokio-postgres = { version = "0.5.5", optional = true, features = ["runtime", "with-chrono-0_4"] }
=======
fakedata_generator = "0.2.4"
>>>>>>> 881ff658

# For WASM
vector-wasm = { path = "lib/vector-wasm", optional = true }
lucetc = { git = "https://github.com/bytecodealliance/lucet.git", rev = "b1863dacc8c92c11e5434fc8815d9b9a26cfe3db", optional = true }
lucet-runtime = { git = "https://github.com/bytecodealliance/lucet.git", rev = "b1863dacc8c92c11e5434fc8815d9b9a26cfe3db", optional = true }
lucet-wasi = { git = "https://github.com/bytecodealliance/lucet.git", rev = "b1863dacc8c92c11e5434fc8815d9b9a26cfe3db", optional = true }
async-stream = "0.3.0"

[target.'cfg(windows)'.dependencies]
schannel = "0.1"
windows-service = "0.3.1"

[target.'cfg(target_os = "macos")'.dependencies]
security-framework = "2.0"

[target.'cfg(unix)'.dependencies]
atty = "0.2"
nix = "0.19.0"

[build-dependencies]
prost-build = "0.6.1"
built = { version = "0.4.4", features = ["git2", "chrono"] }

[dev-dependencies]
base64 = "0.13"
approx = "0.3.0"
criterion = "0.3"
tempfile = "3.0.6"
libc = "0.2.80"
libz-sys = "1.1.2"
walkdir = "2.2.7"
matches = "0.1.8"
pretty_assertions = "0.6.1"
tokio01-test = "0.1.1"
tower-test = "0.3.0"
tokio-test = "0.2"
tokio = { version = "0.2", features = ["test-util"] }
assert_cmd = "1.0.2"
reqwest = { version = "0.10.9", features = ["json"] }
rusty-fork = "0.3.0"

[features]
# Default features for *-unknown-linux-gnu and *-apple-darwin
default = ["api", "api-client", "sources", "transforms", "sinks", "vendor-all", "unix", "leveldb", "rdkafka-plain"]
default-musl = ["api", "api-client", "sources", "transforms", "sinks", "vendor-all", "unix", "leveldb", "rdkafka-cmake"]
# Default features for *-unknown-linux-* which make use of `cmake` for dependencies
default-cmake = ["api", "api-client", "sources", "transforms", "sinks", "vendor-all", "unix", "leveldb", "rdkafka-cmake"]
# Default features for *-pc-windows-msvc
# TODO: Enable SASL https://github.com/timberio/vector/pull/3081#issuecomment-659298042
default-msvc = ["api", "api-client", "sources", "transforms", "sinks", "vendor-openssl", "vendor-libz", "leveldb", "rdkafka-cmake"]
default-no-api-client = ["api", "sources", "transforms", "sinks", "vendor-all", "unix", "leveldb", "rdkafka-plain"]

# Target specific release features.
# The `make` tasks will select this according to the appropriate triple.
# Use this section to turn off or on specific features for specific triples.
target-x86_64-unknown-linux-gnu = ["api", "api-client", "sources", "transforms", "sinks", "vendor-all", "unix", "leveldb", "rdkafka-cmake"]
target-aarch64-unknown-linux-gnu = ["api", "api-client", "sources", "transforms", "sinks", "vendor-openssl", "vendor-libz", "unix", "leveldb", "rdkafka-cmake"]
target-x86_64-unknown-linux-musl = ["api", "api-client", "sources", "transforms", "sinks", "vendor-openssl", "vendor-libz", "unix",  "leveldb", "rdkafka-cmake"]
target-aarch64-unknown-linux-musl = ["api", "api-client", "sources", "transforms", "sinks", "vendor-openssl", "vendor-libz", "unix",  "leveldb", "rdkafka-cmake"]
# TODO: Enable leveldb here for armv7-unknown-linux-musleabihf
target-armv7-unknown-linux-musleabihf = ["api", "api-client", "sources", "transforms", "sinks", "vendor-openssl", "vendor-libz", "rdkafka-cmake"]
target-armv7-unknown-linux-gnueabihf = ["api", "api-client", "sources", "transforms", "sinks", "vendor-openssl", "vendor-libz", "unix", "leveldb", "rdkafka-cmake"]

# Enables features that work only on systems providing `cfg(unix)`
unix = ["jemallocator"]
# These are **very** useful on Cross compilations!
vendor-all = ["vendor-sasl", "vendor-openssl", "vendor-libz"]
vendor-sasl = ["rdkafka/gssapi-vendored"]
vendor-openssl = ["openssl/vendored"]
vendor-libz = ["libz-sys/static"]
sasl = ["rdkafka/gssapi"]
# This feature is less portable, but doesn't require `cmake` as build dependency
rdkafka-plain = ["rdkafka"]
# Enables `rdkafka` dependency.
# This feature is more portable, but requires `cmake` as build dependency. Use it if `rdkafka-plain` doesn't work.
# The `sasl` feature has to be added because of the limitations of `librdkafka` build scripts for `cmake`.
rdkafka-cmake = ["rdkafka", "rdkafka/cmake_build"]
# This feature enables the WASM foreign module support.
wasm = ["lucetc", "lucet-runtime", "lucet-wasi", "vector-wasm"]

# Enables kubernetes dependencies and shared code. Kubernetes-related sources,
# transforms and sinks should depend on this feature.
kubernetes = ["k8s-openapi", "evmap"]

# API
api = [
  "async-graphql",
  "async-graphql-warp",
  "itertools",
]

# API client
api-client = [
  "vector-api-client",
  "num-format",
  "number_prefix",
  "crossterm",
  "tui",
]

# Sources
sources = [
  "sources-apache_metrics",
  "sources-aws_ecs_metrics",
  "sources-aws_kinesis_firehose",
  "sources-aws_s3",
  "sources-docker_logs",
  "sources-file",
  "sources-generator",
  "sources-host_metrics",
  "sources-http",
  "sources-internal_logs",
  "sources-internal_metrics",
  "sources-journald",
  "sources-kafka",
  "sources-kubernetes-logs",
  "sources-heroku_logs",
  "sources-mongodb_metrics",
  "sources-nginx_metrics",
  "sources-postgresql_metrics",
  "sources-prometheus",
  "sources-socket",
  "sources-splunk_hec",
  "sources-statsd",
  "sources-stdin",
  "sources-syslog",
  "sources-vector",
]
sources-apache_metrics = []
sources-aws_ecs_metrics = []
sources-aws_kinesis_firehose = ["base64", "sources-utils-tls", "warp"]
sources-aws_s3 = ["rusoto_core", "rusoto_credential", "rusoto_signature", "rusoto_sts", "rusoto_s3", "rusoto_sqs"]
sources-docker_logs = ["bollard", "dirs-next"]
sources-file = ["bytesize", "file-source"]
sources-generator = ["sources-utils-fake"]
sources-host_metrics = ["heim"]
sources-http = ["sources-utils-http"]
sources-internal_logs = []
sources-internal_metrics = []
sources-journald = []
sources-kafka = ["rdkafka"]
sources-kubernetes-logs = ["kubernetes", "transforms-merge", "transforms-regex_parser", "file-source"]
sources-heroku_logs = ["sources-utils-http"]
sources-mongodb_metrics = ["mongodb"]
sources-nginx_metrics = []
<<<<<<< HEAD
sources-postgresql_metrics = ["postgres-openssl", "tokio-postgres"]
sources-prometheus = ["prometheus-parser", "sinks-prometheus", "snap", "sources-utils-http", "warp"]
=======
sources-prometheus = ["prometheus-parser", "sinks-prometheus", "sources-utils-http", "warp"]
>>>>>>> 881ff658
sources-socket = ["bytesize", "listenfd", "tokio-util/udp", "sources-utils-tcp-keepalive", "sources-utils-tls", "sources-utils-unix"]
sources-splunk_hec = ["bytesize", "sources-utils-tls", "warp"]
sources-statsd = ["tokio-util/udp", "listenfd", "sources-utils-tcp-keepalive", "sources-utils-tls", "sources-utils-unix"]
sources-stdin = ["bytesize"]
sources-syslog = ["bytesize", "listenfd", "tokio-util/udp", "sources-utils-tcp-keepalive", "sources-utils-tls", "sources-utils-unix"]
sources-vector = ["listenfd", "sources-utils-tcp-keepalive", "sources-utils-tls"]
sources-utils-fake = []
sources-utils-http = ["sources-utils-tls", "warp", "snap"]
sources-utils-tcp-keepalive = []
sources-utils-tls = []
sources-utils-unix = []

# Transforms
transforms = [
  "transforms-add_fields",
  "transforms-add_tags",
  "transforms-ansi_stripper",
  "transforms-aws_cloudwatch_logs_subscription_parser",
  "transforms-aws_ec2_metadata",
  "transforms-coercer",
  "transforms-concat",
  "transforms-dedupe",
  "transforms-field_filter",
  "transforms-filter",
  "transforms-geoip",
  "transforms-grok_parser",
  "transforms-json_parser",
  "transforms-key_value_parser",
  "transforms-log_to_metric",
  "transforms-logfmt_parser",
  "transforms-lua",
  "transforms-merge",
  "transforms-metric_to_log",
  "transforms-regex_parser",
  "transforms-remap",
  "transforms-remove_fields",
  "transforms-remove_tags",
  "transforms-rename_fields",
  "transforms-sampler",
  "transforms-split",
  "transforms-swimlanes",
  "transforms-tag_cardinality_limit",
  "transforms-tokenizer",
  "transforms-reduce",
]
transforms-add_fields = []
transforms-add_tags = []
transforms-ansi_stripper = []
transforms-aws_cloudwatch_logs_subscription_parser= []
transforms-aws_ec2_metadata = ["evmap"]
transforms-coercer = []
transforms-concat = []
transforms-dedupe = []
transforms-filter = []
transforms-field_filter = []
transforms-geoip = ["maxminddb"]
transforms-grok_parser = []
transforms-json_parser = []
transforms-key_value_parser = []
transforms-log_to_metric = []
transforms-logfmt_parser = ["logfmt"]
transforms-lua = ["rlua"]
transforms-merge = []
transforms-metric_to_log = []
transforms-regex_parser = []
transforms-remap = []
transforms-remove_fields = []
transforms-remove_tags = []
transforms-rename_fields = []
transforms-sampler = ["seahash"]
transforms-split = []
transforms-swimlanes = []
transforms-tag_cardinality_limit = []
transforms-tokenizer = []
transforms-wasm = ["wasm"]
transforms-reduce = []

# Sinks
sinks = [
  "sinks-aws_cloudwatch_logs",
  "sinks-aws_cloudwatch_metrics",
  "sinks-aws_kinesis_firehose",
  "sinks-aws_kinesis_streams",
  "sinks-aws_s3",
  "sinks-aws_sqs",
  "sinks-azure_monitor_logs",
  "sinks-blackhole",
  "sinks-clickhouse",
  "sinks-console",
  "sinks-datadog",
  "sinks-elasticsearch",
  "sinks-file",
  "sinks-gcp",
  "sinks-honeycomb",
  "sinks-http",
  "sinks-humio",
  "sinks-influxdb",
  "sinks-kafka",
  "sinks-logdna",
  "sinks-loki",
  "sinks-nats",
  "sinks-new_relic_logs",
  "sinks-papertrail",
  "sinks-prometheus",
  "sinks-sematext",
  "sinks-socket",
  "sinks-splunk_hec",
  "sinks-statsd",
  "sinks-vector",
  "sinks-pulsar"
]
sinks-aws_cloudwatch_logs = ["rusoto_core", "rusoto_credential", "rusoto_signature", "rusoto_sts", "rusoto_logs"]
sinks-aws_cloudwatch_metrics = ["rusoto_core", "rusoto_credential", "rusoto_signature", "rusoto_sts", "rusoto_cloudwatch"]
sinks-aws_kinesis_firehose = ["rusoto_core", "rusoto_credential", "rusoto_signature", "rusoto_sts", "rusoto_firehose"]
sinks-aws_kinesis_streams = ["rusoto_core", "rusoto_credential", "rusoto_signature", "rusoto_sts", "rusoto_kinesis"]
sinks-aws_s3 = ["bytesize", "rusoto_core", "rusoto_credential", "rusoto_signature", "rusoto_sts", "rusoto_s3"]
sinks-aws_sqs = ["rusoto_core", "rusoto_credential", "rusoto_signature", "rusoto_sts", "rusoto_sqs"]
sinks-azure_monitor_logs = ["bytesize"]
sinks-blackhole = []
sinks-clickhouse = ["bytesize"]
sinks-console = []
sinks-datadog = ["bytesize"]
sinks-elasticsearch = ["bytesize", "rusoto_core", "rusoto_credential", "rusoto_signature", "rusoto_sts"]
sinks-file = []
sinks-gcp = ["base64", "bytesize", "goauth", "smpl_jwt"]
sinks-honeycomb = ["bytesize"]
sinks-http = ["bytesize"]
sinks-humio = ["transforms-metric_to_log", "sinks-splunk_hec"]
sinks-influxdb = ["bytesize"]
sinks-kafka = []
sinks-logdna = ["bytesize"]
sinks-loki = ["bytesize"]
sinks-nats = ["nats"]
sinks-new_relic_logs = ["bytesize", "sinks-http"]
sinks-prometheus = ["snap"]
sinks-sematext = ["sinks-elasticsearch", "sinks-influxdb"]
sinks-socket = []
sinks-papertrail = []
sinks-splunk_hec = ["bytesize"]
sinks-statsd = ["tokio-util/udp"]
sinks-vector = []
sinks-pulsar = ["avro-rs", "pulsar"]

# Identifies that the build is a nightly build
nightly = []

# Testing-related features
all-integration-tests = [
  "aws-integration-tests",
  "clickhouse-integration-tests",
  "docker-logs-integration-tests",
  "es-integration-tests",
  "gcp-integration-tests",
  "gcp-pubsub-integration-tests",
  "gcp-cloud-storage-integration-tests",
  "humio-integration-tests",
  "influxdb-integration-tests",
  "kafka-integration-tests",
  "loki-integration-tests",
  "mongodb_metrics-integration-tests",
  "nats-integration-tests",
  "nginx-integration-tests",
  "postgresql_metrics-integration-tests",
  "prometheus-integration-tests",
  "pulsar-integration-tests",
  "splunk-integration-tests",
]

aws-integration-tests = [
  "aws-cloudwatch-logs-integration-tests",
  "aws-cloudwatch-metrics-integration-tests",
  "aws-ec2-metadata-integration-tests",
  "aws-ecs-metrics-integration-tests",
  "aws-kinesis-firehose-integration-tests",
  "aws-kinesis-streams-integration-tests",
  "aws-s3-integration-tests",
  "aws-sqs-integration-tests",
]
aws-cloudwatch-logs-integration-tests = ["sinks-aws_cloudwatch_logs"]
aws-cloudwatch-metrics-integration-tests = ["sinks-aws_cloudwatch_metrics"]
aws-ec2-metadata-integration-tests = ["transforms-aws_ec2_metadata"]
aws-ecs-metrics-integration-tests = ["sources-aws_ecs_metrics"]
aws-kinesis-firehose-integration-tests = ["sinks-aws_kinesis_firehose", "sinks-elasticsearch", "rusoto_es"]
aws-kinesis-streams-integration-tests = ["sinks-aws_kinesis_streams"]
aws-s3-integration-tests = ["sources-aws_s3", "sinks-aws_s3"]
aws-sqs-integration-tests = ["sinks-aws_sqs"]
clickhouse-integration-tests = ["sinks-clickhouse", "warp"]
docker-logs-integration-tests = ["sources-docker_logs", "unix"]
es-integration-tests = ["sinks-elasticsearch"]
gcp-integration-tests = ["sinks-gcp"]
gcp-pubsub-integration-tests = ["sinks-gcp"]
gcp-cloud-storage-integration-tests = ["sinks-gcp"]
humio-integration-tests = ["sinks-humio"]
influxdb-integration-tests = ["sinks-influxdb"]
kafka-integration-tests = ["sources-kafka", "sinks-kafka"]
loki-integration-tests = ["sinks-loki"]
mongodb_metrics-integration-tests = ["sources-mongodb_metrics"]
nats-integration-tests = ["sinks-nats"]
nginx-integration-tests = ["sources-nginx_metrics"]
postgresql_metrics-integration-tests = ["sources-postgresql_metrics"]
prometheus-integration-tests = ["sinks-prometheus", "sources-prometheus", "bytesize"]
pulsar-integration-tests = ["sinks-pulsar"]
splunk-integration-tests = ["sinks-splunk_hec", "warp"]

shutdown-tests = ["sources","sinks-console","sinks-prometheus","sinks-blackhole","unix","rdkafka","transforms-log_to_metric","transforms-lua"]
disable-resolv-conf = []

# grouping together features for benchmarks
# excluing API client due to running out of memory during linking in Github Actions
benches = ["sources", "transforms", "sinks", "vendor-all", "unix", "leveldb", "rdkafka-plain"]
wasm-benches = ["transforms-add_fields", "transforms-field_filter", "transforms-wasm", "transforms-lua"]
remap-benches = ["transforms-add_fields", "transforms-remap", "transforms-coercer", "transforms-json_parser"]

[[bench]]
name = "default"
harness = false
required-features = ["benches"]

[[bench]]
name = "wasm"
path = "benches/wasm/mod.rs"
harness = false
required-features = ["wasm-benches"]

[[bench]]
name = "remap"
harness = false
required-features = ["remap-benches"]

[patch.'https://github.com/tower-rs/tower']
tower-layer = "0.3"

[patch.crates-io]
# TODO: update to next 0.12.x (after 0.12.0, if any)
avro-rs = { version = "0.12.0", git = "https://github.com/flavray/avro-rs", rev = "f28acbbb9860bd62cb24ead83878d7526d075454", optional = true }
# Not maintained, our branch update `sync` and `quote` crates: https://github.com/fitzgen/derive_is_enum_variant/pull/3
derive_is_enum_variant = { version = "0.1.1", git = "https://github.com/timberio/derive_is_enum_variant", rev = "e4550f8ca1366823b8366f0126a7d00ee8ffb080" }
# TODO: update to the next 0.13.x (after 0.13.9, if any) or 0.14 (or higher)
hyper = { version = "0.13", git = "https://github.com/hyperium/hyper", rev = "a00cc20afc597cb55cbc62c70b0b25b46c82a0a6" }
# Not maintained, our branch update `rand` crate: https://github.com/Dentosal/portpicker-rs/pull/3
portpicker = { version = "0.1.0", git = "https://github.com/timberio/portpicker-rs", rev = "d15829e906516720881584ff3301a0dd04218fbb" }<|MERGE_RESOLUTION|>--- conflicted
+++ resolved
@@ -201,12 +201,9 @@
 indoc = "1.0.3"
 avro-rs = { version = "0.12.0", optional = true }
 dirs-next = { version = "1", optional = true }
-<<<<<<< HEAD
+fakedata_generator = "0.2.4"
 postgres-openssl = { version = "0.3.0", optional = true }
 tokio-postgres = { version = "0.5.5", optional = true, features = ["runtime", "with-chrono-0_4"] }
-=======
-fakedata_generator = "0.2.4"
->>>>>>> 881ff658
 
 # For WASM
 vector-wasm = { path = "lib/vector-wasm", optional = true }
@@ -352,12 +349,8 @@
 sources-heroku_logs = ["sources-utils-http"]
 sources-mongodb_metrics = ["mongodb"]
 sources-nginx_metrics = []
-<<<<<<< HEAD
 sources-postgresql_metrics = ["postgres-openssl", "tokio-postgres"]
-sources-prometheus = ["prometheus-parser", "sinks-prometheus", "snap", "sources-utils-http", "warp"]
-=======
 sources-prometheus = ["prometheus-parser", "sinks-prometheus", "sources-utils-http", "warp"]
->>>>>>> 881ff658
 sources-socket = ["bytesize", "listenfd", "tokio-util/udp", "sources-utils-tcp-keepalive", "sources-utils-tls", "sources-utils-unix"]
 sources-splunk_hec = ["bytesize", "sources-utils-tls", "warp"]
 sources-statsd = ["tokio-util/udp", "listenfd", "sources-utils-tcp-keepalive", "sources-utils-tls", "sources-utils-unix"]
