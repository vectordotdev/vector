--- conflicted
+++ resolved
@@ -1,10 +1,6 @@
 [package]
 name = "vector"
-<<<<<<< HEAD
-version = "0.49.0"
-=======
 version = "0.50.0"
->>>>>>> eee6e669
 authors = ["Vector Contributors <vector@datadoghq.com>"]
 edition = "2024"
 description = "A lightweight and ultra-fast tool for building observability pipelines"
@@ -16,11 +12,7 @@
 autobenches = false # our benchmarks are not runnable on their own either way
 # Minimum supported rust version
 # See docs/DEVELOPING.md for policy
-<<<<<<< HEAD
-rust-version = "1.86"
-=======
 rust-version = "1.88"
->>>>>>> eee6e669
 
 [[bin]]
 name = "vector"
@@ -143,23 +135,6 @@
 ]
 
 [workspace.dependencies]
-<<<<<<< HEAD
-anyhow = "1.0.98"
-cfg-if = { version = "1.0.1", default-features = false }
-chrono = { version = "0.4.41", default-features = false, features = ["clock", "serde"] }
-chrono-tz = { version = "0.10.4", default-features = false, features = ["serde"] }
-clap = { version = "4.5.42", default-features = false, features = ["derive", "error-context", "env", "help", "std", "string", "usage", "wrap_help"] }
-darling = { version = "0.20.11", default-features = false, features = ["suggestions"] }
-flate2 = { version = "1.1.2", default-features = false, features = ["zlib-rs"] }
-futures = { version = "0.3.31", default-features = false, features = ["compat", "io-compat", "std"], package = "futures" }
-glob = { version = "0.3.2", default-features = false }
-hickory-proto = { version = "0.25.2", default-features = false, features = ["dnssec-ring"] }
-humantime = { version = "2.2.0", default-features = false }
-indexmap = { version = "2.10.0", default-features = false, features = ["serde", "std"] }
-indoc = { version = "2.0.6" }
-inventory = { version = "0.3" }
-itertools = { version = "0.14.0", default-features = false, features = ["use_alloc"] }
-=======
 anyhow = { version = "1.0.99", default-features = false, features = ["std"] }
 async-stream = { version = "0.3.6", default-features = false }
 async-trait = { version = "0.1.89", default-features = false }
@@ -185,15 +160,11 @@
 inventory = { version = "0.3" }
 itertools = { version = "0.14.0", default-features = false, features = ["use_alloc"] }
 libc = { version = "0.2", default-features = false, features = ["std"] }
->>>>>>> eee6e669
 metrics = "0.24.2"
 metrics-tracing-context = { version = "0.17.0", default-features = false }
 metrics-util = { version = "0.18.0", default-features = false, features = ["registry"] }
 nom = { version = "8.0.0", default-features = false }
-<<<<<<< HEAD
-=======
 ordered-float = { version = "4.6.0", default-features = false }
->>>>>>> eee6e669
 paste = { version = "1.0.15" }
 pin-project = { version = "1.1.10", default-features = false }
 proptest = { version = "1.7" }
@@ -204,19 +175,6 @@
 prost-types = { version = "0.12", default-features = false }
 rand = { version = "0.9.2", default-features = false, features = ["small_rng", "thread_rng"] }
 rand_distr = { version = "0.5.1", default-features = false }
-<<<<<<< HEAD
-semver = { version = "1.0.26", default-features = false, features = ["serde", "std"] }
-serde = { version = "1.0.219", default-features = false, features = ["alloc", "derive", "rc"] }
-serde_json = { version = "1.0.142", default-features = false, features = ["raw_value", "std"] }
-snafu = { version = "0.8.6", default-features = false, features = ["futures", "std"] }
-socket2 = { version = "0.5.10", default-features = false }
-tempfile = "3.20.0"
-tokio = { version = "1.45.1", default-features = false, features = ["full"] }
-toml = { version = "0.9.4", default-features = false, features = ["serde", "display", "parse"] }
-tonic = { version = "0.11", default-features = false, features = ["transport", "codegen", "prost", "tls", "tls-roots", "gzip"] }
-tonic-build = { version = "0.11", default-features = false, features = ["transport", "prost"] }
-uuid = { version = "1.17.0", features = ["v4", "v7", "serde"] }
-=======
 regex = { version = "1.11.2", default-features = false, features = ["std", "perf"] }
 reqwest = { version = "0.11.26", features = ["json"] }
 semver = { version = "1.0.26", default-features = false, features = ["serde", "std"] }
@@ -233,7 +191,6 @@
 tracing = { version = "0.1.34", default-features = false }
 tracing-subscriber = { version = "0.3.20", default-features = false, features = ["fmt"]  }
 uuid = { version = "1.18.1", features = ["v4", "v7", "serde"] }
->>>>>>> eee6e669
 vector-lib = { path = "lib/vector-lib", default-features = false, features = ["vrl"] }
 vector-config = { path = "lib/vector-config" }
 vector-config-common = { path = "lib/vector-config-common" }
@@ -259,11 +216,7 @@
 fakedata = { path = "lib/fakedata", optional = true }
 portpicker = { path = "lib/portpicker" }
 tracing-limit = { path = "lib/tracing-limit" }
-<<<<<<< HEAD
-vector-common = { path = "lib/vector-common", default-features = false}
-=======
 vector-common = { path = "lib/vector-common", default-features = false }
->>>>>>> eee6e669
 vector-lib.workspace = true
 vector-config.workspace = true
 vector-config-common.workspace = true
@@ -272,17 +225,10 @@
 loki-logproto = { path = "lib/loki-logproto", optional = true }
 
 # Tokio / Futures
-<<<<<<< HEAD
-async-stream = { version = "0.3.6", default-features = false }
-async-trait = { version = "0.1.88", default-features = false }
-futures.workspace = true
-tokio = { version = "1.45.1", default-features = false, features = ["full"] }
-=======
 async-stream.workspace = true
 async-trait.workspace = true
 futures.workspace = true
 tokio = { workspace = true, features = ["full"] }
->>>>>>> eee6e669
 tokio-openssl = { version = "0.6.5", default-features = false }
 tokio-stream = { version = "0.1.17", default-features = false, features = ["net", "sync", "time"] }
 tokio-util = { version = "0.7", default-features = false, features = ["io", "time"] }
@@ -292,11 +238,7 @@
 tracing.workspace = true
 tracing-core = { version = "0.1.26", default-features = false }
 tracing-futures = { version = "0.2.5", default-features = false, features = ["futures-03"] }
-<<<<<<< HEAD
-tracing-subscriber = { version = "0.3.19", default-features = false, features = ["ansi", "env-filter", "fmt", "json", "registry", "tracing-log"] }
-=======
 tracing-subscriber = { workspace = true, features = ["ansi", "env-filter", "fmt", "json", "registry", "tracing-log"] }
->>>>>>> eee6e669
 tracing-tower = { git = "https://github.com/tokio-rs/tracing", default-features = false, rev = "e0642d949891546a3bb7e47080365ee7274f05cd" }
 
 # Metrics
@@ -358,11 +300,7 @@
 serde_bytes = { version = "0.11.17", default-features = false, features = ["std"], optional = true }
 serde_json.workspace = true
 serde_with = { version = "3.14.0", default-features = false, features = ["macros", "std"] }
-<<<<<<< HEAD
-serde_yaml = { version = "0.9.34", default-features = false }
-=======
 serde_yaml.workspace = true
->>>>>>> eee6e669
 
 # Messagepack
 rmp-serde = { version = "1.3.0", default-features = false, optional = true }
@@ -403,19 +341,6 @@
 async-compression = { version = "0.4.27", default-features = false, features = ["tokio", "gzip", "zstd"], optional = true }
 apache-avro = { version = "0.16.0", default-features = false, optional = true }
 axum = { version = "0.6.20", default-features = false }
-<<<<<<< HEAD
-base64 = { version = "0.22.1", default-features = false, optional = true }
-bloomy = { version = "1.2.0", default-features = false, optional = true }
-bollard = { version = "0.19.1", default-features = false, features = ["pipe", "ssl", "chrono"], optional = true }
-bytes = { version = "1.10.1", default-features = false, features = ["serde"] }
-bytesize = { version = "2.0.1", default-features = false }
-chrono.workspace = true
-chrono-tz.workspace = true
-colored = { version = "3.0.0", default-features = false }
-csv = { version = "1.3", default-features = false }
-databend-client = { version = "0.28.0", default-features = false, features = ["rustls"], optional = true }
-derivative = { version = "2.2.0", default-features = false }
-=======
 base64 = { workspace = true, optional = true }
 bloomy = { version = "1.2.0", default-features = false, optional = true }
 bollard = { version = "0.19.1", default-features = false, features = ["pipe", "ssl", "chrono"], optional = true }
@@ -427,7 +352,6 @@
 csv = { version = "1.3", default-features = false }
 databend-client = { version = "0.28.0", default-features = false, features = ["rustls"], optional = true }
 derivative.workspace = true
->>>>>>> eee6e669
 dirs-next = { version = "2.0.0", default-features = false, optional = true }
 dyn-clone = { version = "1.0.20", default-features = false }
 encoding_rs = { version = "0.8.35", default-features = false, features = ["serde"] }
@@ -436,11 +360,7 @@
 evmap-derive = { version = "0.2.0", default-features = false, optional = true }
 exitcode = { version = "1.1.2", default-features = false }
 flate2.workspace = true
-<<<<<<< HEAD
-futures-util = { version = "0.3.29", default-features = false }
-=======
 futures-util.workspace = true
->>>>>>> eee6e669
 glob.workspace = true
 governor = { version = "0.10.0", default-features = false, features = ["dashmap", "jitter", "std"], optional = true }
 h2 = { version = "0.4.11", default-features = false, optional = true }
@@ -463,29 +383,17 @@
 k8s-openapi = { version = "0.22.0", default-features = false, features = ["v1_26"], optional = true }
 kube = { version = "0.93.0", default-features = false, features = ["client", "openssl-tls", "runtime"], optional = true }
 listenfd = { version = "1.0.2", default-features = false, optional = true }
-<<<<<<< HEAD
-lru = { version = "0.16.0", default-features = false, optional = true }
-maxminddb = { version = "0.26.0", default-features = false, optional = true, features = ["simdutf8"] }
-md-5 = { version = "0.10", default-features = false, optional = true }
-mongodb = { version = "2.8.2", default-features = false, features = ["tokio-runtime"], optional = true }
-async-nats = { version = "0.33.0", default-features = false, optional = true }
-=======
 lru = { version = "0.16.0", default-features = false }
 maxminddb = { version = "0.26.0", default-features = false, optional = true, features = ["simdutf8"] }
 md-5 = { version = "0.10", default-features = false, optional = true }
 mongodb = { version = "2.8.2", default-features = false, features = ["tokio-runtime"], optional = true }
 async-nats = { version = "0.42.0", default-features = false, optional = true, features = ["ring"] }
->>>>>>> eee6e669
 nkeys = { version = "0.4.5", default-features = false, optional = true }
 nom = { workspace = true, optional = true }
 notify = { version = "8.1.0", default-features = false, features = ["macos_fsevent"] }
 openssl = { version = "0.10.73", default-features = false, features = ["vendored"] }
 openssl-probe = { version = "0.1.6", default-features = false }
-<<<<<<< HEAD
-ordered-float = { version = "4.6.0", default-features = false }
-=======
 ordered-float.workspace = true
->>>>>>> eee6e669
 percent-encoding = { version = "2.3.1", default-features = false }
 postgres-openssl = { version = "0.5.1", default-features = false, features = ["runtime"], optional = true }
 pulsar = { version = "6.3.1", default-features = false, features = ["tokio-runtime", "auth-oauth2", "flate2", "lz4", "snap", "zstd"], optional = true }
@@ -494,22 +402,14 @@
 rand_distr.workspace = true
 rdkafka = { version = "0.37.0", default-features = false, features = ["curl-static", "tokio", "libz", "ssl", "zstd"], optional = true }
 redis = { version = "0.32.4", default-features = false, features = ["connection-manager", "sentinel", "tokio-comp", "tokio-native-tls-comp"], optional = true }
-<<<<<<< HEAD
-regex = { version = "1.11.1", default-features = false, features = ["std", "perf"] }
-=======
 regex.workspace = true
->>>>>>> eee6e669
 roaring = { version = "0.11.2", default-features = false, features = ["std"], optional = true }
 rumqttc = { version = "0.24.0", default-features = false, features = ["use-rustls"], optional = true }
 seahash = { version = "4.1.0", default-features = false }
 smallvec = { version = "1", default-features = false, features = ["union", "serde"] }
 snap = { version = "1.1.1", default-features = false }
 socket2.workspace = true
-<<<<<<< HEAD
-sqlx = { version = "0.8.6", default-features = false, features = ["derive", "postgres", "chrono", "runtime-tokio"], optional=true }
-=======
 sqlx = { version = "0.8.6", default-features = false, features = ["derive", "postgres", "chrono", "runtime-tokio"], optional = true }
->>>>>>> eee6e669
 stream-cancel = { version = "0.8.2", default-features = false }
 strip-ansi-escapes = { version = "0.2.1", default-features = false }
 syslog = { version = "6.1.1", default-features = false, optional = true }
@@ -557,24 +457,6 @@
 approx = "0.5.1"
 assert_cmd = { version = "2.0.17", default-features = false }
 aws-smithy-runtime = { version = "1.8.3", default-features = false, features = ["tls-rustls"] }
-<<<<<<< HEAD
-azure_core = { version = "0.17", default-features = false, features = ["enable_reqwest", "azurite_workaround"] }
-azure_identity = { version = "0.17", default-features = false, features = ["enable_reqwest"] }
-azure_storage_blobs = { version = "0.17", default-features = false, features = ["azurite_workaround"] }
-azure_storage = { version = "0.17", default-features = false }
-base64 = "0.22.1"
-criterion = { version = "0.7.0", features = ["html_reports", "async_tokio"] }
-itertools.workspace = true
-libc = "0.2.174"
-similar-asserts = "1.7.0"
-proptest.workspace = true
-quickcheck = "1.0.3"
-reqwest = { version = "0.11", features = ["json"] }
-rstest = { version = "0.26.1" }
-tempfile.workspace = true
-test-generator = "0.3.1"
-tokio = { version = "1.45.1", features = ["test-util"] }
-=======
 azure_core = { version = "0.25", default-features = false, features = ["reqwest", "hmac_openssl", "azurite_workaround"] }
 azure_identity = { version = "0.25", default-features = false, features = ["reqwest"] }
 azure_storage_blobs = { version = "0.21", default-features = false, features = ["enable_reqwest", "hmac_openssl", "azurite_workaround"] }
@@ -591,7 +473,6 @@
 tempfile.workspace = true
 test-generator = "0.3.1"
 tokio = { workspace = true, features = ["test-util"] }
->>>>>>> eee6e669
 tokio-test = "0.4.4"
 tower-test = "0.4.0"
 vector-lib = { workspace = true, features = ["test"] }
@@ -640,13 +521,6 @@
 target-arm-unknown-linux-musleabi = ["api", "api-client", "rdkafka?/cmake_build", "enrichment-tables", "sinks", "sources", "sources-dnstap", "transforms", "secrets"]
 target-x86_64-unknown-linux-gnu = ["api", "api-client", "rdkafka?/cmake_build", "enrichment-tables", "sinks", "sources", "sources-dnstap", "transforms", "unix", "rdkafka?/gssapi-vendored", "secrets"]
 target-x86_64-unknown-linux-musl = ["api", "api-client", "rdkafka?/cmake_build", "enrichment-tables", "sinks", "sources", "sources-dnstap", "transforms", "unix", "secrets"]
-<<<<<<< HEAD
-# Does not currently build
-target-powerpc64le-unknown-linux-gnu = ["api", "api-client", "enrichment-tables", "rdkafka?/cmake_build", "sinks", "sources", "sources-dnstap", "transforms", "unix", "secrets"]
-# Currently doesn't build due to lack of support for 64-bit atomics
-target-powerpc-unknown-linux-gnu = ["api", "api-client", "enrichment-tables", "rdkafka?/cmake_build", "sinks", "sources", "sources-dnstap", "transforms", "unix", "secrets"]
-=======
->>>>>>> eee6e669
 
 # Enables features that work only on systems providing `cfg(unix)`
 unix = ["tikv-jemallocator", "allocation-tracing"]
@@ -793,10 +667,7 @@
 sources-mqtt = ["dep:rumqttc"]
 sources-nats = ["dep:async-nats", "dep:nkeys"]
 sources-nginx_metrics = ["dep:nom"]
-<<<<<<< HEAD
-=======
 sources-okta = ["sources-utils-http-client"]
->>>>>>> eee6e669
 sources-opentelemetry = ["dep:hex", "vector-lib/opentelemetry", "dep:prost", "dep:prost-types", "sources-http_server", "sources-utils-http", "sources-utils-http-headers", "sources-vector"]
 sources-postgresql_metrics = ["dep:postgres-openssl", "dep:tokio-postgres"]
 sources-prometheus = ["sources-prometheus-scrape", "sources-prometheus-remote-write", "sources-prometheus-pushgateway"]
@@ -859,10 +730,7 @@
 transforms-aws_ec2_metadata = ["dep:arc-swap"]
 transforms-dedupe = ["transforms-impl-dedupe"]
 transforms-filter = []
-<<<<<<< HEAD
-=======
 transforms-incremental_to_absolute = []
->>>>>>> eee6e669
 transforms-window = []
 transforms-log_to_metric = []
 transforms-lua = ["dep:mlua", "vector-lib/lua"]
@@ -877,11 +745,7 @@
 
 # Implementations of transforms
 transforms-impl-sample = []
-<<<<<<< HEAD
-transforms-impl-dedupe = ["dep:lru"]
-=======
 transforms-impl-dedupe = []
->>>>>>> eee6e669
 transforms-impl-reduce = []
 
 # Sinks
@@ -995,11 +859,7 @@
 sinks-papertrail = ["dep:syslog"]
 sinks-prometheus = ["dep:base64", "dep:prost", "vector-lib/prometheus"]
 sinks-postgres = ["dep:sqlx"]
-<<<<<<< HEAD
-sinks-pulsar = ["dep:apache-avro", "dep:pulsar", "dep:lru"]
-=======
 sinks-pulsar = ["dep:apache-avro", "dep:pulsar"]
->>>>>>> eee6e669
 sinks-redis = ["dep:redis"]
 sinks-sematext = ["sinks-elasticsearch", "sinks-influxdb"]
 sinks-socket = ["sinks-utils-udp"]
