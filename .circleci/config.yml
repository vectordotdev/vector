--- conflicted
+++ resolved
@@ -100,44 +100,6 @@
   # Building - Archives
   #
 
-<<<<<<< HEAD
-  build-armv7-unknown-linux-gnueabihf-archive:
-    docker:
-      - image: timberiodev/vector-builder-armv7-unknown-linux-gnueabihf:latest
-    resource_class: xlarge
-    steps:
-      - checkout
-      - run:
-          name: Build archive
-          command: |
-            export VERSION=$(make version)
-            export FEATURES="jemallocator"
-            export STRIP=false
-            make build-archive
-      - persist_to_workspace:
-          root: target/artifacts
-          paths:
-            - "*-armv7-unknown-linux-gnueabihf.tar.gz"
-
-  # build-armv7-unknown-linux-musleabihf-archive:
-  #   docker:
-  #     - image: timberiodev/vector-builder-armv7-unknown-linux-musleabihf:latest
-  #   resource_class: xlarge
-  #   steps:
-  #     - checkout
-  #     - run:
-  #         name: Build archive
-  #         command: |
-  #           export VERSION=$(make version)
-  #           export FEATURES="jemallocator"
-  #           make build-archive
-  #     - persist_to_workspace:
-  #         root: target/artifacts
-  #         paths:
-  #           - "*-armv7-unknown-linux-musleabihf.tar.gz"
-
-=======
->>>>>>> 55582e52
   build-x86_64-apple-darwin-archive:
     resource_class: large
     macos:
