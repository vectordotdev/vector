#                                    __   __  __
#                                    \ \ / / / /
#                                     \ V / / /
#                                      \_/  \/
#
#                                    V E C T O R
#                            Configuration Specification
#
# ------------------------------------------------------------------------------
# Website: https://vector.dev
# Docs: https://vector.dev/docs/
# Community: https://vector.dev/community
# ------------------------------------------------------------------------------
# The file contains a full specification for the `vector.toml` configuration
# file. It follows the TOML format and includes all options, types, and
# possible values.
#
# More info on Vector's configuration can be found at:
# /docs/setup/configuration/

# ------------------------------------------------------------------------------
# Global
# ------------------------------------------------------------------------------
# Global options are relevant to Vector as a whole and apply to global behavior.

# The directory used for persisting Vector state, such as on-disk buffers, file
# checkpoints, and more. Please make sure the Vector project has write
# permissions to this dir.
#
# * optional
# * no default
# * type: string
data_dir = "/var/lib/vector"

# The list of DNS servers Vector will use to resolve DNS requests. When set
# Vector will ignore the system configuration and use only the list of DNS
# servers provided. If this option is not set then Vector will attempt to use
# the system configuration.
#
# * optional
# * no default
# * type: [string]
dns_servers = ["0.0.0.0:53"]

# ------------------------------------------------------------------------------
# Sources
# ------------------------------------------------------------------------------
# Sources specify data sources and are responsible for ingesting data into
# Vector.

# Ingests data through the docker engine daemon and outputs `log` events.
[sources.docker]
  # The component type. This is a required field that tells Vector which
  # component to use. The value _must_ be `docker`.
  #
  # * required
  # * type: string
  # * must be: "docker"
  type = "docker"

  # A list of container IDs _or_ names to match against. Prefix matches are
  # supported, meaning you can supply just the first few characters of the
  # container ID or name. If not provided, all containers will be included.
  #
  # * optional
  # * no default
  # * type: [string]
  include_containers = ["my_container_name", "container_prefix", "9b6247364a03"]

  # A list of image names to match against. If not provided, all images will be
  # included.
  #
  # * optional
  # * no default
  # * type: [string]
  include_images = ["my_image_name", "httpd", "redis"]

  # A list of container object labels to match against when filtering running
  # containers. This should follow the described label's synatx in docker object
  # labels docs.
  #
  # * optional
  # * no default
  # * type: [string]
  include_labels = ["label_key1=label_value1", "label_key2=label_value2"]

# Ingests data through one or more local files and outputs `log` events.
[sources.file]
  #
  # General
  #

  # The component type. This is a required field that tells Vector which
  # component to use. The value _must_ be `file`.
  #
  # * required
  # * type: string
  # * must be: "file"
  type = "file"

  # Delay between file discovery calls. This controls the interval at which
  # Vector searches for files.
  #
  # * required
  # * default: 1000
  # * type: int
  # * unit: milliseconds
  glob_minimum_cooldown = 1000

  # Array of file patterns to include. Globbing is supported.
  #
  # * required
  # * type: [string]
  include = ["/var/log/nginx/*.log"]

  # For files with a stored checkpoint at startup, setting this option to `true`
  # will tell Vector to read from the beginning of the file instead of the stored
  # checkpoint.
  #
  # * required
  # * default: false
  # * type: bool
  start_at_beginning = false
  start_at_beginning = true

  # The directory used to persist file checkpoint positions. By default, the
  # global `data_dir` option is used. Please make sure the Vector project has
  # write permissions to this dir.
  #
  # * optional
  # * no default
  # * type: string
  data_dir = "/var/lib/vector"

  # Array of file patterns to exclude. Globbing is supported.*Takes precedence
  # over the `include` option.*
  #
  # * optional
  # * no default
  # * type: [string]
  exclude = ["/var/log/nginx/*.[0-9]*.log"]

  # Ignore files with a data modification date that does not exceed this age.
  #
  # * optional
  # * no default
  # * type: int
  # * unit: seconds
  ignore_older = 86400

  # The maximum number of a bytes a line can contain before being discarded. This
  # protects against malformed lines or tailing incorrect files.
  #
  # * optional
  # * default: 102400
  # * type: int
  # * unit: bytes
  max_line_bytes = 102400

  #
  # Context
  #

  # The key name added to each event with the full path of the file.
  #
  # * required
  # * default: "file"
  # * type: string
  file_key = "file"

  # The key name added to each event representing the current host.
  #
  # * required
  # * default: "host"
  # * type: string
  host_key = "host"

  #
  # Multi-line
  #

  # When present, Vector will aggregate multiple lines into a single event, using
  # this pattern as the indicator that the previous lines should be flushed and a
  # new event started. The pattern will be matched against entire lines as a
  # regular expression, so remember to anchor as appropriate.
  #
  # * optional
  # * no default
  # * type: string
  message_start_indicator = "^(INFO|ERROR)"

  # When `message_start_indicator` is present, this sets the amount of time
  # Vector will buffer lines into a single event before flushing, regardless of
  # whether or not it has seen a line indicating the start of a new message.
  #
  # * optional
  # * default: 1000
  # * type: int
  # * unit: milliseconds
  multi_line_timeout = 1000

  #
  # Priority
  #

  # An approximate limit on the amount of data read from a single file at a given
  # time.
  #
  # * optional
  # * default: 2048
  # * type: int
  # * unit: bytes
  max_read_bytes = 2048

  # Instead of balancing read capacity fairly across all watched files,
  # prioritize draining the oldest files before moving on to read data from
  # younger files.
  #
  # * optional
  # * default: false
  # * type: bool
  oldest_first = false
  oldest_first = true

  #
  # Fingerprinting
  #

  [sources.file.fingerprinting]
    # The number of bytes read off the head of the file to generate a unique
    # fingerprint.
    #
    # * required
    # * default: 256
    # * type: int
    # * unit: bytes
    # * relevant when strategy = "checksum"
    fingerprint_bytes = 256

    # The number of bytes to skip ahead (or ignore) when generating a unique
    # fingerprint. This is helpful if all files share a common header.
    #
    # * required
    # * default: 0
    # * type: int
    # * unit: bytes
    # * relevant when strategy = "checksum"
    ignored_header_bytes = 0

    # The strategy used to uniquely identify files. This is important for
    # checkpointing when file rotation is used.
    #
    # * optional
    # * default: "checksum"
    # * type: string
    # * enum: "checksum" or "device_and_inode"
    strategy = "checksum"
    strategy = "device_and_inode"

# Ingests data through log records from journald and outputs `log` events.
[sources.journald]
  # The component type. This is a required field that tells Vector which
  # component to use. The value _must_ be `journald`.
  #
  # * required
  # * type: string
  # * must be: "journald"
  type = "journald"

  # The systemd journal is read in batches, and a checkpoint is set at the end of
  # each batch. This option limits the size of the batch.
  #
  # * optional
  # * default: 16
  # * type: int
  batch_size = 16

  # Include only entries from the current boot.
  #
  # * optional
  # * default: true
  # * type: bool
  current_boot_only = true
  current_boot_only = false

  # The directory used to persist the journal checkpoint position. By default,
  # the global `data_dir` is used. Please make sure the Vector project has write
  # permissions to this dir.
  #
  # * optional
  # * no default
  # * type: string
  data_dir = "/var/lib/vector"

  # Include only entries from the local system
  #
  # * optional
  # * default: true
  # * type: bool
  local_only = true
  local_only = false

  # The list of units names to monitor. If empty or not present, all units are
  # accepted. Unit names lacking a `"."` will have `".service"` appended to make
  # them a valid service unit name.
  #
  # * optional
  # * default: []
  # * type: [string]
  units = ["ntpd", "sysinit.target"]

# Ingests data through Kafka 0.9 or later and outputs `log` events.
[sources.kafka]
  # The component type. This is a required field that tells Vector which
  # component to use. The value _must_ be `kafka`.
  #
  # * required
  # * type: string
  # * must be: "kafka"
  type = "kafka"

  # A comma-separated list of host and port pairs that are the addresses of the
  # Kafka brokers in a "bootstrap" Kafka cluster that a Kafka client connects to
  # initially to bootstrap itself.
  #
  # * required
  # * type: string
  bootstrap_servers = "10.14.22.123:9092,10.14.23.332:9092"

  # The consumer group name to be used to consume events from Kafka.
  #
  # * required
  # * type: string
  group_id = "consumer-group-name"

  # The Kafka topics names to read events from. Regex is supported if the topic
  # begins with `^`.
  #
  # * required
  # * type: [string]
  topics = ["^(prefix1|prefix2)-.+", "topic-1", "topic-2"]

  # If offsets for consumer group do not exist, set them using this strategy.
  # librdkafka documentation for `auto.offset.reset` option for explanation.
  #
  # * optional
  # * default: "largest"
  # * type: string
  auto_offset_reset = "smallest"
  auto_offset_reset = "earliest"
  auto_offset_reset = "beginning"
  auto_offset_reset = "largest"
  auto_offset_reset = "latest"
  auto_offset_reset = "end"
  auto_offset_reset = "error"

  # The log field name to use for the topic key. If unspecified, the key would
  # not be added to the log event. If the message has null key, then this field
  # would not be added to the log event.
  #
  # * optional
  # * no default
  # * type: string
  key_field = "user_id"

  # The Kafka session timeout in milliseconds.
  #
  # * optional
  # * default: 10000
  # * type: int
  # * unit: milliseconds
  session_timeout_ms = 5000
  session_timeout_ms = 10000

# Ingests data through the Prometheus text exposition format and outputs `metric` events.
[sources.prometheus]
  # The component type. This is a required field that tells Vector which
  # component to use. The value _must_ be `prometheus`.
  #
  # * required
  # * type: string
  # * must be: "prometheus"
  type = "prometheus"

  # Host addresses to scrape metrics from.
  #
  # * required
  # * type: [string]
  hosts = ["http://localhost:9090"]

  # The interval between scrapes in seconds.
  #
  # * required
  # * type: int
  scrape_interval_secs = 1

# Ingests data through a socket, such as a TCP, UDP, or Unix socket and outputs `log` events.
[sources.socket]
  #
  # General
  #

  # The component type. This is a required field that tells Vector which
  # component to use. The value _must_ be `socket`.
  #
  # * required
  # * type: string
  # * must be: "socket"
  type = "socket"

  # The address to listen for connections on, or "systemd#N" to use the Nth
  # socket passed by systemd socket activation.
  #
  # * required
  # * type: string
  # * relevant when mode = "tcp" or mode = "udp"
  address = "0.0.0.0:9000"
  address = "systemd"
  address = "systemd#3"

  # The type of socket to use.
  #
  # * required
  # * type: string
  # * enum: "tcp", "udp", and "unix"
  mode = "tcp"
  mode = "udp"
  mode = "unix"

<<<<<<< HEAD
  # The unix socket path. *This should be absolute path*.
  #
  # * required
  # * type: string
  # * relevant when mode = "unix"
  path = "/path/to/socket"

  # The maximum bytes size of incoming messages before they are discarded.
=======
  # The timeout before a connection is forcefully closed during shutdown. Valid
  # only for "tcp" sockets.
  #
  # * required
  # * default: 30
  # * type: int
  # * unit: seconds
  shutdown_timeout_secs = 30

  # The maximum bytes size of incoming messages before they are discarded. Valid
  # for "tcp" and "udp" sockets.
>>>>>>> 560644d4
  #
  # * optional
  # * default: 102400
  # * type: int
  # * unit: bytes
  max_length = 102400

<<<<<<< HEAD
  # The timeout before a connection is forcefully closed during shutdown.
  #
  # * optional
  # * default: 30
  # * type: int
  # * unit: seconds
  # * relevant when mode = "tcp"
  shutdown_timeout_secs = 30

=======
>>>>>>> 560644d4
  #
  # Context
  #

  # The key name added to each event representing the current host.
  #
  # * required
  # * default: "host"
  # * type: string
  host_key = "host"

# Ingests data through the Splunk HTTP Event Collector protocol and outputs `log` events.
[sources.splunk_hec]
  # The component type. This is a required field that tells Vector which
  # component to use. The value _must_ be `splunk_hec`.
  #
  # * required
  # * type: string
  # * must be: "splunk_hec"
  type = "splunk_hec"

  # The address to accept connections on.
  #
  # * required
  # * default: "0.0.0.0:8088"
  # * type: string
  address = "0.0.0.0:8088"

  # If supplied, incoming requests must supply this token in the `Authorization`
  # header, just as a client would if it was communicating with the Splunk HEC
  # endpoint directly. If _not_ supplied, the `Authorization` header will be
  # ignored and requests will not be authenticated.
  #
  # * optional
  # * no default
  # * type: string
  token = "A94A8FE5CCB19BA61C4C08"

# Ingests data through the StatsD UDP protocol and outputs `metric` events.
[sources.statsd]
  # The component type. This is a required field that tells Vector which
  # component to use. The value _must_ be `statsd`.
  #
  # * required
  # * type: string
  # * must be: "statsd"
  type = "statsd"

  # UDP socket address to bind to.
  #
  # * required
  # * type: string
  address = "127.0.0.1:8126"

# Ingests data through standard input (STDIN) and outputs `log` events.
[sources.stdin]
  #
  # General
  #

  # The component type. This is a required field that tells Vector which
  # component to use. The value _must_ be `stdin`.
  #
  # * required
  # * type: string
  # * must be: "stdin"
  type = "stdin"

  # The maxiumum bytes size of a message before it is discarded.
  #
  # * optional
  # * default: 102400
  # * type: int
  # * unit: bytes
  max_length = 102400

  #
  # Context
  #

  # The key name added to each event representing the current host.
  #
  # * required
  # * default: "host"
  # * type: string
  host_key = "host"

# Ingests data through the Syslog 5424 protocol and outputs `log` events.
[sources.syslog]
  #
  # General
  #

  # The component type. This is a required field that tells Vector which
  # component to use. The value _must_ be `syslog`.
  #
  # * required
  # * type: string
  # * must be: "syslog"
  type = "syslog"

  # The input mode.
  #
  # * required
  # * type: string
  # * enum: "tcp", "udp", and "unix"
  mode = "tcp"
  mode = "udp"
  mode = "unix"

  # The TCP or UDP address to listen for connections on, or "systemd#N" to use
  # the Nth socket passed by systemd socket activation.
  #
  # * optional
  # * no default
  # * type: string
  # * relevant when mode = "tcp" or mode = "udp"
  address = "0.0.0.0:9000"
  address = "systemd"
  address = "systemd#2"

  # The maximum bytes size of incoming messages before they are discarded.
  #
  # * optional
  # * default: 102400
  # * type: int
  # * unit: bytes
  max_length = 102400

  # The unix socket path. *This should be absolute path.*
  #
  # * optional
  # * no default
  # * type: string
  # * relevant when mode = "unix"
  path = "/path/to/socket"

  #
  # Context
  #

  # The key name added to each event representing the current host.
  #
  # * required
  # * default: "host"
  # * type: string
  host_key = "host"

# Ingests data through another upstream `vector` sink and outputs `log` and `metric` events.
[sources.vector]
  # The component type. This is a required field that tells Vector which
  # component to use. The value _must_ be `vector`.
  #
  # * required
  # * type: string
  # * must be: "vector"
  type = "vector"

  # The TCP address to listen for connections on, or "systemd#N" to use the Nth
  # socket passed by systemd socket activation.
  #
  # * required
  # * type: string
  address = "0.0.0.0:9000"
  address = "systemd"
  address = "systemd#1"

  # The timeout before a connection is forcefully closed during shutdown.
  #
  # * required
  # * default: 30
  # * type: int
  # * unit: seconds
  shutdown_timeout_secs = 30


# ------------------------------------------------------------------------------
# Transforms
# ------------------------------------------------------------------------------
# Transforms parse, structure, and enrich events.

# Accepts `log` events and allows you to add one or more log fields.
[transforms.add_fields]
  #
  # General
  #

  # The component type. This is a required field that tells Vector which
  # component to use. The value _must_ be `add_fields`.
  #
  # * required
  # * type: string
  # * must be: "add_fields"
  type = "add_fields"

  # A list of upstream source or transform IDs. See configuration for more info.
  #
  # * required
  # * type: [string]
  inputs = ["my-source-id"]

  #
  # Fields
  #

  [transforms.add_fields.fields]
    # The name of the field to add. Accepts all supported types. Use `.` for adding
    # nested fields.
    #
    # * required
    # * type: *
    string_field = "string value"
    env_var_field = "${ENV_VAR}"
    int_field = 1
    float_field = 1.2
    bool_field = true
    timestamp_field = 1979-05-27T00:32:00Z
    parent = {child = "child_value"}
    list_field = ["first", "second", "third"]

# Accepts `metric` events and allows you to add one or more metric tags.
[transforms.add_tags]
  #
  # General
  #

  # The component type. This is a required field that tells Vector which
  # component to use. The value _must_ be `add_tags`.
  #
  # * required
  # * type: string
  # * must be: "add_tags"
  type = "add_tags"

  # A list of upstream source or transform IDs. See configuration for more info.
  #
  # * required
  # * type: [string]
  inputs = ["my-source-id"]

  #
  # Tags
  #

  [transforms.add_tags.tags]
    # The name of the tag to add. Due to the nature of metric tags, the value must
    # be a string.
    #
    # * required
    # * type: string
    static_tag = "my value"
    env_tag = "${ENV_VAR}"

# Accepts `log` events and allows you to strips ANSI characters from the specified field.
[transforms.ansi_stripper]
  # The component type. This is a required field that tells Vector which
  # component to use. The value _must_ be `ansi_stripper`.
  #
  # * required
  # * type: string
  # * must be: "ansi_stripper"
  type = "ansi_stripper"

  # A list of upstream source or transform IDs. See configuration for more info.
  #
  # * required
  # * type: [string]
  inputs = ["my-source-id"]

  # The target field to strip ANSI characters from.
  #
  # * required
  # * default: "message"
  # * type: string
  field = "message"

# Accepts `log` events and allows you to enrich logs with AWS EC2 instance metadata.
[transforms.aws_ec2_metadata]
  # The component type. This is a required field that tells Vector which
  # component to use. The value _must_ be `aws_ec2_metadata`.
  #
  # * required
  # * type: string
  # * must be: "aws_ec2_metadata"
  type = "aws_ec2_metadata"

  # A list of upstream source or transform IDs. See configuration for more info.
  #
  # * required
  # * type: [string]
  inputs = ["my-source-id"]

  # A list of fields to include in each event.
  #
  # * optional
  # * default: ["instance-id", "local-hostname", "local-ipv4", "public-hostname", "public-ipv4", "ami-id", "availability-zone", "vpc-id", "subnet-id", "region"]
  # * type: [string]
  fields = ["instance-id", "local-hostname", "local-ipv4", "public-hostname", "public-ipv4", "ami-id", "availability-zone", "vpc-id", "subnet-id", "region"]

  # Override the default EC2 Metadata host.
  #
  # * optional
  # * default: "http://169.254.169.254"
  # * type: string
  host = "http://169.254.169.254"

  # Prepend a namespace to each field's key.
  #
  # * optional
  # * default: ""
  # * type: string
  namespace = ""

  # The interval in seconds at which the EC2 Metadata api will be called.
  #
  # * optional
  # * default: 10
  # * type: int
  refresh_interval_secs = 10

# Accepts `log` events and allows you to coerce log fields into fixed types.
[transforms.coercer]
  #
  # General
  #

  # The component type. This is a required field that tells Vector which
  # component to use. The value _must_ be `coercer`.
  #
  # * required
  # * type: string
  # * must be: "coercer"
  type = "coercer"

  # A list of upstream source or transform IDs. See configuration for more info.
  #
  # * required
  # * type: [string]
  inputs = ["my-source-id"]

  #
  # Types
  #

  [transforms.coercer.types]
    # A definition of log field type conversions. They key is the log field name
    # and the value is the type. `strptime` specifiers are supported for the
    # `timestamp` type.
    #
    # * optional
    # * no default
    # * type: string
    # * enum: "bool", "float", "int", "string", and "timestamp"
    status = "int"
    duration = "float"
    success = "bool"
    timestamp = "timestamp|%s"
    timestamp = "timestamp|%+"
    timestamp = "timestamp|%F"
    timestamp = "timestamp|%a %b %e %T %Y"

# Accepts `log` events and allows you to concat (substrings) of other fields to a new one.
[transforms.concat]
  # The component type. This is a required field that tells Vector which
  # component to use. The value _must_ be `concat`.
  #
  # * required
  # * type: string
  # * must be: "concat"
  type = "concat"

  # A list of upstream source or transform IDs. See configuration for more info.
  #
  # * required
  # * type: [string]
  inputs = ["my-source-id"]

  # A list of substring definitons in the format of source_field[start..end]. For
  # both start and end negative values are counted from the end of the string.
  #
  # * required
  # * type: [string]
  items = ["fist[..3]", "second[-5..]", "third[3..6]"]

  # The string that is used to join all items.
  #
  # * required
  # * default: " "
  # * type: string
  joiner = " "
  joiner = ","
  joiner = "_"
  joiner = "+"

  # The name for the new label.
  #
  # * required
  # * type: string
  target = "dest_field_name"

# Accepts `log` and `metric` events and allows you to filter events by a log field's value.
[transforms.field_filter]
  # The component type. This is a required field that tells Vector which
  # component to use. The value _must_ be `field_filter`.
  #
  # * required
  # * type: string
  # * must be: "field_filter"
  type = "field_filter"

  # A list of upstream source or transform IDs. See configuration for more info.
  #
  # * required
  # * type: [string]
  inputs = ["my-source-id"]

  # The target log field to compare against the `value`.
  #
  # * required
  # * type: string
  field = "file"

  # If the value of the specified `field` matches this value then the event will
  # be permitted, otherwise it is dropped.
  #
  # * required
  # * type: string
  value = "/var/log/nginx.log"

# Accepts `log` events and allows you to enrich events with geolocation data from the MaxMind GeoIP2 and GeoLite2 city databases.
[transforms.geoip]
  # The component type. This is a required field that tells Vector which
  # component to use. The value _must_ be `geoip`.
  #
  # * required
  # * type: string
  # * must be: "geoip"
  type = "geoip"

  # A list of upstream source or transform IDs. See configuration for more info.
  #
  # * required
  # * type: [string]
  inputs = ["my-source-id"]

  # Path to the MaxMind GeoIP2 or GeoLite2 binary city database file
  # (`GeoLite2-City.mmdb`). Other databases, such as the the country database are
  # not supported.
  #
  # * required
  # * type: string
  database = "/path/to/GeoLite2-City.mmdb"

  # The field name that contains the IP address. This field should contain a
  # valid IPv4 or IPv6 address.
  #
  # * required
  # * type: string
  source = "ip_address"
  source = "x-forwarded-for"

  # The default field to insert the resulting GeoIP data into. See output for
  # more info.
  #
  # * required
  # * default: "geoip"
  # * type: string
  target = "geoip"

# Accepts `log` events and allows you to parse a log field value with Grok.
[transforms.grok_parser]
  #
  # General
  #

  # The component type. This is a required field that tells Vector which
  # component to use. The value _must_ be `grok_parser`.
  #
  # * required
  # * type: string
  # * must be: "grok_parser"
  type = "grok_parser"

  # A list of upstream source or transform IDs. See configuration for more info.
  #
  # * required
  # * type: [string]
  inputs = ["my-source-id"]

  # If `true` will drop the specified `field` after parsing.
  #
  # * required
  # * default: true
  # * type: bool
  drop_field = true
  drop_field = false

  # The log field to execute the `pattern` against. Must be a `string` value.
  #
  # * required
  # * default: "message"
  # * type: string
  field = "message"

  # The Grok pattern
  #
  # * required
  # * type: string
  pattern = "%{TIMESTAMP_ISO8601:timestamp} %{LOGLEVEL:level} %{GREEDYDATA:message}"

  #
  # Types
  #

  [transforms.grok_parser.types]
    # A definition of log field type conversions. They key is the log field name
    # and the value is the type. `strptime` specifiers are supported for the
    # `timestamp` type.
    #
    # * optional
    # * no default
    # * type: string
    # * enum: "bool", "float", "int", "string", and "timestamp"
    status = "int"
    duration = "float"
    success = "bool"
    timestamp = "timestamp|%s"
    timestamp = "timestamp|%+"
    timestamp = "timestamp|%F"
    timestamp = "timestamp|%a %b %e %T %Y"

# Accepts `log` events and allows you to parse a log field value as JSON.
[transforms.json_parser]
  # The component type. This is a required field that tells Vector which
  # component to use. The value _must_ be `json_parser`.
  #
  # * required
  # * type: string
  # * must be: "json_parser"
  type = "json_parser"

  # A list of upstream source or transform IDs. See configuration for more info.
  #
  # * required
  # * type: [string]
  inputs = ["my-source-id"]

  # If the specified `field` should be dropped (removed) after parsing.
  #
  # * required
  # * default: true
  # * type: bool
  drop_field = true
  drop_field = false

  # If `true` events with invalid JSON will be dropped, otherwise the event will
  # be kept and passed through.
  #
  # * required
  # * type: bool
  drop_invalid = true

  # The log field to decode as JSON. Must be a `string` value type.
  #
  # * required
  # * default: "message"
  # * type: string
  field = "message"

  # If `target_field` is set and the log contains a field of the same name as the
  # target, it will only be overwritten if this is set to `true`.
  #
  # * optional
  # * default: false
  # * type: bool
  overwrite_target = false
  overwrite_target = true

  # If this setting is present, the parsed JSON will be inserted into the log as
  # a sub-object with this name. If a field with the same name already exists,
  # the parser will fail and produce an error.
  #
  # * optional
  # * no default
  # * type: string
  target_field = "target"

# Accepts `log` events and allows you to convert logs into one or more metrics.
[transforms.log_to_metric]
  #
  # General
  #

  # The component type. This is a required field that tells Vector which
  # component to use. The value _must_ be `log_to_metric`.
  #
  # * required
  # * type: string
  # * must be: "log_to_metric"
  type = "log_to_metric"

  # A list of upstream source or transform IDs. See configuration for more info.
  #
  # * required
  # * type: [string]
  inputs = ["my-source-id"]

  #
  # Metrics
  #

  [[transforms.log_to_metric.metrics]]
    # The metric type.
    #
    # * required
    # * type: string
    # * enum: "counter", "gauge", "histogram", and "set"
    type = "counter"
    type = "gauge"
    type = "histogram"
    type = "set"

    # The log field to use as the metric.
    #
    # * required
    # * type: string
    field = "duration"

    # If `true` the metric will be incremented by the `field` value. If `false` the
    # metric will be incremented by 1 regardless of the `field` value.
    #
    # * required
    # * default: false
    # * type: bool
    # * relevant when type = "counter"
    increment_by_value = false
    increment_by_value = true

    # The name of the metric. Defaults to `<field>_total` for `counter` and
    # `<field>` for `gauge`.
    #
    # * required
    # * type: string
    name = "duration_total"

    [transforms.log_to_metric.metrics.tags]
      # Key/value pairs representing metric tags. Environment variables and field
      # interpolation is allowed.
      #
      # * required
      # * type: string
      host = "${HOSTNAME}"
      region = "us-east-1"
      status = "{{status}}"

# Accepts `log` events and allows you to transform events with a full embedded Lua engine.
[transforms.lua]
  # The component type. This is a required field that tells Vector which
  # component to use. The value _must_ be `lua`.
  #
  # * required
  # * type: string
  # * must be: "lua"
  type = "lua"

  # A list of upstream source or transform IDs. See configuration for more info.
  #
  # * required
  # * type: [string]
  inputs = ["my-source-id"]

  # The inline Lua source to evaluate.
  #
  # * required
  # * type: string
  source = """
require("script") # a `script.lua` file must be in your `search_dirs`

if event["host"] == nil then
  local f = io.popen ("/bin/hostname")
  local hostname = f:read("*a") or ""
  f:close()
  hostname = string.gsub(hostname, "\n$", "")
  event["host"] = hostname
end
"""

  # A list of directories search when loading a Lua file via the `require`
  # function.
  #
  # * optional
  # * no default
  # * type: [string]
  search_dirs = ["/etc/vector/lua"]

# Accepts `log` events and allows you to parse a log field's value with a Regular Expression.
[transforms.regex_parser]
  #
  # General
  #

  # The component type. This is a required field that tells Vector which
  # component to use. The value _must_ be `regex_parser`.
  #
  # * required
  # * type: string
  # * must be: "regex_parser"
  type = "regex_parser"

  # A list of upstream source or transform IDs. See configuration for more info.
  #
  # * required
  # * type: [string]
  inputs = ["my-source-id"]

  # If the specified `field` should be dropped (removed) after parsing.
  #
  # * required
  # * default: true
  # * type: bool
  drop_field = true
  drop_field = false

  # The log field to parse.
  #
  # * required
  # * default: "message"
  # * type: string
  field = "message"

  # The Regular Expression to apply. Do not include the leading or trailing `/`.
  #
  # * required
  # * type: string
  regex = "^(?P<timestamp>[\\w\\-:\\+]+) (?P<level>\\w+) (?P<message>.*)$"

  #
  # Types
  #

  [transforms.regex_parser.types]
    # A definition of log field type conversions. They key is the log field name
    # and the value is the type. `strptime` specifiers are supported for the
    # `timestamp` type.
    #
    # * optional
    # * no default
    # * type: string
    # * enum: "bool", "float", "int", "string", and "timestamp"
    status = "int"
    duration = "float"
    success = "bool"
    timestamp = "timestamp|%s"
    timestamp = "timestamp|%+"
    timestamp = "timestamp|%F"
    timestamp = "timestamp|%a %b %e %T %Y"

# Accepts `log` events and allows you to remove one or more log fields.
[transforms.remove_fields]
  # The component type. This is a required field that tells Vector which
  # component to use. The value _must_ be `remove_fields`.
  #
  # * required
  # * type: string
  # * must be: "remove_fields"
  type = "remove_fields"

  # A list of upstream source or transform IDs. See configuration for more info.
  #
  # * required
  # * type: [string]
  inputs = ["my-source-id"]

  # The log field names to drop.
  #
  # * required
  # * type: [string]
  fields = ["field1", "field2"]

# Accepts `metric` events and allows you to remove one or more metric tags.
[transforms.remove_tags]
  # The component type. This is a required field that tells Vector which
  # component to use. The value _must_ be `remove_tags`.
  #
  # * required
  # * type: string
  # * must be: "remove_tags"
  type = "remove_tags"

  # A list of upstream source or transform IDs. See configuration for more info.
  #
  # * required
  # * type: [string]
  inputs = ["my-source-id"]

  # The tag names to drop.
  #
  # * required
  # * type: [string]
  tags = ["tag1", "tag2"]

# Accepts `log` events and allows you to sample events with a configurable rate.
[transforms.sampler]
  # The component type. This is a required field that tells Vector which
  # component to use. The value _must_ be `sampler`.
  #
  # * required
  # * type: string
  # * must be: "sampler"
  type = "sampler"

  # A list of upstream source or transform IDs. See configuration for more info.
  #
  # * required
  # * type: [string]
  inputs = ["my-source-id"]

  # The rate at which events will be forwarded, expressed as 1/N. For example,
  # `rate = 10` means 1 out of every 10 events will be forwarded and the rest
  # will be dropped.
  #
  # * required
  # * type: int
  rate = 10

  # A list of regular expression patterns to exclude events from sampling. If an
  # event's `"message"` key matches _any_ of these patterns it will _not_ be
  # sampled.
  #
  # * optional
  # * no default
  # * type: [string]
  pass_list = ["[error]", "field2"]

# Accepts `log` events and allows you to split a field's value on a given separator and zip the tokens into ordered field names.
[transforms.split]
  #
  # General
  #

  # The component type. This is a required field that tells Vector which
  # component to use. The value _must_ be `split`.
  #
  # * required
  # * type: string
  # * must be: "split"
  type = "split"

  # A list of upstream source or transform IDs. See configuration for more info.
  #
  # * required
  # * type: [string]
  inputs = ["my-source-id"]

  # If `true` the `field` will be dropped after parsing.
  #
  # * required
  # * default: true
  # * type: bool
  drop_field = true
  drop_field = false

  # The field to apply the split on.
  #
  # * required
  # * default: "message"
  # * type: string
  field = "message"

  # The field names assigned to the resulting tokens, in order.
  #
  # * required
  # * type: [string]
  field_names = ["timestamp", "level", "message"]

  # The separator to split the field on. If no separator is given, it will split
  # on whitespace.
  #
  # * required
  # * default: "whitespace"
  # * type: [string]
  separator = ","

  #
  # Types
  #

  [transforms.split.types]
    # A definition of log field type conversions. They key is the log field name
    # and the value is the type. `strptime` specifiers are supported for the
    # `timestamp` type.
    #
    # * optional
    # * no default
    # * type: string
    # * enum: "bool", "float", "int", "string", and "timestamp"
    status = "int"
    duration = "float"
    success = "bool"
    timestamp = "timestamp|%s"
    timestamp = "timestamp|%+"
    timestamp = "timestamp|%F"
    timestamp = "timestamp|%a %b %e %T %Y"

# Accepts `log` events and allows you to tokenize a field's value by splitting on white space, ignoring special wrapping characters, and zip the tokens into ordered field names.
[transforms.tokenizer]
  #
  # General
  #

  # The component type. This is a required field that tells Vector which
  # component to use. The value _must_ be `tokenizer`.
  #
  # * required
  # * type: string
  # * must be: "tokenizer"
  type = "tokenizer"

  # A list of upstream source or transform IDs. See configuration for more info.
  #
  # * required
  # * type: [string]
  inputs = ["my-source-id"]

  # If `true` the `field` will be dropped after parsing.
  #
  # * required
  # * default: true
  # * type: bool
  drop_field = true
  drop_field = false

  # The log field to tokenize.
  #
  # * required
  # * default: "message"
  # * type: string
  field = "message"

  # The log field names assigned to the resulting tokens, in order.
  #
  # * required
  # * type: [string]
  field_names = ["timestamp", "level", "message"]

  #
  # Types
  #

  [transforms.tokenizer.types]
    # A definition of log field type conversions. They key is the log field name
    # and the value is the type. `strptime` specifiers are supported for the
    # `timestamp` type.
    #
    # * optional
    # * no default
    # * type: string
    # * enum: "bool", "float", "int", "string", and "timestamp"
    status = "int"
    duration = "float"
    success = "bool"
    timestamp = "timestamp|%s"
    timestamp = "timestamp|%+"
    timestamp = "timestamp|%F"
    timestamp = "timestamp|%a %b %e %T %Y"


# ------------------------------------------------------------------------------
# Sinks
# ------------------------------------------------------------------------------
# Sinks batch or stream data out of Vector.

# Batches `log` events to Amazon Web Service's CloudWatch Logs service via the `PutLogEvents` API endpoint.
[sinks.aws_cloudwatch_logs]
  #
  # General
  #

  # The component type. This is a required field that tells Vector which
  # component to use. The value _must_ be `aws_cloudwatch_logs`.
  #
  # * required
  # * type: string
  # * must be: "aws_cloudwatch_logs"
  type = "aws_cloudwatch_logs"

  # A list of upstream source or transform IDs. See configuration for more info.
  #
  # * required
  # * type: [string]
  inputs = ["my-source-id"]

  # The group name of the target CloudWatch Logs stream.
  #
  # * required
  # * type: string
  group_name = "{{ file }}"
  group_name = "ec2/{{ instance_id }}"
  group_name = "group-name"

  # The AWS region of the target CloudWatch Logs stream resides.
  #
  # * required
  # * type: string
  region = "us-east-1"

  # The stream name of the target CloudWatch Logs stream.
  #
  # * required
  # * type: string
  stream_name = "{{ instance_id }}"
  stream_name = "%Y-%m-%d"
  stream_name = "stream-name"

  # Dynamically create a log group if it does not already exist. This will ignore
  # `create_missing_stream` directly after creating the group and will create the
  # first stream.
  #
  # * optional
  # * default: true
  # * type: bool
  create_missing_group = true
  create_missing_group = false

  # Dynamically create a log stream if it does not already exist.
  #
  # * optional
  # * default: true
  # * type: bool
  create_missing_stream = true
  create_missing_stream = false

  # Enables/disables the sink healthcheck upon start.
  #
  # * optional
  # * default: true
  # * type: bool
  healthcheck = true
  healthcheck = false

  #
  # requests
  #

  # The encoding format used to serialize the events before outputting.
  #
  # * optional
  # * no default
  # * type: string
  # * enum: "json" or "text"
  encoding = "json"
  encoding = "text"

  #
  # Batch
  #

  [sinks.aws_cloudwatch_logs.batch]
    # The maximum size of a batch before it is flushed.
    #
    # * optional
    # * default: 1049000
    # * type: int
    # * unit: bytes
    max_events = 1049000

    # The maximum age of a batch before it is flushed.
    #
    # * optional
    # * default: 1
    # * type: int
    # * unit: seconds
    timeout_secs = 1

  #
  # Buffer
  #

  [sinks.aws_cloudwatch_logs.buffer]
    # The buffer's type / location. `disk` buffers are persistent and will be
    # retained between restarts.
    #
    # * optional
    # * default: "memory"
    # * type: string
    # * enum: "memory" or "disk"
    type = "memory"
    type = "disk"

    # The maximum number of events allowed in the buffer.
    #
    # * optional
    # * default: 500
    # * type: int
    # * unit: events
    # * relevant when type = "memory"
    max_events = 500

    # The maximum size of the buffer on the disk.
    #
    # * optional
    # * no default
    # * type: int
    # * unit: bytes
    # * relevant when type = "disk"
    max_size = 104900000

    # The behavior when the buffer becomes full.
    #
    # * optional
    # * default: "block"
    # * type: string
    # * enum: "block" or "drop_newest"
    when_full = "block"
    when_full = "drop_newest"

  #
  # Request
  #

  [sinks.aws_cloudwatch_logs.request]
    # The maximum number of in-flight requests allowed at any given time.
    #
    # * optional
    # * default: 5
    # * type: int
    in_flight_limit = 5

    # The window used for the `rate_limit_num` option
    #
    # * optional
    # * default: 1
    # * type: int
    # * unit: seconds
    rate_limit_duration_secs = 1

    # The maximum number of requests allowed within the `rate_limit_duration_secs`
    # window.
    #
    # * optional
    # * default: 5
    # * type: int
    rate_limit_num = 5

    # The maximum number of retries to make for failed requests.
    #
    # * optional
    # * default: 5
    # * type: int
    retry_attempts = 5

    # The amount of time to wait before attempting the first retry for a failed
    # request. Once, the first retry has failed the fibonacci sequence will be used
    # to select future backoffs.
    #
    # * optional
    # * default: 1
    # * type: int
    # * unit: seconds
    retry_initial_backoff_secs = 1

    # The maximum amount of time to wait between retries.
    #
    # * optional
    # * default: 10
    # * type: int
    # * unit: seconds
    retry_max_duration_secs = 10

    # The maximum time a request can take before being aborted. It is highly
    # recommended that you do not lower value below the service's internal timeout,
    # as this could create orphaned requests, pile on retries, and result in
    # deuplicate data downstream.
    #
    # * optional
    # * default: 30
    # * type: int
    # * unit: seconds
    timeout_secs = 30

# Streams `metric` events to Amazon Web Service's CloudWatch Metrics service via the `PutMetricData` API endpoint.
[sinks.aws_cloudwatch_metrics]
  # The component type. This is a required field that tells Vector which
  # component to use. The value _must_ be `aws_cloudwatch_metrics`.
  #
  # * required
  # * type: string
  # * must be: "aws_cloudwatch_metrics"
  type = "aws_cloudwatch_metrics"

  # A list of upstream source or transform IDs. See configuration for more info.
  #
  # * required
  # * type: [string]
  inputs = ["my-source-id"]

  # A namespace that will isolate different metrics from each other.
  #
  # * required
  # * type: string
  namespace = "service"

  # The AWS region of the target CloudWatch stream resides.
  #
  # * required
  # * type: string
  region = "us-east-1"

  # Enables/disables the sink healthcheck upon start.
  #
  # * optional
  # * default: true
  # * type: bool
  healthcheck = true
  healthcheck = false

# Batches `log` events to Amazon Web Service's Kinesis Data Firehose via the `PutRecordBatch` API endpoint.
[sinks.aws_kinesis_firehose]
  #
  # General
  #

  # The component type. This is a required field that tells Vector which
  # component to use. The value _must_ be `aws_kinesis_firehose`.
  #
  # * required
  # * type: string
  # * must be: "aws_kinesis_firehose"
  type = "aws_kinesis_firehose"

  # A list of upstream source or transform IDs. See configuration for more info.
  #
  # * required
  # * type: [string]
  inputs = ["my-source-id"]

  # The AWS region of the target Kinesis Firehose delivery stream resides.
  #
  # * required
  # * type: string
  region = "us-east-1"

  # The stream name of the target Kinesis Firehose delivery stream.
  #
  # * required
  # * type: string
  stream_name = "my-stream"

  # Enables/disables the sink healthcheck upon start.
  #
  # * optional
  # * default: true
  # * type: bool
  healthcheck = true
  healthcheck = false

  #
  # requests
  #

  # The encoding format used to serialize the events before outputting.
  #
  # * optional
  # * no default
  # * type: string
  # * enum: "json" or "text"
  encoding = "json"
  encoding = "text"

  #
  # Batch
  #

  [sinks.aws_kinesis_firehose.batch]
    # The maximum size of a batch before it is flushed.
    #
    # * optional
    # * default: 500
    # * type: int
    # * unit: bytes
    max_events = 500

    # The maximum age of a batch before it is flushed.
    #
    # * optional
    # * default: 1
    # * type: int
    # * unit: seconds
    timeout_secs = 1

  #
  # Buffer
  #

  [sinks.aws_kinesis_firehose.buffer]
    # The buffer's type / location. `disk` buffers are persistent and will be
    # retained between restarts.
    #
    # * optional
    # * default: "memory"
    # * type: string
    # * enum: "memory" or "disk"
    type = "memory"
    type = "disk"

    # The maximum number of events allowed in the buffer.
    #
    # * optional
    # * default: 500
    # * type: int
    # * unit: events
    # * relevant when type = "memory"
    max_events = 500

    # The maximum size of the buffer on the disk.
    #
    # * optional
    # * no default
    # * type: int
    # * unit: bytes
    # * relevant when type = "disk"
    max_size = 104900000

    # The behavior when the buffer becomes full.
    #
    # * optional
    # * default: "block"
    # * type: string
    # * enum: "block" or "drop_newest"
    when_full = "block"
    when_full = "drop_newest"

  #
  # Request
  #

  [sinks.aws_kinesis_firehose.request]
    # The maximum number of in-flight requests allowed at any given time.
    #
    # * optional
    # * default: 5
    # * type: int
    in_flight_limit = 5

    # The window used for the `rate_limit_num` option
    #
    # * optional
    # * default: 1
    # * type: int
    # * unit: seconds
    rate_limit_duration_secs = 1

    # The maximum number of requests allowed within the `rate_limit_duration_secs`
    # window.
    #
    # * optional
    # * default: 5
    # * type: int
    rate_limit_num = 5

    # The maximum number of retries to make for failed requests.
    #
    # * optional
    # * default: 5
    # * type: int
    retry_attempts = 5

    # The amount of time to wait before attempting the first retry for a failed
    # request. Once, the first retry has failed the fibonacci sequence will be used
    # to select future backoffs.
    #
    # * optional
    # * default: 1
    # * type: int
    # * unit: seconds
    retry_initial_backoff_secs = 1

    # The maximum amount of time to wait between retries.
    #
    # * optional
    # * default: 10
    # * type: int
    # * unit: seconds
    retry_max_duration_secs = 10

    # The maximum time a request can take before being aborted. It is highly
    # recommended that you do not lower value below the service's internal timeout,
    # as this could create orphaned requests, pile on retries, and result in
    # deuplicate data downstream.
    #
    # * optional
    # * default: 30
    # * type: int
    # * unit: seconds
    timeout_secs = 30

# Batches `log` events to Amazon Web Service's Kinesis Data Stream service via the `PutRecords` API endpoint.
[sinks.aws_kinesis_streams]
  #
  # General
  #

  # The component type. This is a required field that tells Vector which
  # component to use. The value _must_ be `aws_kinesis_streams`.
  #
  # * required
  # * type: string
  # * must be: "aws_kinesis_streams"
  type = "aws_kinesis_streams"

  # A list of upstream source or transform IDs. See configuration for more info.
  #
  # * required
  # * type: [string]
  inputs = ["my-source-id"]

  # The AWS region of the target Kinesis stream resides.
  #
  # * required
  # * type: string
  region = "us-east-1"

  # The stream name of the target Kinesis Logs stream.
  #
  # * required
  # * type: string
  stream_name = "my-stream"

  # Enables/disables the sink healthcheck upon start.
  #
  # * optional
  # * default: true
  # * type: bool
  healthcheck = true
  healthcheck = false

  # The log field used as the Kinesis record's partition key value.
  #
  # * optional
  # * no default
  # * type: string
  partition_key_field = "user_id"

  #
  # requests
  #

  # The encoding format used to serialize the events before outputting.
  #
  # * optional
  # * no default
  # * type: string
  # * enum: "json" or "text"
  encoding = "json"
  encoding = "text"

  #
  # Batch
  #

  [sinks.aws_kinesis_streams.batch]
    # The maximum size of a batch before it is flushed.
    #
    # * optional
    # * default: 500
    # * type: int
    # * unit: bytes
    max_events = 500

    # The maximum age of a batch before it is flushed.
    #
    # * optional
    # * default: 1
    # * type: int
    # * unit: seconds
    timeout_secs = 1

  #
  # Buffer
  #

  [sinks.aws_kinesis_streams.buffer]
    # The buffer's type / location. `disk` buffers are persistent and will be
    # retained between restarts.
    #
    # * optional
    # * default: "memory"
    # * type: string
    # * enum: "memory" or "disk"
    type = "memory"
    type = "disk"

    # The maximum number of events allowed in the buffer.
    #
    # * optional
    # * default: 500
    # * type: int
    # * unit: events
    # * relevant when type = "memory"
    max_events = 500

    # The maximum size of the buffer on the disk.
    #
    # * optional
    # * no default
    # * type: int
    # * unit: bytes
    # * relevant when type = "disk"
    max_size = 104900000

    # The behavior when the buffer becomes full.
    #
    # * optional
    # * default: "block"
    # * type: string
    # * enum: "block" or "drop_newest"
    when_full = "block"
    when_full = "drop_newest"

  #
  # Request
  #

  [sinks.aws_kinesis_streams.request]
    # The maximum number of in-flight requests allowed at any given time.
    #
    # * optional
    # * default: 5
    # * type: int
    in_flight_limit = 5

    # The window used for the `rate_limit_num` option
    #
    # * optional
    # * default: 1
    # * type: int
    # * unit: seconds
    rate_limit_duration_secs = 1

    # The maximum number of requests allowed within the `rate_limit_duration_secs`
    # window.
    #
    # * optional
    # * default: 5
    # * type: int
    rate_limit_num = 5

    # The maximum number of retries to make for failed requests.
    #
    # * optional
    # * default: 5
    # * type: int
    retry_attempts = 5

    # The amount of time to wait before attempting the first retry for a failed
    # request. Once, the first retry has failed the fibonacci sequence will be used
    # to select future backoffs.
    #
    # * optional
    # * default: 1
    # * type: int
    # * unit: seconds
    retry_initial_backoff_secs = 1

    # The maximum amount of time to wait between retries.
    #
    # * optional
    # * default: 10
    # * type: int
    # * unit: seconds
    retry_max_duration_secs = 10

    # The maximum time a request can take before being aborted. It is highly
    # recommended that you do not lower value below the service's internal timeout,
    # as this could create orphaned requests, pile on retries, and result in
    # deuplicate data downstream.
    #
    # * optional
    # * default: 30
    # * type: int
    # * unit: seconds
    timeout_secs = 30

# Batches `log` events to Amazon Web Service's S3 service via the `PutObject` API endpoint.
[sinks.aws_s3]
  #
  # General
  #

  # The component type. This is a required field that tells Vector which
  # component to use. The value _must_ be `aws_s3`.
  #
  # * required
  # * type: string
  # * must be: "aws_s3"
  type = "aws_s3"

  # A list of upstream source or transform IDs. See configuration for more info.
  #
  # * required
  # * type: [string]
  inputs = ["my-source-id"]

  # The S3 bucket name. Do not include a leading `s3://` or a trailing `/`.
  #
  # * required
  # * type: string
  bucket = "my-bucket"

  # The compression mechanism to use.
  #
  # * required
  # * type: string
  # * enum: "gzip" or "none"
  compression = "gzip"
  compression = "none"

  # The endpoint of the target S3 bucket. Either "endpoint" or "region" must be
  # specified.
  #
  # * optional
  # * no default
  # * type: string
  endpoint = "https://s3.us-east-1.amazonaws.com"

  # Enables/disables the sink healthcheck upon start.
  #
  # * optional
  # * default: true
  # * type: bool
  healthcheck = true
  healthcheck = false

  # The AWS region of the target S3 bucket. Either "region" or "endpoint" must be
  # specified.
  #
  # * optional
  # * no default
  # * type: string
  region = "us-east-1"

  #
  # Object Names
  #

  # Whether or not to append a UUID v4 token to the end of the file. This ensures
  # there are no name collisions high volume use cases.
  #
  # * required
  # * default: true
  # * type: bool
  filename_append_uuid = true
  filename_append_uuid = false

  # The extension to use in the object name.
  #
  # * required
  # * default: "log"
  # * type: string
  filename_extension = "log"

  # The format of the resulting object file name. `strftime` specifiers are
  # supported.
  #
  # * required
  # * default: "%s"
  # * type: string
  filename_time_format = "%s"

  # A prefix to apply to all object key names. This should be used to partition
  # your objects, and it's important to end this value with a `/` if you want
  # this to be the root S3 "folder".
  #
  # * optional
  # * default: "date=%F/"
  # * type: string
  key_prefix = "date=%F/"
  key_prefix = "date=%F/hour=%H/"
  key_prefix = "year=%Y/month=%m/day=%d/"
  key_prefix = "application_id={{ application_id }}/date=%F/"

  #
  # requests
  #

  # The encoding format used to serialize the events before outputting.
  #
  # * optional
  # * no default
  # * type: string
  # * enum: "ndjson" or "text"
  encoding = "ndjson"
  encoding = "text"

  #
  # Batch
  #

  [sinks.aws_s3.batch]
    # The maximum size of a batch before it is flushed.
    #
    # * optional
    # * default: 10490000
    # * type: int
    # * unit: bytes
    max_size = 10490000

    # The maximum age of a batch before it is flushed.
    #
    # * optional
    # * default: 300
    # * type: int
    # * unit: seconds
    timeout_secs = 300

  #
  # Buffer
  #

  [sinks.aws_s3.buffer]
    # The buffer's type / location. `disk` buffers are persistent and will be
    # retained between restarts.
    #
    # * optional
    # * default: "memory"
    # * type: string
    # * enum: "memory" or "disk"
    type = "memory"
    type = "disk"

    # The maximum number of events allowed in the buffer.
    #
    # * optional
    # * default: 500
    # * type: int
    # * unit: events
    # * relevant when type = "memory"
    max_events = 500

    # The maximum size of the buffer on the disk.
    #
    # * optional
    # * no default
    # * type: int
    # * unit: bytes
    # * relevant when type = "disk"
    max_size = 104900000

    # The behavior when the buffer becomes full.
    #
    # * optional
    # * default: "block"
    # * type: string
    # * enum: "block" or "drop_newest"
    when_full = "block"
    when_full = "drop_newest"

  #
  # Request
  #

  [sinks.aws_s3.request]
    # The maximum number of in-flight requests allowed at any given time.
    #
    # * optional
    # * default: 5
    # * type: int
    in_flight_limit = 5

    # The window used for the `rate_limit_num` option
    #
    # * optional
    # * default: 1
    # * type: int
    # * unit: seconds
    rate_limit_duration_secs = 1

    # The maximum number of requests allowed within the `rate_limit_duration_secs`
    # window.
    #
    # * optional
    # * default: 5
    # * type: int
    rate_limit_num = 5

    # The maximum number of retries to make for failed requests.
    #
    # * optional
    # * default: 5
    # * type: int
    retry_attempts = 5

    # The amount of time to wait before attempting the first retry for a failed
    # request. Once, the first retry has failed the fibonacci sequence will be used
    # to select future backoffs.
    #
    # * optional
    # * default: 1
    # * type: int
    # * unit: seconds
    retry_initial_backoff_secs = 1

    # The maximum amount of time to wait between retries.
    #
    # * optional
    # * default: 10
    # * type: int
    # * unit: seconds
    retry_max_duration_secs = 10

    # The maximum time a request can take before being aborted. It is highly
    # recommended that you do not lower value below the service's internal timeout,
    # as this could create orphaned requests, pile on retries, and result in
    # deuplicate data downstream.
    #
    # * optional
    # * default: 30
    # * type: int
    # * unit: seconds
    timeout_secs = 30

# Streams `log` and `metric` events to a blackhole that simply discards data, designed for testing and benchmarking purposes.
[sinks.blackhole]
  # The component type. This is a required field that tells Vector which
  # component to use. The value _must_ be `blackhole`.
  #
  # * required
  # * type: string
  # * must be: "blackhole"
  type = "blackhole"

  # A list of upstream source or transform IDs. See configuration for more info.
  #
  # * required
  # * type: [string]
  inputs = ["my-source-id"]

  # The number of events that must be received in order to print a summary of
  # activity.
  #
  # * required
  # * type: int
  print_amount = 1000

  # Enables/disables the sink healthcheck upon start.
  #
  # * optional
  # * default: true
  # * type: bool
  healthcheck = true
  healthcheck = false

# Batches `log` events to Clickhouse via the `HTTP` Interface.
[sinks.clickhouse]
  #
  # General
  #

  # The component type. This is a required field that tells Vector which
  # component to use. The value _must_ be `clickhouse`.
  #
  # * required
  # * type: string
  # * must be: "clickhouse"
  type = "clickhouse"

  # A list of upstream source or transform IDs. See configuration for more info.
  #
  # * required
  # * type: [string]
  inputs = ["my-source-id"]

  # The host url of the Clickhouse server.
  #
  # * required
  # * type: string
  host = "http://localhost:8123"

  # The table that data will be inserted into.
  #
  # * required
  # * type: string
  table = "mytable"

  # The database that contains the stable that data will be inserted into.
  #
  # * optional
  # * no default
  # * type: string
  database = "mydatabase"

  # Enables/disables the sink healthcheck upon start.
  #
  # * optional
  # * default: true
  # * type: bool
  healthcheck = true
  healthcheck = false

  #
  # requests
  #

  # The compression strategy used to compress the encoded event data before
  # outputting.
  #
  # * optional
  # * default: "gzip"
  # * type: string
  # * must be: "gzip" (if supplied)
  compression = "gzip"

  #
  # Auth
  #

  [sinks.clickhouse.auth]
    # The authentication strategy to use.
    #
    # * required
    # * type: string
    # * must be: "basic"
    strategy = "basic"

    # The basic authentication password.
    #
    # * required
    # * type: string
    # * relevant when strategy = "basic"
    password = "${PASSWORD_ENV_VAR}"
    password = "password"

    # The basic authentication user name.
    #
    # * required
    # * type: string
    # * relevant when strategy = "basic"
    user = "${USERNAME_ENV_VAR}"
    user = "username"

  #
  # Batch
  #

  [sinks.clickhouse.batch]
    # The maximum size of a batch before it is flushed.
    #
    # * optional
    # * default: 1049000
    # * type: int
    # * unit: bytes
    max_size = 1049000

    # The maximum age of a batch before it is flushed.
    #
    # * optional
    # * default: 1
    # * type: int
    # * unit: seconds
    timeout_secs = 1

  #
  # Buffer
  #

  [sinks.clickhouse.buffer]
    # The buffer's type / location. `disk` buffers are persistent and will be
    # retained between restarts.
    #
    # * optional
    # * default: "memory"
    # * type: string
    # * enum: "memory" or "disk"
    type = "memory"
    type = "disk"

    # The maximum number of events allowed in the buffer.
    #
    # * optional
    # * default: 500
    # * type: int
    # * unit: events
    # * relevant when type = "memory"
    max_events = 500

    # The maximum size of the buffer on the disk.
    #
    # * optional
    # * no default
    # * type: int
    # * unit: bytes
    # * relevant when type = "disk"
    max_size = 104900000

    # The behavior when the buffer becomes full.
    #
    # * optional
    # * default: "block"
    # * type: string
    # * enum: "block" or "drop_newest"
    when_full = "block"
    when_full = "drop_newest"

  #
  # Request
  #

  [sinks.clickhouse.request]
    # The maximum number of in-flight requests allowed at any given time.
    #
    # * optional
    # * default: 5
    # * type: int
    in_flight_limit = 5

    # The window used for the `rate_limit_num` option
    #
    # * optional
    # * default: 1
    # * type: int
    # * unit: seconds
    rate_limit_duration_secs = 1

    # The maximum number of requests allowed within the `rate_limit_duration_secs`
    # window.
    #
    # * optional
    # * default: 5
    # * type: int
    rate_limit_num = 5

    # The maximum number of retries to make for failed requests.
    #
    # * optional
    # * default: 9223372036854775807
    # * type: int
    retry_attempts = 9223372036854775807

    # The amount of time to wait before attempting the first retry for a failed
    # request. Once, the first retry has failed the fibonacci sequence will be used
    # to select future backoffs.
    #
    # * optional
    # * default: 1
    # * type: int
    # * unit: seconds
    retry_initial_backoff_secs = 1

    # The maximum amount of time to wait between retries.
    #
    # * optional
    # * default: 10
    # * type: int
    # * unit: seconds
    retry_max_duration_secs = 10

    # The maximum time a request can take before being aborted. It is highly
    # recommended that you do not lower value below the service's internal timeout,
    # as this could create orphaned requests, pile on retries, and result in
    # deuplicate data downstream.
    #
    # * optional
    # * default: 30
    # * type: int
    # * unit: seconds
    timeout_secs = 30

  #
  # Tls
  #

  [sinks.clickhouse.tls]
    # Absolute path to an additional CA certificate file, in DER or PEM format
    # (X.509).
    #
    # * optional
    # * no default
    # * type: string
    ca_path = "/path/to/certificate_authority.crt"

    # Absolute path to a certificate file used to identify this connection, in DER
    # or PEM format (X.509) or PKCS#12. If this is set and is not a PKCS#12
    # archive, `key_path` must also be set.
    #
    # * optional
    # * no default
    # * type: string
    crt_path = "/path/to/host_certificate.crt"

    # Pass phrase used to unlock the encrypted key file. This has no effect unless
    # `key_pass` above is set.
    #
    # * optional
    # * no default
    # * type: string
    key_pass = "PassWord1"

    # Absolute path to a certificate key file used to identify this connection, in
    # DER or PEM format (PKCS#8). If this is set, `crt_path` must also be set.
    #
    # * optional
    # * no default
    # * type: string
    key_path = "/path/to/host_certificate.key"

    # If `true` (the default), Vector will validate the TLS certificate of the
    # remote host. Do NOT set this to `false` unless you understand the risks of
    # not verifying the remote certificate.
    #
    # * optional
    # * default: true
    # * type: bool
    verify_certificate = true
    verify_certificate = false

    # If `true` (the default), Vector will validate the configured remote host name
    # against the remote host's TLS certificate. Do NOT set this to `false` unless
    # you understand the risks of not verifying the remote hostname.
    #
    # * optional
    # * default: true
    # * type: bool
    verify_hostname = true
    verify_hostname = false

# Streams `log` and `metric` events to standard output streams, such as `STDOUT` and `STDERR`.
[sinks.console]
  #
  # General
  #

  # The component type. This is a required field that tells Vector which
  # component to use. The value _must_ be `console`.
  #
  # * required
  # * type: string
  # * must be: "console"
  type = "console"

  # A list of upstream source or transform IDs. See configuration for more info.
  #
  # * required
  # * type: [string]
  inputs = ["my-source-id"]

  # The standard stream to write to.
  #
  # * required
  # * default: "stdout"
  # * type: string
  # * enum: "stdout" or "stderr"
  target = "stdout"
  target = "stderr"

  # Enables/disables the sink healthcheck upon start.
  #
  # * optional
  # * default: true
  # * type: bool
  healthcheck = true
  healthcheck = false

  #
  # requests
  #

  # The encoding format used to serialize the events before outputting.
  #
  # * optional
  # * no default
  # * type: string
  # * enum: "json" or "text"
  encoding = "json"
  encoding = "text"

# Batches `metric` events to Datadog's metrics service using HTTP API.
[sinks.datadog_metrics]
  #
  # General
  #

  # The component type. This is a required field that tells Vector which
  # component to use. The value _must_ be `datadog_metrics`.
  #
  # * required
  # * type: string
  # * must be: "datadog_metrics"
  type = "datadog_metrics"

  # A list of upstream source or transform IDs. See configuration for more info.
  #
  # * required
  # * type: [string]
  inputs = ["my-source-id"]

  # Datadog API key
  #
  # * required
  # * type: string
  api_key = "3111111111111111aaaaaaaaaaaaaaaa"

  # A prefix that will be added to all metric names.
  #
  # * required
  # * type: string
  namespace = "service"

  # Enables/disables the sink healthcheck upon start.
  #
  # * optional
  # * default: true
  # * type: bool
  healthcheck = true
  healthcheck = false

  # Datadog endpoint to send metrics to.
  #
  # * optional
  # * default: "https://api.datadoghq.com"
  # * type: string
  host = "https://api.datadoghq.com"
  host = "https://api.datadoghq.eu"

  #
  # Batch
  #

  [sinks.datadog_metrics.batch]
    # The maximum size of a batch before it is flushed.
    #
    # * optional
    # * default: 20
    # * type: int
    # * unit: bytes
    max_events = 20

    # The maximum age of a batch before it is flushed.
    #
    # * optional
    # * default: 1
    # * type: int
    # * unit: seconds
    timeout_secs = 1

  #
  # Request
  #

  [sinks.datadog_metrics.request]
    # The maximum number of in-flight requests allowed at any given time.
    #
    # * optional
    # * default: 5
    # * type: int
    in_flight_limit = 5

    # The window used for the `rate_limit_num` option
    #
    # * optional
    # * default: 1
    # * type: int
    # * unit: seconds
    rate_limit_duration_secs = 1

    # The maximum number of requests allowed within the `rate_limit_duration_secs`
    # window.
    #
    # * optional
    # * default: 5
    # * type: int
    rate_limit_num = 5

    # The maximum number of retries to make for failed requests.
    #
    # * optional
    # * default: 5
    # * type: int
    retry_attempts = 5

    # The amount of time to wait before attempting the first retry for a failed
    # request. Once, the first retry has failed the fibonacci sequence will be used
    # to select future backoffs.
    #
    # * optional
    # * default: 1
    # * type: int
    # * unit: seconds
    retry_initial_backoff_secs = 1

    # The maximum amount of time to wait between retries.
    #
    # * optional
    # * default: 10
    # * type: int
    # * unit: seconds
    retry_max_duration_secs = 10

    # The maximum time a request can take before being aborted. It is highly
    # recommended that you do not lower value below the service's internal timeout,
    # as this could create orphaned requests, pile on retries, and result in
    # deuplicate data downstream.
    #
    # * optional
    # * default: 60
    # * type: int
    # * unit: seconds
    timeout_secs = 60

# Batches `log` events to Elasticsearch via the `_bulk` API endpoint.
[sinks.elasticsearch]
  #
  # General
  #

  # The component type. This is a required field that tells Vector which
  # component to use. The value _must_ be `elasticsearch`.
  #
  # * required
  # * type: string
  # * must be: "elasticsearch"
  type = "elasticsearch"

  # A list of upstream source or transform IDs. See configuration for more info.
  #
  # * required
  # * type: [string]
  inputs = ["my-source-id"]

  # The `doc_type` for your index data. This is only relevant for Elasticsearch
  # <= 6.X. If you are using >= 7.0 you do not need to set this option since
  # Elasticsearch has removed it.
  #
  # * required
  # * default: "_doc"
  # * type: string
  doc_type = "_doc"

  # Index name to write events to.
  #
  # * required
  # * default: "vector-%F"
  # * type: string
  index = "application-{{ application_id }}-%Y-%m-%d"
  index = "vector-%Y-%m-%d"

  # Enables/disables the sink healthcheck upon start.
  #
  # * optional
  # * default: true
  # * type: bool
  healthcheck = true
  healthcheck = false

  # The host of your Elasticsearch cluster. This should be the full URL as shown
  # in the example. This is required if the `provider` is not `"aws"`
  #
  # * optional
  # * no default
  # * type: string
  host = "http://10.24.32.122:9000"

  # The provider of the Elasticsearch service. This is used to properly
  # authenticate with the Elasticsearch cluster. For example, authentication for
  # AWS Elasticsearch Service requires that we obtain AWS credentials to properly
  # sign the request.
  #
  # * optional
  # * default: "default"
  # * type: string
  # * enum: "default" or "aws"
  provider = "default"
  provider = "aws"

  # When using the AWS provider, the AWS region of the target Elasticsearch
  # instance.
  #
  # * optional
  # * no default
  # * type: string
  region = "us-east-1"

  #
  # Auth
  #

  [sinks.elasticsearch.auth]
    # The authentication strategy to use.
    #
    # * required
    # * type: string
    # * enum: "aws" or "basic"
    strategy = "aws"
    strategy = "basic"

    # The basic authentication password.
    #
    # * required
    # * type: string
    # * relevant when strategy = "basic"
    password = "${PASSWORD_ENV_VAR}"
    password = "password"

    # The basic authentication user name.
    #
    # * required
    # * type: string
    # * relevant when strategy = "basic"
    user = "${USERNAME_ENV_VAR}"
    user = "username"

  #
  # Batch
  #

  [sinks.elasticsearch.batch]
    # The maximum size of a batch before it is flushed.
    #
    # * optional
    # * default: 10490000
    # * type: int
    # * unit: bytes
    max_size = 10490000

    # The maximum age of a batch before it is flushed.
    #
    # * optional
    # * default: 1
    # * type: int
    # * unit: seconds
    timeout_secs = 1

  #
  # Buffer
  #

  [sinks.elasticsearch.buffer]
    # The buffer's type / location. `disk` buffers are persistent and will be
    # retained between restarts.
    #
    # * optional
    # * default: "memory"
    # * type: string
    # * enum: "memory" or "disk"
    type = "memory"
    type = "disk"

    # The maximum number of events allowed in the buffer.
    #
    # * optional
    # * default: 500
    # * type: int
    # * unit: events
    # * relevant when type = "memory"
    max_events = 500

    # The maximum size of the buffer on the disk.
    #
    # * optional
    # * no default
    # * type: int
    # * unit: bytes
    # * relevant when type = "disk"
    max_size = 104900000

    # The behavior when the buffer becomes full.
    #
    # * optional
    # * default: "block"
    # * type: string
    # * enum: "block" or "drop_newest"
    when_full = "block"
    when_full = "drop_newest"

  #
  # Headers
  #

  [sinks.elasticsearch.headers]
    # A custom header to be added to each outgoing Elasticsearch request.
    #
    # * required
    # * type: string
    Authorization = "${TOKEN_ENV_VAR}"
    X-Powered-By = "Vector"

  #
  # Query
  #

  [sinks.elasticsearch.query]
    # A custom parameter to be added to each Elasticsearch request.
    #
    # * required
    # * type: string
    X-Powered-By = "Vector"

  #
  # Request
  #

  [sinks.elasticsearch.request]
    # The maximum number of in-flight requests allowed at any given time.
    #
    # * optional
    # * default: 5
    # * type: int
    in_flight_limit = 5

    # The window used for the `rate_limit_num` option
    #
    # * optional
    # * default: 1
    # * type: int
    # * unit: seconds
    rate_limit_duration_secs = 1

    # The maximum number of requests allowed within the `rate_limit_duration_secs`
    # window.
    #
    # * optional
    # * default: 5
    # * type: int
    rate_limit_num = 5

    # The maximum number of retries to make for failed requests.
    #
    # * optional
    # * default: 5
    # * type: int
    retry_attempts = 5

    # The amount of time to wait before attempting the first retry for a failed
    # request. Once, the first retry has failed the fibonacci sequence will be used
    # to select future backoffs.
    #
    # * optional
    # * default: 1
    # * type: int
    # * unit: seconds
    retry_initial_backoff_secs = 1

    # The maximum amount of time to wait between retries.
    #
    # * optional
    # * default: 10
    # * type: int
    # * unit: seconds
    retry_max_duration_secs = 10

    # The maximum time a request can take before being aborted. It is highly
    # recommended that you do not lower value below the service's internal timeout,
    # as this could create orphaned requests, pile on retries, and result in
    # deuplicate data downstream.
    #
    # * optional
    # * default: 60
    # * type: int
    # * unit: seconds
    timeout_secs = 60

  #
  # Tls
  #

  [sinks.elasticsearch.tls]
    # Absolute path to an additional CA certificate file, in DER or PEM format
    # (X.509).
    #
    # * optional
    # * no default
    # * type: string
    ca_path = "/path/to/certificate_authority.crt"

    # Absolute path to a certificate file used to identify this connection, in DER
    # or PEM format (X.509) or PKCS#12. If this is set and is not a PKCS#12
    # archive, `key_path` must also be set.
    #
    # * optional
    # * no default
    # * type: string
    crt_path = "/path/to/host_certificate.crt"

    # Pass phrase used to unlock the encrypted key file. This has no effect unless
    # `key_pass` above is set.
    #
    # * optional
    # * no default
    # * type: string
    key_pass = "PassWord1"

    # Absolute path to a certificate key file used to identify this connection, in
    # DER or PEM format (PKCS#8). If this is set, `crt_path` must also be set.
    #
    # * optional
    # * no default
    # * type: string
    key_path = "/path/to/host_certificate.key"

    # If `true` (the default), Vector will validate the TLS certificate of the
    # remote host. Do NOT set this to `false` unless you understand the risks of
    # not verifying the remote certificate.
    #
    # * optional
    # * default: true
    # * type: bool
    verify_certificate = true
    verify_certificate = false

    # If `true` (the default), Vector will validate the configured remote host name
    # against the remote host's TLS certificate. Do NOT set this to `false` unless
    # you understand the risks of not verifying the remote hostname.
    #
    # * optional
    # * default: true
    # * type: bool
    verify_hostname = true
    verify_hostname = false

# Streams `log` events to a file.
[sinks.file]
  #
  # General
  #

  # The component type. This is a required field that tells Vector which
  # component to use. The value _must_ be `file`.
  #
  # * required
  # * type: string
  # * must be: "file"
  type = "file"

  # A list of upstream source or transform IDs. See configuration for more info.
  #
  # * required
  # * type: [string]
  inputs = ["my-source-id"]

  # File name to write events to.
  #
  # * required
  # * type: string
  path = "vector-%Y-%m-%d.log"
  path = "application-{{ application_id }}-%Y-%m-%d.log"

  # Enables/disables the sink healthcheck upon start.
  #
  # * optional
  # * default: true
  # * type: bool
  healthcheck = true
  healthcheck = false

  # The amount of time a file can be idle  and stay open. After not receiving any
  # events for this timeout, the file will be flushed and closed.
  #
  # * optional
  # * default: "30"
  # * type: int
  idle_timeout_secs = "30"

  #
  # requests
  #

  # The encoding format used to serialize the events before outputting.
  #
  # * optional
  # * no default
  # * type: string
  # * enum: "ndjson" or "text"
  encoding = "ndjson"
  encoding = "text"

# Batches `log` events to Google Cloud Platform's Pubsub service via the REST Interface.
[sinks.gcp_pubsub]
  #
  # General
  #

  # The component type. This is a required field that tells Vector which
  # component to use. The value _must_ be `gcp_pubsub`.
  #
  # * required
  # * type: string
  # * must be: "gcp_pubsub"
  type = "gcp_pubsub"

  # A list of upstream source or transform IDs. See configuration for more info.
  #
  # * required
  # * type: [string]
  inputs = ["my-source-id"]

  # The project name to which to publish logs.
  #
  # * required
  # * type: string
  project = "vector-123456"

  # The topic within the project to which to publish logs.
  #
  # * required
  # * type: string
  topic = "this-is-a-topic"

  # A Google Cloud API key used to authenticate access the pubsub project and
  # topic. Either this or `credentials_path` must be set.
  #
  # * optional
  # * no default
  # * type: string

  # The filename for a Google Cloud service account credentials JSON file used to
  # authenticate access to the pubsub project and topic. Either this or `api_key`
  # must be set.
  #
  # * optional
  # * no default
  # * type: string

  # Enables/disables the sink healthcheck upon start.
  #
  # * optional
  # * default: true
  # * type: bool
  healthcheck = true
  healthcheck = false

  #
  # Batch
  #

  [sinks.gcp_pubsub.batch]
    # The maximum size of a batch before it is flushed.
    #
    # * optional
    # * default: 10485760
    # * type: int
    # * unit: bytes
    max_size = 10485760

    # The maximum age of a batch before it is flushed.
    #
    # * optional
    # * default: 1
    # * type: int
    # * unit: seconds
    timeout_secs = 1

  #
  # Buffer
  #

  [sinks.gcp_pubsub.buffer]
    # The buffer's type / location. `disk` buffers are persistent and will be
    # retained between restarts.
    #
    # * optional
    # * default: "memory"
    # * type: string
    # * enum: "memory" or "disk"
    type = "memory"
    type = "disk"

    # The maximum number of events allowed in the buffer.
    #
    # * optional
    # * default: 500
    # * type: int
    # * unit: events
    # * relevant when type = "memory"
    max_events = 500

    # The maximum size of the buffer on the disk.
    #
    # * optional
    # * no default
    # * type: int
    # * unit: bytes
    # * relevant when type = "disk"
    max_size = 104900000

    # The behavior when the buffer becomes full.
    #
    # * optional
    # * default: "block"
    # * type: string
    # * enum: "block" or "drop_newest"
    when_full = "block"
    when_full = "drop_newest"

  #
  # Request
  #

  [sinks.gcp_pubsub.request]
    # The maximum number of in-flight requests allowed at any given time.
    #
    # * optional
    # * default: 5
    # * type: int
    in_flight_limit = 5

    # The window used for the `rate_limit_num` option
    #
    # * optional
    # * default: 1
    # * type: int
    # * unit: seconds
    rate_limit_duration_secs = 1

    # The maximum number of requests allowed within the `rate_limit_duration_secs`
    # window.
    #
    # * optional
    # * default: 100
    # * type: int
    rate_limit_num = 100

    # The maximum number of retries to make for failed requests.
    #
    # * optional
    # * default: 9223372036854775807
    # * type: int
    retry_attempts = 9223372036854775807

    # The amount of time to wait before attempting the first retry for a failed
    # request. Once, the first retry has failed the fibonacci sequence will be used
    # to select future backoffs.
    #
    # * optional
    # * default: 1
    # * type: int
    # * unit: seconds
    retry_initial_backoff_secs = 1

    # The maximum amount of time to wait between retries.
    #
    # * optional
    # * default: 10
    # * type: int
    # * unit: seconds
    retry_max_duration_secs = 10

    # The maximum time a request can take before being aborted. It is highly
    # recommended that you do not lower value below the service's internal timeout,
    # as this could create orphaned requests, pile on retries, and result in
    # deuplicate data downstream.
    #
    # * optional
    # * default: 60
    # * type: int
    # * unit: seconds
    timeout_secs = 60

  #
  # Tls
  #

  [sinks.gcp_pubsub.tls]
    # Absolute path to an additional CA certificate file, in DER or PEM format
    # (X.509).
    #
    # * optional
    # * no default
    # * type: string
    ca_path = "/path/to/certificate_authority.crt"

    # Absolute path to a certificate file used to identify this connection, in DER
    # or PEM format (X.509) or PKCS#12. If this is set and is not a PKCS#12
    # archive, `key_path` must also be set.
    #
    # * optional
    # * no default
    # * type: string
    crt_path = "/path/to/host_certificate.crt"

    # Pass phrase used to unlock the encrypted key file. This has no effect unless
    # `key_pass` above is set.
    #
    # * optional
    # * no default
    # * type: string
    key_pass = "PassWord1"

    # Absolute path to a certificate key file used to identify this connection, in
    # DER or PEM format (PKCS#8). If this is set, `crt_path` must also be set.
    #
    # * optional
    # * no default
    # * type: string
    key_path = "/path/to/host_certificate.key"

    # If `true` (the default), Vector will validate the TLS certificate of the
    # remote host. Do NOT set this to `false` unless you understand the risks of
    # not verifying the remote certificate.
    #
    # * optional
    # * default: true
    # * type: bool
    verify_certificate = true
    verify_certificate = false

    # If `true` (the default), Vector will validate the configured remote host name
    # against the remote host's TLS certificate. Do NOT set this to `false` unless
    # you understand the risks of not verifying the remote hostname.
    #
    # * optional
    # * default: true
    # * type: bool
    verify_hostname = true
    verify_hostname = false

# Batches `log` events to a generic HTTP endpoint.
[sinks.http]
  #
  # General
  #

  # The component type. This is a required field that tells Vector which
  # component to use. The value _must_ be `http`.
  #
  # * required
  # * type: string
  # * must be: "http"
  type = "http"

  # A list of upstream source or transform IDs. See configuration for more info.
  #
  # * required
  # * type: [string]
  inputs = ["my-source-id"]

  # The full URI to make HTTP requests to. This should include the protocol and
  # host, but can also include the port, path, and any other valid part of a URI.
  #
  # * required
  # * type: string
  uri = "https://10.22.212.22:9000/endpoint"

  # Enables/disables the sink healthcheck upon start.
  #
  # * optional
  # * default: true
  # * type: bool
  healthcheck = true
  healthcheck = false

  # A URI that Vector can request in order to determine the service health.
  #
  # * optional
  # * no default
  # * type: string
  healthcheck_uri = "https://10.22.212.22:9000/_health"

  #
  # requests
  #

  # The encoding format used to serialize the events before outputting.
  #
  # * optional
  # * no default
  # * type: string
  # * enum: "ndjson", "json", and "text"
  encoding = "ndjson"
  encoding = "json"
  encoding = "text"

  #
  # Auth
  #

  [sinks.http.auth]
    # The authentication strategy to use.
    #
    # * required
    # * type: string
    # * must be: "basic"
    strategy = "basic"

    # The basic authentication password.
    #
    # * required
    # * type: string
    # * relevant when strategy = "basic"
    password = "${PASSWORD_ENV_VAR}"
    password = "password"

    # The basic authentication user name.
    #
    # * required
    # * type: string
    # * relevant when strategy = "basic"
    user = "${USERNAME_ENV_VAR}"
    user = "username"

  #
  # Batch
  #

  [sinks.http.batch]
    # The maximum size of a batch before it is flushed.
    #
    # * optional
    # * default: 1049000
    # * type: int
    # * unit: bytes
    max_size = 1049000

    # The maximum age of a batch before it is flushed.
    #
    # * optional
    # * default: 1
    # * type: int
    # * unit: seconds
    timeout_secs = 1

  #
  # Buffer
  #

  [sinks.http.buffer]
    # The buffer's type / location. `disk` buffers are persistent and will be
    # retained between restarts.
    #
    # * optional
    # * default: "memory"
    # * type: string
    # * enum: "memory" or "disk"
    type = "memory"
    type = "disk"

    # The maximum number of events allowed in the buffer.
    #
    # * optional
    # * default: 500
    # * type: int
    # * unit: events
    # * relevant when type = "memory"
    max_events = 500

    # The maximum size of the buffer on the disk.
    #
    # * optional
    # * no default
    # * type: int
    # * unit: bytes
    # * relevant when type = "disk"
    max_size = 104900000

    # The behavior when the buffer becomes full.
    #
    # * optional
    # * default: "block"
    # * type: string
    # * enum: "block" or "drop_newest"
    when_full = "block"
    when_full = "drop_newest"

  #
  # Headers
  #

  [sinks.http.headers]
    # A custom header to be added to each outgoing HTTP request.
    #
    # * required
    # * type: string
    Authorization = "${TOKEN_ENV_VAR}"
    X-Powered-By = "Vector"

  #
  # Request
  #

  [sinks.http.request]
    # The maximum number of in-flight requests allowed at any given time.
    #
    # * optional
    # * default: 10
    # * type: int
    in_flight_limit = 10

    # The window used for the `rate_limit_num` option
    #
    # * optional
    # * default: 1
    # * type: int
    # * unit: seconds
    rate_limit_duration_secs = 1

    # The maximum number of requests allowed within the `rate_limit_duration_secs`
    # window.
    #
    # * optional
    # * default: 10
    # * type: int
    rate_limit_num = 10

    # The maximum number of retries to make for failed requests.
    #
    # * optional
    # * default: 10
    # * type: int
    retry_attempts = 10

    # The amount of time to wait before attempting the first retry for a failed
    # request. Once, the first retry has failed the fibonacci sequence will be used
    # to select future backoffs.
    #
    # * optional
    # * default: 1
    # * type: int
    # * unit: seconds
    retry_initial_backoff_secs = 1

    # The maximum amount of time to wait between retries.
    #
    # * optional
    # * default: 10
    # * type: int
    # * unit: seconds
    retry_max_duration_secs = 10

    # The maximum time a request can take before being aborted. It is highly
    # recommended that you do not lower value below the service's internal timeout,
    # as this could create orphaned requests, pile on retries, and result in
    # deuplicate data downstream.
    #
    # * optional
    # * default: 30
    # * type: int
    # * unit: seconds
    timeout_secs = 30

  #
  # Tls
  #

  [sinks.http.tls]
    # Absolute path to an additional CA certificate file, in DER or PEM format
    # (X.509).
    #
    # * optional
    # * no default
    # * type: string
    ca_path = "/path/to/certificate_authority.crt"

    # Absolute path to a certificate file used to identify this connection, in DER
    # or PEM format (X.509) or PKCS#12. If this is set and is not a PKCS#12
    # archive, `key_path` must also be set.
    #
    # * optional
    # * no default
    # * type: string
    crt_path = "/path/to/host_certificate.crt"

    # Pass phrase used to unlock the encrypted key file. This has no effect unless
    # `key_pass` above is set.
    #
    # * optional
    # * no default
    # * type: string
    key_pass = "PassWord1"

    # Absolute path to a certificate key file used to identify this connection, in
    # DER or PEM format (PKCS#8). If this is set, `crt_path` must also be set.
    #
    # * optional
    # * no default
    # * type: string
    key_path = "/path/to/host_certificate.key"

    # If `true` (the default), Vector will validate the TLS certificate of the
    # remote host. Do NOT set this to `false` unless you understand the risks of
    # not verifying the remote certificate.
    #
    # * optional
    # * default: true
    # * type: bool
    verify_certificate = true
    verify_certificate = false

    # If `true` (the default), Vector will validate the configured remote host name
    # against the remote host's TLS certificate. Do NOT set this to `false` unless
    # you understand the risks of not verifying the remote hostname.
    #
    # * optional
    # * default: true
    # * type: bool
    verify_hostname = true
    verify_hostname = false

# Streams `log` events to Apache Kafka via the Kafka protocol.
[sinks.kafka]
  #
  # General
  #

  # The component type. This is a required field that tells Vector which
  # component to use. The value _must_ be `kafka`.
  #
  # * required
  # * type: string
  # * must be: "kafka"
  type = "kafka"

  # A list of upstream source or transform IDs. See configuration for more info.
  #
  # * required
  # * type: [string]
  inputs = ["my-source-id"]

  # A comma delimited list of host and port pairs that the Kafka client should
  # contact to bootstrap its cluster metadata.
  #
  # * required
  # * type: string
  bootstrap_servers = "10.14.22.123:9092,10.14.23.332:9092"

  # The log field name to use for the topic key. If unspecified, the key will be
  # randomly generated. If the field does not exist on the log, a blank value
  # will be used.
  #
  # * required
  # * type: string
  key_field = "user_id"

  # The Kafka topic name to write events to.
  #
  # * required
  # * type: string
  topic = "topic-1234"

  # Enables/disables the sink healthcheck upon start.
  #
  # * optional
  # * default: true
  # * type: bool
  healthcheck = true
  healthcheck = false

  #
  # requests
  #

  # The encoding format used to serialize the events before outputting.
  #
  # * optional
  # * no default
  # * type: string
  # * enum: "json" or "text"
  encoding = "json"
  encoding = "text"

  #
  # Buffer
  #

  [sinks.kafka.buffer]
    # The buffer's type / location. `disk` buffers are persistent and will be
    # retained between restarts.
    #
    # * optional
    # * default: "memory"
    # * type: string
    # * enum: "memory" or "disk"
    type = "memory"
    type = "disk"

    # The maximum number of events allowed in the buffer.
    #
    # * optional
    # * default: 500
    # * type: int
    # * unit: events
    # * relevant when type = "memory"
    max_events = 500

    # The maximum size of the buffer on the disk.
    #
    # * optional
    # * no default
    # * type: int
    # * unit: bytes
    # * relevant when type = "disk"
    max_size = 104900000

    # The behavior when the buffer becomes full.
    #
    # * optional
    # * default: "block"
    # * type: string
    # * enum: "block" or "drop_newest"
    when_full = "block"
    when_full = "drop_newest"

  #
  # Tls
  #

  [sinks.kafka.tls]
    # Absolute path to an additional CA certificate file, in DER or PEM format
    # (X.509).
    #
    # * optional
    # * no default
    # * type: string
    ca_path = "/path/to/certificate_authority.crt"

    # Absolute path to a certificate file used to identify this connection, in DER
    # or PEM format (X.509) or PKCS#12. If this is set and is not a PKCS#12
    # archive, `key_path` must also be set.
    #
    # * optional
    # * no default
    # * type: string
    crt_path = "/path/to/host_certificate.crt"

    # Enable TLS during connections to the remote.
    #
    # * optional
    # * default: false
    # * type: bool
    enabled = false
    enabled = true

    # Pass phrase used to unlock the encrypted key file. This has no effect unless
    # `key_pass` above is set.
    #
    # * optional
    # * no default
    # * type: string
    key_pass = "PassWord1"

    # Absolute path to a certificate key file used to identify this connection, in
    # DER or PEM format (PKCS#8). If this is set, `crt_path` must also be set.
    #
    # * optional
    # * no default
    # * type: string
    key_path = "/path/to/host_certificate.key"

# Batches `log` events to New Relic's log service via their log API.
[sinks.new_relic_logs]
  #
  # General
  #

  # The component type. This is a required field that tells Vector which
  # component to use. The value _must_ be `new_relic_logs`.
  #
  # * required
  # * type: string
  # * must be: "new_relic_logs"
  type = "new_relic_logs"

  # A list of upstream source or transform IDs. See configuration for more info.
  #
  # * required
  # * type: [string]
  inputs = ["my-source-id"]

  # Enables/disables the sink healthcheck upon start.
  #
  # * optional
  # * default: true
  # * type: bool
  healthcheck = true
  healthcheck = false

  # Your New Relic insert key (if applicable).
  #
  # * optional
  # * no default
  # * type: string
  insert_key = "xxxx"
  insert_key = "${INSERT_KEY_ENV_VAR}"

  # Your New Relic license key (if applicable).
  #
  # * optional
  # * no default
  # * type: string
  license_key = "xxxx"
  license_key = "${LICENSE_KEY_ENV_VAR}"

  # The API region to send logs to.
  #
  # * optional
  # * default: "us"
  # * type: string
  # * enum: "us" or "eu"
  region = "us"
  region = "eu"

  #
  # Batch
  #

  [sinks.new_relic_logs.batch]
    # The maximum size of a batch before it is flushed.
    #
    # * optional
    # * default: 524000
    # * type: int
    # * unit: bytes
    max_size = 524000

    # The maximum age of a batch before it is flushed.
    #
    # * optional
    # * default: 1
    # * type: int
    # * unit: seconds
    timeout_secs = 1

  #
  # Buffer
  #

  [sinks.new_relic_logs.buffer]
    # The buffer's type / location. `disk` buffers are persistent and will be
    # retained between restarts.
    #
    # * optional
    # * default: "memory"
    # * type: string
    # * enum: "memory" or "disk"
    type = "memory"
    type = "disk"

    # The maximum number of events allowed in the buffer.
    #
    # * optional
    # * default: 500
    # * type: int
    # * unit: events
    # * relevant when type = "memory"
    max_events = 500

    # The maximum size of the buffer on the disk.
    #
    # * optional
    # * no default
    # * type: int
    # * unit: bytes
    # * relevant when type = "disk"
    max_size = 104900000

    # The behavior when the buffer becomes full.
    #
    # * optional
    # * default: "block"
    # * type: string
    # * enum: "block" or "drop_newest"
    when_full = "block"
    when_full = "drop_newest"

  #
  # Request
  #

  [sinks.new_relic_logs.request]
    # The maximum number of in-flight requests allowed at any given time.
    #
    # * optional
    # * default: 100
    # * type: int
    in_flight_limit = 100

    # The window used for the `rate_limit_num` option
    #
    # * optional
    # * default: 1
    # * type: int
    # * unit: seconds
    rate_limit_duration_secs = 1

    # The maximum number of requests allowed within the `rate_limit_duration_secs`
    # window.
    #
    # * optional
    # * default: 100
    # * type: int
    rate_limit_num = 100

    # The maximum number of retries to make for failed requests.
    #
    # * optional
    # * default: 10
    # * type: int
    retry_attempts = 10

    # The amount of time to wait before attempting the first retry for a failed
    # request. Once, the first retry has failed the fibonacci sequence will be used
    # to select future backoffs.
    #
    # * optional
    # * default: 1
    # * type: int
    # * unit: seconds
    retry_initial_backoff_secs = 1

    # The maximum amount of time to wait between retries.
    #
    # * optional
    # * default: 10
    # * type: int
    # * unit: seconds
    retry_max_duration_secs = 10

    # The maximum time a request can take before being aborted. It is highly
    # recommended that you do not lower value below the service's internal timeout,
    # as this could create orphaned requests, pile on retries, and result in
    # deuplicate data downstream.
    #
    # * optional
    # * default: 30
    # * type: int
    # * unit: seconds
    timeout_secs = 30

# Exposes `metric` events to Prometheus metrics service.
[sinks.prometheus]
  # The component type. This is a required field that tells Vector which
  # component to use. The value _must_ be `prometheus`.
  #
  # * required
  # * type: string
  # * must be: "prometheus"
  type = "prometheus"

  # A list of upstream source or transform IDs. See configuration for more info.
  #
  # * required
  # * type: [string]
  inputs = ["my-source-id"]

  # The address to expose for scraping.
  #
  # * required
  # * type: string
  address = "0.0.0.0:9598"

  # Default buckets to use for aggregating distribution metrics into histograms.
  #
  # * required
  # * default: [0.005, 0.01, 0.025, 0.05, 0.1, 0.25, 0.5, 1.0, 2.5, 5.0, 10.0]
  # * type: [float]
  # * unit: seconds
  buckets = [0.005, 0.01, 0.025, 0.05, 0.1, 0.25, 0.5, 1.0, 2.5, 5.0, 10.0]

  # Time interval between set values are reset.
  #
  # * required
  # * default: 60
  # * type: int
  # * unit: seconds
  flush_period_secs = 60

  # A prefix that will be added to all metric names.
  # It should follow Prometheus naming conventions.
  #
  # * required
  # * type: string
  namespace = "service"

  # Enables/disables the sink healthcheck upon start.
  #
  # * optional
  # * default: true
  # * type: bool
  healthcheck = true
  healthcheck = false

# Streams `log` events to a socket, such as a TCP, UDP, or Unix socket.
[sinks.socket]
  #
  # General
  #

  # The component type. This is a required field that tells Vector which
  # component to use. The value _must_ be `socket`.
  #
  # * required
  # * type: string
  # * must be: "socket"
  type = "socket"

  # A list of upstream source or transform IDs. See configuration for more info.
  #
  # * required
  # * type: [string]
  inputs = ["my-source-id"]

  # The address to bind to.
  #
  # * required
  # * type: string
  address = "92.12.333.224:5000"

  # The type of socket to use. Currently only `tcp` is valid.
  #
  # * required
  # * type: string
  # * must be: "tcp"
  mode = "tcp"

  # Enables/disables the sink healthcheck upon start.
  #
  # * optional
  # * default: true
  # * type: bool
  healthcheck = true
  healthcheck = false

  #
  # requests
  #

  # The encoding format used to serialize the events before outputting.
  #
  # * optional
  # * no default
  # * type: string
  # * enum: "json" or "text"
  encoding = "json"
  encoding = "text"

  #
  # Buffer
  #

  [sinks.socket.buffer]
    # The buffer's type / location. `disk` buffers are persistent and will be
    # retained between restarts.
    #
    # * optional
    # * default: "memory"
    # * type: string
    # * enum: "memory" or "disk"
    type = "memory"
    type = "disk"

    # The maximum number of events allowed in the buffer.
    #
    # * optional
    # * default: 500
    # * type: int
    # * unit: events
    # * relevant when type = "memory"
    max_events = 500

    # The maximum size of the buffer on the disk.
    #
    # * optional
    # * no default
    # * type: int
    # * unit: bytes
    # * relevant when type = "disk"
    max_size = 104900000

    # The behavior when the buffer becomes full.
    #
    # * optional
    # * default: "block"
    # * type: string
    # * enum: "block" or "drop_newest"
    when_full = "block"
    when_full = "drop_newest"

  #
  # Tls
  #

  [sinks.socket.tls]
    # Absolute path to an additional CA certificate file, in DER or PEM format
    # (X.509).
    #
    # * optional
    # * no default
    # * type: string
    ca_path = "/path/to/certificate_authority.crt"

    # Absolute path to a certificate file used to identify this connection, in DER
    # or PEM format (X.509) or PKCS#12. If this is set and is not a PKCS#12
    # archive, `key_path` must also be set.
    #
    # * optional
    # * no default
    # * type: string
    crt_path = "/path/to/host_certificate.crt"

    # Enable TLS during connections to the remote.
    #
    # * optional
    # * default: false
    # * type: bool
    enabled = false
    enabled = true

    # Pass phrase used to unlock the encrypted key file. This has no effect unless
    # `key_pass` above is set.
    #
    # * optional
    # * no default
    # * type: string
    key_pass = "PassWord1"

    # Absolute path to a certificate key file used to identify this connection, in
    # DER or PEM format (PKCS#8). If this is set, `crt_path` must also be set.
    #
    # * optional
    # * no default
    # * type: string
    key_path = "/path/to/host_certificate.key"

    # If `true` (the default), Vector will validate the TLS certificate of the
    # remote host. Do NOT set this to `false` unless you understand the risks of
    # not verifying the remote certificate.
    #
    # * optional
    # * default: true
    # * type: bool
    verify_certificate = true
    verify_certificate = false

    # If `true` (the default), Vector will validate the configured remote host name
    # against the remote host's TLS certificate. Do NOT set this to `false` unless
    # you understand the risks of not verifying the remote hostname.
    #
    # * optional
    # * default: true
    # * type: bool
    verify_hostname = true
    verify_hostname = false

# Batches `log` events to a Splunk's HTTP Event Collector.
[sinks.splunk_hec]
  #
  # General
  #

  # The component type. This is a required field that tells Vector which
  # component to use. The value _must_ be `splunk_hec`.
  #
  # * required
  # * type: string
  # * must be: "splunk_hec"
  type = "splunk_hec"

  # A list of upstream source or transform IDs. See configuration for more info.
  #
  # * required
  # * type: [string]
  inputs = ["my-source-id"]

  # Your Splunk HEC host.
  #
  # * required
  # * type: string
  host = "my-splunk-host.com"

  # Your Splunk HEC token.
  #
  # * required
  # * type: string
  token = "${TOKEN_ENV_VAR}"
  token = "A94A8FE5CCB19BA61C4C08"

  # Enables/disables the sink healthcheck upon start.
  #
  # * optional
  # * default: true
  # * type: bool
  healthcheck = true
  healthcheck = false

  #
  # requests
  #

  # The encoding format used to serialize the events before outputting.
  #
  # * optional
  # * no default
  # * type: string
  # * enum: "ndjson" or "text"
  encoding = "ndjson"
  encoding = "text"

  #
  # Batch
  #

  [sinks.splunk_hec.batch]
    # The maximum size of a batch before it is flushed.
    #
    # * optional
    # * default: 1049000
    # * type: int
    # * unit: bytes
    max_size = 1049000

    # The maximum age of a batch before it is flushed.
    #
    # * optional
    # * default: 1
    # * type: int
    # * unit: seconds
    timeout_secs = 1

  #
  # Buffer
  #

  [sinks.splunk_hec.buffer]
    # The buffer's type / location. `disk` buffers are persistent and will be
    # retained between restarts.
    #
    # * optional
    # * default: "memory"
    # * type: string
    # * enum: "memory" or "disk"
    type = "memory"
    type = "disk"

    # The maximum number of events allowed in the buffer.
    #
    # * optional
    # * default: 500
    # * type: int
    # * unit: events
    # * relevant when type = "memory"
    max_events = 500

    # The maximum size of the buffer on the disk.
    #
    # * optional
    # * no default
    # * type: int
    # * unit: bytes
    # * relevant when type = "disk"
    max_size = 104900000

    # The behavior when the buffer becomes full.
    #
    # * optional
    # * default: "block"
    # * type: string
    # * enum: "block" or "drop_newest"
    when_full = "block"
    when_full = "drop_newest"

  #
  # Request
  #

  [sinks.splunk_hec.request]
    # The maximum number of in-flight requests allowed at any given time.
    #
    # * optional
    # * default: 10
    # * type: int
    in_flight_limit = 10

    # The window used for the `rate_limit_num` option
    #
    # * optional
    # * default: 1
    # * type: int
    # * unit: seconds
    rate_limit_duration_secs = 1

    # The maximum number of requests allowed within the `rate_limit_duration_secs`
    # window.
    #
    # * optional
    # * default: 10
    # * type: int
    rate_limit_num = 10

    # The maximum number of retries to make for failed requests.
    #
    # * optional
    # * default: 5
    # * type: int
    retry_attempts = 5

    # The amount of time to wait before attempting the first retry for a failed
    # request. Once, the first retry has failed the fibonacci sequence will be used
    # to select future backoffs.
    #
    # * optional
    # * default: 1
    # * type: int
    # * unit: seconds
    retry_initial_backoff_secs = 1

    # The maximum amount of time to wait between retries.
    #
    # * optional
    # * default: 10
    # * type: int
    # * unit: seconds
    retry_max_duration_secs = 10

    # The maximum time a request can take before being aborted. It is highly
    # recommended that you do not lower value below the service's internal timeout,
    # as this could create orphaned requests, pile on retries, and result in
    # deuplicate data downstream.
    #
    # * optional
    # * default: 60
    # * type: int
    # * unit: seconds
    timeout_secs = 60

  #
  # Tls
  #

  [sinks.splunk_hec.tls]
    # Absolute path to an additional CA certificate file, in DER or PEM format
    # (X.509).
    #
    # * optional
    # * no default
    # * type: string
    ca_path = "/path/to/certificate_authority.crt"

    # Absolute path to a certificate file used to identify this connection, in DER
    # or PEM format (X.509) or PKCS#12. If this is set and is not a PKCS#12
    # archive, `key_path` must also be set.
    #
    # * optional
    # * no default
    # * type: string
    crt_path = "/path/to/host_certificate.crt"

    # Pass phrase used to unlock the encrypted key file. This has no effect unless
    # `key_pass` above is set.
    #
    # * optional
    # * no default
    # * type: string
    key_pass = "PassWord1"

    # Absolute path to a certificate key file used to identify this connection, in
    # DER or PEM format (PKCS#8). If this is set, `crt_path` must also be set.
    #
    # * optional
    # * no default
    # * type: string
    key_path = "/path/to/host_certificate.key"

    # If `true` (the default), Vector will validate the TLS certificate of the
    # remote host. Do NOT set this to `false` unless you understand the risks of
    # not verifying the remote certificate.
    #
    # * optional
    # * default: true
    # * type: bool
    verify_certificate = true
    verify_certificate = false

    # If `true` (the default), Vector will validate the configured remote host name
    # against the remote host's TLS certificate. Do NOT set this to `false` unless
    # you understand the risks of not verifying the remote hostname.
    #
    # * optional
    # * default: true
    # * type: bool
    verify_hostname = true
    verify_hostname = false

# Streams `metric` events to StatsD metrics service.
[sinks.statsd]
  # The component type. This is a required field that tells Vector which
  # component to use. The value _must_ be `statsd`.
  #
  # * required
  # * type: string
  # * must be: "statsd"
  type = "statsd"

  # A list of upstream source or transform IDs. See configuration for more info.
  #
  # * required
  # * type: [string]
  inputs = ["my-source-id"]

  # A prefix that will be added to all metric names.
  #
  # * required
  # * type: string
  namespace = "service"

  # The UDP socket address to send stats to.
  #
  # * optional
  # * default: "127.0.0.1:8125"
  # * type: string
  address = "127.0.0.1:8125"

  # Enables/disables the sink healthcheck upon start.
  #
  # * optional
  # * default: true
  # * type: bool
  healthcheck = true
  healthcheck = false

# Streams `log` events to another downstream `vector` source.
[sinks.vector]
  #
  # General
  #

  # The component type. This is a required field that tells Vector which
  # component to use. The value _must_ be `vector`.
  #
  # * required
  # * type: string
  # * must be: "vector"
  type = "vector"

  # A list of upstream source or transform IDs. See configuration for more info.
  #
  # * required
  # * type: [string]
  inputs = ["my-source-id"]

  # The downstream Vector address.
  #
  # * required
  # * type: string
  address = "92.12.333.224:5000"

  # Enables/disables the sink healthcheck upon start.
  #
  # * optional
  # * default: true
  # * type: bool
  healthcheck = true
  healthcheck = false

  #
  # Buffer
  #

  [sinks.vector.buffer]
    # The buffer's type / location. `disk` buffers are persistent and will be
    # retained between restarts.
    #
    # * optional
    # * default: "memory"
    # * type: string
    # * enum: "memory" or "disk"
    type = "memory"
    type = "disk"

    # The maximum number of events allowed in the buffer.
    #
    # * optional
    # * default: 500
    # * type: int
    # * unit: events
    # * relevant when type = "memory"
    max_events = 500

    # The maximum size of the buffer on the disk.
    #
    # * optional
    # * no default
    # * type: int
    # * unit: bytes
    # * relevant when type = "disk"
    max_size = 104900000

    # The behavior when the buffer becomes full.
    #
    # * optional
    # * default: "block"
    # * type: string
    # * enum: "block" or "drop_newest"
    when_full = "block"
    when_full = "drop_newest"<|MERGE_RESOLUTION|>--- conflicted
+++ resolved
@@ -427,47 +427,31 @@
   mode = "udp"
   mode = "unix"
 
-<<<<<<< HEAD
-  # The unix socket path. *This should be absolute path*.
-  #
-  # * required
-  # * type: string
-  # * relevant when mode = "unix"
-  path = "/path/to/socket"
-
-  # The maximum bytes size of incoming messages before they are discarded.
-=======
-  # The timeout before a connection is forcefully closed during shutdown. Valid
-  # only for "tcp" sockets.
-  #
-  # * required
-  # * default: 30
-  # * type: int
-  # * unit: seconds
-  shutdown_timeout_secs = 30
-
-  # The maximum bytes size of incoming messages before they are discarded. Valid
-  # for "tcp" and "udp" sockets.
->>>>>>> 560644d4
-  #
-  # * optional
-  # * default: 102400
-  # * type: int
-  # * unit: bytes
-  max_length = 102400
-
-<<<<<<< HEAD
   # The timeout before a connection is forcefully closed during shutdown.
   #
-  # * optional
+  # * required
   # * default: 30
   # * type: int
   # * unit: seconds
   # * relevant when mode = "tcp"
   shutdown_timeout_secs = 30
 
-=======
->>>>>>> 560644d4
+  # The maximum bytes size of incoming messages before they are discarded.
+  #
+  # * optional
+  # * default: 102400
+  # * type: int
+  # * unit: bytes
+  max_length = 102400
+
+  # The unix socket path. *This should be absolute path*.
+  #
+  # * optional
+  # * no default
+  # * type: string
+  # * relevant when mode = "unix"
+  path = "/path/to/socket"
+
   #
   # Context
   #
