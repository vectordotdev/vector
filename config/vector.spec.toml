--- conflicted
+++ resolved
@@ -1640,7 +1640,6 @@
   healthcheck = true
   healthcheck = false
 
-<<<<<<< HEAD
 # Batches `log` events to Amazon Web Service's Kinesis Data Firehose via the `PutRecordBatch` API endpoint.
 [sinks.aws_kinesis_firehose]
   #
@@ -1808,10 +1807,7 @@
     when_full = "block"
     when_full = "drop_newest"
 
-# Batches `log` events to AWS Kinesis Data Stream via the `PutRecords` API endpoint.
-=======
 # Batches `log` events to Amazon Web Service's Kinesis Data Stream service via the `PutRecords` API endpoint.
->>>>>>> 322a97d6
 [sinks.aws_kinesis_streams]
   #
   # General
