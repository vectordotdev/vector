--- conflicted
+++ resolved
@@ -363,7 +363,6 @@
   session_timeout_ms = 5000
   session_timeout_ms = 10000
 
-<<<<<<< HEAD
 # Ingests data through kubernetes node's and outputs `log` events.
 [sources.kubernetes]
   # The component type. This is a required field that tells Vector which
@@ -373,7 +372,7 @@
   # * type: string
   # * must be: "kubernetes"
   type = "kubernetes"
-=======
+
 # Ingests data through the Splunk HTTP Event Collector protocol and outputs `log` events.
 [sources.splunk_hec]
   # The component type. This is a required field that tells Vector which
@@ -400,7 +399,6 @@
   # * no default
   # * type: string
   token = "A94A8FE5CCB19BA61C4C08"
->>>>>>> a2020d9a
 
 # Ingests data through the StatsD UDP protocol and outputs `metric` events.
 [sources.statsd]
