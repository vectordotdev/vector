#                                    __   __  __  
#                                    \ \ / / / /
#                                     \ V / / /
#                                      \_/  \/
#
#                                    V E C T O R
#                            Configuration Specification
#
# ------------------------------------------------------------------------------
# Website: https://vector.dev
# Docs: https://docs.vector.dev
# Community: https://vector.dev/community
# ------------------------------------------------------------------------------
# The file contains a full specification for the `vector.toml` configuration
# file. It follows the TOML format and includes all options, types, and
# possible values.
#
# More info on Vector's configuration can be found at:
# /usage/configuration

# ------------------------------------------------------------------------------
# Global
# ------------------------------------------------------------------------------
# Global options are relevant to Vector as a whole and apply to global behavior.

# The directory used for persisting Vector state, such as on-disk buffers, file
# checkpoints, and more. Please make sure the Vector project has write
# permissions to this dir.
# 
# * optional
# * no default
data_dir = "/var/lib/vector"

# ------------------------------------------------------------------------------
# Sources
# ------------------------------------------------------------------------------
# Sources specify data sources and are responsible for ingesting data into
# Vector.

# Ingests data through one or more local files and outputs `log` events.
[sources.file]
  #
  # General
  #

  # The component type
  # 
  # * required
  # * no default
  # * must be: "file"
  type = "file"

  # Array of file patterns to include. Globbing is supported.
  # 
  # * required
  # * no default
  include = ["/var/log/nginx/*.log"]

  # The directory used to persist file checkpoint positions. By default, the
  # global `data_dir` is used. Please make sure the Vector project has write
  # permissions to this dir.
  # 
  # * optional
  # * no default
  data_dir = "/var/lib/vector"

  # Array of file patterns to exclude. Globbing is supported. *Takes precedence
  # over the `include` option.*
  # 
  # * optional
  # * no default
  exclude = ["/var/log/nginx/access.log"]

  # Delay between file discovery calls. This controls the interval at which
  # Vector searches for files.
  # 
  # * optional
  # * default: 1000
  # * unit: milliseconds
  glob_minimum_cooldown = 1000

  # Ignore files with a data modification date that does not exceed this age.
  # 
  # * optional
  # * no default
  # * unit: seconds
  ignore_older = 86400

  # The maximum number of a bytes a line can contain before being discarded. This
  # protects against malformed lines or tailing incorrect files.
  # 
  # * optional
  # * default: 102400
  # * unit: bytes
  max_line_bytes = 102400

  # An approximate limit on the amount of data read from a single file at a given
  # time.
  # 
  # * optional
  # * default: 2048
  # * unit: bytes
  max_read_bytes = 2048

  # When present, Vector will aggregate multiple lines into a single event, using
  # this pattern as the indicator that the previous lines should be flushed and a
  # new event started. The pattern will be matched against entire lines as a
  # regular expression, so remember to anchor as appropriate.
  # 
  # * optional
  # * no default
  message_start_indicator = "^(INFO|ERROR)"

  # When `message_start_indicator` is present, this sets the amount of time
  # Vector will buffer lines into a single event before flushing, regardless of
  # whether or not it has seen a line indicating the start of a new message.
  # 
  # * optional
  # * default: 1000
  # * unit: milliseconds
  multi_line_timeout = 1000

  # Instead of balancing read capacity fairly across all watched files,
  # prioritize draining the oldest files before moving on to read data from
  # younger files.
  # 
  # * optional
  # * default: false
  oldest_first = false

  # When `true` Vector will read from the beginning of new files, when `false`
  # Vector will only read new data added to the file.
  # 
  # * optional
  # * default: false
  start_at_beginning = false

  #
  # Context
  #

  # The key name added to each event with the full path of the file.
  # 
  # * optional
  # * default: "file"
  file_key = "file"

  # The key name added to each event representing the current host.
  # 
  # * optional
  # * default: "host"
  host_key = "host"

  #
  # Fingerprinting
  #

  [sources.file.fingerprinting]
    # Whether to use the content of a file to differentiate it (`checksum`) or the
    # storage device and inode (`device_and_inode`). Depending on your log rotation
    # strategy, one may be a better fit than the other.
    # 
    # * optional
    # * default: "checksum"
    # * enum: "checksum" or "device_and_inode"
    strategy = "checksum"
    strategy = "device_and_inode"

    # The number of bytes read off the head of the file to generate a unique
    # fingerprint.
    # 
    # * optional
    # * default: 256
    # * unit: bytes
    fingerprint_bytes = 256

    # The number of bytes to skip ahead (or ignore) when generating a unique
    # fingerprint. This is helpful if all files share a common header.
    # 
    # * optional
    # * default: 0
    # * unit: bytes
    ignored_header_bytes = 0

# Ingests data through log records from journald and outputs `log` events.
[sources.journald]
  # The component type
  # 
  # * required
  # * no default
  # * must be: "journald"
  type = "journald"

  # Include only entries from the current runtime (boot)
  # 
  # * optional
  # * default: true
  current_runtime_only = true

  # The directory used to persist the journal checkpoint position. By default,
  # the global `data_dir` is used. Please make sure the Vector project has write
  # permissions to this dir.
  # 
  # * optional
  # * no default
  data_dir = "/var/lib/vector"

  # Include only entries from the local system
  # 
  # * optional
  # * default: true
  local_only = true

  # The list of units names to monitor. If empty or not present, all units are
  # accepted. Unit names lacking a `"."` will have `".service"` appended to make
  # them a valid service unit name.
  # 
  # * optional
  # * no default
  units = ["ntpd", "sysinit.target"]

# Ingests data through Kafka 0.9 or later and outputs `log` events.
[sources.kafka]
  # The component type
  # 
  # * required
  # * no default
  # * must be: "kafka"
  type = "kafka"

  # A comma-separated list of host and port pairs that are the addresses of the
  # Kafka brokers in a "bootstrap" Kafka cluster that a Kafka client connects to
  # initially to bootstrap itself.
  # 
  # * required
  # * no default
  bootstrap_servers = "10.14.22.123:9092,10.14.23.332:9092"

  # The consumer group name to be used to consume events from Kafka.
  # 
  # * required
  # * no default
  group_id = "consumer-group-name"

  # The Kafka topics names to read events from. Regex is supported if the topic
  # begins with `^`.
  # 
  # * required
  # * no default
  topics = ["topic-1", "topic-2", "^(prefix1|prefix2)-.+"]

  # If offsets for consumer group do not exist, set them using this strategy.
  # librdkafka documentation for `auto.offset.reset` option for explanation.
  # 
  # * optional
  # * no default
  auto_offset_reset = "smallest"
  auto_offset_reset = "earliest"
  auto_offset_reset = "beginning"
  auto_offset_reset = "largest"
  auto_offset_reset = "latest"
  auto_offset_reset = "end"
  auto_offset_reset = "error"

  # The log field name to use for the topic key. If unspecified, the key would
  # not be added to the log event. If the message has null key, then this field
  # would not be added to the log event.
  # 
  # * optional
  # * no default
  key_field = "user_id"

  # The Kafka session timeout in milliseconds.
  # 
  # * optional
  # * no default
  # * unit: milliseconds
  session_timeout_ms = 5000
  session_timeout_ms = 10000

# Ingests data through the StatsD UDP protocol and outputs `metric` events.
[sources.statsd]
  # The component type
  # 
  # * required
  # * no default
  # * must be: "statsd"
  type = "statsd"

  # UDP socket address to bind to.
  # 
  # * required
  # * no default
  address = "127.0.0.1:8126"

# Ingests data through standard input (STDIN) and outputs `log` events.
[sources.stdin]
  #
  # General
  #

  # The component type
  # 
  # * required
  # * no default
  # * must be: "stdin"
  type = "stdin"

  # The maxiumum bytes size of a message before it is discarded.
  # 
  # * optional
  # * default: 102400
  # * unit: bytes
  max_length = 102400

  #
  # Context
  #

  # The key name added to each event representing the current host.
  # 
  # * optional
  # * default: "host"
  host_key = "host"

# Ingests data through the Syslog 5424 protocol and outputs `log` events.
[sources.syslog]
  #
  # General
  #

  # The component type
  # 
  # * required
  # * no default
  # * must be: "syslog"
  type = "syslog"

  # The input mode.
  # 
  # * required
  # * no default
  # * enum: "tcp", "udp", and "unix"
  mode = "tcp"
  mode = "udp"
  mode = "unix"

  # The TCP or UDP address to listen on.
  # 
  # * optional
  # * no default
  address = "0.0.0.0:9000"

  # The maximum bytes size of incoming messages before they are discarded.
  # 
  # * optional
  # * default: 102400
  # * unit: bytes
  max_length = 102400

  # The unix socket path. *This should be absolute path.*
  # 
  # * optional
  # * no default
  path = "/path/to/socket"

  #
  # Context
  #

  # The key name added to each event representing the current host.
  # 
  # * optional
  # * default: "host"
  host_key = "host"

# Ingests data through the TCP protocol and outputs `log` events.
[sources.tcp]
  #
  # General
  #

  # The component type
  # 
  # * required
  # * no default
  # * must be: "tcp"
  type = "tcp"

  # The address to bind the socket to.
  # 
  # * required
  # * no default
  address = "0.0.0.0:9000"

  # The maximum bytes size of incoming messages before they are discarded.
  # 
  # * optional
  # * default: 102400
  # * unit: bytes
  max_length = 102400

  # The timeout before a connection is forcefully closed during shutdown.
  # 
  # * optional
  # * default: 30
  # * unit: seconds
  shutdown_timeout_secs = 30

  #
  # Context
  #

  # The key name added to each event representing the current host.
  # 
  # * optional
  # * default: "host"
  host_key = "host"

# Ingests data through the UDP protocol and outputs `log` events.
[sources.udp]
  #
  # General
  #

  # The component type
  # 
  # * required
  # * no default
  # * must be: "udp"
  type = "udp"

  # The address to bind the socket to.
  # 
  # * required
  # * no default
  address = "0.0.0.0:9000"

  # The maximum bytes size of incoming messages before they are discarded.
  # 
  # * optional
  # * default: 102400
  # * unit: bytes
  max_length = 102400

  #
  # Context
  #

  # The key name added to each event representing the current host.
  # 
  # * optional
  # * default: "host"
  host_key = "host"

# Ingests data through another upstream Vector instance and outputs `log` and `metric` events.
[sources.vector]
  # The component type
  # 
  # * required
  # * no default
  # * must be: "vector"
  type = "vector"

  # The TCP address to bind to.
  # 
  # * required
  # * no default
  address = "0.0.0.0:9000"

  # The timeout before a connection is forcefully closed during shutdown.
  # 
  # * optional
  # * default: 30
  # * unit: seconds
  shutdown_timeout_secs = 30


# ------------------------------------------------------------------------------
# Transforms
# ------------------------------------------------------------------------------
# Transforms parse, structure, and enrich events.

# Accepts `log` events and allows you to add one or more log fields.
[transforms.add_fields]
  #
  # General
  #

  # The component type
  # 
  # * required
  # * no default
  # * must be: "add_fields"
  type = "add_fields"

  # A list of upstream source or transform IDs. See Config Composition for more
  # info.
  # 
  # * required
  # * no default
  inputs = ["my-source-id"]

  #
  # Fields
  #

  [transforms.add_fields.fields]
    # A key/value pair representing the new log fields to be added. Accepts all
    # supported types. Use `.` for adding nested fields.
    # 
    # * required
    # * no default
    my_string_field = "string value"
    my_env_var_field = "${ENV_VAR}"
    my_int_field = 1
    my_float_field = 1.2
    my_bool_field = true
    my_timestamp_field = 1979-05-27T00:32:00Z
    my_nested_fields = {key1 = "value1", key2 = "value2"}
    my_list = ["first", "second", "third"]

# Accepts `metric` events and allows you to add one or more metric tags.
[transforms.add_tags]
  #
  # General
  #

  # The component type
  # 
  # * required
  # * no default
  # * must be: "add_tags"
  type = "add_tags"

  # A list of upstream source or transform IDs. See Config Composition for more
  # info.
  # 
  # * required
  # * no default
  inputs = ["my-source-id"]

  #
  # Tags
  #

  [transforms.add_tags.tags]
    # A key/value pair representing the new tag to be added.
    # 
    # * required
    # * no default
    my_tag = "my value"
    my_env_tag = "${ENV_VAR}"

# Accepts `log` events and allows you to coerce log fields into fixed types.
[transforms.coercer]
  #
  # General
  #

  # The component type
  # 
  # * required
  # * no default
  # * must be: "coercer"
  type = "coercer"

  # A list of upstream source or transform IDs. See Config Composition for more
  # info.
  # 
  # * required
  # * no default
  inputs = ["my-source-id"]

  #
  # Types
  #

  [transforms.coercer.types]
    # A definition of log field type conversions. They key is the log field name
    # and the value is the type. `strftime` specifiers are supported for the
    # `timestamp` type.
    # 
    # * required
    # * no default
    # * enum: "string", "int", "float", "bool", and "timestamp|strftime"
    status = "int"
    duration = "float"
    success = "bool"
    timestamp = "timestamp|%s"
    timestamp = "timestamp|%+"
    timestamp = "timestamp|%F"
    timestamp = "timestamp|%a %b %e %T %Y"

# Accepts `log` and `metric` events and allows you to filter events by a log field's value.
[transforms.field_filter]
  # The component type
  # 
  # * required
  # * no default
  # * must be: "field_filter"
  type = "field_filter"

  # A list of upstream source or transform IDs. See Config Composition for more
  # info.
  # 
  # * required
  # * no default
  inputs = ["my-source-id"]

  # The target log field to compare against the `value`.
  # 
  # * required
  # * no default
  field = "file"

  # If the value of the specified `field` matches this value then the event will
  # be permitted, otherwise it is dropped.
  # 
  # * required
  # * no default
  value = "/var/log/nginx.log"

# Accepts `log` events and allows you to parse a log field value with Grok.
[transforms.grok_parser]
  #
  # General
  #

  # The component type
  # 
  # * required
  # * no default
  # * must be: "grok_parser"
  type = "grok_parser"

  # A list of upstream source or transform IDs. See Config Composition for more
  # info.
  # 
  # * required
  # * no default
  inputs = ["my-source-id"]

  # The Grok pattern
  # 
  # * required
  # * no default
  pattern = "%{TIMESTAMP_ISO8601:timestamp} %{LOGLEVEL:level} %{GREEDYDATA:message}"

  # If `true` will drop the specified `field` after parsing.
  # 
  # * optional
  # * default: true
  drop_field = true

  # The log field to execute the `pattern` against. Must be a `string` value.
  # 
  # * optional
  # * default: "message"
  field = "message"

  #
  # Types
  #

  [transforms.grok_parser.types]
    # A definition of mapped log field types. They key is the log field name and
    # the value is the type. `strftime` specifiers are supported for the
    # `timestamp` type.
    # 
    # * required
    # * no default
    # * enum: "string", "int", "float", "bool", and "timestamp|strftime"
    status = "int"
    duration = "float"
    success = "bool"
    timestamp = "timestamp|%s"
    timestamp = "timestamp|%+"
    timestamp = "timestamp|%F"
    timestamp = "timestamp|%a %b %e %T %Y"

# Accepts `log` events and allows you to parse a log field value as JSON.
[transforms.json_parser]
  # The component type
  # 
  # * required
  # * no default
  # * must be: "json_parser"
  type = "json_parser"

  # A list of upstream source or transform IDs. See Config Composition for more
  # info.
  # 
  # * required
  # * no default
  inputs = ["my-source-id"]

  # If `true` events with invalid JSON will be dropped, otherwise the event will
  # be kept and passed through.
  # 
  # * required
  # * no default
  drop_invalid = true

  # The log field to decode as JSON. Must be a `string` value type.
  # 
  # * optional
  # * default: "message"
  field = "message"

# Accepts `log` events and allows you to convert logs into one or more metrics.
[transforms.log_to_metric]
  #
  # General
  #

  # The component type
  # 
  # * required
  # * no default
  # * must be: "log_to_metric"
  type = "log_to_metric"

  # A list of upstream source or transform IDs. See Config Composition for more
  # info.
  # 
  # * required
  # * no default
  inputs = ["my-source-id"]

  #
  # Metrics
  #

  [[transforms.log_to_metric.metrics]]
    # The metric type.
    # 
    # * required
    # * no default
    # * enum: "counter", "gauge", "histogram", and "set"
    type = "counter"
    type = "gauge"
    type = "histogram"
    type = "set"

    # The log field to use as the metric.
    # 
    # * required
    # * no default
    field = "duration"

    # If `true` the metric will be incremented by the `field` value. If `false` the
    # metric will be incremented by 1 regardless of the `field` value.
    # 
    # * optional
    # * default: false
    increment_by_value = false

    # The name of the metric. Defaults to `<field>_total` for `counter` and
    # `<field>` for `gauge`.
    # 
    # * required
    # * no default
    name = "duration_total"

    [transforms.log_to_metric.metrics.tags]
      # Key/value pairs representing the metric tags.
      # 
      # * required
      # * no default
      host = "${HOSTNAME}"
      region = "us-east-1"
      status = "{{status}}"

# Accepts `log` events and allows you to transform events with a full embedded Lua engine.
[transforms.lua]
  # The component type
  # 
  # * required
  # * no default
  # * must be: "lua"
  type = "lua"

  # A list of upstream source or transform IDs. See Config Composition for more
  # info.
  # 
  # * required
  # * no default
  inputs = ["my-source-id"]

  # The inline Lua source to evaluate.
  # 
  # * required
  # * no default
  source = """
require("script") # a `script.lua` file must be in your `search_dirs`

if event["host"] == nil then
  local f = io.popen ("/bin/hostname")
  local hostname = f:read("*a") or ""
  f:close()
  hostname = string.gsub(hostname, "\n$", "")
  event["host"] = hostname
end
"""

  # A list of directories search when loading a Lua file via the `require`
  # function.
  # 
  # * optional
  # * no default
  search_dirs = ["/etc/vector/lua"]

# Accepts `log` events and allows you to parse a log field's value with a Regular Expression.
[transforms.regex_parser]
  #
  # General
  #

  # The component type
  # 
  # * required
  # * no default
  # * must be: "regex_parser"
  type = "regex_parser"

  # A list of upstream source or transform IDs. See Config Composition for more
  # info.
  # 
  # * required
  # * no default
  inputs = ["my-source-id"]

  # The Regular Expression to apply. Do not inlcude the leading or trailing `/`.
  # 
  # * required
  # * no default
  regex = "^(?P<host>[\\w\\.]+) - (?P<user>[\\w]+) (?P<bytes_in>[\\d]+) \\[(?P<timestamp>.*)\\] \"(?P<method>[\\w]+) (?P<path>.*)\" (?P<status>[\\d]+) (?P<bytes_out>[\\d]+)$"

  # If the specified `field` should be dropped (removed) after parsing.
  # 
  # * optional
  # * default: true
  drop_field = true

  # The log field to parse.
  # 
  # * optional
  # * default: "message"
  field = "message"

  #
  # Types
  #

  [transforms.regex_parser.types]
    # A definition of mapped log field types. They key is the log field name and
    # the value is the type. `strftime` specifiers are supported for the
    # `timestamp` type.
    # 
    # * required
    # * no default
    # * enum: "string", "int", "float", "bool", and "timestamp|strftime"
    status = "int"
    duration = "float"
    success = "bool"
    timestamp = "timestamp|%s"
    timestamp = "timestamp|%+"
    timestamp = "timestamp|%F"
    timestamp = "timestamp|%a %b %e %T %Y"

# Accepts `log` events and allows you to remove one or more log fields.
[transforms.remove_fields]
  # The component type
  # 
  # * required
  # * no default
  # * must be: "remove_fields"
  type = "remove_fields"

  # A list of upstream source or transform IDs. See Config Composition for more
  # info.
  # 
  # * required
  # * no default
  inputs = ["my-source-id"]

  # The log field names to drop.
  # 
  # * required
  # * no default
  fields = ["field1", "field2"]

# Accepts `metric` events and allows you to remove one or more metric tags.
[transforms.remove_tags]
  # The component type
  # 
  # * required
  # * no default
  # * must be: "remove_tags"
  type = "remove_tags"

  # A list of upstream source or transform IDs. See Config Composition for more
  # info.
  # 
  # * required
  # * no default
  inputs = ["my-source-id"]

  # The tag names to drop.
  # 
  # * required
  # * no default
  tags = ["tag1", "tag2"]

# Accepts `log` events and allows you to sample events with a configurable rate.
[transforms.sampler]
  # The component type
  # 
  # * required
  # * no default
  # * must be: "sampler"
  type = "sampler"

  # A list of upstream source or transform IDs. See Config Composition for more
  # info.
  # 
  # * required
  # * no default
  inputs = ["my-source-id"]

  # The rate at which events will be forwarded, expressed as 1/N. For example,
  # `rate = 10` means 1 out of every 10 events will be forwarded and the rest
  # will be dropped.
  # 
  # * required
  # * no default
  rate = 10

  # A list of regular expression patterns to exclude events from sampling. If an
  # event's `"message"` key matches _any_ of these patterns it will _not_ be
  # sampled.
  # 
  # * optional
  # * no default
  pass_list = ["[error]", "field2"]

# Accepts `log` events and allows you to split a field's value on a given separator and zip the tokens into ordered field names.
[transforms.split]
  #
  # General
  #

  # The component type
  # 
  # * required
  # * no default
  # * must be: "split"
  type = "split"

  # A list of upstream source or transform IDs. See Config Composition for more
  # info.
  # 
  # * required
  # * no default
  inputs = ["my-source-id"]

  # The field names assigned to the resulting tokens, in order.
  # 
  # * required
  # * no default
  field_names = ["timestamp", "level", "message"]

  # If `true` the `field` will be dropped after parsing.
  # 
  # * optional
  # * default: true
  drop_field = true

  # The field to apply the split on.
  # 
  # * optional
  # * default: "message"
  field = "message"

  # The separator to split the field on. If no separator is given, it will split
  # on whitespace.
  # 
  # * optional
  # * no default
  separator = ","

  #
  # Types
  #

  [transforms.split.types]
    # A definition of mapped field types. They key is the field name and the value
    # is the type. `strftime` specifiers are supported for the `timestamp` type.
    # 
    # * required
    # * no default
    # * enum: "string", "int", "float", "bool", and "timestamp|strftime"
    status = "int"
    duration = "float"
    success = "bool"
    timestamp = "timestamp|%s"
    timestamp = "timestamp|%+"
    timestamp = "timestamp|%F"
    timestamp = "timestamp|%a %b %e %T %Y"

# Accepts `log` events and allows you to tokenize a field's value by splitting on white space, ignoring special wrapping characters, and zip the tokens into ordered field names.
[transforms.tokenizer]
  #
  # General
  #

  # The component type
  # 
  # * required
  # * no default
  # * must be: "tokenizer"
  type = "tokenizer"

  # A list of upstream source or transform IDs. See Config Composition for more
  # info.
  # 
  # * required
  # * no default
  inputs = ["my-source-id"]

  # The log field names assigned to the resulting tokens, in order.
  # 
  # * required
  # * no default
  field_names = ["timestamp", "level", "message"]

  # If `true` the `field` will be dropped after parsing.
  # 
  # * optional
  # * default: true
  drop_field = true

  # The log field to tokenize.
  # 
  # * optional
  # * default: "message"
  field = "message"

  #
  # Types
  #

  [transforms.tokenizer.types]
    # A definition of mapped log field types. They key is the log field name and
    # the value is the type. `strftime` specifiers are supported for the
    # `timestamp` type.
    # 
    # * required
    # * no default
    # * enum: "string", "int", "float", "bool", and "timestamp|strftime"
    status = "int"
    duration = "float"
    success = "bool"
    timestamp = "timestamp|%s"
    timestamp = "timestamp|%+"
    timestamp = "timestamp|%F"
    timestamp = "timestamp|%a %b %e %T %Y"


# ------------------------------------------------------------------------------
# Sinks
# ------------------------------------------------------------------------------
# Sinks batch or stream data out of Vector.

# Batches `log` events to AWS CloudWatch Logs via the `PutLogEvents` API endpoint.
[sinks.aws_cloudwatch_logs]
  #
  # General
  #

  # The component type
  # 
  # * required
  # * no default
  # * must be: "aws_cloudwatch_logs"
  type = "aws_cloudwatch_logs"

  # A list of upstream source or transform IDs. See Config Composition for more
  # info.
  # 
  # * required
  # * no default
  inputs = ["my-source-id"]

  # The group name of the target CloudWatch Logs stream.
  # 
  # * required
  # * no default
  group_name = "{{ file }}"
  group_name = "ec2/{{ instance_id }}"
  group_name = "group-name"

  # The AWS region of the target CloudWatch Logs stream resides.
  # 
  # * required
  # * no default
  region = "us-east-1"

  # The stream name of the target CloudWatch Logs stream.
  # 
  # * required
  # * no default
  stream_name = "{{ instance_id }}"
  stream_name = "%Y-%m-%d"
  stream_name = "stream-name"

  # Dynamically create a log group if it does not already exist. This will ignore
  # `create_missing_stream` directly after creating the group and will create the
  # first stream.
  # 
  # * optional
  # * default: true
  create_missing_group = true

  # Dynamically create a log stream if it does not already exist.
  # 
  # * optional
  # * default: true
  create_missing_stream = true

  # Custom endpoint for use with AWS-compatible services.
  # 
  # * optional
  # * no default
  endpoint = "127.0.0.0:5000"

  # Enables/disables the sink healthcheck upon start.
  # 
  # * optional
  # * default: true
  healthcheck = true

  #
  # Batching
  #

  # The maximum size of a batch before it is flushed.
  # 
  # * optional
  # * default: 1049000
  # * unit: bytes
  batch_size = 1049000

  # The maximum age of a batch before it is flushed.
  # 
  # * optional
  # * default: 1
  # * unit: seconds
  batch_timeout = 1

  #
  # Requests
  #

  # The encoding format used to serialize the events before flushing. The default
  # is dynamic based on if the event is structured or not.
  # 
  # * optional
  # * no default
  # * enum: "json" or "text"
  encoding = "json"
  encoding = "text"

  # The window used for the `request_rate_limit_num` option
  # 
  # * optional
  # * default: 1
  # * unit: seconds
  rate_limit_duration = 1

  # The maximum number of requests allowed within the `rate_limit_duration`
  # window.
  # 
  # * optional
  # * default: 5
  rate_limit_num = 5

  # The maximum number of in-flight requests allowed at any given time.
  # 
  # * optional
  # * default: 5
  request_in_flight_limit = 5

  # The maximum time a request can take before being aborted.
  # 
  # * optional
  # * default: 30
  # * unit: seconds
  request_timeout_secs = 30

  # The maximum number of retries to make for failed requests.
  # 
  # * optional
  # * default: 5
  retry_attempts = 5

  # The amount of time to wait before attempting a failed request again.
  # 
  # * optional
  # * default: 5
  # * unit: seconds
  retry_backoff_secs = 5

  #
  # Buffer
  #

  [sinks.aws_cloudwatch_logs.buffer]
    # The buffer's type / location. `disk` buffers are persistent and will be
    # retained between restarts.
    # 
    # * optional
    # * default: "memory"
    # * enum: "memory" or "disk"
    type = "memory"
    type = "disk"

    # The behavior when the buffer becomes full.
    # 
    # * optional
    # * default: "block"
    # * enum: "block" or "drop_newest"
    when_full = "block"
    when_full = "drop_newest"

    # The maximum size of the buffer on the disk.
    # 
    # * optional
    # * no default
    # * unit: bytes
    max_size = 104900000

    # The maximum number of events allowed in the buffer.
    # 
    # * optional
    # * default: 500
    # * unit: events
    num_items = 500

# Batches `log` events to AWS Kinesis Data Stream via the `PutRecords` API endpoint.
[sinks.aws_kinesis_streams]
  #
  # General
  #

  # The component type
  # 
  # * required
  # * no default
  # * must be: "aws_kinesis_streams"
  type = "aws_kinesis_streams"

  # A list of upstream source or transform IDs. See Config Composition for more
  # info.
  # 
  # * required
  # * no default
  inputs = ["my-source-id"]

  # The AWS region of the target Kinesis stream resides.
  # 
  # * required
  # * no default
  region = "us-east-1"

  # The stream name of the target Kinesis Logs stream.
  # 
  # * required
  # * no default
  stream_name = "my-stream"

  # Custom endpoint for use with AWS-compatible services.
  # 
  # * optional
  # * no default
  endpoint = "127.0.0.0:5000"

  # Enables/disables the sink healthcheck upon start.
  # 
  # * optional
  # * default: true
  healthcheck = true

  # The log field used as the Kinesis record's partition key value.
  # 
  # * optional
  # * no default
  partition_key_field = "user_id"

  #
  # Batching
  #

  # The maximum size of a batch before it is flushed.
  # 
  # * optional
  # * default: 1049000
  # * unit: bytes
  batch_size = 1049000

  # The maximum age of a batch before it is flushed.
  # 
  # * optional
  # * default: 1
  # * unit: seconds
  batch_timeout = 1

  #
  # Requests
  #

  # The encoding format used to serialize the events before flushing. The default
  # is dynamic based on if the event is structured or not.
  # 
  # * optional
  # * no default
  # * enum: "json" or "text"
  encoding = "json"
  encoding = "text"

  # The window used for the `request_rate_limit_num` option
  # 
  # * optional
  # * default: 1
  # * unit: seconds
  rate_limit_duration = 1

  # The maximum number of requests allowed within the `rate_limit_duration`
  # window.
  # 
  # * optional
  # * default: 5
  rate_limit_num = 5

  # The maximum number of in-flight requests allowed at any given time.
  # 
  # * optional
  # * default: 5
  request_in_flight_limit = 5

  # The maximum time a request can take before being aborted.
  # 
  # * optional
  # * default: 30
  # * unit: seconds
  request_timeout_secs = 30

  # The maximum number of retries to make for failed requests.
  # 
  # * optional
  # * default: 5
  retry_attempts = 5

  # The amount of time to wait before attempting a failed request again.
  # 
  # * optional
  # * default: 5
  # * unit: seconds
  retry_backoff_secs = 5

  #
  # Buffer
  #

  [sinks.aws_kinesis_streams.buffer]
    # The buffer's type / location. `disk` buffers are persistent and will be
    # retained between restarts.
    # 
    # * optional
    # * default: "memory"
    # * enum: "memory" or "disk"
    type = "memory"
    type = "disk"

    # The behavior when the buffer becomes full.
    # 
    # * optional
    # * default: "block"
    # * enum: "block" or "drop_newest"
    when_full = "block"
    when_full = "drop_newest"

    # The maximum size of the buffer on the disk.
    # 
    # * optional
    # * no default
    # * unit: bytes
    max_size = 104900000

    # The maximum number of events allowed in the buffer.
    # 
    # * optional
    # * default: 500
    # * unit: events
    num_items = 500

# Batches `log` events to AWS S3 via the `PutObject` API endpoint.
[sinks.aws_s3]
  #
  # General
  #

  # The component type
  # 
  # * required
  # * no default
  # * must be: "aws_s3"
  type = "aws_s3"

  # A list of upstream source or transform IDs. See Config Composition for more
  # info.
  # 
  # * required
  # * no default
  inputs = ["my-source-id"]

  # The S3 bucket name. Do not include a leading `s3://` or a trailing `/`.
  # 
  # * required
  # * no default
  bucket = "my-bucket"

  # The AWS region of the target S3 bucket.
  # 
  # * required
  # * no default
  region = "us-east-1"

  # Custom endpoint for use with AWS-compatible services.
  # 
  # * optional
  # * no default
  endpoint = "127.0.0.0:5000"

  # Enables/disables the sink healthcheck upon start.
  # 
  # * optional
  # * default: true
  healthcheck = true

  #
  # Batching
  #

  # The maximum size of a batch before it is flushed.
  # 
  # * optional
  # * default: 10490000
  # * unit: bytes
  batch_size = 10490000

  # The maximum age of a batch before it is flushed.
  # 
  # * optional
  # * default: 300
  # * unit: seconds
  batch_timeout = 300

  #
  # Object Names
  #

  # Whether or not to append a UUID v4 token to the end of the file. This ensures
  # there are no name collisions high volume use cases.
  # 
  # * optional
  # * default: true
  filename_append_uuid = true

  # The extension to use in the object name.
  # 
  # * optional
  # * default: "log"
  filename_extension = "log"

  # The format of the resulting object file name. `strftime` specifiers are
  # supported.
  # 
  # * optional
  # * default: "%s"
  filename_time_format = "%s"

  # A prefix to apply to all object key names. This should be used to partition
  # your objects, and it's important to end this value with a `/` if you want
  # this to be the root S3 "folder".
  # 
  # * optional
  # * no default
  key_prefix = "date=%F/"
  key_prefix = "date=%F/hour=%H/"
  key_prefix = "year=%Y/month=%m/day=%d/"
  key_prefix = "application_id={{ application_id }}/date=%F/"

  #
  # Requests
  #

  # The compression type to use before writing data.
  # 
  # * optional
  # * default: "gzip"
  # * enum: "gzip" or "none"
  compression = "gzip"
  compression = "none"

  # The encoding format used to serialize the events before flushing. The default
  # is dynamic based on if the event is structured or not.
  # 
  # * optional
  # * no default
  # * enum: "ndjson" or "text"
  encoding = "ndjson"
  encoding = "text"

  # The window used for the `request_rate_limit_num` option
  # 
  # * optional
  # * default: 1
  # * unit: seconds
  rate_limit_duration = 1

  # The maximum number of requests allowed within the `rate_limit_duration`
  # window.
  # 
  # * optional
  # * default: 5
  rate_limit_num = 5

  # The maximum number of in-flight requests allowed at any given time.
  # 
  # * optional
  # * default: 5
  request_in_flight_limit = 5

  # The maximum time a request can take before being aborted.
  # 
  # * optional
  # * default: 30
  # * unit: seconds
  request_timeout_secs = 30

  # The maximum number of retries to make for failed requests.
  # 
  # * optional
  # * default: 5
  retry_attempts = 5

  # The amount of time to wait before attempting a failed request again.
  # 
  # * optional
  # * default: 5
  # * unit: seconds
  retry_backoff_secs = 5

  #
  # Buffer
  #

  [sinks.aws_s3.buffer]
    # The buffer's type / location. `disk` buffers are persistent and will be
    # retained between restarts.
    # 
    # * optional
    # * default: "memory"
    # * enum: "memory" or "disk"
    type = "memory"
    type = "disk"

    # The behavior when the buffer becomes full.
    # 
    # * optional
    # * default: "block"
    # * enum: "block" or "drop_newest"
    when_full = "block"
    when_full = "drop_newest"

    # The maximum size of the buffer on the disk.
    # 
    # * optional
    # * no default
    # * unit: bytes
    max_size = 104900000

    # The maximum number of events allowed in the buffer.
    # 
    # * optional
    # * default: 500
    # * unit: events
    num_items = 500

# Streams `log` and `metric` events to a blackhole that simply discards data, designed for testing and benchmarking purposes.
[sinks.blackhole]
  # The component type
  # 
  # * required
  # * no default
  # * must be: "blackhole"
  type = "blackhole"

  # A list of upstream source or transform IDs. See Config Composition for more
  # info.
  # 
  # * required
  # * no default
  inputs = ["my-source-id"]

  # The number of events that must be received in order to print a summary of
  # activity.
  # 
  # * required
  # * no default
  print_amount = 1000

  # Enables/disables the sink healthcheck upon start.
  # 
  # * optional
  # * default: true
  healthcheck = true

# Batches `log` events to Clickhouse via the `HTTP` Interface.
[sinks.clickhouse]
  #
  # General
  #

  # The component type
  # 
  # * required
  # * no default
  # * must be: "clickhouse"
  type = "clickhouse"

  # A list of upstream source or transform IDs. See Config Composition for more
  # info.
  # 
  # * required
  # * no default
  inputs = ["my-source-id"]

  # The host url of the Clickhouse server.
  # 
  # * required
  # * no default
  host = "http://localhost:8123"

  # The table that data will be inserted into.
  # 
  # * required
  # * no default
  table = "mytable"

  # The database that contains the stable that data will be inserted into.
  # 
  # * optional
  # * no default
  database = "mydatabase"

  # Enables/disables the sink healthcheck upon start.
  # 
  # * optional
  # * default: true
  healthcheck = true

  #
  # Batching
  #

  # The maximum size of a batch before it is flushed.
  # 
  # * optional
  # * default: 1049000
  # * unit: bytes
  batch_size = 1049000

  # The maximum age of a batch before it is flushed.
  # 
  # * optional
  # * default: 1
  # * unit: seconds
  batch_timeout = 1

  #
  # Requests
  #

  # The compression type to use before writing data.
  # 
  # * optional
  # * no default
  # * must be: "gzip" (if supplied)
  compression = "gzip"

  # The window used for the `request_rate_limit_num` option
  # 
  # * optional
  # * default: 1
  # * unit: seconds
  rate_limit_duration = 1

  # The maximum number of requests allowed within the `rate_limit_duration`
  # window.
  # 
  # * optional
  # * default: 5
  rate_limit_num = 5

  # The maximum number of in-flight requests allowed at any given time.
  # 
  # * optional
  # * default: 5
  request_in_flight_limit = 5

  # The maximum time a request can take before being aborted.
  # 
  # * optional
  # * default: 30
  # * unit: seconds
  request_timeout_secs = 30

  # The maximum number of retries to make for failed requests.
  # 
  # * optional
  # * default: 9223372036854775807
  retry_attempts = 9223372036854775807

  # The amount of time to wait before attempting a failed request again.
  # 
  # * optional
  # * default: 9223372036854775807
  # * unit: seconds
  retry_backoff_secs = 9223372036854775807

# Streams `log` and `metric` events to the console, `STDOUT` or `STDERR`.
[sinks.console]
  # The component type
  # 
  # * required
  # * no default
  # * must be: "console"
  type = "console"

  # A list of upstream source or transform IDs. See Config Composition for more
  # info.
  # 
  # * required
  # * no default
  inputs = ["my-source-id"]

  # The standard stream to write to.
  # 
  # * required
  # * no default
  # * enum: "stdout" or "stderr"
  target = "stdout"
  target = "stderr"

  # The encoding format used to serialize the events before flushing. The default
  # is dynamic based on if the event is structured or not.
  # 
  # * optional
  # * no default
  # * enum: "json" or "text"
  encoding = "json"
  encoding = "text"

  # Enables/disables the sink healthcheck upon start.
  # 
  # * optional
  # * default: true
  healthcheck = true

# Batches `log` events to Elasticsearch via the `_bulk` API endpoint.
[sinks.elasticsearch]
  #
  # General
  #

  # The component type
  # 
  # * required
  # * no default
  # * must be: "elasticsearch"
  type = "elasticsearch"

  # A list of upstream source or transform IDs. See Config Composition for more
  # info.
  # 
  # * required
  # * no default
  inputs = ["my-source-id"]

  # The host of your Elasticsearch cluster. This should be the full URL as shown
  # in the example.
  # 
  # * required
  # * no default
  host = "http://10.24.32.122:9000"

  # The `doc_type` for your index data. This is only relevant for Elasticsearch
  # <= 6.X. If you are using >= 7.0 you do not need to set this option since
  # Elasticsearch has removed it.
  # 
  # * optional
  # * default: "_doc"
  doc_type = "_doc"

  # Enables/disables the sink healthcheck upon start.
  # 
  # * optional
  # * default: true
  healthcheck = true

  # Index name to write events to.
  # 
  # * optional
  # * no default
  index = "vector-%Y-%m-%d"
  index = "application-{{ application_id }}-%Y-%m-%d"

  # The provider of the Elasticsearch service.
  # 
  # * optional
  # * default: "default"
  # * enum: "default" or "aws"
  provider = "default"
  provider = "aws"

  # When using the AWS provider, the AWS region of the target Elasticsearch
  # instance.
  # 
  # * optional
  # * no default
  region = "us-east-1"

  #
  # Batching
  #

  # The maximum size of a batch before it is flushed.
  # 
  # * optional
  # * default: 10490000
  # * unit: bytes
  batch_size = 10490000

  # The maximum age of a batch before it is flushed.
  # 
  # * optional
  # * default: 1
  # * unit: seconds
  batch_timeout = 1

  #
  # Requests
  #

  # The window used for the `request_rate_limit_num` option
  # 
  # * optional
  # * default: 1
  # * unit: seconds
  rate_limit_duration = 1

  # The maximum number of requests allowed within the `rate_limit_duration`
  # window.
  # 
  # * optional
  # * default: 5
  rate_limit_num = 5

  # The maximum number of in-flight requests allowed at any given time.
  # 
  # * optional
  # * default: 5
  request_in_flight_limit = 5

  # The maximum time a request can take before being aborted.
  # 
  # * optional
  # * default: 60
  # * unit: seconds
  request_timeout_secs = 60

  # The maximum number of retries to make for failed requests.
  # 
  # * optional
  # * default: 5
  retry_attempts = 5

  # The amount of time to wait before attempting a failed request again.
  # 
  # * optional
  # * default: 5
  # * unit: seconds
  retry_backoff_secs = 5

  #
  # Basic auth
  #

  [sinks.elasticsearch.basic_auth]
    # The basic authentication password.
    # 
    # * required
    # * no default
    password = "password"

    # The basic authentication user name.
    # 
    # * required
    # * no default
    user = "username"

  #
  # Buffer
  #

  [sinks.elasticsearch.buffer]
    # The buffer's type / location. `disk` buffers are persistent and will be
    # retained between restarts.
    # 
    # * optional
    # * default: "memory"
    # * enum: "memory" or "disk"
    type = "memory"
    type = "disk"

    # The behavior when the buffer becomes full.
    # 
    # * optional
    # * default: "block"
    # * enum: "block" or "drop_newest"
    when_full = "block"
    when_full = "drop_newest"

    # The maximum size of the buffer on the disk.
    # 
    # * optional
    # * no default
    # * unit: bytes
    max_size = 104900000

    # The maximum number of events allowed in the buffer.
    # 
    # * optional
    # * default: 500
    # * unit: events
    num_items = 500

  #
  # Headers
  #

  [sinks.elasticsearch.headers]
    # A custom header to be added to each outgoing Elasticsearch request.
    # 
    # * required
    # * no default
    X-Powered-By = "Vector"

  #
  # Query
  #

  [sinks.elasticsearch.query]
    # A custom parameter to be added to each Elasticsearch request.
    # 
    # * required
    # * no default
    X-Powered-By = "Vector"

# Streams `log` events to a file.
[sinks.file]
  # The component type
  # 
  # * required
  # * no default
  # * must be: "file"
  type = "file"

  # A list of upstream source or transform IDs. See Config Composition for more
  # info.
  # 
  # * required
  # * no default
  inputs = ["my-source-id"]

  # File name to write events to.
  # 
  # * required
  # * no default
  path = "vector-%Y-%m-%d.log"
  path = "application-{{ application_id }}-%Y-%m-%d.log"

  # The encoding format used to serialize the events before appending. The
  # default is dynamic based on if the event is structured or not.
  # 
  # * optional
  # * no default
  # * enum: "ndjson" or "text"
  encoding = "ndjson"
  encoding = "text"

  # Enables/disables the sink healthcheck upon start.
  # 
  # * optional
  # * default: true
  healthcheck = true

  # The amount of time a file can be idle  and stay open. After not receiving any
  # events for this timeout, the file will be flushed and closed.
  # 
  # * optional
  # * default: "30"
  idle_timeout_secs = "30"

# Batches `log` events to a generic HTTP endpoint.
[sinks.http]
  #
  # General
  #

  # The component type
  # 
  # * required
  # * no default
  # * must be: "http"
  type = "http"

  # A list of upstream source or transform IDs. See Config Composition for more
  # info.
  # 
  # * required
  # * no default
  inputs = ["my-source-id"]

  # The encoding format used to serialize the events before flushing. The default
  # is dynamic based on if the event is structured or not.
  # 
  # * required
  # * no default
  # * enum: "ndjson" or "text"
  encoding = "ndjson"
  encoding = "text"

  # The full URI to make HTTP requests to. This should include the protocol and
  # host, but can also include the port, path, and any other valid part of a URI.
  # 
  # * required
  # * no default
  uri = "https://10.22.212.22:9000/endpoint"

  # The compression strategy used to compress the payload before sending.
  # 
  # * optional
  # * no default
  # * must be: "gzip" (if supplied)
  compression = "gzip"

  # Enables/disables the sink healthcheck upon start.
  # 
  # * optional
  # * default: true
  healthcheck = true

  # A URI that Vector can request in order to determine the service health.
  # 
  # * optional
  # * no default
  healthcheck_uri = "https://10.22.212.22:9000/_health"

  # When making a connection to a HTTPS server, this controls if the TLS
  # certificate presented by the server will be verified. Do not set this unless
  # you know what you are doing. Turning this off introduces significant
  # vulnerabilities.
  # 
  # * optional
  # * default: true
  verify_certificate = true

  #
  # Batching
  #

  # The maximum size of a batch before it is flushed.
  # 
  # * optional
  # * default: 1049000
  # * unit: bytes
  batch_size = 1049000

  # The maximum age of a batch before it is flushed.
  # 
  # * optional
  # * default: 5
  # * unit: seconds
  batch_timeout = 5

  #
  # Requests
  #

  # The window used for the `request_rate_limit_num` option
  # 
  # * optional
  # * default: 1
  # * unit: seconds
  rate_limit_duration = 1

  # The maximum number of requests allowed within the `rate_limit_duration`
  # window.
  # 
  # * optional
  # * default: 10
  rate_limit_num = 10

  # The maximum number of in-flight requests allowed at any given time.
  # 
  # * optional
  # * default: 10
  request_in_flight_limit = 10

  # The maximum time a request can take before being aborted.
  # 
  # * optional
  # * default: 30
  # * unit: seconds
  request_timeout_secs = 30

  # The maximum number of retries to make for failed requests.
  # 
  # * optional
  # * default: 10
  retry_attempts = 10

  # The amount of time to wait before attempting a failed request again.
  # 
  # * optional
  # * default: 10
  # * unit: seconds
  retry_backoff_secs = 10

  #
  # Basic auth
  #

  [sinks.http.basic_auth]
    # The basic authentication password.
    # 
    # * required
    # * no default
    password = "password"

    # The basic authentication user name.
    # 
    # * required
    # * no default
    user = "username"

  #
  # Buffer
  #

  [sinks.http.buffer]
    # The buffer's type / location. `disk` buffers are persistent and will be
    # retained between restarts.
    # 
    # * optional
    # * default: "memory"
    # * enum: "memory" or "disk"
    type = "memory"
    type = "disk"

    # The behavior when the buffer becomes full.
    # 
    # * optional
    # * default: "block"
    # * enum: "block" or "drop_newest"
    when_full = "block"
    when_full = "drop_newest"

    # The maximum size of the buffer on the disk.
    # 
    # * optional
    # * no default
    # * unit: bytes
    max_size = 104900000

    # The maximum number of events allowed in the buffer.
    # 
    # * optional
    # * default: 500
    # * unit: events
    num_items = 500

  #
  # Headers
  #

  [sinks.http.headers]
    # A custom header to be added to each outgoing HTTP request.
    # 
    # * required
    # * no default
    X-Powered-By = "Vector"

# Streams `log` events to Apache Kafka via the Kafka protocol.
[sinks.kafka]
  #
  # General
  #

  # The component type
  # 
  # * required
  # * no default
  # * must be: "kafka"
  type = "kafka"

  # A list of upstream source or transform IDs. See Config Composition for more
  # info.
  # 
  # * required
  # * no default
  inputs = ["my-source-id"]

  # A comma-separated list of host and port pairs that are the addresses of the
  # Kafka brokers in a "bootstrap" Kafka cluster that a Kafka client connects to
  # initially to bootstrap itself
  # 
  # * required
  # * no default
  bootstrap_servers = "10.14.22.123:9092,10.14.23.332:9092"

  # The log field name to use for the topic key. If unspecified, the key will be
  # randomly generated. If the field does not exist on the log, a blank value
  # will be used.
  # 
  # * required
  # * no default
  key_field = "user_id"

  # The Kafka topic name to write events to.
  # 
  # * required
  # * no default
  topic = "topic-1234"

  # The encoding format used to serialize the events before flushing. The default
  # is dynamic based on if the event is structured or not.
  # 
  # * optional
  # * no default
  # * enum: "json" or "text"
  encoding = "json"
  encoding = "text"

  # Enables/disables the sink healthcheck upon start.
  # 
  # * optional
  # * default: true
  healthcheck = true

  #
  # Buffer
  #

  [sinks.kafka.buffer]
    # The buffer's type / location. `disk` buffers are persistent and will be
    # retained between restarts.
    # 
    # * optional
    # * default: "memory"
    # * enum: "memory" or "disk"
    type = "memory"
    type = "disk"

    # The behavior when the buffer becomes full.
    # 
    # * optional
    # * default: "block"
    # * enum: "block" or "drop_newest"
    when_full = "block"
    when_full = "drop_newest"

    # The maximum size of the buffer on the disk.
    # 
    # * optional
    # * no default
    # * unit: bytes
    max_size = 104900000

    # The maximum number of events allowed in the buffer.
    # 
    # * optional
    # * default: 500
    # * unit: events
    num_items = 500

<<<<<<< HEAD
  #
  # Tls
  #

  [sinks.kafka.tls]
    # Enable TLS during connections to the remote.
    # 
    # * optional
    # * default: false
    enabled = false

    # Absolute path to additional CA certificate file, in JKS format.
    # 
    # * optional
    # * no default
    ca_path = "/path/to/certificate_authority.crt"

    # Absolute path to certificate file used to identify this connection, in JKS
    # format. If this is set, `key_file` must also be set.
    # 
    # * optional
    # * no default
    crt_path = "/path/to/host_certificate.crt"

    # Absolute path to key file used to identify this connection, in JKS format. If
    # this is set, `crt_file` must also be set.
    # 
    # * optional
    # * no default
    key_path = "/path/to/host_certificate.key"

    # Pass phrase to unlock the encrypted key file. This has no effect unless
    # `key_file` above is set.
    # 
    # * optional
    # * no default
    key_phrase = "PassWord1"

=======
# Exposes `metric` events to Prometheus metrics service.
>>>>>>> 5f251260
[sinks.prometheus]
  # The component type
  # 
  # * required
  # * no default
  # * must be: "prometheus"
  type = "prometheus"

  # A list of upstream source or transform IDs. See Config Composition for more
  # info.
  # 
  # * required
  # * no default
  inputs = ["my-source-id"]

  # The address to expose for scraping.
  # 
  # * required
  # * no default
  address = "0.0.0.0:9598"

  # A prefix that will be added to all metric names.
  # It should follow Prometheus naming conventions.
  # 
  # * required
  # * no default
  namespace = "service"

  # Default buckets to use for histogram metrics.
  # 
  # * optional
  # * default: [0.005, 0.01, 0.025, 0.05, 0.1, 0.25, 0.5, 1.0, 2.5, 5.0, 10.0]
  # * unit: seconds
  buckets = [0.005, 0.01, 0.025, 0.05, 0.1, 0.25, 0.5, 1.0, 2.5, 5.0, 10.0]

  # Enables/disables the sink healthcheck upon start.
  # 
  # * optional
  # * default: true
  healthcheck = true

# Batches `log` events to a Splunk HTTP Event Collector.
[sinks.splunk_hec]
  #
  # General
  #

  # The component type
  # 
  # * required
  # * no default
  # * must be: "splunk_hec"
  type = "splunk_hec"

  # A list of upstream source or transform IDs. See Config Composition for more
  # info.
  # 
  # * required
  # * no default
  inputs = ["my-source-id"]

  # Your Splunk HEC host.
  # 
  # * required
  # * no default
  host = "my-splunk-host.com"

  # Your Splunk HEC token.
  # 
  # * required
  # * no default
  token = "A94A8FE5CCB19BA61C4C08"

  # Enables/disables the sink healthcheck upon start.
  # 
  # * optional
  # * default: true
  healthcheck = true

  #
  # Batching
  #

  # The maximum size of a batch before it is flushed.
  # 
  # * optional
  # * default: 1049000
  # * unit: bytes
  batch_size = 1049000

  # The maximum age of a batch before it is flushed.
  # 
  # * optional
  # * default: 1
  # * unit: seconds
  batch_timeout = 1

  #
  # Requests
  #

  # The encoding format used to serialize the events before flushing. The default
  # is dynamic based on if the event is structured or not.
  # 
  # * optional
  # * no default
  # * enum: "ndjson" or "text"
  encoding = "ndjson"
  encoding = "text"

  # The window used for the `request_rate_limit_num` option
  # 
  # * optional
  # * default: 1
  # * unit: seconds
  rate_limit_duration = 1

  # The maximum number of requests allowed within the `rate_limit_duration`
  # window.
  # 
  # * optional
  # * default: 10
  rate_limit_num = 10

  # The maximum number of in-flight requests allowed at any given time.
  # 
  # * optional
  # * default: 10
  request_in_flight_limit = 10

  # The maximum time a request can take before being aborted.
  # 
  # * optional
  # * default: 60
  # * unit: seconds
  request_timeout_secs = 60

  # The maximum number of retries to make for failed requests.
  # 
  # * optional
  # * default: 5
  retry_attempts = 5

  # The amount of time to wait before attempting a failed request again.
  # 
  # * optional
  # * default: 5
  # * unit: seconds
  retry_backoff_secs = 5

  #
  # Buffer
  #

  [sinks.splunk_hec.buffer]
    # The buffer's type / location. `disk` buffers are persistent and will be
    # retained between restarts.
    # 
    # * optional
    # * default: "memory"
    # * enum: "memory" or "disk"
    type = "memory"
    type = "disk"

    # The behavior when the buffer becomes full.
    # 
    # * optional
    # * default: "block"
    # * enum: "block" or "drop_newest"
    when_full = "block"
    when_full = "drop_newest"

    # The maximum size of the buffer on the disk.
    # 
    # * optional
    # * no default
    # * unit: bytes
    max_size = 104900000

    # The maximum number of events allowed in the buffer.
    # 
    # * optional
    # * default: 500
    # * unit: events
    num_items = 500

# Streams `log` events to a TCP connection.
[sinks.tcp]
  #
  # General
  #

  # The component type
  # 
  # * required
  # * no default
  # * must be: "tcp"
  type = "tcp"

  # A list of upstream source or transform IDs. See Config Composition for more
  # info.
  # 
  # * required
  # * no default
  inputs = ["my-source-id"]

  # The TCP address.
  # 
  # * required
  # * no default
  address = "92.12.333.224:5000"

  # Enables/disables the sink healthcheck upon start.
  # 
  # * optional
  # * default: true
  healthcheck = true

  #
  # Requests
  #

  # The encoding format used to serialize the events before flushing. The default
  # is dynamic based on if the event is structured or not.
  # 
  # * optional
  # * no default
  # * enum: "json" or "text"
  encoding = "json"
  encoding = "text"

  #
  # Buffer
  #

  [sinks.tcp.buffer]
    # The buffer's type / location. `disk` buffers are persistent and will be
    # retained between restarts.
    # 
    # * optional
    # * default: "memory"
    # * enum: "memory" or "disk"
    type = "memory"
    type = "disk"

    # The behavior when the buffer becomes full.
    # 
    # * optional
    # * default: "block"
    # * enum: "block" or "drop_newest"
    when_full = "block"
    when_full = "drop_newest"

    # The maximum size of the buffer on the disk.
    # 
    # * optional
    # * no default
    # * unit: bytes
    max_size = 104900000

    # The maximum number of events allowed in the buffer.
    # 
    # * optional
    # * default: 500
    # * unit: events
    num_items = 500

  #
  # Tls
  #

  [sinks.tcp.tls]
    # Enable TLS during connections to the remote.
    # 
    # * optional
    # * default: false
    enabled = false

    # If `true`, Vector will force certificate validation. Do NOT set this to
    # `false` unless you know the risks of not verifying the remote certificate.
    # 
    # * optional
    # * default: true
    verify = true

    # Absolute path to additional CA certificate file, in PEM format.
    # 
    # * optional
    # * no default
    ca_file = "/path/to/certificate_authority.crt"

    # Absolute path to certificate file used to identify this connection, in PEM
    # format. If this is set, `key_file` must also be set.
    # 
    # * optional
    # * no default
    crt_file = "/path/to/host_certificate.crt"

    # Absolute path to key file used to identify this connection, in PEM format. If
    # this is set, `crt_file` must also be set.
    # 
    # * optional
    # * no default
    key_file = "/path/to/host_certificate.key"

    # Pass phrase to unlock the encrypted key file. This has no effect unless
    # `key_file` above is set.
    # 
    # * optional
    # * no default
    key_phrase = "PassWord1"

# Streams `log` events to another downstream Vector instance.
[sinks.vector]
  #
  # General
  #

  # The component type
  # 
  # * required
  # * no default
  # * must be: "vector"
  type = "vector"

  # A list of upstream source or transform IDs. See Config Composition for more
  # info.
  # 
  # * required
  # * no default
  inputs = ["my-source-id"]

  # The downstream Vector address.
  # 
  # * required
  # * no default
  address = "92.12.333.224:5000"

  # Enables/disables the sink healthcheck upon start.
  # 
  # * optional
  # * default: true
  healthcheck = true

  #
  # Buffer
  #

  [sinks.vector.buffer]
    # The buffer's type / location. `disk` buffers are persistent and will be
    # retained between restarts.
    # 
    # * optional
    # * default: "memory"
    # * enum: "memory" or "disk"
    type = "memory"
    type = "disk"

    # The behavior when the buffer becomes full.
    # 
    # * optional
    # * default: "block"
    # * enum: "block" or "drop_newest"
    when_full = "block"
    when_full = "drop_newest"

    # The maximum size of the buffer on the disk.
    # 
    # * optional
    # * no default
    # * unit: bytes
    max_size = 104900000

    # The maximum number of events allowed in the buffer.
    # 
    # * optional
    # * default: 500
    # * unit: events
    num_items = 500


<|MERGE_RESOLUTION|>--- conflicted
+++ resolved
@@ -2308,7 +2308,6 @@
     # * unit: events
     num_items = 500
 
-<<<<<<< HEAD
   #
   # Tls
   #
@@ -2347,9 +2346,7 @@
     # * no default
     key_phrase = "PassWord1"
 
-=======
 # Exposes `metric` events to Prometheus metrics service.
->>>>>>> 5f251260
 [sinks.prometheus]
   # The component type
   # 
