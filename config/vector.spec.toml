#                                    __   __  __
#                                    \ \ / / / /
#                                     \ V / / /
#                                      \_/  \/
#
#                                    V E C T O R
#                            Configuration Specification
#
# ------------------------------------------------------------------------------
# Website: https://vector.dev
# Docs: https://vector.dev/docs/
# Community: https://vector.dev/community
# ------------------------------------------------------------------------------
# The file contains a full specification for the `vector.toml` configuration
# file. It follows the TOML format and includes all options, types, and
# possible values.
#
# More info on Vector's configuration can be found at:
# /docs/setup/configuration/

# ------------------------------------------------------------------------------
# Global
# ------------------------------------------------------------------------------
# Global options are relevant to Vector as a whole and apply to global behavior.

#
# General
#

# The directory used for persisting Vector state, such as on-disk buffers, file
# checkpoints, and more. Please make sure the Vector project has write
# permissions to this dir.
#
# * optional
# * no default
# * type: string
data_dir = "/var/lib/vector"

# The list of DNS servers Vector will use to resolve DNS requests. When set
# Vector will ignore the system configuration and use only the list of DNS
# servers provided. If this option is not set then Vector will attempt to use
# the system configuration.
#
# * optional
# * no default
# * type: [string]
dns_servers = ["0.0.0.0:53"]

#
# Log schema
#

[.log_schema]
  # The key used to hold the log host. See the log data model page for more info.
  #
  # * optional
  # * default: "host"
  # * type: string
  host_key = "host"
  host_key = "@host"
  host_key = "instance"
  host_key = "machine"

  # The key used to hold the log message. See the log data model page for more
  # info.
  #
  # * optional
  # * default: "message"
  # * type: string
  message_key = "message"
  message_key = "@message"
  message_key = "msg"

  # The key used to represent when the log was generated. See the log data model
  # page for more info.
  #
  # * optional
  # * default: "timestamp"
  # * type: string
  timestamp_key = "timestamp"
  timestamp_key = "@timestamp"
  timestamp_key = "datetime"

# ------------------------------------------------------------------------------
# Sources
# ------------------------------------------------------------------------------
# Sources specify data sources and are responsible for ingesting data into
# Vector.

# Ingests data through the Docker engine daemon and outputs `log` events.
[sources.docker]
  # The component type. This is a required field that tells Vector which
  # component to use. The value _must_ be `#{name}`.
  #
  # * required
  # * type: string
  # * must be: "docker"
  type = "docker"

  # Setting this to `false` will disable the automatic merging of partial events.
  #
  # * optional
  # * default: true
  # * type: bool
  auto_partial_merge = true
  auto_partial_merge = false

  # A list of container IDs _or_ names to match against. Prefix matches are
  # supported, meaning you can supply just the first few characters of the
  # container ID or name. If not provided, all containers will be included.
  #
  # * optional
  # * no default
  # * type: [string]
  include_containers = ["serene_", "serene_leakey", "ad08cc418cf9"]

  # A list of image names to match against. If not provided, all images will be
  # included.
  #
  # * optional
  # * no default
  # * type: [string]
  include_images = ["httpd", "redis"]

  # A list of container object labels to match against when filtering running
  # containers. This should follow the described label's synatx in docker object
  # labels docs.
  #
  # * optional
  # * no default
  # * type: [string]
  include_labels = ["com.example.vendor=Timber Inc.", "com.example.name=Vector"]

  # The field name to be added to events that are detected to contain an
  # incomplete message (i.e. partial events). If set to `""`, no field will be
  # added to partial event. This allows to opt-out of partial event detection.
  #
  # * optional
  # * default: "_partial"
  # * type: string
  partial_event_marker_field = "_partial"

# Ingests data through one or more local files and outputs `log` events.
[sources.file]
  #
  # General
  #

  # The component type. This is a required field that tells Vector which
  # component to use. The value _must_ be `#{name}`.
  #
  # * required
  # * type: string
  # * must be: "file"
  type = "file"

  # Array of file patterns to include. Globbing is supported.
  #
  # * required
  # * type: [string]
  include = ["/var/log/nginx/*.log"]

  # The directory used to persist file checkpoint positions. By default, the
  # global `data_dir` option is used. Please make sure the Vector project has
  # write permissions to this dir.
  #
  # * optional
  # * no default
  # * type: string
  data_dir = "/var/lib/vector"

  # Array of file patterns to exclude. Globbing is supported.*Takes precedence
  # over the `include` option.*
  #
  # * optional
  # * no default
  # * type: [string]
  exclude = ["/var/log/nginx/*.[0-9]*.log"]

  # Delay between file discovery calls. This controls the interval at which
  # Vector searches for files.
  #
  # * optional
  # * default: 1000
  # * type: int
  # * unit: milliseconds
  glob_minimum_cooldown = 1000

  # Ignore files with a data modification date that does not exceed this age.
  #
  # * optional
  # * no default
  # * type: int
  # * unit: seconds
  ignore_older = 86400

  # The maximum number of a bytes a line can contain before being discarded. This
  # protects against malformed lines or tailing incorrect files.
  #
  # * optional
  # * default: 102400
  # * type: int
  # * unit: bytes
  max_line_bytes = 102400

  # For files with a stored checkpoint at startup, setting this option to `true`
  # will tell Vector to read from the beginning of the file instead of the stored
  # checkpoint.
  #
  # * optional
  # * default: false
  # * type: bool
  start_at_beginning = false
  start_at_beginning = true

  #
  # Context
  #

  # The key name added to each event with the full path of the file.
  #
  # * optional
  # * default: "file"
  # * type: string
  file_key = "file"

  # The key name added to each event representing the current host. This can also
  # be globally set via the global `host_key` option.
  #
  # * optional
  # * default: "host"
  # * type: string
  host_key = "host"

  #
  # Priority
  #

  # An approximate limit on the amount of data read from a single file at a given
  # time.
  #
  # * optional
  # * default: 2048
  # * type: int
  # * unit: bytes
  max_read_bytes = 2048

  # Instead of balancing read capacity fairly across all watched files,
  # prioritize draining the oldest files before moving on to read data from
  # younger files.
  #
  # * optional
  # * default: false
  # * type: bool
  oldest_first = false
  oldest_first = true

  #
  # Fingerprinting
  #

  [sources.file.fingerprinting]
    # The strategy used to uniquely identify files. This is important for
    # checkpointing when file rotation is used.
    #
    # * optional
    # * default: "checksum"
    # * type: string
    # * enum: "checksum" or "device_and_inode"
    strategy = "checksum"
    strategy = "device_and_inode"

    # The number of bytes read off the head of the file to generate a unique
    # fingerprint.
    #
    # * optional
    # * default: 256
    # * type: int
    # * unit: bytes
    # * relevant when strategy = "checksum"
    fingerprint_bytes = 256

    # The number of bytes to skip ahead (or ignore) when generating a unique
    # fingerprint. This is helpful if all files share a common header.
    #
    # * optional
    # * default: 0
    # * type: int
    # * unit: bytes
    # * relevant when strategy = "checksum"
    ignored_header_bytes = 0

  #
  # Multiline
  #

  [sources.file.multiline]
    # Condition regex pattern to look for. Exact behavior is configured via `mode`.
    #
    # * required
    # * type: string
    condition_pattern = "^[\\s]+"
    condition_pattern = "\\\\$"
    condition_pattern = "^(INFO|ERROR) "
    condition_pattern = ";$"

    # Mode of operation, specifies how the `condition_pattern` is interpreted.
    #
    # * required
    # * type: string
    # * enum: "continue_through", "continue_past", "halt_before", and "halt_with"
    mode = "continue_through"
    mode = "continue_past"
    mode = "halt_before"
    mode = "halt_with"

    # Start regex pattern to look for as a beginning of the message.
    #
    # * required
    # * type: string
    start_pattern = "^[^\\s]"
    start_pattern = "\\\\$"
    start_pattern = "^(INFO|ERROR) "
    start_pattern = "[^;]$"

    # The maximum time to wait for the continuation. Once this timeout is reached,
    # the buffered message is guaraneed to be flushed, even if incomplete.
    #
    # * required
    # * type: int
    # * unit: milliseconds
    timeout_ms = 1000
    timeout_ms = 600000

# Ingests data through the HTTP protocol and outputs `log` events.
[sources.http]
  #
  # General
  #

  # The component type. This is a required field that tells Vector which
  # component to use. The value _must_ be `#{name}`.
  #
  # * required
  # * type: string
  # * must be: "http"
  type = "http"

  # The address to listen for connections on
  #
  # * required
  # * type: string
  address = "0.0.0.0:80"
  address = "localhost:8080"

  # The expected encoding of received data. Note that for `json` and `ndjson`
  # encodings, the fields of the JSON objects are output as separate fields.
  #
  # * optional
  # * default: "text"
  # * type: string
  # * enum: "text", "ndjson", and "json"
  encoding = "text"
  encoding = "ndjson"
  encoding = "json"

  # A list of HTTP headers to include in the log event. These will override any
  # values included in the JSON payload with conflicting names. An empty string
  # will be inserted into the log event if the corresponding HTTP header was
  # missing.
  #
  # * optional
  # * no default
  # * type: [string]
  headers = ["User-Agent", "X-My-Custom-Header"]

  #
  # TLS
  #

  [sources.http.tls]
    # Absolute path to an additional CA certificate file, in DER or PEM format
    # (X.509).
    #
    # * optional
    # * no default
    # * type: string
    ca_path = "/path/to/certificate_authority.crt"

    # Absolute path to a certificate file used to identify this server, in DER or
    # PEM format (X.509) or PKCS#12. If this is set and is not a PKCS#12 archive,
    # `key_path` must also be set. This is required if `enabled` is set to `true`.
    #
    # * optional
    # * no default
    # * type: string
    crt_path = "/path/to/host_certificate.crt"

    # Require TLS for incoming connections. If this is set, an identity certificate
    # is also required.
    #
    # * optional
    # * default: false
    # * type: bool
    enabled = false
    enabled = true

    # Pass phrase used to unlock the encrypted key file. This has no effect unless
    # `key_path` is set.
    #
    # * optional
    # * no default
    # * type: string
    key_pass = "${KEY_PASS_ENV_VAR}"
    key_pass = "PassWord1"

    # Absolute path to a certificate key file used to identify this server, in DER
    # or PEM format (PKCS#8).
    #
    # * optional
    # * no default
    # * type: string
    key_path = "/path/to/host_certificate.key"

    # If `true`, Vector will require a TLS certificate from the connecting host and
    # terminate the connection if it is not valid. If `false` (the default), Vector
    # will ignore the presence of a client certificate.
    #
    # * optional
    # * default: false
    # * type: bool
    verify_certificate = false
    verify_certificate = true

# Ingests data through log records from journald and outputs `log` events.
[sources.journald]
  # The component type. This is a required field that tells Vector which
  # component to use. The value _must_ be `#{name}`.
  #
  # * required
  # * type: string
  # * must be: "journald"
  type = "journald"

  # The systemd journal is read in batches, and a checkpoint is set at the end of
  # each batch. This option limits the size of the batch.
  #
  # * optional
  # * default: 16
  # * type: int
  batch_size = 16

  # Include only entries from the current boot.
  #
  # * optional
  # * default: true
  # * type: bool
  current_boot_only = true
  current_boot_only = false

  # The directory used to persist the journal checkpoint position. By default,
  # the global `data_dir` is used. Please make sure the Vector project has write
  # permissions to this dir.
  #
  # * optional
  # * no default
  # * type: string
  data_dir = "/var/lib/vector"

  # The full path of the `journalctl` executable. If not set, Vector will search
  # the path for `journalctl`.
  #
  # * optional
  # * default: "journalctl"
  # * type: string
  journalctl_path = "/usr/local/bin/journalctl"

  # The list of units names to monitor. If empty or not present, all units are
  # accepted. Unit names lacking a `"."` will have `".service"` appended to make
  # them a valid service unit name.
  #
  # * optional
  # * default: []
  # * type: [string]
  units = ["ntpd", "sysinit.target"]

# Ingests data through Kafka 0.9 or later and outputs `log` events.
[sources.kafka]
  #
  # General
  #

  # The component type. This is a required field that tells Vector which
  # component to use. The value _must_ be `#{name}`.
  #
  # * required
  # * type: string
  # * must be: "kafka"
  type = "kafka"

  # A comma-separated list of host and port pairs that are the addresses of the
  # Kafka brokers in a "bootstrap" Kafka cluster that a Kafka client connects to
  # initially to bootstrap itself.
  #
  # * required
  # * type: string
  bootstrap_servers = "10.14.22.123:9092,10.14.23.332:9092"

  # The consumer group name to be used to consume events from Kafka.
  #
  # * required
  # * type: string
  group_id = "consumer-group-name"

  # The Kafka topics names to read events from. Regex is supported if the topic
  # begins with `^`.
  #
  # * required
  # * type: [string]
  topics = ["^(prefix1|prefix2)-.+", "topic-1", "topic-2"]

  # If offsets for consumer group do not exist, set them using this strategy.
  # librdkafka documentation for `auto.offset.reset` option for explanation.
  #
  # * optional
  # * default: "largest"
  # * type: string
  auto_offset_reset = "smallest"
  auto_offset_reset = "earliest"
  auto_offset_reset = "beginning"
  auto_offset_reset = "largest"
  auto_offset_reset = "latest"
  auto_offset_reset = "end"
  auto_offset_reset = "error"

  # Maximum time the broker may wait to fill the response.
  #
  # * optional
  # * default: 100
  # * type: int
  # * unit: milliseconds
  fetch_wait_max_ms = 50
  fetch_wait_max_ms = 100

  # The log field name to use for the topic key. If unspecified, the key would
  # not be added to the log event. If the message has null key, then this field
  # would not be added to the log event.
  #
  # * optional
  # * no default
  # * type: string
  key_field = "user_id"

  # The Kafka session timeout in milliseconds.
  #
  # * optional
  # * default: 10000
  # * type: int
  # * unit: milliseconds
  session_timeout_ms = 5000
  session_timeout_ms = 10000

  # Default timeout for network requests.
  #
  # * optional
  # * default: 60000
  # * type: int
  # * unit: milliseconds
  socket_timeout_ms = 30000
  socket_timeout_ms = 60000

  #
  # Advanced
  #

  [sources.kafka.librdkafka_options]
    # The options and their values. Accepts `string` values.
    #
    # * optional
    # * no default
    # * type: string
    "client.id" = "${ENV_VAR}"
    "fetch.error.backoff.ms" = "1000"
    "socket.send.buffer.bytes" = "100"

  #
  # TLS
  #

  [sources.kafka.tls]
    # Absolute path to an additional CA certificate file, in DER or PEM format
    # (X.509).
    #
    # * optional
    # * no default
    # * type: string
    ca_path = "/path/to/certificate_authority.crt"

    # Absolute path to a certificate file used to identify this connection, in DER
    # or PEM format (X.509) or PKCS#12. If this is set and is not a PKCS#12
    # archive, `key_path` must also be set.
    #
    # * optional
    # * no default
    # * type: string
    crt_path = "/path/to/host_certificate.crt"

    # Enable TLS during connections to the remote.
    #
    # * optional
    # * default: false
    # * type: bool
    enabled = false
    enabled = true

    # Pass phrase used to unlock the encrypted key file. This has no effect unless
    # `key_path` is set.
    #
    # * optional
    # * no default
    # * type: string
    key_pass = "${KEY_PASS_ENV_VAR}"
    key_pass = "PassWord1"

    # Absolute path to a certificate key file used to identify this connection, in
    # DER or PEM format (PKCS#8). If this is set, `crt_path` must also be set.
    #
    # * optional
    # * no default
    # * type: string
    key_path = "/path/to/host_certificate.key"

# Ingests data through the Heroku Logplex HTTP Drain protocol and outputs `log` events.
[sources.logplex]
  #
  # General
  #

  # The component type. This is a required field that tells Vector which
  # component to use. The value _must_ be `#{name}`.
  #
  # * required
  # * type: string
  # * must be: "logplex"
  type = "logplex"

  # The address to accept connections on. The address _must_ include a port.
  #
  # * required
  # * type: string
  address = "0.0.0.0:8088"

  #
  # TLS
  #

  [sources.logplex.tls]
    # Absolute path to an additional CA certificate file, in DER or PEM format
    # (X.509).
    #
    # * optional
    # * no default
    # * type: string
    ca_path = "/path/to/certificate_authority.crt"

    # Absolute path to a certificate file used to identify this server, in DER or
    # PEM format (X.509) or PKCS#12. If this is set and is not a PKCS#12 archive,
    # `key_path` must also be set. This is required if `enabled` is set to `true`.
    #
    # * optional
    # * no default
    # * type: string
    crt_path = "/path/to/host_certificate.crt"

    # Require TLS for incoming connections. If this is set, an identity certificate
    # is also required.
    #
    # * optional
    # * default: false
    # * type: bool
    enabled = false
    enabled = true

    # Pass phrase used to unlock the encrypted key file. This has no effect unless
    # `key_path` is set.
    #
    # * optional
    # * no default
    # * type: string
    key_pass = "${KEY_PASS_ENV_VAR}"
    key_pass = "PassWord1"

    # Absolute path to a certificate key file used to identify this server, in DER
    # or PEM format (PKCS#8).
    #
    # * optional
    # * no default
    # * type: string
    key_path = "/path/to/host_certificate.key"

    # If `true`, Vector will require a TLS certificate from the connecting host and
    # terminate the connection if it is not valid. If `false` (the default), Vector
    # will ignore the presence of a client certificate.
    #
    # * optional
    # * default: false
    # * type: bool
    verify_certificate = false
    verify_certificate = true

# Ingests data through the Prometheus text exposition format and outputs `metric` events.
[sources.prometheus]
  # The component type. This is a required field that tells Vector which
  # component to use. The value _must_ be `#{name}`.
  #
  # * required
  # * type: string
  # * must be: "prometheus"
  type = "prometheus"

  # Host addresses to scrape metrics from.
  #
  # * required
  # * type: [string]
  hosts = ["http://localhost:9090"]

  # The interval between scrapes in seconds.
  #
  # * required
  # * type: int
  scrape_interval_secs = 1

# Ingests data through a socket, such as a TCP, UDP, or Unix socket and outputs `log` events.
[sources.socket]
  #
  # General
  #

  # The component type. This is a required field that tells Vector which
  # component to use. The value _must_ be `#{name}`.
  #
  # * required
  # * type: string
  # * must be: "socket"
  type = "socket"

  # The address to listen for connections on, or `systemd#N` to use the Nth
  # socket passed by systemd socket activation. If an address is used it _must_
  # include a port.
  #
  # * required
  # * type: string
  # * required when mode = "tcp" or mode = "udp"
  address = "0.0.0.0:9000"
  address = "systemd"
  address = "systemd#3"

  # The type of socket to use.
  #
  # * required
  # * type: string
  # * enum: "tcp", "udp", and "unix"
  mode = "tcp"
  mode = "udp"
  mode = "unix"

  # The unix socket path. *This should be absolute path*.
  #
  # * required
  # * type: string
  # * required when mode = "unix"
  path = "/path/to/socket"

  # The maximum bytes size of incoming messages before they are discarded.
  #
  # * optional
  # * default: 102400
  # * type: int
  # * unit: bytes
  max_length = 102400

  # The timeout before a connection is forcefully closed during shutdown.
  #
  # * optional
  # * default: 30
  # * type: int
  # * unit: seconds
  # * relevant when mode = "tcp"
  shutdown_timeout_secs = 30

  #
  # Context
  #

  # The key name added to each event representing the current host. This can also
  # be globally set via the global `host_key` option.
  #
  # * optional
  # * default: "host"
  # * type: string
  host_key = "host"

  #
  # TLS
  #

  [sources.socket.tls]
    # Absolute path to an additional CA certificate file, in DER or PEM format
    # (X.509).
    #
    # * optional
    # * no default
    # * type: string
    # * relevant when mode = "tcp"
    ca_path = "/path/to/certificate_authority.crt"

    # Absolute path to a certificate file used to identify this server, in DER or
    # PEM format (X.509) or PKCS#12. If this is set and is not a PKCS#12 archive,
    # `key_path` must also be set. This is required if `enabled` is set to `true`.
    #
    # * optional
    # * no default
    # * type: string
    # * relevant when mode = "tcp"
    crt_path = "/path/to/host_certificate.crt"

    # Require TLS for incoming connections. If this is set, an identity certificate
    # is also required.
    #
    # * optional
    # * default: false
    # * type: bool
    # * relevant when mode = "tcp"
    enabled = false
    enabled = true

    # Pass phrase used to unlock the encrypted key file. This has no effect unless
    # `key_path` is set.
    #
    # * optional
    # * no default
    # * type: string
    # * relevant when mode = "tcp"
    key_pass = "${KEY_PASS_ENV_VAR}"
    key_pass = "PassWord1"

    # Absolute path to a certificate key file used to identify this server, in DER
    # or PEM format (PKCS#8).
    #
    # * optional
    # * no default
    # * type: string
    # * relevant when mode = "tcp"
    key_path = "/path/to/host_certificate.key"

    # If `true`, Vector will require a TLS certificate from the connecting host and
    # terminate the connection if it is not valid. If `false` (the default), Vector
    # will ignore the presence of a client certificate.
    #
    # * optional
    # * default: false
    # * type: bool
    # * relevant when mode = "tcp"
    verify_certificate = false
    verify_certificate = true

# Ingests data through the Splunk HTTP Event Collector protocol and outputs `log` events.
[sources.splunk_hec]
  #
  # General
  #

  # The component type. This is a required field that tells Vector which
  # component to use. The value _must_ be `#{name}`.
  #
  # * required
  # * type: string
  # * must be: "splunk_hec"
  type = "splunk_hec"

  # The address to accept connections on.
  #
  # * optional
  # * default: "0.0.0.0:8088"
  # * type: string
  address = "0.0.0.0:8088"

  # If supplied, incoming requests must supply this token in the `Authorization`
  # header, just as a client would if it was communicating with the Splunk HEC
  # endpoint directly. If _not_ supplied, the `Authorization` header will be
  # ignored and requests will not be authenticated.
  #
  # * optional
  # * no default
  # * type: string
  token = "A94A8FE5CCB19BA61C4C08"

  #
  # TLS
  #

  [sources.splunk_hec.tls]
    # Absolute path to an additional CA certificate file, in DER or PEM format
    # (X.509).
    #
    # * optional
    # * no default
    # * type: string
    ca_path = "/path/to/certificate_authority.crt"

    # Absolute path to a certificate file used to identify this server, in DER or
    # PEM format (X.509) or PKCS#12. If this is set and is not a PKCS#12 archive,
    # `key_path` must also be set. This is required if `enabled` is set to `true`.
    #
    # * optional
    # * no default
    # * type: string
    crt_path = "/path/to/host_certificate.crt"

    # Require TLS for incoming connections. If this is set, an identity certificate
    # is also required.
    #
    # * optional
    # * default: false
    # * type: bool
    enabled = false
    enabled = true

    # Pass phrase used to unlock the encrypted key file. This has no effect unless
    # `key_path` is set.
    #
    # * optional
    # * no default
    # * type: string
    key_pass = "${KEY_PASS_ENV_VAR}"
    key_pass = "PassWord1"

    # Absolute path to a certificate key file used to identify this server, in DER
    # or PEM format (PKCS#8).
    #
    # * optional
    # * no default
    # * type: string
    key_path = "/path/to/host_certificate.key"

    # If `true`, Vector will require a TLS certificate from the connecting host and
    # terminate the connection if it is not valid. If `false` (the default), Vector
    # will ignore the presence of a client certificate.
    #
    # * optional
    # * default: false
    # * type: bool
    verify_certificate = false
    verify_certificate = true

# Ingests data through the StatsD UDP protocol and outputs `metric` events.
[sources.statsd]
  # The component type. This is a required field that tells Vector which
  # component to use. The value _must_ be `#{name}`.
  #
  # * required
  # * type: string
  # * must be: "statsd"
  type = "statsd"

  # UDP socket address to bind to.
  #
  # * required
  # * type: string
  address = "127.0.0.1:8126"

# Ingests data through standard input (STDIN) and outputs `log` events.
[sources.stdin]
  #
  # General
  #

  # The component type. This is a required field that tells Vector which
  # component to use. The value _must_ be `#{name}`.
  #
  # * required
  # * type: string
  # * must be: "stdin"
  type = "stdin"

  # The maxiumum bytes size of a message before it is discarded.
  #
  # * optional
  # * default: 102400
  # * type: int
  # * unit: bytes
  max_length = 102400

  #
  # Context
  #

  # The key name added to each event representing the current host. This can also
  # be globally set via the global `host_key` option.
  #
  # * optional
  # * default: "host"
  # * type: string
  host_key = "host"

# Ingests data through the Syslog protocol and outputs `log` events.
[sources.syslog]
  #
  # General
  #

  # The component type. This is a required field that tells Vector which
  # component to use. The value _must_ be `#{name}`.
  #
  # * required
  # * type: string
  # * must be: "syslog"
  type = "syslog"

  # The TCP or UDP address to listen for connections on, or "systemd#N" to use
  # the Nth socket passed by systemd socket activation.
  #
  # * required
  # * type: string
  # * required when mode = "tcp" or mode = "udp"
  address = "0.0.0.0:9000"
  address = "systemd"
  address = "systemd#2"

  # The input mode.
  #
  # * required
  # * type: string
  # * enum: "tcp", "udp", and "unix"
  mode = "tcp"
  mode = "udp"
  mode = "unix"

  # The unix socket path. *This should be absolute path.*
  #
  # * required
  # * type: string
  # * required when mode = "unix"
  path = "/path/to/socket"

  # The maximum bytes size of incoming messages before they are discarded.
  #
  # * optional
  # * default: 102400
  # * type: int
  # * unit: bytes
  max_length = 102400

  #
  # Context
  #

  # The key name added to each event representing the current host. This can also
  # be globally set via the global `host_key` option.
  #
  # * optional
  # * default: "host"
  # * type: string
  host_key = "host"

  #
  # TLS
  #

  [sources.syslog.tls]
    # Absolute path to an additional CA certificate file, in DER or PEM format
    # (X.509).
    #
    # * optional
    # * no default
    # * type: string
    ca_path = "/path/to/certificate_authority.crt"

    # Absolute path to a certificate file used to identify this server, in DER or
    # PEM format (X.509) or PKCS#12. If this is set and is not a PKCS#12 archive,
    # `key_path` must also be set. This is required if `enabled` is set to `true`.
    #
    # * optional
    # * no default
    # * type: string
    crt_path = "/path/to/host_certificate.crt"

    # Require TLS for incoming connections. If this is set, an identity certificate
    # is also required.
    #
    # * optional
    # * default: false
    # * type: bool
    enabled = false
    enabled = true

    # Pass phrase used to unlock the encrypted key file. This has no effect unless
    # `key_path` is set.
    #
    # * optional
    # * no default
    # * type: string
    key_pass = "${KEY_PASS_ENV_VAR}"
    key_pass = "PassWord1"

    # Absolute path to a certificate key file used to identify this server, in DER
    # or PEM format (PKCS#8).
    #
    # * optional
    # * no default
    # * type: string
    key_path = "/path/to/host_certificate.key"

    # If `true`, Vector will require a TLS certificate from the connecting host and
    # terminate the connection if it is not valid. If `false` (the default), Vector
    # will ignore the presence of a client certificate.
    #
    # * optional
    # * default: false
    # * type: bool
    verify_certificate = false
    verify_certificate = true

# Ingests data through another upstream `vector` sink and outputs `log` and `metric` events.
[sources.vector]
  #
  # General
  #

  # The component type. This is a required field that tells Vector which
  # component to use. The value _must_ be `#{name}`.
  #
  # * required
  # * type: string
  # * must be: "vector"
  type = "vector"

  # The TCP address to listen for connections on, or `systemd#N to use the Nth
  # socket passed by systemd socket activation. If an address is used it _must_
  # include a port.
  #
  # * required
  # * type: string
  address = "0.0.0.0:9000"
  address = "systemd"
  address = "systemd#1"

  # The timeout before a connection is forcefully closed during shutdown.
  #
  # * optional
  # * default: 30
  # * type: int
  # * unit: seconds
  shutdown_timeout_secs = 30

  #
  # TLS
  #

  [sources.vector.tls]
    # Absolute path to an additional CA certificate file, in DER or PEM format
    # (X.509).
    #
    # * optional
    # * no default
    # * type: string
    ca_path = "/path/to/certificate_authority.crt"

    # Absolute path to a certificate file used to identify this server, in DER or
    # PEM format (X.509) or PKCS#12. If this is set and is not a PKCS#12 archive,
    # `key_path` must also be set. This is required if `enabled` is set to `true`.
    #
    # * optional
    # * no default
    # * type: string
    crt_path = "/path/to/host_certificate.crt"

    # Require TLS for incoming connections. If this is set, an identity certificate
    # is also required.
    #
    # * optional
    # * default: false
    # * type: bool
    enabled = false
    enabled = true

    # Pass phrase used to unlock the encrypted key file. This has no effect unless
    # `key_path` is set.
    #
    # * optional
    # * no default
    # * type: string
    key_pass = "${KEY_PASS_ENV_VAR}"
    key_pass = "PassWord1"

    # Absolute path to a certificate key file used to identify this server, in DER
    # or PEM format (PKCS#8).
    #
    # * optional
    # * no default
    # * type: string
    key_path = "/path/to/host_certificate.key"

    # If `true`, Vector will require a TLS certificate from the connecting host and
    # terminate the connection if it is not valid. If `false` (the default), Vector
    # will ignore the presence of a client certificate.
    #
    # * optional
    # * default: false
    # * type: bool
    verify_certificate = false
    verify_certificate = true


# ------------------------------------------------------------------------------
# Transforms
# ------------------------------------------------------------------------------
# Transforms parse, structure, and enrich events.

# Accepts and outputs `log` events allowing you to add one or more log fields.
[transforms.add_fields]
  #
  # General
  #

  # The component type. This is a required field that tells Vector which
  # component to use. The value _must_ be `#{name}`.
  #
  # * required
  # * type: string
  # * must be: "add_fields"
  type = "add_fields"

  # A list of upstream source or transform IDs. See configuration for more info.
  #
  # * required
  # * type: [string]
  inputs = ["my-source-id"]

  #
  # Fields
  #

  [transforms.add_fields.fields]
    # The name of the field to add. Accepts all supported types. Use `.` for adding
    # nested fields.
    #
    # * required
    # * type: *
    string_field = "string value"
    env_var_field = "${ENV_VAR}"
    int_field = 1
    float_field = 1.2
    bool_field = true
    timestamp_field = 1979-05-27T00:32:00Z
    parent = {child_field = "child_value"}
    list_field = ["first", "second", "third"]

# Accepts and outputs `metric` events allowing you to add one or more metric tags.
[transforms.add_tags]
  #
  # General
  #

  # The component type. This is a required field that tells Vector which
  # component to use. The value _must_ be `#{name}`.
  #
  # * required
  # * type: string
  # * must be: "add_tags"
  type = "add_tags"

  # A list of upstream source or transform IDs. See configuration for more info.
  #
  # * required
  # * type: [string]
  inputs = ["my-source-id"]

  #
  # Tags
  #

  [transforms.add_tags.tags]
    # The name of the tag to add. Due to the nature of metric tags, the value must
    # be a string.
    #
    # * required
    # * type: string
    static_tag = "my value"
    env_tag = "${ENV_VAR}"

<<<<<<< HEAD
# Accepts `log` events and allows you to transform events with a full embedded JavaScript engine.
[transforms.javascript]
  # The component type. This is a required field that tells Vector which
  # component to use. The value _must_ be `javascript`.
  #
  # * optional
  # * no default
  # * type: string
  # * must be: "javascript" (if supplied)
  type = "javascript"

  # A list of upstream source or transform IDs. See configuration for more info.
  #
  # * optional
  # * no default
  # * type: [string]
  inputs = ["my-source-id"]

  # Name of the handler function.
  #
  # * optional
  # * no default
  # * type: string
  handler = "handler"

  # Maximum allowed RAM usage for JavaScript engine in bytes.
  #
  # * optional
  # * no default
  # * type: int
  memory_limit = 10000000

  # The path to JavaScript source file with handler function.
  #
  # * optional
  # * no default
  # * type: string
  path = "/etc/vector/transform.js"

  # The inline JavaScript source with handler function.
  #
  # * optional
  # * no default
  # * type: string
  source = """
event => ({...event, field: 'value'})

"""

# Accepts `log` events and allows you to parse a log field value as JSON.
[transforms.json_parser]
  # If the specified `field` should be dropped (removed) after parsing.
=======
# Accepts and outputs `log` events allowing you to strips ANSI escape sequences from the specified field.
[transforms.ansi_stripper]
  # The component type. This is a required field that tells Vector which
  # component to use. The value _must_ be `#{name}`.
>>>>>>> 8ac0fdeb
  #
  # * required
  # * type: string
  # * must be: "ansi_stripper"
  type = "ansi_stripper"

  # A list of upstream source or transform IDs. See configuration for more info.
  #
  # * required
  # * type: [string]
  inputs = ["my-source-id"]

  # The target field to strip ANSI escape sequences from.
  #
  # * optional
  # * default: "message"
  # * type: string
  field = "message"
  field = "parent.child"
  field = "array[0]"

# Accepts and outputs `log` events allowing you to enrich logs with AWS EC2 instance metadata.
[transforms.aws_ec2_metadata]
  # The component type. This is a required field that tells Vector which
  # component to use. The value _must_ be `#{name}`.
  #
  # * required
  # * type: string
  # * must be: "aws_ec2_metadata"
  type = "aws_ec2_metadata"

  # A list of upstream source or transform IDs. See configuration for more info.
  #
  # * required
  # * type: [string]
  inputs = ["my-source-id"]

  # A list of fields to include in each event.
  #
  # * optional
  # * default: ["instance-id", "local-hostname", "local-ipv4", "public-hostname", "public-ipv4", "ami-id", "availability-zone", "vpc-id", "subnet-id", "region"]
  # * type: [string]
  fields = ["instance-id", "local-hostname", "local-ipv4", "public-hostname", "public-ipv4", "ami-id", "availability-zone", "vpc-id", "subnet-id", "region"]

  # Override the default EC2 Metadata host.
  #
  # * optional
  # * default: "http://169.254.169.254"
  # * type: string
  host = "http://169.254.169.254"

  # Prepend a namespace to each field's key.
  #
  # * optional
  # * default: ""
  # * type: string
  namespace = ""

  # The interval in seconds at which the EC2 Metadata api will be called.
  #
  # * optional
  # * default: 10
  # * type: int
  refresh_interval_secs = 10

# Accepts and outputs `log` events allowing you to coerce log fields into fixed types.
[transforms.coercer]
  #
  # General
  #

  # The component type. This is a required field that tells Vector which
  # component to use. The value _must_ be `#{name}`.
  #
  # * required
  # * type: string
  # * must be: "coercer"
  type = "coercer"

  # A list of upstream source or transform IDs. See configuration for more info.
  #
  # * required
  # * type: [string]
  inputs = ["my-source-id"]

  # Set to `true` to drop all fields that are not specified in the `types` table.
  # Make sure both `message` and `timestamp` are specified in the `types` table
  # as their absense will cause the original message data to be dropped along
  # with other extraneous fields.
  #
  # * optional
  # * default: false
  # * type: bool
  drop_unspecified = false
  drop_unspecified = true

  #
  # Types
  #

  [transforms.coercer.types]
    # A definition of log field type conversions. They key is the log field name
    # and the value is the type. `strptime` specifiers are supported for the
    # `timestamp` type.
    #
    # * optional
    # * no default
    # * type: string
    # * enum: "bool", "float", "int", "string", and "timestamp"
    status = "int"
    duration = "float"
    success = "bool"
    timestamp = "timestamp|%F"
    timestamp = "timestamp|%a %b %e %T %Y"
    parent = {child = "int"}

# Accepts and outputs `log` events allowing you to concat (substrings) of other fields to a new one.
[transforms.concat]
  # The component type. This is a required field that tells Vector which
  # component to use. The value _must_ be `#{name}`.
  #
  # * required
  # * type: string
  # * must be: "concat"
  type = "concat"

  # A list of upstream source or transform IDs. See configuration for more info.
  #
  # * required
  # * type: [string]
  inputs = ["my-source-id"]

  # A list of substring definitons in the format of source_field[start..end]. For
  # both start and end negative values are counted from the end of the string.
  #
  # * required
  # * type: [string]
  items = ["first[..3]", "second[-5..]", "third[3..6]"]

  # The name for the new label.
  #
  # * required
  # * type: string
  target = "root_field_name"
  target = "parent.child"
  target = "array[0]"

  # The string that is used to join all items.
  #
  # * optional
  # * default: " "
  # * type: string
  joiner = " "
  joiner = ","
  joiner = "_"
  joiner = "+"

# Accepts and outputs `log` events allowing you to prevent duplicate Events from being outputted by using an LRU cache.
[transforms.dedupe]
  #
  # General
  #

  # The component type. This is a required field that tells Vector which
  # component to use. The value _must_ be `#{name}`.
  #
  # * required
  # * type: string
  # * must be: "dedupe"
  type = "dedupe"

  # A list of upstream source or transform IDs. See configuration for more info.
  #
  # * required
  # * type: [string]
  inputs = ["my-source-id"]

  #
  # Cache
  #

  [transforms.dedupe.cache]
    # The number of recent Events to cache and compare new incoming Events against.
    #
    # * optional
    # * default: 5000
    # * type: int
    num_events = 5000

  #
  # Fields
  #

  [transforms.dedupe.fields]
    # The field names to ignore when deciding if an Event is a duplicate.
    # Incompatible with the `fields.match` option.
    #
    # * optional
    # * no default
    # * type: [string]
    ignore = ["field1", "parent.child_field"]

    # The field names considered when deciding if an Event is a duplicate. This can
    # also be globally set via the global `log_schema` options.Incompatible with
    # the `fields.ignore` option.
    #
    # * optional
    # * default: ["timestamp", "host", "message"]
    # * type: [string]
    match = ["field1", "parent.child_field"]

# Accepts and outputs `log` events allowing you to filter events by a log field's value.
[transforms.field_filter]
  # The component type. This is a required field that tells Vector which
  # component to use. The value _must_ be `#{name}`.
  #
  # * required
  # * type: string
  # * must be: "field_filter"
  type = "field_filter"

  # A list of upstream source or transform IDs. See configuration for more info.
  #
  # * required
  # * type: [string]
  inputs = ["my-source-id"]

  # The target log field to compare against the `value`.
  #
  # * required
  # * type: string
  field = "application_id"
  field = "parent.child"
  field = "array[0]"

  # If the value of the specified `field` matches this value then the event will
  # be permitted, otherwise it is dropped.
  #
  # * required
  # * type: string
  value = "/var/log/nginx.log"

# Accepts and outputs `log` events allowing you to enrich events with geolocation data from the MaxMind GeoIP2 and GeoLite2 city databases.
[transforms.geoip]
  # The component type. This is a required field that tells Vector which
  # component to use. The value _must_ be `#{name}`.
  #
  # * required
  # * type: string
  # * must be: "geoip"
  type = "geoip"

  # A list of upstream source or transform IDs. See configuration for more info.
  #
  # * required
  # * type: [string]
  inputs = ["my-source-id"]

  # Path to the MaxMind GeoIP2 or GeoLite2 binary city database file
  # (`GeoLite2-City.mmdb`). Other databases, such as the the country database are
  # not supported.
  #
  # * required
  # * type: string
  database = "/path/to/GeoLite2-City.mmdb"

  # The field name that contains the IP address. This field should contain a
  # valid IPv4 or IPv6 address.
  #
  # * required
  # * type: string
  source = "ip_address"
  source = "x-forwarded-for"
  source = "parent.child"
  source = "array[0]"

  # The default field to insert the resulting GeoIP data into. See output for
  # more info.
  #
  # * optional
  # * default: "geoip"
  # * type: string
  target = "geoip"
  target = "parent.child"

# Accepts and outputs `log` events allowing you to parse a log field value with Grok.
[transforms.grok_parser]
  #
  # General
  #

  # The component type. This is a required field that tells Vector which
  # component to use. The value _must_ be `#{name}`.
  #
  # * required
  # * type: string
  # * must be: "grok_parser"
  type = "grok_parser"

  # A list of upstream source or transform IDs. See configuration for more info.
  #
  # * required
  # * type: [string]
  inputs = ["my-source-id"]

  # The Grok pattern
  #
  # * required
  # * type: string
  pattern = "%{TIMESTAMP_ISO8601:timestamp} %{LOGLEVEL:level} %{GREEDYDATA:message}"

  # If `true` will drop the specified `field` after parsing.
  #
  # * optional
  # * default: true
  # * type: bool
  drop_field = true
  drop_field = false

  # The log field to execute the `pattern` against. Must be a `string` value.
  #
  # * optional
  # * default: "message"
  # * type: string
  field = "message"
  field = "parent.child"
  field = "array[0]"

  #
  # Types
  #

  [transforms.grok_parser.types]
    # A definition of log field type conversions. They key is the log field name
    # and the value is the type. `strptime` specifiers are supported for the
    # `timestamp` type.
    #
    # * optional
    # * no default
    # * type: string
    # * enum: "bool", "float", "int", "string", and "timestamp"
    status = "int"
    duration = "float"
    success = "bool"
    timestamp = "timestamp|%F"
    timestamp = "timestamp|%a %b %e %T %Y"
    parent = {child = "int"}

# Accepts and outputs `log` events allowing you to parse a log field value as JSON.
[transforms.json_parser]
  # The component type. This is a required field that tells Vector which
  # component to use. The value _must_ be `#{name}`.
  #
  # * required
  # * type: string
  # * must be: "json_parser"
  type = "json_parser"

  # A list of upstream source or transform IDs. See configuration for more info.
  #
  # * required
  # * type: [string]
  inputs = ["my-source-id"]

  # If `true` events with invalid JSON will be dropped, otherwise the event will
  # be kept and passed through.
  #
  # * required
  # * type: bool
  drop_invalid = true

  # If the specified `field` should be dropped (removed) after parsing. If
  # parsing fails, the field will not be removed, irrespective of this setting.
  #
  # * optional
  # * default: true
  # * type: bool
  drop_field = true
  drop_field = false

  # The log field to decode as JSON. Must be a `string` value type.
  #
  # * optional
  # * default: "message"
  # * type: string
  field = "message"
  field = "parent.child"
  field = "array[0]"

  # If `target_field` is set and the log contains a field of the same name as the
  # target, it will only be overwritten if this is set to `true`.
  #
  # * optional
  # * default: false
  # * type: bool
  overwrite_target = false
  overwrite_target = true

  # If this setting is present, the parsed JSON will be inserted into the log as
  # a sub-object with this name. If a field with the same name already exists,
  # the parser will fail and produce an error.
  #
  # * optional
  # * no default
  # * type: string
  target_field = "root_field"
  target_field = "parent.child"

# Accepts `log` events but outputs `metric` events allowing you to convert logs into one or more metrics.
[transforms.log_to_metric]
  #
  # General
  #

  # The component type. This is a required field that tells Vector which
  # component to use. The value _must_ be `#{name}`.
  #
  # * required
  # * type: string
  # * must be: "log_to_metric"
  type = "log_to_metric"

  # A list of upstream source or transform IDs. See configuration for more info.
  #
  # * required
  # * type: [string]
  inputs = ["my-source-id"]

  #
  # Metrics
  #

  [[transforms.log_to_metric.metrics]]

    # The metric type.
    #
    # * required
    # * type: string
    # * enum: "counter", "gauge", "histogram", and "set"
    type = "counter"
    type = "gauge"
    type = "histogram"
    type = "set"

    # The log field to use as the metric.
    #
    # * required
    # * type: string
    field = "duration"
    field = "parent.child"

    # The name of the metric. Defaults to `<field>_total` for `counter` and
    # `<field>` for `gauge`.
    #
    # * required
    # * type: string
    name = "duration_total"

    # If `true` the metric will be incremented by the `field` value. If `false` the
    # metric will be incremented by 1 regardless of the `field` value.
    #
    # * optional
    # * default: false
    # * type: bool
    # * relevant when type = "counter"
    increment_by_value = false
    increment_by_value = true


    [transforms.log_to_metric.metrics.tags]
      # Key/value pairs representing metric tags. Environment variables and field
      # interpolation is allowed.
      #
      # * required
      # * type: string
      host = "${HOSTNAME}"
      region = "us-east-1"
      status = "{{status}}"

# Accepts and outputs `log` events allowing you to extract data from a logfmt-formatted log field.
[transforms.logfmt_parser]
  #
  # General
  #

  # The component type. This is a required field that tells Vector which
  # component to use. The value _must_ be `#{name}`.
  #
  # * required
  # * type: string
  # * must be: "logfmt_parser"
  type = "logfmt_parser"

  # A list of upstream source or transform IDs. See configuration for more info.
  #
  # * required
  # * type: [string]
  inputs = ["my-source-id"]

  # If the specified `field` should be dropped (removed) after parsing.
  #
  # * optional
  # * default: true
  # * type: bool
  drop_field = true
  drop_field = false

  # The log field to parse.
  #
  # * optional
  # * default: "message"
  # * type: string
  field = "message"
  field = "parent.child"
  field = "array[0]"

  #
  # Types
  #

  [transforms.logfmt_parser.types]
    # A definition of log field type conversions. They key is the log field name
    # and the value is the type. `strptime` specifiers are supported for the
    # `timestamp` type.
    #
    # * optional
    # * no default
    # * type: string
    # * enum: "bool", "float", "int", "string", and "timestamp"
    status = "int"
    duration = "float"
    success = "bool"
    timestamp = "timestamp|%F"
    timestamp = "timestamp|%a %b %e %T %Y"
    parent = {child = "int"}

# Accepts and outputs `log` events allowing you to transform events with a full embedded Lua engine.
[transforms.lua]
  # The component type. This is a required field that tells Vector which
  # component to use. The value _must_ be `#{name}`.
  #
  # * required
  # * type: string
  # * must be: "lua"
  type = "lua"

  # A list of upstream source or transform IDs. See configuration for more info.
  #
  # * required
  # * type: [string]
  inputs = ["my-source-id"]

  # The inline Lua source to evaluate.
  #
  # * required
  # * type: string
  source = """
require("script") # a `script.lua` file must be in your `search_dirs`

if event["host"] == nil then
  local f = io.popen ("/bin/hostname")
  local hostname = f:read("*a") or ""
  f:close()
  hostname = string.gsub(hostname, "\n$", "")
  event["host"] = hostname
end
"""

  # A list of directories search when loading a Lua file via the `require`
  # function.
  #
  # * optional
  # * no default
  # * type: [string]
  search_dirs = ["/etc/vector/lua"]

  # transform API version
  #
  # * optional
  # * default: "1"
  # * type: string
  # * must be: "1" (if supplied)
  version = "1"

# Accepts and outputs `log` events allowing you to merge partial log events into a single event.
[transforms.merge]
  # The component type. This is a required field that tells Vector which
  # component to use. The value _must_ be `#{name}`.
  #
  # * required
  # * type: string
  # * must be: "merge"
  type = "merge"

  # A list of upstream source or transform IDs. See configuration for more info.
  #
  # * required
  # * type: [string]
  inputs = ["my-source-id"]

  # Fields to merge. The values of these fields will be merged into the first
  # partial event. Fields not specified here will be ignored. Merging process
  # takes the first partial event and the base, then it merges in the fields from
  # each successive partial event, until a non-partial event arrives. Finally,
  # the non-partial event fields are merged in, producing the resulting merged
  # event.
  #
  # * optional
  # * default: ["message"]
  # * type: [string]
  merge_fields = ["message"]
  merge_fields = ["message", "parent.child"]

  # The field that indicates that the event is partial. A consequent stream of
  # partial events along with the first non-partial event will be merged together.
  #
  # * optional
  # * default: "_partial"
  # * type: string
  partial_event_marker_field = "_partial"
  partial_event_marker_field = "parent.child"

  # An ordered list of fields to distinguish streams by. Each stream has a
  # separate partial event merging state. Should be used to prevent events from
  # unrelated sources from mixing together, as this affects partial event
  # processing.
  #
  # * optional
  # * default: []
  # * type: [string]
  stream_discriminant_fields = ["host"]
  stream_discriminant_fields = ["host", "parent.child"]

# Accepts and outputs `log` events allowing you to parse a log field's value with a Regular Expression.
[transforms.regex_parser]
  #
  # General
  #

  # The component type. This is a required field that tells Vector which
  # component to use. The value _must_ be `#{name}`.
  #
  # * required
  # * type: string
  # * must be: "regex_parser"
  type = "regex_parser"

  # A list of upstream source or transform IDs. See configuration for more info.
  #
  # * required
  # * type: [string]
  inputs = ["my-source-id"]

  # The Regular Expression to apply. Do not include the leading or trailing `/`.
  #
  # * required
  # * type: string
  regex = "^(?P<timestamp>[\\w\\-:\\+]+) (?P<level>\\w+) (?P<message>.*)$"

  # If the specified `field` should be dropped (removed) after parsing.
  #
  # * optional
  # * default: true
  # * type: bool
  drop_field = true
  drop_field = false

  # The log field to parse.
  #
  # * optional
  # * default: "message"
  # * type: string
  field = "message"
  field = "parent.child"

  #
  # Types
  #

  [transforms.regex_parser.types]
    # A definition of log field type conversions. They key is the log field name
    # and the value is the type. `strptime` specifiers are supported for the
    # `timestamp` type.
    #
    # * optional
    # * no default
    # * type: string
    # * enum: "bool", "float", "int", "string", and "timestamp"
    status = "int"
    duration = "float"
    success = "bool"
    timestamp = "timestamp|%F"
    timestamp = "timestamp|%a %b %e %T %Y"
    parent = {child = "int"}

# Accepts and outputs `log` events allowing you to remove one or more log fields.
[transforms.remove_fields]
  # The component type. This is a required field that tells Vector which
  # component to use. The value _must_ be `#{name}`.
  #
  # * required
  # * type: string
  # * must be: "remove_fields"
  type = "remove_fields"

  # A list of upstream source or transform IDs. See configuration for more info.
  #
  # * required
  # * type: [string]
  inputs = ["my-source-id"]

  # The log field names to drop.
  #
  # * required
  # * type: [string]
  fields = ["field1", "field2", "parent.child"]

  # If set to `true`, after removing fields, remove any parent objects that are
  # now empty.
  #
  # * optional
  # * default: false
  # * type: bool
  drop_empty = false
  drop_empty = true

# Accepts and outputs `metric` events allowing you to remove one or more metric tags.
[transforms.remove_tags]
  # The component type. This is a required field that tells Vector which
  # component to use. The value _must_ be `#{name}`.
  #
  # * required
  # * type: string
  # * must be: "remove_tags"
  type = "remove_tags"

  # A list of upstream source or transform IDs. See configuration for more info.
  #
  # * required
  # * type: [string]
  inputs = ["my-source-id"]

  # The tag names to drop.
  #
  # * required
  # * type: [string]
  tags = ["tag1", "tag2"]

# Accepts and outputs `log` events allowing you to rename one or more log fields.
[transforms.rename_fields]
  #
  # General
  #

  # The component type. This is a required field that tells Vector which
  # component to use. The value _must_ be `#{name}`.
  #
  # * required
  # * type: string
  # * must be: "rename_fields"
  type = "rename_fields"

  # A list of upstream source or transform IDs. See configuration for more info.
  #
  # * required
  # * type: [string]
  inputs = ["my-source-id"]

  # If set to `true`, after renaming fields, remove any parent objects of the old
  # field that are now empty.
  #
  # * optional
  # * default: false
  # * type: bool
  drop_empty = false
  drop_empty = true

  #
  # Fields
  #

  [transforms.rename_fields.fields]
    # Old-key/New-key pair reprsenting the key to be moved.
    #
    # * required
    # * type: *
    old_field_name = "new_field_name"
    parent = {old_child_name = "parent.new_child_name"}

# Accepts and outputs `log` events allowing you to sample events with a configurable rate.
[transforms.sampler]
  # The component type. This is a required field that tells Vector which
  # component to use. The value _must_ be `#{name}`.
  #
  # * required
  # * type: string
  # * must be: "sampler"
  type = "sampler"

  # A list of upstream source or transform IDs. See configuration for more info.
  #
  # * required
  # * type: [string]
  inputs = ["my-source-id"]

  # The rate at which events will be forwarded, expressed as 1/N. For example,
  # `rate = 10` means 1 out of every 10 events will be forwarded and the rest
  # will be dropped.
  #
  # * required
  # * type: int
  rate = 10

  # The name of the log field to use to determine if the event should be passed.
  # This defaults to the global `message_key` option.
  #
  # * optional
  # * no default
  # * type: string
  key_field = "message"

  # A list of regular expression patterns to exclude events from sampling. If an
  # event's key field (see `key_field`) matches _any_ of these patterns it will
  # _not_ be sampled.
  #
  # * optional
  # * no default
  # * type: [string]
  pass_list = ["[error]", "field2"]

# Accepts and outputs `log` events allowing you to split a field's value on a _literal_ separator and zip the tokens into ordered field names.
[transforms.split]
  #
  # General
  #

  # The component type. This is a required field that tells Vector which
  # component to use. The value _must_ be `#{name}`.
  #
  # * required
  # * type: string
  # * must be: "split"
  type = "split"

  # A list of upstream source or transform IDs. See configuration for more info.
  #
  # * required
  # * type: [string]
  inputs = ["my-source-id"]

  # The field names assigned to the resulting tokens, in order.
  #
  # * required
  # * type: [string]
  field_names = ["timestamp", "level", "message", "parent.child"]

  # If `true` the `field` will be dropped after parsing.
  #
  # * optional
  # * default: true
  # * type: bool
  drop_field = true
  drop_field = false

  # The field to apply the split on.
  #
  # * optional
  # * default: "message"
  # * type: string
  field = "message"
  field = "parent.child"

  # The separator to split the field on. If no separator is given, it will split
  # on all whitespace. 'Whitespace' is defined according to the terms of the
  # Unicode Derived Core Property `White_Space`.
  #
  # * optional
  # * default: "[whitespace]"
  # * type: [string]
  separator = ","

  #
  # Types
  #

  [transforms.split.types]
    # A definition of log field type conversions. They key is the log field name
    # and the value is the type. `strptime` specifiers are supported for the
    # `timestamp` type.
    #
    # * optional
    # * no default
    # * type: string
    # * enum: "bool", "float", "int", "string", and "timestamp"
    status = "int"
    duration = "float"
    success = "bool"
    timestamp = "timestamp|%F"
    timestamp = "timestamp|%a %b %e %T %Y"
    parent = {child = "int"}

# Accepts and outputs `log` events allowing you to route events across parallel streams using logical filters.
[transforms.swimlanes]
  #
  # General
  #

  # The component type. This is a required field that tells Vector which
  # component to use. The value _must_ be `#{name}`.
  #
  # * required
  # * type: string
  # * must be: "swimlanes"
  type = "swimlanes"

  # A list of upstream source or transform IDs. See configuration for more info.
  #
  # * required
  # * type: [string]
  inputs = ["my-source-id"]

  #
  # Lanes
  #

  [transforms.swimlanes.lanes]
    [transforms.swimlanes.lanes.`[swimlane-id]`]
      # The type of the condition to execute.
      #
      # * optional
      # * default: "check_fields"
      # * type: string
      # * enum: "check_fields", "is_log", and "is_metric"
      type = "check_fields"
      type = "is_log"
      type = "is_metric"

      # Check whether a fields contents exactly matches the value specified.
      #
      # * optional
      # * no default
      # * type: string
      # * relevant when type = "check_fields"
      "message.eq" = "this is the content to match against"

      # Check whether a field exists or does not exist, depending on the provided
      # valuebeing `true` or `false` respectively.
      #
      # * optional
      # * no default
      # * type: bool
      # * relevant when type = "check_fields"
      "host.exists" = true

      # Check whether a fields contents does not match the value specified.
      #
      # * optional
      # * no default
      # * type: string
      # * relevant when type = "check_fields"
      "method.neq" = "POST"

      # Checks whether a string field contains a string argument.
      #
      # * optional
      # * no default
      # * type: string
      # * relevant when type = "check_fields"
      "message.contains" = "foo"

      # Checks whether a string field has a string argument prefix.
      #
      # * optional
      # * no default
      # * type: string
      # * relevant when type = "check_fields"
      "environment.prefix" = "staging-"

# Accepts and outputs `metric` events allowing you to limit the cardinality of metric tags to prevent downstream disruption of metrics services.
[transforms.tag_cardinality_limit]
  # The component type. This is a required field that tells Vector which
  # component to use. The value _must_ be `#{name}`.
  #
  # * required
  # * type: string
  # * must be: "tag_cardinality_limit"
  type = "tag_cardinality_limit"

  # A list of upstream source or transform IDs. See configuration for more info.
  #
  # * required
  # * type: [string]
  inputs = ["my-source-id"]

  # Controls what approach is used internally to keep track of previously seen
  # tags and deterime when a tag on an incoming metric exceeds the limit.
  #
  # * required
  # * type: string
  # * enum: "exact" or "probabilistic"
  mode = "exact"
  mode = "probabilistic"

  # The size of the cache in bytes to use to detect duplicate tags. The bigger
  # the cache the less likely it is to have a 'false positive' or a case where we
  # allow a new value for tag even after we have reached the configured limits.
  #
  # * optional
  # * default: 5120000
  # * type: int
  # * unit: bytes
  # * relevant when mode = "probabilistic"
  cache_size_per_tag = 5120000

  # Controls what should happen when a metric comes in with a tag that would
  # exceed the configured limit on cardinality.
  #
  # * optional
  # * default: "drop_tag"
  # * type: string
  # * enum: "drop_tag" or "drop_event"
  limit_exceeded_action = "drop_tag"
  limit_exceeded_action = "drop_event"

  # How many distinct values to accept for any given key.
  #
  # * optional
  # * default: 500
  # * type: int
  value_limit = 500

# Accepts and outputs `log` events allowing you to tokenize a field's value by splitting on white space, ignoring special wrapping characters, and zip the tokens into ordered field names.
[transforms.tokenizer]
  #
  # General
  #

  # The component type. This is a required field that tells Vector which
  # component to use. The value _must_ be `#{name}`.
  #
  # * required
  # * type: string
  # * must be: "tokenizer"
  type = "tokenizer"

  # A list of upstream source or transform IDs. See configuration for more info.
  #
  # * required
  # * type: [string]
  inputs = ["my-source-id"]

  # The log field names assigned to the resulting tokens, in order.
  #
  # * required
  # * type: [string]
  field_names = ["timestamp", "level", "message", "parent.child"]

  # If `true` the `field` will be dropped after parsing.
  #
  # * optional
  # * default: true
  # * type: bool
  drop_field = true
  drop_field = false

  # The log field to tokenize.
  #
  # * optional
  # * default: "message"
  # * type: string
  field = "message"
  field = "parent.child"

  #
  # Types
  #

  [transforms.tokenizer.types]
    # A definition of log field type conversions. They key is the log field name
    # and the value is the type. `strptime` specifiers are supported for the
    # `timestamp` type.
    #
    # * optional
    # * no default
    # * type: string
    # * enum: "bool", "float", "int", "string", and "timestamp"
    status = "int"
    duration = "float"
    success = "bool"
    timestamp = "timestamp|%F"
    timestamp = "timestamp|%a %b %e %T %Y"
    parent = {child = "int"}


# ------------------------------------------------------------------------------
# Sinks
# ------------------------------------------------------------------------------
# Sinks batch or stream data out of Vector.

# Batches `log` events to Amazon Web Service's CloudWatch Logs service via the `PutLogEvents` API endpoint.
[sinks.aws_cloudwatch_logs]
  #
  # General
  #

  # The component type. This is a required field that tells Vector which
  # component to use. The value _must_ be `#{name}`.
  #
  # * required
  # * type: string
  # * must be: "aws_cloudwatch_logs"
  type = "aws_cloudwatch_logs"

  # A list of upstream source or transform IDs. See configuration for more info.
  #
  # * required
  # * type: [string]
  inputs = ["my-source-id"]

  # Custom endpoint for use with AWS-compatible services. Providing a value for
  # this option will make `region` moot.
  #
  # * required
  # * type: string
  # * required when region = ""
  endpoint = "127.0.0.0:5000/path/to/service"

  # The group name of the target CloudWatch Logs stream.
  #
  # * required
  # * type: string
  group_name = "group-name"
  group_name = "{{ file }}"

  # The AWS region of the target service. If `endpoint` is provided it will
  # override this value since the endpoint includes the region.
  #
  # * required
  # * type: string
  # * required when endpoint = ""
  region = "us-east-1"

  # The stream name of the target CloudWatch Logs stream.
  #
  # * required
  # * type: string
  stream_name = "{{ host }}"
  stream_name = "%Y-%m-%d"
  stream_name = "stream-name"

  # The ARN of an IAM role to assume at startup.
  #
  # * optional
  # * no default
  # * type: string
  assume_role = "arn:aws:iam::123456789098:role/my_role"

  # Dynamically create a log group if it does not already exist. This will ignore
  # `create_missing_stream` directly after creating the group and will create the
  # first stream.
  #
  # * optional
  # * default: true
  # * type: bool
  create_missing_group = true
  create_missing_group = false

  # Dynamically create a log stream if it does not already exist.
  #
  # * optional
  # * default: true
  # * type: bool
  create_missing_stream = true
  create_missing_stream = false

  # Enables/disables the sink healthcheck upon start.
  #
  # * optional
  # * default: true
  # * type: bool
  healthcheck = true
  healthcheck = false

  #
  # Batch
  #

  [sinks.aws_cloudwatch_logs.batch]
    # The maximum size of a batch, in bytes, before it is flushed.
    #
    # * optional
    # * default: 1049000
    # * type: int
    # * unit: bytes
    max_size = 1049000

    # The maximum age of a batch before it is flushed.
    #
    # * optional
    # * default: 1
    # * type: int
    # * unit: seconds
    timeout_secs = 1

  #
  # Buffer
  #

  [sinks.aws_cloudwatch_logs.buffer]
    # The maximum size of the buffer on the disk.
    #
    # * required
    # * type: int
    # * unit: bytes
    # * required when type = "disk"
    max_size = 104900000

    # The buffer's type and storage mechanism.
    #
    # * optional
    # * default: "memory"
    # * type: string
    # * enum: "memory" or "disk"
    type = "memory"
    type = "disk"

    # The maximum number of events allowed in the buffer.
    #
    # * optional
    # * default: 500
    # * type: int
    # * unit: events
    # * relevant when type = "memory"
    max_events = 500

    # The behavior when the buffer becomes full.
    #
    # * optional
    # * default: "block"
    # * type: string
    # * enum: "block" or "drop_newest"
    when_full = "block"
    when_full = "drop_newest"

  #
  # Encoding
  #

  [sinks.aws_cloudwatch_logs.encoding]
    # The encoding codec used to serialize the events before outputting.
    #
    # * required
    # * type: string
    # * enum: "json" or "text"
    codec = "json"
    codec = "text"

    # Prevent the sink from encoding the specified labels.
    #
    # * optional
    # * no default
    # * type: [string]
    except_fields = ["timestamp", "message", "host"]

    # Limit the sink to only encoding the specified labels.
    #
    # * optional
    # * no default
    # * type: [string]
    only_fields = ["timestamp", "message", "host"]

    # How to format event timestamps.
    #
    # * optional
    # * default: "rfc3339"
    # * type: string
    # * enum: "rfc3339" or "unix"
    timestamp_format = "rfc3339"
    timestamp_format = "unix"

  #
  # Request
  #

  [sinks.aws_cloudwatch_logs.request]
    # The maximum number of in-flight requests allowed at any given time.
    #
    # * optional
    # * default: 5
    # * type: int
    # * unit: requests
    in_flight_limit = 5

    # The time window, in seconds, used for the `rate_limit_num` option.
    #
    # * optional
    # * default: 1
    # * type: int
    # * unit: seconds
    rate_limit_duration_secs = 1

    # The maximum number of requests allowed within the `rate_limit_duration_secs`
    # time window.
    #
    # * optional
    # * default: 5
    # * type: int
    rate_limit_num = 5

    # The maximum number of retries to make for failed requests.
    #
    # * optional
    # * default: -1
    # * type: int
    retry_attempts = -1

    # The amount of time to wait before attempting the first retry for a failed
    # request. Once, the first retry has failed the fibonacci sequence will be used
    # to select future backoffs.
    #
    # * optional
    # * default: 1
    # * type: int
    # * unit: seconds
    retry_initial_backoff_secs = 1

    # The maximum amount of time, in seconds, to wait between retries.
    #
    # * optional
    # * default: 10
    # * type: int
    # * unit: seconds
    retry_max_duration_secs = 10

    # The maximum time a request can take before being aborted. It is highly
    # recommended that you do not lower value below the service's internal timeout,
    # as this could create orphaned requests, pile on retries, and result in
    # duplicate data downstream.
    #
    # * optional
    # * default: 30
    # * type: int
    # * unit: seconds
    timeout_secs = 30

# Streams `metric` events to Amazon Web Service's CloudWatch Metrics service via the `PutMetricData` API endpoint.
[sinks.aws_cloudwatch_metrics]
  #
  # General
  #

  # The component type. This is a required field that tells Vector which
  # component to use. The value _must_ be `#{name}`.
  #
  # * required
  # * type: string
  # * must be: "aws_cloudwatch_metrics"
  type = "aws_cloudwatch_metrics"

  # A list of upstream source or transform IDs. See configuration for more info.
  #
  # * required
  # * type: [string]
  inputs = ["my-source-id"]

  # Custom endpoint for use with AWS-compatible services. Providing a value for
  # this option will make `region` moot.
  #
  # * required
  # * type: string
  # * required when region = ""
  endpoint = "127.0.0.0:5000/path/to/service"

  # A namespace that will isolate different metrics from each other.
  #
  # * required
  # * type: string
  namespace = "service"

  # The AWS region of the target service. If `endpoint` is provided it will
  # override this value since the endpoint includes the region.
  #
  # * required
  # * type: string
  # * required when endpoint = ""
  region = "us-east-1"

  # The ARN of an IAM role to assume at startup.
  #
  # * optional
  # * no default
  # * type: string
  assume_role = "arn:aws:iam::123456789098:role/my_role"

  # Enables/disables the sink healthcheck upon start.
  #
  # * optional
  # * default: true
  # * type: bool
  healthcheck = true
  healthcheck = false

  #
  # Batch
  #

  [sinks.aws_cloudwatch_metrics.batch]
    # The maximum size of a batch, in events, before it is flushed.
    #
    # * optional
    # * default: 20
    # * type: int
    # * unit: events
    max_events = 20

    # The maximum age of a batch before it is flushed.
    #
    # * optional
    # * default: 1
    # * type: int
    # * unit: seconds
    timeout_secs = 1

# Batches `log` events to Amazon Web Service's Kinesis Data Firehose via the `PutRecordBatch` API endpoint.
[sinks.aws_kinesis_firehose]
  #
  # General
  #

  # The component type. This is a required field that tells Vector which
  # component to use. The value _must_ be `#{name}`.
  #
  # * required
  # * type: string
  # * must be: "aws_kinesis_firehose"
  type = "aws_kinesis_firehose"

  # A list of upstream source or transform IDs. See configuration for more info.
  #
  # * required
  # * type: [string]
  inputs = ["my-source-id"]

  # Custom endpoint for use with AWS-compatible services. Providing a value for
  # this option will make `region` moot.
  #
  # * required
  # * type: string
  # * required when region = ""
  endpoint = "127.0.0.0:5000/path/to/service"

  # The AWS region of the target service. If `endpoint` is provided it will
  # override this value since the endpoint includes the region.
  #
  # * required
  # * type: string
  # * required when endpoint = ""
  region = "us-east-1"

  # The stream name of the target Kinesis Firehose delivery stream.
  #
  # * required
  # * type: string
  stream_name = "my-stream"

  # The ARN of an IAM role to assume at startup.
  #
  # * optional
  # * no default
  # * type: string
  assume_role = "arn:aws:iam::123456789098:role/my_role"

  # Enables/disables the sink healthcheck upon start.
  #
  # * optional
  # * default: true
  # * type: bool
  healthcheck = true
  healthcheck = false

  #
  # Batch
  #

  [sinks.aws_kinesis_firehose.batch]
    # The maximum size of a batch, in events, before it is flushed.
    #
    # * optional
    # * default: 500
    # * type: int
    # * unit: events
    max_events = 500

    # The maximum age of a batch before it is flushed.
    #
    # * optional
    # * default: 1
    # * type: int
    # * unit: seconds
    timeout_secs = 1

  #
  # Buffer
  #

  [sinks.aws_kinesis_firehose.buffer]
    # The maximum size of the buffer on the disk.
    #
    # * required
    # * type: int
    # * unit: bytes
    # * required when type = "disk"
    max_size = 104900000

    # The buffer's type and storage mechanism.
    #
    # * optional
    # * default: "memory"
    # * type: string
    # * enum: "memory" or "disk"
    type = "memory"
    type = "disk"

    # The maximum number of events allowed in the buffer.
    #
    # * optional
    # * default: 500
    # * type: int
    # * unit: events
    # * relevant when type = "memory"
    max_events = 500

    # The behavior when the buffer becomes full.
    #
    # * optional
    # * default: "block"
    # * type: string
    # * enum: "block" or "drop_newest"
    when_full = "block"
    when_full = "drop_newest"

  #
  # Encoding
  #

  [sinks.aws_kinesis_firehose.encoding]
    # The encoding codec used to serialize the events before outputting.
    #
    # * required
    # * type: string
    # * enum: "json" or "text"
    codec = "json"
    codec = "text"

    # Prevent the sink from encoding the specified labels.
    #
    # * optional
    # * no default
    # * type: [string]
    except_fields = ["timestamp", "message", "host"]

    # Limit the sink to only encoding the specified labels.
    #
    # * optional
    # * no default
    # * type: [string]
    only_fields = ["timestamp", "message", "host"]

    # How to format event timestamps.
    #
    # * optional
    # * default: "rfc3339"
    # * type: string
    # * enum: "rfc3339" or "unix"
    timestamp_format = "rfc3339"
    timestamp_format = "unix"

  #
  # Request
  #

  [sinks.aws_kinesis_firehose.request]
    # The maximum number of in-flight requests allowed at any given time.
    #
    # * optional
    # * default: 5
    # * type: int
    # * unit: requests
    in_flight_limit = 5

    # The time window, in seconds, used for the `rate_limit_num` option.
    #
    # * optional
    # * default: 1
    # * type: int
    # * unit: seconds
    rate_limit_duration_secs = 1

    # The maximum number of requests allowed within the `rate_limit_duration_secs`
    # time window.
    #
    # * optional
    # * default: 5
    # * type: int
    rate_limit_num = 5

    # The maximum number of retries to make for failed requests.
    #
    # * optional
    # * default: -1
    # * type: int
    retry_attempts = -1

    # The amount of time to wait before attempting the first retry for a failed
    # request. Once, the first retry has failed the fibonacci sequence will be used
    # to select future backoffs.
    #
    # * optional
    # * default: 1
    # * type: int
    # * unit: seconds
    retry_initial_backoff_secs = 1

    # The maximum amount of time, in seconds, to wait between retries.
    #
    # * optional
    # * default: 10
    # * type: int
    # * unit: seconds
    retry_max_duration_secs = 10

    # The maximum time a request can take before being aborted. It is highly
    # recommended that you do not lower value below the service's internal timeout,
    # as this could create orphaned requests, pile on retries, and result in
    # duplicate data downstream.
    #
    # * optional
    # * default: 30
    # * type: int
    # * unit: seconds
    timeout_secs = 30

# Batches `log` events to Amazon Web Service's Kinesis Data Stream service via the `PutRecords` API endpoint.
[sinks.aws_kinesis_streams]
  #
  # General
  #

  # The component type. This is a required field that tells Vector which
  # component to use. The value _must_ be `#{name}`.
  #
  # * required
  # * type: string
  # * must be: "aws_kinesis_streams"
  type = "aws_kinesis_streams"

  # A list of upstream source or transform IDs. See configuration for more info.
  #
  # * required
  # * type: [string]
  inputs = ["my-source-id"]

  # Custom endpoint for use with AWS-compatible services. Providing a value for
  # this option will make `region` moot.
  #
  # * required
  # * type: string
  # * required when region = ""
  endpoint = "127.0.0.0:5000/path/to/service"

  # The AWS region of the target service. If `endpoint` is provided it will
  # override this value since the endpoint includes the region.
  #
  # * required
  # * type: string
  # * required when endpoint = ""
  region = "us-east-1"

  # The stream name of the target Kinesis Logs stream.
  #
  # * required
  # * type: string
  stream_name = "my-stream"

  # The ARN of an IAM role to assume at startup.
  #
  # * optional
  # * no default
  # * type: string
  assume_role = "arn:aws:iam::123456789098:role/my_role"

  # The log field used as the Kinesis record's partition key value.
  #
  # * optional
  # * no default
  # * type: string
  partition_key_field = "user_id"

  #
  # Batch
  #

  [sinks.aws_kinesis_streams.batch]
    # The maximum size of a batch, in events, before it is flushed.
    #
    # * optional
    # * default: 500
    # * type: int
    # * unit: events
    max_events = 500

    # The maximum age of a batch before it is flushed.
    #
    # * optional
    # * default: 1
    # * type: int
    # * unit: seconds
    timeout_secs = 1

  #
  # Buffer
  #

  [sinks.aws_kinesis_streams.buffer]
    # The maximum size of the buffer on the disk.
    #
    # * required
    # * type: int
    # * unit: bytes
    # * required when type = "disk"
    max_size = 104900000

    # The buffer's type and storage mechanism.
    #
    # * optional
    # * default: "memory"
    # * type: string
    # * enum: "memory" or "disk"
    type = "memory"
    type = "disk"

    # The maximum number of events allowed in the buffer.
    #
    # * optional
    # * default: 500
    # * type: int
    # * unit: events
    # * relevant when type = "memory"
    max_events = 500

    # The behavior when the buffer becomes full.
    #
    # * optional
    # * default: "block"
    # * type: string
    # * enum: "block" or "drop_newest"
    when_full = "block"
    when_full = "drop_newest"

  #
  # Encoding
  #

  [sinks.aws_kinesis_streams.encoding]
    # The encoding codec used to serialize the events before outputting.
    #
    # * required
    # * type: string
    # * enum: "json" or "text"
    codec = "json"
    codec = "text"

    # Prevent the sink from encoding the specified labels.
    #
    # * optional
    # * no default
    # * type: [string]
    except_fields = ["timestamp", "message", "host"]

    # Limit the sink to only encoding the specified labels.
    #
    # * optional
    # * no default
    # * type: [string]
    only_fields = ["timestamp", "message", "host"]

    # How to format event timestamps.
    #
    # * optional
    # * default: "rfc3339"
    # * type: string
    # * enum: "rfc3339" or "unix"
    timestamp_format = "rfc3339"
    timestamp_format = "unix"

  #
  # Request
  #

  [sinks.aws_kinesis_streams.request]
    # The maximum number of in-flight requests allowed at any given time.
    #
    # * optional
    # * default: 5
    # * type: int
    # * unit: requests
    in_flight_limit = 5

    # The time window, in seconds, used for the `rate_limit_num` option.
    #
    # * optional
    # * default: 1
    # * type: int
    # * unit: seconds
    rate_limit_duration_secs = 1

    # The maximum number of requests allowed within the `rate_limit_duration_secs`
    # time window.
    #
    # * optional
    # * default: 5
    # * type: int
    rate_limit_num = 5

    # The maximum number of retries to make for failed requests.
    #
    # * optional
    # * default: -1
    # * type: int
    retry_attempts = -1

    # The amount of time to wait before attempting the first retry for a failed
    # request. Once, the first retry has failed the fibonacci sequence will be used
    # to select future backoffs.
    #
    # * optional
    # * default: 1
    # * type: int
    # * unit: seconds
    retry_initial_backoff_secs = 1

    # The maximum amount of time, in seconds, to wait between retries.
    #
    # * optional
    # * default: 10
    # * type: int
    # * unit: seconds
    retry_max_duration_secs = 10

    # The maximum time a request can take before being aborted. It is highly
    # recommended that you do not lower value below the service's internal timeout,
    # as this could create orphaned requests, pile on retries, and result in
    # duplicate data downstream.
    #
    # * optional
    # * default: 30
    # * type: int
    # * unit: seconds
    timeout_secs = 30

# Batches `log` events to Amazon Web Service's S3 service via the `PutObject` API endpoint.
[sinks.aws_s3]
  #
  # General
  #

  # The component type. This is a required field that tells Vector which
  # component to use. The value _must_ be `#{name}`.
  #
  # * required
  # * type: string
  # * must be: "aws_s3"
  type = "aws_s3"

  # A list of upstream source or transform IDs. See configuration for more info.
  #
  # * required
  # * type: [string]
  inputs = ["my-source-id"]

  # The S3 bucket name. Do not include a leading `s3://` or a trailing `/`.
  #
  # * required
  # * type: string
  bucket = "my-bucket"

  # The compression mechanism to use.
  #
  # * required
  # * type: string
  # * enum: "gzip" or "none"
  compression = "gzip"
  compression = "none"

  # Custom endpoint for use with AWS-compatible services. Providing a value for
  # this option will make `region` moot.
  #
  # * required
  # * type: string
  # * required when region = ""
  endpoint = "127.0.0.0:5000/path/to/service"

  # The AWS region of the target service. If `endpoint` is provided it will
  # override this value since the endpoint includes the region.
  #
  # * required
  # * type: string
  # * required when endpoint = ""
  region = "us-east-1"

  # The ARN of an IAM role to assume at startup.
  #
  # * optional
  # * no default
  # * type: string
  assume_role = "arn:aws:iam::123456789098:role/my_role"

  # Enables/disables the sink healthcheck upon start.
  #
  # * optional
  # * default: true
  # * type: bool
  healthcheck = true
  healthcheck = false

  #
  # ACL
  #

  # Canned ACL to apply to the created objects. For more information, see Canned
  # ACL.
  #
  # * optional
  # * no default
  # * type: string
  # * enum: "private", "public-read", "public-read-write", "aws-exec-read", "authenticated-read", and "log-delivery-write"
  acl = "private"
  acl = "public-read"
  acl = "public-read-write"
  acl = "aws-exec-read"
  acl = "authenticated-read"
  acl = "log-delivery-write"

  # Gives the named grantee READ, READ_ACP, and WRITE_ACP permissions on the
  # created objects.
  #
  # * optional
  # * no default
  # * type: string
  grant_full_control = "79a59df900b949e55d96a1e698fbacedfd6e09d98eacf8f8d5218e7cd47ef2be"
  grant_full_control = "person@email.com"
  grant_full_control = "http://acs.amazonaws.com/groups/global/AllUsers"

  # Allows the named grantee to read the created objects and their metadata.
  #
  # * optional
  # * no default
  # * type: string
  grant_read = "79a59df900b949e55d96a1e698fbacedfd6e09d98eacf8f8d5218e7cd47ef2be"
  grant_read = "person@email.com"
  grant_read = "http://acs.amazonaws.com/groups/global/AllUsers"

  # Allows the named grantee to read the created objects' ACL.
  #
  # * optional
  # * no default
  # * type: string
  grant_read_acp = "79a59df900b949e55d96a1e698fbacedfd6e09d98eacf8f8d5218e7cd47ef2be"
  grant_read_acp = "person@email.com"
  grant_read_acp = "http://acs.amazonaws.com/groups/global/AllUsers"

  # Allows the named grantee to write the created objects' ACL.
  #
  # * optional
  # * no default
  # * type: string
  grant_write_acp = "79a59df900b949e55d96a1e698fbacedfd6e09d98eacf8f8d5218e7cd47ef2be"
  grant_write_acp = "person@email.com"
  grant_write_acp = "http://acs.amazonaws.com/groups/global/AllUsers"

  #
  # Encryption
  #

  # The server-side encryption algorithm used when storing these objects.
  #
  # * optional
  # * no default
  # * type: string
  # * enum: "AES256" or "aws:kms"
  server_side_encryption = "AES256"
  server_side_encryption = "aws:kms"

  # If `server_side_encryption` has the value `"aws.kms"`, this specifies the ID
  # of the AWS Key Management Service (AWS KMS) symmetrical customer managed
  # customer master key (CMK) that will used for the created objects. If not
  # specified, Amazon S3 uses the AWS managed CMK in AWS to protect the data.
  #
  # * optional
  # * no default
  # * type: string
  # * relevant when server_side_encryption = "aws:kms"
  ssekms_key_id = "abcd1234"

  #
  # Naming
  #

  # Whether or not to append a UUID v4 token to the end of the file. This ensures
  # there are no name collisions high volume use cases.
  #
  # * optional
  # * default: true
  # * type: bool
  filename_append_uuid = true
  filename_append_uuid = false

  # The filename extension to use in the object name.
  #
  # * optional
  # * default: "log"
  # * type: string
  filename_extension = "log"

  # The format of the resulting object file name. `strftime` specifiers are
  # supported.
  #
  # * optional
  # * default: "%s"
  # * type: string
  filename_time_format = "%s"

  # A prefix to apply to all object key names. This should be used to partition
  # your objects, and it's important to end this value with a `/` if you want
  # this to be the root S3 "folder".
  #
  # * optional
  # * default: "date=%F/"
  # * type: string
  key_prefix = "date=%F/"
  key_prefix = "date=%F/hour=%H/"
  key_prefix = "year=%Y/month=%m/day=%d/"
  key_prefix = "application_id={{ application_id }}/date=%F/"

  #
  # Storage
  #

  # The storage class for the created objects. See the S3 Storage Classes for
  # more details.
  #
  # * optional
  # * no default
  # * type: string
  # * enum: "STANDARD", "REDUCED_REDUNDANCY", "INTELLIGENT_TIERING", "STANDARD_IA", "ONEZONE_IA", "GLACIER", and "DEEP_ARCHIVE"
  storage_class = "STANDARD"
  storage_class = "REDUCED_REDUNDANCY"
  storage_class = "INTELLIGENT_TIERING"
  storage_class = "STANDARD_IA"
  storage_class = "ONEZONE_IA"
  storage_class = "GLACIER"
  storage_class = "DEEP_ARCHIVE"

  #
  # Batch
  #

  [sinks.aws_s3.batch]
    # The maximum size of a batch, in bytes, before it is flushed.
    #
    # * optional
    # * default: 10490000
    # * type: int
    # * unit: bytes
    max_size = 10490000

    # The maximum age of a batch before it is flushed.
    #
    # * optional
    # * default: 300
    # * type: int
    # * unit: seconds
    timeout_secs = 300

  #
  # Buffer
  #

  [sinks.aws_s3.buffer]
    # The maximum size of the buffer on the disk.
    #
    # * required
    # * type: int
    # * unit: bytes
    # * required when type = "disk"
    max_size = 104900000

    # The buffer's type and storage mechanism.
    #
    # * optional
    # * default: "memory"
    # * type: string
    # * enum: "memory" or "disk"
    type = "memory"
    type = "disk"

    # The maximum number of events allowed in the buffer.
    #
    # * optional
    # * default: 500
    # * type: int
    # * unit: events
    # * relevant when type = "memory"
    max_events = 500

    # The behavior when the buffer becomes full.
    #
    # * optional
    # * default: "block"
    # * type: string
    # * enum: "block" or "drop_newest"
    when_full = "block"
    when_full = "drop_newest"

  #
  # Encoding
  #

  [sinks.aws_s3.encoding]
    # The encoding codec used to serialize the events before outputting.
    #
    # * required
    # * type: string
    # * enum: "ndjson" or "text"
    codec = "ndjson"
    codec = "text"

    # Prevent the sink from encoding the specified labels.
    #
    # * optional
    # * no default
    # * type: [string]
    except_fields = ["timestamp", "message", "host"]

    # Limit the sink to only encoding the specified labels.
    #
    # * optional
    # * no default
    # * type: [string]
    only_fields = ["timestamp", "message", "host"]

    # How to format event timestamps.
    #
    # * optional
    # * default: "rfc3339"
    # * type: string
    # * enum: "rfc3339" or "unix"
    timestamp_format = "rfc3339"
    timestamp_format = "unix"

  #
  # Metadata
  #

  [sinks.aws_s3.tags]
    # A custom tag to be added to the created objects.
    #
    # * optional
    # * no default
    # * type: string
    Tag1 = "Value1"

  #
  # Request
  #

  [sinks.aws_s3.request]
    # The maximum number of in-flight requests allowed at any given time.
    #
    # * optional
    # * default: 50
    # * type: int
    # * unit: requests
    in_flight_limit = 50

    # The time window, in seconds, used for the `rate_limit_num` option.
    #
    # * optional
    # * default: 1
    # * type: int
    # * unit: seconds
    rate_limit_duration_secs = 1

    # The maximum number of requests allowed within the `rate_limit_duration_secs`
    # time window.
    #
    # * optional
    # * default: 250
    # * type: int
    rate_limit_num = 250

    # The maximum number of retries to make for failed requests.
    #
    # * optional
    # * default: -1
    # * type: int
    retry_attempts = -1

    # The amount of time to wait before attempting the first retry for a failed
    # request. Once, the first retry has failed the fibonacci sequence will be used
    # to select future backoffs.
    #
    # * optional
    # * default: 1
    # * type: int
    # * unit: seconds
    retry_initial_backoff_secs = 1

    # The maximum amount of time, in seconds, to wait between retries.
    #
    # * optional
    # * default: 10
    # * type: int
    # * unit: seconds
    retry_max_duration_secs = 10

    # The maximum time a request can take before being aborted. It is highly
    # recommended that you do not lower value below the service's internal timeout,
    # as this could create orphaned requests, pile on retries, and result in
    # duplicate data downstream.
    #
    # * optional
    # * default: 30
    # * type: int
    # * unit: seconds
    timeout_secs = 30

# Streams `log` and `metric` events to a blackhole that simply discards data, designed for testing and benchmarking purposes.
[sinks.blackhole]
  # The component type. This is a required field that tells Vector which
  # component to use. The value _must_ be `#{name}`.
  #
  # * required
  # * type: string
  # * must be: "blackhole"
  type = "blackhole"

  # A list of upstream source or transform IDs. See configuration for more info.
  #
  # * required
  # * type: [string]
  inputs = ["my-source-id"]

  # The number of events that must be received in order to print a summary of
  # activity.
  #
  # * required
  # * type: int
  print_amount = 1000

# Batches `log` events to Clickhouse via the `HTTP` Interface.
[sinks.clickhouse]
  #
  # General
  #

  # The component type. This is a required field that tells Vector which
  # component to use. The value _must_ be `#{name}`.
  #
  # * required
  # * type: string
  # * must be: "clickhouse"
  type = "clickhouse"

  # A list of upstream source or transform IDs. See configuration for more info.
  #
  # * required
  # * type: [string]
  inputs = ["my-source-id"]

  # The host url of the Clickhouse server.
  #
  # * required
  # * type: string
  host = "http://localhost:8123"

  # The table that data will be inserted into.
  #
  # * required
  # * type: string
  table = "mytable"

  # The database that contains the stable that data will be inserted into.
  #
  # * optional
  # * no default
  # * type: string
  database = "mydatabase"

  # Enables/disables the sink healthcheck upon start.
  #
  # * optional
  # * default: true
  # * type: bool
  healthcheck = true
  healthcheck = false

  #
  # requests
  #

  # The compression strategy used to compress the encoded event data before
  # outputting.
  #
  # * optional
  # * default: "none"
  # * type: string
  # * enum: "none" or "gzip"
  compression = "none"
  compression = "gzip"

  #
  # Auth
  #

  [sinks.clickhouse.auth]
    # The authentication strategy to use.
    #
    # * required
    # * type: string
    # * must be: "basic"
    strategy = "basic"

    # The basic authentication password.
    #
    # * required
    # * type: string
    # * required when strategy = "basic"
    password = "${PASSWORD_ENV_VAR}"
    password = "password"

    # The basic authentication user name.
    #
    # * required
    # * type: string
    # * required when strategy = "basic"
    user = "${USERNAME_ENV_VAR}"
    user = "username"

  #
  # Batch
  #

  [sinks.clickhouse.batch]
    # The maximum size of a batch, in bytes, before it is flushed.
    #
    # * optional
    # * default: 1049000
    # * type: int
    # * unit: bytes
    max_size = 1049000

    # The maximum age of a batch before it is flushed.
    #
    # * optional
    # * default: 1
    # * type: int
    # * unit: seconds
    timeout_secs = 1

  #
  # Buffer
  #

  [sinks.clickhouse.buffer]
    # The maximum size of the buffer on the disk.
    #
    # * required
    # * type: int
    # * unit: bytes
    # * required when type = "disk"
    max_size = 104900000

    # The buffer's type and storage mechanism.
    #
    # * optional
    # * default: "memory"
    # * type: string
    # * enum: "memory" or "disk"
    type = "memory"
    type = "disk"

    # The maximum number of events allowed in the buffer.
    #
    # * optional
    # * default: 500
    # * type: int
    # * unit: events
    # * relevant when type = "memory"
    max_events = 500

    # The behavior when the buffer becomes full.
    #
    # * optional
    # * default: "block"
    # * type: string
    # * enum: "block" or "drop_newest"
    when_full = "block"
    when_full = "drop_newest"

  #
  # Encoding
  #

  [sinks.clickhouse.encoding]
    # Prevent the sink from encoding the specified labels.
    #
    # * optional
    # * no default
    # * type: [string]
    except_fields = ["timestamp", "message", "host"]

    # Limit the sink to only encoding the specified labels.
    #
    # * optional
    # * no default
    # * type: [string]
    only_fields = ["timestamp", "message", "host"]

    # How to format event timestamps.
    #
    # * optional
    # * default: "rfc3339"
    # * type: string
    # * enum: "rfc3339" or "unix"
    timestamp_format = "rfc3339"
    timestamp_format = "unix"

  #
  # Request
  #

  [sinks.clickhouse.request]
    # The maximum number of in-flight requests allowed at any given time.
    #
    # * optional
    # * default: 5
    # * type: int
    # * unit: requests
    in_flight_limit = 5

    # The time window, in seconds, used for the `rate_limit_num` option.
    #
    # * optional
    # * default: 1
    # * type: int
    # * unit: seconds
    rate_limit_duration_secs = 1

    # The maximum number of requests allowed within the `rate_limit_duration_secs`
    # time window.
    #
    # * optional
    # * default: 5
    # * type: int
    rate_limit_num = 5

    # The maximum number of retries to make for failed requests.
    #
    # * optional
    # * default: -1
    # * type: int
    retry_attempts = -1

    # The amount of time to wait before attempting the first retry for a failed
    # request. Once, the first retry has failed the fibonacci sequence will be used
    # to select future backoffs.
    #
    # * optional
    # * default: 1
    # * type: int
    # * unit: seconds
    retry_initial_backoff_secs = 1

    # The maximum amount of time, in seconds, to wait between retries.
    #
    # * optional
    # * default: 10
    # * type: int
    # * unit: seconds
    retry_max_duration_secs = 10

    # The maximum time a request can take before being aborted. It is highly
    # recommended that you do not lower value below the service's internal timeout,
    # as this could create orphaned requests, pile on retries, and result in
    # duplicate data downstream.
    #
    # * optional
    # * default: 30
    # * type: int
    # * unit: seconds
    timeout_secs = 30

  #
  # TLS
  #

  [sinks.clickhouse.tls]
    # Absolute path to an additional CA certificate file, in DER or PEM format
    # (X.509).
    #
    # * optional
    # * no default
    # * type: string
    ca_path = "/path/to/certificate_authority.crt"

    # Absolute path to a certificate file used to identify this connection, in DER
    # or PEM format (X.509) or PKCS#12. If this is set and is not a PKCS#12
    # archive, `key_path` must also be set.
    #
    # * optional
    # * no default
    # * type: string
    crt_path = "/path/to/host_certificate.crt"

    # Pass phrase used to unlock the encrypted key file. This has no effect unless
    # `key_path` is set.
    #
    # * optional
    # * no default
    # * type: string
    key_pass = "${KEY_PASS_ENV_VAR}"
    key_pass = "PassWord1"

    # Absolute path to a certificate key file used to identify this connection, in
    # DER or PEM format (PKCS#8). If this is set, `crt_path` must also be set.
    #
    # * optional
    # * no default
    # * type: string
    key_path = "/path/to/host_certificate.key"

    # If `true` (the default), Vector will validate the TLS certificate of the
    # remote host. Do NOT set this to `false` unless you understand the risks of
    # not verifying the remote certificate.
    #
    # * optional
    # * default: true
    # * type: bool
    verify_certificate = true
    verify_certificate = false

    # If `true` (the default), Vector will validate the configured remote host name
    # against the remote host's TLS certificate. Do NOT set this to `false` unless
    # you understand the risks of not verifying the remote hostname.
    #
    # * optional
    # * default: true
    # * type: bool
    verify_hostname = true
    verify_hostname = false

# Streams `log` and `metric` events to standard output streams, such as `STDOUT` and `STDERR`.
[sinks.console]
  #
  # General
  #

  # The component type. This is a required field that tells Vector which
  # component to use. The value _must_ be `#{name}`.
  #
  # * required
  # * type: string
  # * must be: "console"
  type = "console"

  # A list of upstream source or transform IDs. See configuration for more info.
  #
  # * required
  # * type: [string]
  inputs = ["my-source-id"]

  # The standard stream to write to.
  #
  # * optional
  # * default: "stdout"
  # * type: string
  # * enum: "stdout" or "stderr"
  target = "stdout"
  target = "stderr"

  #
  # Encoding
  #

  [sinks.console.encoding]
    # The encoding codec used to serialize the events before outputting.
    #
    # * required
    # * type: string
    # * enum: "json" or "text"
    codec = "json"
    codec = "text"

    # Prevent the sink from encoding the specified labels.
    #
    # * optional
    # * no default
    # * type: [string]
    except_fields = ["timestamp", "message", "host"]

    # Limit the sink to only encoding the specified labels.
    #
    # * optional
    # * no default
    # * type: [string]
    only_fields = ["timestamp", "message", "host"]

    # How to format event timestamps.
    #
    # * optional
    # * default: "rfc3339"
    # * type: string
    # * enum: "rfc3339" or "unix"
    timestamp_format = "rfc3339"
    timestamp_format = "unix"

# Streams `log` events to Datadog's logs via the TCP endpoint.
[sinks.datadog_logs]
  #
  # General
  #

  # The component type. This is a required field that tells Vector which
  # component to use. The value _must_ be `#{name}`.
  #
  # * required
  # * type: string
  # * must be: "datadog_logs"
  type = "datadog_logs"

  # A list of upstream source or transform IDs. See configuration for more info.
  #
  # * required
  # * type: [string]
  inputs = ["my-source-id"]

  # Datadog API key
  #
  # * required
  # * type: string
  api_key = "${DATADOG_API_KEY_ENV_VAR}"
  api_key = "ef8d5de700e7989468166c40fc8a0ccd"

  # The endpoint to stream logs to.
  #
  # * optional
  # * default: "intake.logs.datadoghq.com:10516"
  # * type: string
  endpoint = "127.0.0.1:8080"
  endpoint = "example.com:12345"

  # Enables/disables the sink healthcheck upon start.
  #
  # * optional
  # * default: true
  # * type: bool
  healthcheck = true
  healthcheck = false

  #
  # Buffer
  #

  [sinks.datadog_logs.buffer]
    # The maximum size of the buffer on the disk.
    #
    # * required
    # * type: int
    # * unit: bytes
    # * required when type = "disk"
    max_size = 104900000

    # The buffer's type and storage mechanism.
    #
    # * optional
    # * default: "memory"
    # * type: string
    # * enum: "memory" or "disk"
    type = "memory"
    type = "disk"

    # The maximum number of events allowed in the buffer.
    #
    # * optional
    # * default: 500
    # * type: int
    # * unit: events
    # * relevant when type = "memory"
    max_events = 500

    # The behavior when the buffer becomes full.
    #
    # * optional
    # * default: "block"
    # * type: string
    # * enum: "block" or "drop_newest"
    when_full = "block"
    when_full = "drop_newest"

  #
  # Encoding
  #

  [sinks.datadog_logs.encoding]
    # The encoding codec used to serialize the events before outputting.
    #
    # * required
    # * type: string
    # * enum: "json" or "text"
    codec = "json"
    codec = "text"

    # Prevent the sink from encoding the specified labels.
    #
    # * optional
    # * no default
    # * type: [string]
    except_fields = ["timestamp", "message", "host"]

    # Limit the sink to only encoding the specified labels.
    #
    # * optional
    # * no default
    # * type: [string]
    only_fields = ["timestamp", "message", "host"]

    # How to format event timestamps.
    #
    # * optional
    # * default: "rfc3339"
    # * type: string
    # * enum: "rfc3339" or "unix"
    timestamp_format = "rfc3339"
    timestamp_format = "unix"

  #
  # TLS
  #

  [sinks.datadog_logs.tls]
    # Absolute path to an additional CA certificate file, in DER or PEM format
    # (X.509).
    #
    # * optional
    # * no default
    # * type: string
    ca_path = "/path/to/certificate_authority.crt"

    # Absolute path to a certificate file used to identify this connection, in DER
    # or PEM format (X.509) or PKCS#12. If this is set and is not a PKCS#12
    # archive, `key_path` must also be set.
    #
    # * optional
    # * no default
    # * type: string
    crt_path = "/path/to/host_certificate.crt"

    # Enable TLS during connections to the remote.
    #
    # * optional
    # * default: false
    # * type: bool
    enabled = false
    enabled = true

    # Pass phrase used to unlock the encrypted key file. This has no effect unless
    # `key_path` is set.
    #
    # * optional
    # * no default
    # * type: string
    key_pass = "${KEY_PASS_ENV_VAR}"
    key_pass = "PassWord1"

    # Absolute path to a certificate key file used to identify this connection, in
    # DER or PEM format (PKCS#8). If this is set, `crt_path` must also be set.
    #
    # * optional
    # * no default
    # * type: string
    key_path = "/path/to/host_certificate.key"

    # If `true` (the default), Vector will validate the TLS certificate of the
    # remote host. Do NOT set this to `false` unless you understand the risks of
    # not verifying the remote certificate.
    #
    # * optional
    # * default: true
    # * type: bool
    verify_certificate = true
    verify_certificate = false

    # If `true` (the default), Vector will validate the configured remote host name
    # against the remote host's TLS certificate. Do NOT set this to `false` unless
    # you understand the risks of not verifying the remote hostname.
    #
    # * optional
    # * default: true
    # * type: bool
    verify_hostname = true
    verify_hostname = false

# Batches `metric` events to Datadog's metrics service using HTTP API.
[sinks.datadog_metrics]
  #
  # General
  #

  # The component type. This is a required field that tells Vector which
  # component to use. The value _must_ be `#{name}`.
  #
  # * required
  # * type: string
  # * must be: "datadog_metrics"
  type = "datadog_metrics"

  # A list of upstream source or transform IDs. See configuration for more info.
  #
  # * required
  # * type: [string]
  inputs = ["my-source-id"]

  # Datadog API key
  #
  # * required
  # * type: string
  api_key = "${DATADOG_API_KEY_ENV_VAR}"
  api_key = "ef8d5de700e7989468166c40fc8a0ccd"

  # A prefix that will be added to all metric names.
  #
  # * required
  # * type: string
  namespace = "service"

  # Enables/disables the sink healthcheck upon start.
  #
  # * optional
  # * default: true
  # * type: bool
  healthcheck = true
  healthcheck = false

  # Datadog endpoint to send metrics to.
  #
  # * optional
  # * default: "https://api.datadoghq.com"
  # * type: string
  host = "https://api.datadoghq.com"
  host = "https://api.datadoghq.eu"

  #
  # Batch
  #

  [sinks.datadog_metrics.batch]
    # The maximum size of a batch, in events, before it is flushed.
    #
    # * optional
    # * default: 20
    # * type: int
    # * unit: events
    max_events = 20

    # The maximum age of a batch before it is flushed.
    #
    # * optional
    # * default: 1
    # * type: int
    # * unit: seconds
    timeout_secs = 1

  #
  # Request
  #

  [sinks.datadog_metrics.request]
    # The maximum number of in-flight requests allowed at any given time.
    #
    # * optional
    # * default: 5
    # * type: int
    # * unit: requests
    in_flight_limit = 5

    # The time window, in seconds, used for the `rate_limit_num` option.
    #
    # * optional
    # * default: 1
    # * type: int
    # * unit: seconds
    rate_limit_duration_secs = 1

    # The maximum number of requests allowed within the `rate_limit_duration_secs`
    # time window.
    #
    # * optional
    # * default: 5
    # * type: int
    rate_limit_num = 5

    # The maximum number of retries to make for failed requests.
    #
    # * optional
    # * default: -1
    # * type: int
    retry_attempts = -1

    # The amount of time to wait before attempting the first retry for a failed
    # request. Once, the first retry has failed the fibonacci sequence will be used
    # to select future backoffs.
    #
    # * optional
    # * default: 1
    # * type: int
    # * unit: seconds
    retry_initial_backoff_secs = 1

    # The maximum amount of time, in seconds, to wait between retries.
    #
    # * optional
    # * default: 10
    # * type: int
    # * unit: seconds
    retry_max_duration_secs = 10

    # The maximum time a request can take before being aborted. It is highly
    # recommended that you do not lower value below the service's internal timeout,
    # as this could create orphaned requests, pile on retries, and result in
    # duplicate data downstream.
    #
    # * optional
    # * default: 60
    # * type: int
    # * unit: seconds
    timeout_secs = 60

# Batches `log` events to Elasticsearch via the `_bulk` API endpoint.
[sinks.elasticsearch]
  #
  # General
  #

  # The component type. This is a required field that tells Vector which
  # component to use. The value _must_ be `#{name}`.
  #
  # * required
  # * type: string
  # * must be: "elasticsearch"
  type = "elasticsearch"

  # A list of upstream source or transform IDs. See configuration for more info.
  #
  # * required
  # * type: [string]
  inputs = ["my-source-id"]

  # The `doc_type` for your index data. This is only relevant for Elasticsearch
  # <= 6.X. If you are using >= 7.0 you do not need to set this option since
  # Elasticsearch has removed it.
  #
  # * optional
  # * default: "_doc"
  # * type: string
  doc_type = "_doc"

  # Enables/disables the sink healthcheck upon start.
  #
  # * optional
  # * default: true
  # * type: bool
  healthcheck = true
  healthcheck = false

  # The host of your Elasticsearch cluster. This should be the full URL as shown
  # in the example.
  #
  # * optional
  # * no default
  # * type: string
  host = "http://10.24.32.122:9000"

  # Index name to write events to.
  #
  # * optional
  # * default: "vector-%F"
  # * type: string
  index = "application-{{ application_id }}-%Y-%m-%d"
  index = "vector-%Y-%m-%d"

  #
  # Auth
  #

  [sinks.elasticsearch.auth]
    # The authentication strategy to use.
    #
    # * required
    # * type: string
    # * enum: "aws" or "basic"
    strategy = "aws"
    strategy = "basic"

    # The basic authentication password.
    #
    # * required
    # * type: string
    # * required when strategy = "basic"
    password = "${PASSWORD_ENV_VAR}"
    password = "password"

    # The basic authentication user name.
    #
    # * required
    # * type: string
    # * required when strategy = "basic"
    user = "${USERNAME_ENV_VAR}"
    user = "username"

  #
  # Batch
  #

  [sinks.elasticsearch.batch]
    # The maximum size of a batch, in bytes, before it is flushed.
    #
    # * optional
    # * default: 10490000
    # * type: int
    # * unit: bytes
    max_size = 10490000

    # The maximum age of a batch before it is flushed.
    #
    # * optional
    # * default: 1
    # * type: int
    # * unit: seconds
    timeout_secs = 1

  #
  # Buffer
  #

  [sinks.elasticsearch.buffer]
    # The maximum size of the buffer on the disk.
    #
    # * required
    # * type: int
    # * unit: bytes
    # * required when type = "disk"
    max_size = 104900000

    # The buffer's type and storage mechanism.
    #
    # * optional
    # * default: "memory"
    # * type: string
    # * enum: "memory" or "disk"
    type = "memory"
    type = "disk"

    # The maximum number of events allowed in the buffer.
    #
    # * optional
    # * default: 500
    # * type: int
    # * unit: events
    # * relevant when type = "memory"
    max_events = 500

    # The behavior when the buffer becomes full.
    #
    # * optional
    # * default: "block"
    # * type: string
    # * enum: "block" or "drop_newest"
    when_full = "block"
    when_full = "drop_newest"

  #
  # Encoding
  #

  [sinks.elasticsearch.encoding]
    # Prevent the sink from encoding the specified labels.
    #
    # * optional
    # * no default
    # * type: [string]
    except_fields = ["timestamp", "message", "host"]

    # Limit the sink to only encoding the specified labels.
    #
    # * optional
    # * no default
    # * type: [string]
    only_fields = ["timestamp", "message", "host"]

    # How to format event timestamps.
    #
    # * optional
    # * default: "rfc3339"
    # * type: string
    # * enum: "rfc3339" or "unix"
    timestamp_format = "rfc3339"
    timestamp_format = "unix"

  #
  # Headers
  #

  [sinks.elasticsearch.headers]
    # A custom header to be added to each outgoing Elasticsearch request.
    #
    # * required
    # * type: string
    Authorization = "${TOKEN_ENV_VAR}"
    X-Powered-By = "Vector"

  #
  # Query
  #

  [sinks.elasticsearch.query]
    # A custom parameter to be added to each Elasticsearch request.
    #
    # * required
    # * type: string
    X-Powered-By = "Vector"

  #
  # Request
  #

  [sinks.elasticsearch.request]
    # The maximum number of in-flight requests allowed at any given time.
    #
    # * optional
    # * default: 5
    # * type: int
    # * unit: requests
    in_flight_limit = 5

    # The time window, in seconds, used for the `rate_limit_num` option.
    #
    # * optional
    # * default: 1
    # * type: int
    # * unit: seconds
    rate_limit_duration_secs = 1

    # The maximum number of requests allowed within the `rate_limit_duration_secs`
    # time window.
    #
    # * optional
    # * default: 5
    # * type: int
    rate_limit_num = 5

    # The maximum number of retries to make for failed requests.
    #
    # * optional
    # * default: -1
    # * type: int
    retry_attempts = -1

    # The amount of time to wait before attempting the first retry for a failed
    # request. Once, the first retry has failed the fibonacci sequence will be used
    # to select future backoffs.
    #
    # * optional
    # * default: 1
    # * type: int
    # * unit: seconds
    retry_initial_backoff_secs = 1

    # The maximum amount of time, in seconds, to wait between retries.
    #
    # * optional
    # * default: 10
    # * type: int
    # * unit: seconds
    retry_max_duration_secs = 10

    # The maximum time a request can take before being aborted. It is highly
    # recommended that you do not lower value below the service's internal timeout,
    # as this could create orphaned requests, pile on retries, and result in
    # duplicate data downstream.
    #
    # * optional
    # * default: 60
    # * type: int
    # * unit: seconds
    timeout_secs = 60

  #
  # TLS
  #

  [sinks.elasticsearch.tls]
    # Absolute path to an additional CA certificate file, in DER or PEM format
    # (X.509).
    #
    # * optional
    # * no default
    # * type: string
    ca_path = "/path/to/certificate_authority.crt"

    # Absolute path to a certificate file used to identify this connection, in DER
    # or PEM format (X.509) or PKCS#12. If this is set and is not a PKCS#12
    # archive, `key_path` must also be set.
    #
    # * optional
    # * no default
    # * type: string
    crt_path = "/path/to/host_certificate.crt"

    # Pass phrase used to unlock the encrypted key file. This has no effect unless
    # `key_path` is set.
    #
    # * optional
    # * no default
    # * type: string
    key_pass = "${KEY_PASS_ENV_VAR}"
    key_pass = "PassWord1"

    # Absolute path to a certificate key file used to identify this connection, in
    # DER or PEM format (PKCS#8). If this is set, `crt_path` must also be set.
    #
    # * optional
    # * no default
    # * type: string
    key_path = "/path/to/host_certificate.key"

    # If `true` (the default), Vector will validate the TLS certificate of the
    # remote host. Do NOT set this to `false` unless you understand the risks of
    # not verifying the remote certificate.
    #
    # * optional
    # * default: true
    # * type: bool
    verify_certificate = true
    verify_certificate = false

    # If `true` (the default), Vector will validate the configured remote host name
    # against the remote host's TLS certificate. Do NOT set this to `false` unless
    # you understand the risks of not verifying the remote hostname.
    #
    # * optional
    # * default: true
    # * type: bool
    verify_hostname = true
    verify_hostname = false

# Streams `log` events to a file.
[sinks.file]
  #
  # General
  #

  # The component type. This is a required field that tells Vector which
  # component to use. The value _must_ be `#{name}`.
  #
  # * required
  # * type: string
  # * must be: "file"
  type = "file"

  # A list of upstream source or transform IDs. See configuration for more info.
  #
  # * required
  # * type: [string]
  inputs = ["my-source-id"]

  # File name to write events to.
  #
  # * required
  # * type: string
  path = "vector-%Y-%m-%d.log"
  path = "application-{{ application_id }}-%Y-%m-%d.log"

  # Enables/disables the sink healthcheck upon start.
  #
  # * optional
  # * default: true
  # * type: bool
  healthcheck = true
  healthcheck = false

  # The amount of time a file can be idle  and stay open. After not receiving any
  # events for this timeout, the file will be flushed and closed.
  #
  # * optional
  # * default: "30"
  # * type: int
  idle_timeout_secs = "30"

  #
  # Encoding
  #

  [sinks.file.encoding]
    # The encoding codec used to serialize the events before outputting.
    #
    # * required
    # * type: string
    # * enum: "ndjson" or "text"
    codec = "ndjson"
    codec = "text"

    # Prevent the sink from encoding the specified labels.
    #
    # * optional
    # * no default
    # * type: [string]
    except_fields = ["timestamp", "message", "host"]

    # Limit the sink to only encoding the specified labels.
    #
    # * optional
    # * no default
    # * type: [string]
    only_fields = ["timestamp", "message", "host"]

    # How to format event timestamps.
    #
    # * optional
    # * default: "rfc3339"
    # * type: string
    # * enum: "rfc3339" or "unix"
    timestamp_format = "rfc3339"
    timestamp_format = "unix"

# Batches `log` events to Google Cloud Platform's Cloud Storage service via the XML Interface.
[sinks.gcp_cloud_storage]
  #
  # General
  #

  # The component type. This is a required field that tells Vector which
  # component to use. The value _must_ be `#{name}`.
  #
  # * required
  # * type: string
  # * must be: "gcp_cloud_storage"
  type = "gcp_cloud_storage"

  # A list of upstream source or transform IDs. See configuration for more info.
  #
  # * required
  # * type: [string]
  inputs = ["my-source-id"]

  # The GCS bucket name.
  #
  # * required
  # * type: string
  bucket = "my-bucket"

  # The compression mechanism to use.
  #
  # * required
  # * type: string
  # * enum: "gzip" or "none"
  compression = "gzip"
  compression = "none"

  # The filename for a Google Cloud service account credentials JSON file used to
  # authenticate access to the Cloud Storage API. If this is unset, Vector checks
  # the `$GOOGLE_APPLICATION_CREDENTIALS` environment variable for a filename.
  #
  # * required
  # * type: string
  credentials_path = "/path/to/credentials.json"

  # Enables/disables the sink healthcheck upon start.
  #
  # * optional
  # * default: true
  # * type: bool
  healthcheck = true
  healthcheck = false

  #
  # Object Attributes
  #

  # Predefined ACL to apply to the created objects. For more information, see
  # Predefined ACLs.
  #
  # * optional
  # * no default
  # * type: string
  # * enum: "authenticatedRead", "bucketOwnerFullControl", "bucketOwnerRead", "private", "projectPrivate", and "publicRead"
  acl = "authenticatedRead"
  acl = "bucketOwnerFullControl"
  acl = "bucketOwnerRead"
  acl = "private"
  acl = "projectPrivate"
  acl = "publicRead"

  # The set of metadata `key:value` pairs for the created objects. See the GCS
  # custom metadata documentation for more details.
  #
  # * optional
  # * no default
  # * type: string

  # The storage class for the created objects. See the GCP storage classes for
  # more details.
  #
  # * optional
  # * no default
  # * type: string
  # * enum: "STANDARD", "NEARLINE", "COLDLINE", and "ARCHIVE"
  storage_class = "STANDARD"
  storage_class = "NEARLINE"
  storage_class = "COLDLINE"
  storage_class = "ARCHIVE"

  #
  # Object Names
  #

  # Whether or not to append a UUID v4 token to the end of the file. This ensures
  # there are no name collisions high volume use cases.
  #
  # * optional
  # * default: true
  # * type: bool
  filename_append_uuid = true
  filename_append_uuid = false

  # The filename extension to use in the object name.
  #
  # * optional
  # * default: "log"
  # * type: string
  filename_extension = "log"

  # The format of the resulting object file name. `strftime` specifiers are
  # supported.
  #
  # * optional
  # * default: "%s"
  # * type: string
  filename_time_format = "%s"

  # A prefix to apply to all object key names. This should be used to partition
  # your objects, and it's important to end this value with a `/` if you want
  # this to be the root GCS "folder".
  #
  # * optional
  # * default: "date=%F/"
  # * type: string
  key_prefix = "date=%F/"
  key_prefix = "date=%F/hour=%H/"
  key_prefix = "year=%Y/month=%m/day=%d/"
  key_prefix = "application_id={{ application_id }}/date=%F/"

  #
  # Batch
  #

  [sinks.gcp_cloud_storage.batch]
    # The maximum size of a batch, in bytes, before it is flushed.
    #
    # * optional
    # * default: 10485760
    # * type: int
    # * unit: bytes
    max_size = 10485760

    # The maximum age of a batch before it is flushed.
    #
    # * optional
    # * default: 300
    # * type: int
    # * unit: seconds
    timeout_secs = 300

  #
  # Buffer
  #

  [sinks.gcp_cloud_storage.buffer]
    # The maximum size of the buffer on the disk.
    #
    # * required
    # * type: int
    # * unit: bytes
    # * required when type = "disk"
    max_size = 104900000

    # The buffer's type and storage mechanism.
    #
    # * optional
    # * default: "memory"
    # * type: string
    # * enum: "memory" or "disk"
    type = "memory"
    type = "disk"

    # The maximum number of events allowed in the buffer.
    #
    # * optional
    # * default: 500
    # * type: int
    # * unit: events
    # * relevant when type = "memory"
    max_events = 500

    # The behavior when the buffer becomes full.
    #
    # * optional
    # * default: "block"
    # * type: string
    # * enum: "block" or "drop_newest"
    when_full = "block"
    when_full = "drop_newest"

  #
  # Encoding
  #

  [sinks.gcp_cloud_storage.encoding]
    # The encoding codec used to serialize the events before outputting.
    #
    # * required
    # * type: string
    # * enum: "ndjson" or "text"
    codec = "ndjson"
    codec = "text"

    # Prevent the sink from encoding the specified labels.
    #
    # * optional
    # * no default
    # * type: [string]
    except_fields = ["timestamp", "message", "host"]

    # Limit the sink to only encoding the specified labels.
    #
    # * optional
    # * no default
    # * type: [string]
    only_fields = ["timestamp", "message", "host"]

    # How to format event timestamps.
    #
    # * optional
    # * default: "rfc3339"
    # * type: string
    # * enum: "rfc3339" or "unix"
    timestamp_format = "rfc3339"
    timestamp_format = "unix"

  #
  # Request
  #

  [sinks.gcp_cloud_storage.request]
    # The maximum number of in-flight requests allowed at any given time.
    #
    # * optional
    # * default: 5
    # * type: int
    # * unit: requests
    in_flight_limit = 5

    # The time window, in seconds, used for the `rate_limit_num` option.
    #
    # * optional
    # * default: 1
    # * type: int
    # * unit: seconds
    rate_limit_duration_secs = 1

    # The maximum number of requests allowed within the `rate_limit_duration_secs`
    # time window.
    #
    # * optional
    # * default: 1000
    # * type: int
    rate_limit_num = 1000

    # The maximum number of retries to make for failed requests.
    #
    # * optional
    # * default: -1
    # * type: int
    retry_attempts = -1

    # The amount of time to wait before attempting the first retry for a failed
    # request. Once, the first retry has failed the fibonacci sequence will be used
    # to select future backoffs.
    #
    # * optional
    # * default: 1
    # * type: int
    # * unit: seconds
    retry_initial_backoff_secs = 1

    # The maximum amount of time, in seconds, to wait between retries.
    #
    # * optional
    # * default: 10
    # * type: int
    # * unit: seconds
    retry_max_duration_secs = 10

    # The maximum time a request can take before being aborted. It is highly
    # recommended that you do not lower value below the service's internal timeout,
    # as this could create orphaned requests, pile on retries, and result in
    # duplicate data downstream.
    #
    # * optional
    # * default: 60
    # * type: int
    # * unit: seconds
    timeout_secs = 60

  #
  # TLS
  #

  [sinks.gcp_cloud_storage.tls]
    # Absolute path to an additional CA certificate file, in DER or PEM format
    # (X.509).
    #
    # * optional
    # * no default
    # * type: string
    ca_path = "/path/to/certificate_authority.crt"

    # Absolute path to a certificate file used to identify this connection, in DER
    # or PEM format (X.509) or PKCS#12. If this is set and is not a PKCS#12
    # archive, `key_path` must also be set.
    #
    # * optional
    # * no default
    # * type: string
    crt_path = "/path/to/host_certificate.crt"

    # Pass phrase used to unlock the encrypted key file. This has no effect unless
    # `key_path` is set.
    #
    # * optional
    # * no default
    # * type: string
    key_pass = "${KEY_PASS_ENV_VAR}"
    key_pass = "PassWord1"

    # Absolute path to a certificate key file used to identify this connection, in
    # DER or PEM format (PKCS#8). If this is set, `crt_path` must also be set.
    #
    # * optional
    # * no default
    # * type: string
    key_path = "/path/to/host_certificate.key"

    # If `true` (the default), Vector will validate the TLS certificate of the
    # remote host. Do NOT set this to `false` unless you understand the risks of
    # not verifying the remote certificate.
    #
    # * optional
    # * default: true
    # * type: bool
    verify_certificate = true
    verify_certificate = false

    # If `true` (the default), Vector will validate the configured remote host name
    # against the remote host's TLS certificate. Do NOT set this to `false` unless
    # you understand the risks of not verifying the remote hostname.
    #
    # * optional
    # * default: true
    # * type: bool
    verify_hostname = true
    verify_hostname = false

# Batches `log` events to Google Cloud Platform's Pubsub service via the REST Interface.
[sinks.gcp_pubsub]
  #
  # General
  #

  # The component type. This is a required field that tells Vector which
  # component to use. The value _must_ be `#{name}`.
  #
  # * required
  # * type: string
  # * must be: "gcp_pubsub"
  type = "gcp_pubsub"

  # A list of upstream source or transform IDs. See configuration for more info.
  #
  # * required
  # * type: [string]
  inputs = ["my-source-id"]

  # The project name to which to publish logs.
  #
  # * required
  # * type: string
  project = "vector-123456"

  # The topic within the project to which to publish logs.
  #
  # * required
  # * type: string
  topic = "this-is-a-topic"

  # A Google Cloud API key used to authenticate access the pubsub project and
  # topic. Either this or `credentials_path` must be set.
  #
  # * optional
  # * no default
  # * type: string
  api_key = "${GCP_API_KEY_ENV_VAR}"
  api_key = "ef8d5de700e7989468166c40fc8a0ccd"

  # The filename for a Google Cloud service account credentials JSON file used to
  # authenticate access to the pubsub project and topic. If this is unset, Vector
  # checks the `$GOOGLE_APPLICATION_CREDENTIALS` environment variable for a
  # filename.
  #
  # * optional
  # * no default
  # * type: string
  credentials_path = "/path/to/credentials.json"

  # Enables/disables the sink healthcheck upon start.
  #
  # * optional
  # * default: true
  # * type: bool
  healthcheck = true
  healthcheck = false

  #
  # Batch
  #

  [sinks.gcp_pubsub.batch]
    # The maximum size of a batch, in bytes, before it is flushed.
    #
    # * optional
    # * default: 10485760
    # * type: int
    # * unit: bytes
    max_size = 10485760

    # The maximum age of a batch before it is flushed.
    #
    # * optional
    # * default: 1
    # * type: int
    # * unit: seconds
    timeout_secs = 1

  #
  # Buffer
  #

  [sinks.gcp_pubsub.buffer]
    # The maximum size of the buffer on the disk.
    #
    # * required
    # * type: int
    # * unit: bytes
    # * required when type = "disk"
    max_size = 104900000

    # The buffer's type and storage mechanism.
    #
    # * optional
    # * default: "memory"
    # * type: string
    # * enum: "memory" or "disk"
    type = "memory"
    type = "disk"

    # The maximum number of events allowed in the buffer.
    #
    # * optional
    # * default: 500
    # * type: int
    # * unit: events
    # * relevant when type = "memory"
    max_events = 500

    # The behavior when the buffer becomes full.
    #
    # * optional
    # * default: "block"
    # * type: string
    # * enum: "block" or "drop_newest"
    when_full = "block"
    when_full = "drop_newest"

  #
  # Encoding
  #

  [sinks.gcp_pubsub.encoding]
    # Prevent the sink from encoding the specified labels.
    #
    # * optional
    # * no default
    # * type: [string]
    except_fields = ["timestamp", "message", "host"]

    # Limit the sink to only encoding the specified labels.
    #
    # * optional
    # * no default
    # * type: [string]
    only_fields = ["timestamp", "message", "host"]

    # How to format event timestamps.
    #
    # * optional
    # * default: "rfc3339"
    # * type: string
    # * enum: "rfc3339" or "unix"
    timestamp_format = "rfc3339"
    timestamp_format = "unix"

  #
  # Request
  #

  [sinks.gcp_pubsub.request]
    # The maximum number of in-flight requests allowed at any given time.
    #
    # * optional
    # * default: 5
    # * type: int
    # * unit: requests
    in_flight_limit = 5

    # The time window, in seconds, used for the `rate_limit_num` option.
    #
    # * optional
    # * default: 1
    # * type: int
    # * unit: seconds
    rate_limit_duration_secs = 1

    # The maximum number of requests allowed within the `rate_limit_duration_secs`
    # time window.
    #
    # * optional
    # * default: 100
    # * type: int
    rate_limit_num = 100

    # The maximum number of retries to make for failed requests.
    #
    # * optional
    # * default: -1
    # * type: int
    retry_attempts = -1

    # The amount of time to wait before attempting the first retry for a failed
    # request. Once, the first retry has failed the fibonacci sequence will be used
    # to select future backoffs.
    #
    # * optional
    # * default: 1
    # * type: int
    # * unit: seconds
    retry_initial_backoff_secs = 1

    # The maximum amount of time, in seconds, to wait between retries.
    #
    # * optional
    # * default: 10
    # * type: int
    # * unit: seconds
    retry_max_duration_secs = 10

    # The maximum time a request can take before being aborted. It is highly
    # recommended that you do not lower value below the service's internal timeout,
    # as this could create orphaned requests, pile on retries, and result in
    # duplicate data downstream.
    #
    # * optional
    # * default: 60
    # * type: int
    # * unit: seconds
    timeout_secs = 60

  #
  # TLS
  #

  [sinks.gcp_pubsub.tls]
    # Absolute path to an additional CA certificate file, in DER or PEM format
    # (X.509).
    #
    # * optional
    # * no default
    # * type: string
    ca_path = "/path/to/certificate_authority.crt"

    # Absolute path to a certificate file used to identify this connection, in DER
    # or PEM format (X.509) or PKCS#12. If this is set and is not a PKCS#12
    # archive, `key_path` must also be set.
    #
    # * optional
    # * no default
    # * type: string
    crt_path = "/path/to/host_certificate.crt"

    # Pass phrase used to unlock the encrypted key file. This has no effect unless
    # `key_path` is set.
    #
    # * optional
    # * no default
    # * type: string
    key_pass = "${KEY_PASS_ENV_VAR}"
    key_pass = "PassWord1"

    # Absolute path to a certificate key file used to identify this connection, in
    # DER or PEM format (PKCS#8). If this is set, `crt_path` must also be set.
    #
    # * optional
    # * no default
    # * type: string
    key_path = "/path/to/host_certificate.key"

    # If `true` (the default), Vector will validate the TLS certificate of the
    # remote host. Do NOT set this to `false` unless you understand the risks of
    # not verifying the remote certificate.
    #
    # * optional
    # * default: true
    # * type: bool
    verify_certificate = true
    verify_certificate = false

    # If `true` (the default), Vector will validate the configured remote host name
    # against the remote host's TLS certificate. Do NOT set this to `false` unless
    # you understand the risks of not verifying the remote hostname.
    #
    # * optional
    # * default: true
    # * type: bool
    verify_hostname = true
    verify_hostname = false

# Batches `log` events to Google Cloud Platform's Stackdriver Logging service via the REST Interface.
[sinks.gcp_stackdriver_logs]
  #
  # General
  #

  # The component type. This is a required field that tells Vector which
  # component to use. The value _must_ be `#{name}`.
  #
  # * required
  # * type: string
  # * must be: "gcp_stackdriver_logs"
  type = "gcp_stackdriver_logs"

  # A list of upstream source or transform IDs. See configuration for more info.
  #
  # * required
  # * type: [string]
  inputs = ["my-source-id"]

  # The filename for a Google Cloud service account credentials JSON file used to
  # authenticate access to the Stackdriver Logging API. If this is unset, Vector
  # checks the `$GOOGLE_APPLICATION_CREDENTIALS` environment variable for a
  # filename.
  #
  # * required
  # * type: string
  credentials_path = "/path/to/credentials.json"

  # The log ID to which to publish logs. This is a name you create to identify
  # this log stream.
  #
  # * required
  # * type: string
  log_id = "vector-logs"

  # The project ID to which to publish logs. See the Google Cloud Platform
  # project management documentation for more details.
  #
  # Exactly one of `billing_account_id`, `folder_id`, `organization_id`, or
  # `project_id` must be set.
  #
  # * required
  # * type: string
  project_id = "vector-123456"

  # The billing account ID to which to publish logs.
  #
  # Exactly one of `billing_account_id`, `folder_id`, `organization_id`, or
  # `project_id` must be set.
  #
  # * optional
  # * no default
  # * type: string
  billing_account_id = "012345-6789AB-CDEF01"

  # The folder ID to which to publish logs.
  # See the Google Cloud Platform folder documentation for more details.
  #
  # Exactly one of `billing_account_id`, `folder_id`, `organization_id`, or
  # `project_id` must be set.
  #
  # * optional
  # * no default
  # * type: string
  folder_id = "My Folder"

  # Enables/disables the sink healthcheck upon start.
  #
  # * optional
  # * default: true
  # * type: bool
  healthcheck = true
  healthcheck = false

  # The organization ID to which to publish logs. This would be the identifier
  # assigned to your organization on Google Cloud Platform.
  #
  # Exactly one of `billing_account_id`, `folder_id`, `organization_id`, or
  # `project_id` must be set.
  #
  # * optional
  # * no default
  # * type: string
  organization_id = "622418129737"

  #
  # Batch
  #

  [sinks.gcp_stackdriver_logs.batch]
    # The maximum size of a batch, in bytes, before it is flushed.
    #
    # * optional
    # * default: 5242880
    # * type: int
    # * unit: bytes
    max_size = 5242880

    # The maximum age of a batch before it is flushed.
    #
    # * optional
    # * default: 1
    # * type: int
    # * unit: seconds
    timeout_secs = 1

  #
  # Buffer
  #

  [sinks.gcp_stackdriver_logs.buffer]
    # The maximum size of the buffer on the disk.
    #
    # * required
    # * type: int
    # * unit: bytes
    # * required when type = "disk"
    max_size = 104900000

    # The buffer's type and storage mechanism.
    #
    # * optional
    # * default: "memory"
    # * type: string
    # * enum: "memory" or "disk"
    type = "memory"
    type = "disk"

    # The maximum number of events allowed in the buffer.
    #
    # * optional
    # * default: 500
    # * type: int
    # * unit: events
    # * relevant when type = "memory"
    max_events = 500

    # The behavior when the buffer becomes full.
    #
    # * optional
    # * default: "block"
    # * type: string
    # * enum: "block" or "drop_newest"
    when_full = "block"
    when_full = "drop_newest"

  #
  # Encoding
  #

  [sinks.gcp_stackdriver_logs.encoding]
    # Prevent the sink from encoding the specified labels.
    #
    # * optional
    # * no default
    # * type: [string]
    except_fields = ["timestamp", "message", "host"]

    # Limit the sink to only encoding the specified labels.
    #
    # * optional
    # * no default
    # * type: [string]
    only_fields = ["timestamp", "message", "host"]

    # How to format event timestamps.
    #
    # * optional
    # * default: "rfc3339"
    # * type: string
    # * enum: "rfc3339" or "unix"
    timestamp_format = "rfc3339"
    timestamp_format = "unix"

  #
  # Request
  #

  [sinks.gcp_stackdriver_logs.request]
    # The maximum number of in-flight requests allowed at any given time.
    #
    # * optional
    # * default: 5
    # * type: int
    # * unit: requests
    in_flight_limit = 5

    # The time window, in seconds, used for the `rate_limit_num` option.
    #
    # * optional
    # * default: 1
    # * type: int
    # * unit: seconds
    rate_limit_duration_secs = 1

    # The maximum number of requests allowed within the `rate_limit_duration_secs`
    # time window.
    #
    # * optional
    # * default: 1000
    # * type: int
    rate_limit_num = 1000

    # The maximum number of retries to make for failed requests.
    #
    # * optional
    # * default: -1
    # * type: int
    retry_attempts = -1

    # The amount of time to wait before attempting the first retry for a failed
    # request. Once, the first retry has failed the fibonacci sequence will be used
    # to select future backoffs.
    #
    # * optional
    # * default: 1
    # * type: int
    # * unit: seconds
    retry_initial_backoff_secs = 1

    # The maximum amount of time, in seconds, to wait between retries.
    #
    # * optional
    # * default: 10
    # * type: int
    # * unit: seconds
    retry_max_duration_secs = 10

    # The maximum time a request can take before being aborted. It is highly
    # recommended that you do not lower value below the service's internal timeout,
    # as this could create orphaned requests, pile on retries, and result in
    # duplicate data downstream.
    #
    # * optional
    # * default: 60
    # * type: int
    # * unit: seconds
    timeout_secs = 60

  #
  # Resource
  #

  [sinks.gcp_stackdriver_logs.resource]
    # The monitored resource type. For example, the type of a Compute Engine VM
    # instance is gce_instance.
    #
    # See the Google Cloud Platform monitored resource documentation for more
    # details.
    #
    # * required
    # * type: string
    type = "global"
    type = "gce_instance"

    # Values for all of the labels listed in the associated monitored resource
    # descriptor.
    #
    # For example, Compute Engine VM instances use the labels `projectId`,
    # `instanceId`, and `zone`.
    #
    # * optional
    # * no default
    # * type: string
    projectId = "vector-123456"
    zone = "Twilight"

  #
  # TLS
  #

  [sinks.gcp_stackdriver_logs.tls]
    # Absolute path to an additional CA certificate file, in DER or PEM format
    # (X.509).
    #
    # * optional
    # * no default
    # * type: string
    ca_path = "/path/to/certificate_authority.crt"

    # Absolute path to a certificate file used to identify this connection, in DER
    # or PEM format (X.509) or PKCS#12. If this is set and is not a PKCS#12
    # archive, `key_path` must also be set.
    #
    # * optional
    # * no default
    # * type: string
    crt_path = "/path/to/host_certificate.crt"

    # Pass phrase used to unlock the encrypted key file. This has no effect unless
    # `key_path` is set.
    #
    # * optional
    # * no default
    # * type: string
    key_pass = "${KEY_PASS_ENV_VAR}"
    key_pass = "PassWord1"

    # Absolute path to a certificate key file used to identify this connection, in
    # DER or PEM format (PKCS#8). If this is set, `crt_path` must also be set.
    #
    # * optional
    # * no default
    # * type: string
    key_path = "/path/to/host_certificate.key"

    # If `true` (the default), Vector will validate the TLS certificate of the
    # remote host. Do NOT set this to `false` unless you understand the risks of
    # not verifying the remote certificate.
    #
    # * optional
    # * default: true
    # * type: bool
    verify_certificate = true
    verify_certificate = false

    # If `true` (the default), Vector will validate the configured remote host name
    # against the remote host's TLS certificate. Do NOT set this to `false` unless
    # you understand the risks of not verifying the remote hostname.
    #
    # * optional
    # * default: true
    # * type: bool
    verify_hostname = true
    verify_hostname = false

# Batches `log` events to Honeycomb via the batch events API.
[sinks.honeycomb]
  #
  # General
  #

  # The component type. This is a required field that tells Vector which
  # component to use. The value _must_ be `#{name}`.
  #
  # * required
  # * type: string
  # * must be: "honeycomb"
  type = "honeycomb"

  # A list of upstream source or transform IDs. See configuration for more info.
  #
  # * required
  # * type: [string]
  inputs = ["my-source-id"]

  # The team key that will be used to authenticate against Honeycomb.
  #
  # * required
  # * type: string
  api_key = "${MY_API_KEY}"
  api_key = "some-api-key"

  # The dataset that Vector will send logs to.
  #
  # * required
  # * type: string
  dataset = "my-honeycomb-dataset"

  # Enables/disables the sink healthcheck upon start.
  #
  # * optional
  # * default: true
  # * type: bool
  healthcheck = true
  healthcheck = false

  #
  # Batch
  #

  [sinks.honeycomb.batch]
    # The maximum size of a batch, in bytes, before it is flushed.
    #
    # * optional
    # * default: 5242880
    # * type: int
    # * unit: bytes
    max_size = 5242880

    # The maximum age of a batch before it is flushed.
    #
    # * optional
    # * default: 1
    # * type: int
    # * unit: seconds
    timeout_secs = 1

  #
  # Buffer
  #

  [sinks.honeycomb.buffer]
    # The maximum size of the buffer on the disk.
    #
    # * required
    # * type: int
    # * unit: bytes
    # * required when type = "disk"
    max_size = 104900000

    # The buffer's type and storage mechanism.
    #
    # * optional
    # * default: "memory"
    # * type: string
    # * enum: "memory" or "disk"
    type = "memory"
    type = "disk"

    # The maximum number of events allowed in the buffer.
    #
    # * optional
    # * default: 500
    # * type: int
    # * unit: events
    # * relevant when type = "memory"
    max_events = 500

    # The behavior when the buffer becomes full.
    #
    # * optional
    # * default: "block"
    # * type: string
    # * enum: "block" or "drop_newest"
    when_full = "block"
    when_full = "drop_newest"

  #
  # Request
  #

  [sinks.honeycomb.request]
    # The maximum number of in-flight requests allowed at any given time.
    #
    # * optional
    # * default: 5
    # * type: int
    # * unit: requests
    in_flight_limit = 5

    # The time window, in seconds, used for the `rate_limit_num` option.
    #
    # * optional
    # * default: 1
    # * type: int
    # * unit: seconds
    rate_limit_duration_secs = 1

    # The maximum number of requests allowed within the `rate_limit_duration_secs`
    # time window.
    #
    # * optional
    # * default: 5
    # * type: int
    rate_limit_num = 5

    # The maximum number of retries to make for failed requests.
    #
    # * optional
    # * default: -1
    # * type: int
    retry_attempts = -1

    # The amount of time to wait before attempting the first retry for a failed
    # request. Once, the first retry has failed the fibonacci sequence will be used
    # to select future backoffs.
    #
    # * optional
    # * default: 1
    # * type: int
    # * unit: seconds
    retry_initial_backoff_secs = 1

    # The maximum amount of time, in seconds, to wait between retries.
    #
    # * optional
    # * default: 10
    # * type: int
    # * unit: seconds
    retry_max_duration_secs = 10

    # The maximum time a request can take before being aborted. It is highly
    # recommended that you do not lower value below the service's internal timeout,
    # as this could create orphaned requests, pile on retries, and result in
    # duplicate data downstream.
    #
    # * optional
    # * default: 60
    # * type: int
    # * unit: seconds
    timeout_secs = 60

# Batches `log` events to a generic HTTP endpoint.
[sinks.http]
  #
  # General
  #

  # The component type. This is a required field that tells Vector which
  # component to use. The value _must_ be `#{name}`.
  #
  # * required
  # * type: string
  # * must be: "http"
  type = "http"

  # A list of upstream source or transform IDs. See configuration for more info.
  #
  # * required
  # * type: [string]
  inputs = ["my-source-id"]

  # The full URI to make HTTP requests to. This should include the protocol and
  # host, but can also include the port, path, and any other valid part of a URI.
  #
  # * required
  # * type: string
  uri = "https://10.22.212.22:9000/endpoint"

  # The compression strategy used to compress the encoded event data before
  # outputting.
  #
  # * optional
  # * default: "none"
  # * type: string
  # * enum: "none" or "gzip"
  compression = "none"
  compression = "gzip"

  # Enables/disables the sink healthcheck upon start.
  #
  # * optional
  # * default: true
  # * type: bool
  healthcheck = true
  healthcheck = false

  # A URI that Vector can request in order to determine the service health.
  #
  # * optional
  # * no default
  # * type: string
  healthcheck_uri = "https://10.22.212.22:9000/_health"

  #
  # Auth
  #

  [sinks.http.auth]
    # The authentication strategy to use.
    #
    # * required
    # * type: string
    # * must be: "basic"
    strategy = "basic"

    # The basic authentication password.
    #
    # * required
    # * type: string
    # * required when strategy = "basic"
    password = "${PASSWORD_ENV_VAR}"
    password = "password"

    # The basic authentication user name.
    #
    # * required
    # * type: string
    # * required when strategy = "basic"
    user = "${USERNAME_ENV_VAR}"
    user = "username"

  #
  # Batch
  #

  [sinks.http.batch]
    # The maximum size of a batch, in bytes, before it is flushed.
    #
    # * optional
    # * default: 1049000
    # * type: int
    # * unit: bytes
    max_size = 1049000

    # The maximum age of a batch before it is flushed.
    #
    # * optional
    # * default: 1
    # * type: int
    # * unit: seconds
    timeout_secs = 1

  #
  # Buffer
  #

  [sinks.http.buffer]
    # The maximum size of the buffer on the disk.
    #
    # * required
    # * type: int
    # * unit: bytes
    # * required when type = "disk"
    max_size = 104900000

    # The buffer's type and storage mechanism.
    #
    # * optional
    # * default: "memory"
    # * type: string
    # * enum: "memory" or "disk"
    type = "memory"
    type = "disk"

    # The maximum number of events allowed in the buffer.
    #
    # * optional
    # * default: 500
    # * type: int
    # * unit: events
    # * relevant when type = "memory"
    max_events = 500

    # The behavior when the buffer becomes full.
    #
    # * optional
    # * default: "block"
    # * type: string
    # * enum: "block" or "drop_newest"
    when_full = "block"
    when_full = "drop_newest"

  #
  # Encoding
  #

  [sinks.http.encoding]
    # The encoding codec used to serialize the events before outputting.
    #
    # * required
    # * type: string
    # * enum: "json", "ndjson", and "text"
    codec = "json"
    codec = "ndjson"
    codec = "text"

    # Prevent the sink from encoding the specified labels.
    #
    # * optional
    # * no default
    # * type: [string]
    except_fields = ["timestamp", "message", "host"]

    # Limit the sink to only encoding the specified labels.
    #
    # * optional
    # * no default
    # * type: [string]
    only_fields = ["timestamp", "message", "host"]

    # How to format event timestamps.
    #
    # * optional
    # * default: "rfc3339"
    # * type: string
    # * enum: "rfc3339" or "unix"
    timestamp_format = "rfc3339"
    timestamp_format = "unix"

  #
  # Headers
  #

  [sinks.http.headers]
    # A custom header to be added to each outgoing HTTP request.
    #
    # * required
    # * type: string
    Authorization = "${TOKEN_ENV_VAR}"
    X-Powered-By = "Vector"

  #
  # Request
  #

  [sinks.http.request]
    # The maximum number of in-flight requests allowed at any given time.
    #
    # * optional
    # * default: 10
    # * type: int
    # * unit: requests
    in_flight_limit = 10

    # The time window, in seconds, used for the `rate_limit_num` option.
    #
    # * optional
    # * default: 1
    # * type: int
    # * unit: seconds
    rate_limit_duration_secs = 1

    # The maximum number of requests allowed within the `rate_limit_duration_secs`
    # time window.
    #
    # * optional
    # * default: 1000
    # * type: int
    rate_limit_num = 1000

    # The maximum number of retries to make for failed requests.
    #
    # * optional
    # * default: -1
    # * type: int
    retry_attempts = -1

    # The amount of time to wait before attempting the first retry for a failed
    # request. Once, the first retry has failed the fibonacci sequence will be used
    # to select future backoffs.
    #
    # * optional
    # * default: 1
    # * type: int
    # * unit: seconds
    retry_initial_backoff_secs = 1

    # The maximum amount of time, in seconds, to wait between retries.
    #
    # * optional
    # * default: 10
    # * type: int
    # * unit: seconds
    retry_max_duration_secs = 10

    # The maximum time a request can take before being aborted. It is highly
    # recommended that you do not lower value below the service's internal timeout,
    # as this could create orphaned requests, pile on retries, and result in
    # duplicate data downstream.
    #
    # * optional
    # * default: 30
    # * type: int
    # * unit: seconds
    timeout_secs = 30

  #
  # TLS
  #

  [sinks.http.tls]
    # Absolute path to an additional CA certificate file, in DER or PEM format
    # (X.509).
    #
    # * optional
    # * no default
    # * type: string
    ca_path = "/path/to/certificate_authority.crt"

    # Absolute path to a certificate file used to identify this connection, in DER
    # or PEM format (X.509) or PKCS#12. If this is set and is not a PKCS#12
    # archive, `key_path` must also be set.
    #
    # * optional
    # * no default
    # * type: string
    crt_path = "/path/to/host_certificate.crt"

    # Pass phrase used to unlock the encrypted key file. This has no effect unless
    # `key_path` is set.
    #
    # * optional
    # * no default
    # * type: string
    key_pass = "${KEY_PASS_ENV_VAR}"
    key_pass = "PassWord1"

    # Absolute path to a certificate key file used to identify this connection, in
    # DER or PEM format (PKCS#8). If this is set, `crt_path` must also be set.
    #
    # * optional
    # * no default
    # * type: string
    key_path = "/path/to/host_certificate.key"

    # If `true` (the default), Vector will validate the TLS certificate of the
    # remote host. Do NOT set this to `false` unless you understand the risks of
    # not verifying the remote certificate.
    #
    # * optional
    # * default: true
    # * type: bool
    verify_certificate = true
    verify_certificate = false

    # If `true` (the default), Vector will validate the configured remote host name
    # against the remote host's TLS certificate. Do NOT set this to `false` unless
    # you understand the risks of not verifying the remote hostname.
    #
    # * optional
    # * default: true
    # * type: bool
    verify_hostname = true
    verify_hostname = false

# Batches `log` events to Humio via the HEC API.
[sinks.humio_logs]
  #
  # General
  #

  # The component type. This is a required field that tells Vector which
  # component to use. The value _must_ be `#{name}`.
  #
  # * required
  # * type: string
  # * must be: "humio_logs"
  type = "humio_logs"

  # A list of upstream source or transform IDs. See configuration for more info.
  #
  # * required
  # * type: [string]
  inputs = ["my-source-id"]

  # Your Humio ingestion token.
  #
  # * required
  # * type: string
  token = "${TOKEN_ENV_VAR}"
  token = "A94A8FE5CCB19BA61C4C08"

  # Enables/disables the sink healthcheck upon start.
  #
  # * optional
  # * default: true
  # * type: bool
  healthcheck = true
  healthcheck = false

  # The optional host to send Humio logs to.
  #
  # * optional
  # * no default
  # * type: string
  host = "http://myhumiohost.com"

  #
  # Batch
  #

  [sinks.humio_logs.batch]
    # The maximum size of a batch, in bytes, before it is flushed.
    #
    # * optional
    # * default: 1049000
    # * type: int
    # * unit: bytes
    max_size = 1049000

    # The maximum age of a batch before it is flushed.
    #
    # * optional
    # * default: 1
    # * type: int
    # * unit: seconds
    timeout_secs = 1

  #
  # Buffer
  #

  [sinks.humio_logs.buffer]
    # The maximum size of the buffer on the disk.
    #
    # * required
    # * type: int
    # * unit: bytes
    # * required when type = "disk"
    max_size = 104900000

    # The buffer's type and storage mechanism.
    #
    # * optional
    # * default: "memory"
    # * type: string
    # * enum: "memory" or "disk"
    type = "memory"
    type = "disk"

    # The maximum number of events allowed in the buffer.
    #
    # * optional
    # * default: 500
    # * type: int
    # * unit: events
    # * relevant when type = "memory"
    max_events = 500

    # The behavior when the buffer becomes full.
    #
    # * optional
    # * default: "block"
    # * type: string
    # * enum: "block" or "drop_newest"
    when_full = "block"
    when_full = "drop_newest"

  #
  # Encoding
  #

  [sinks.humio_logs.encoding]
    # The encoding codec used to serialize the events before outputting.
    #
    # * optional
    # * default: "json"
    # * type: string
    # * must be: "json" (if supplied)
    codec = "json"

    # Prevent the sink from encoding the specified labels.
    #
    # * optional
    # * no default
    # * type: [string]
    except_fields = ["timestamp", "message", "host"]

    # Limit the sink to only encoding the specified labels.
    #
    # * optional
    # * no default
    # * type: [string]
    only_fields = ["timestamp", "message", "host"]

    # How to format event timestamps.
    #
    # * optional
    # * default: "rfc3339"
    # * type: string
    # * enum: "rfc3339" or "unix"
    timestamp_format = "rfc3339"
    timestamp_format = "unix"

  #
  # Request
  #

  [sinks.humio_logs.request]
    # The maximum number of in-flight requests allowed at any given time.
    #
    # * optional
    # * default: 10
    # * type: int
    # * unit: requests
    in_flight_limit = 10

    # The time window, in seconds, used for the `rate_limit_num` option.
    #
    # * optional
    # * default: 1
    # * type: int
    # * unit: seconds
    rate_limit_duration_secs = 1

    # The maximum number of requests allowed within the `rate_limit_duration_secs`
    # time window.
    #
    # * optional
    # * default: 10
    # * type: int
    rate_limit_num = 10

    # The maximum number of retries to make for failed requests.
    #
    # * optional
    # * default: -1
    # * type: int
    retry_attempts = -1

    # The amount of time to wait before attempting the first retry for a failed
    # request. Once, the first retry has failed the fibonacci sequence will be used
    # to select future backoffs.
    #
    # * optional
    # * default: 1
    # * type: int
    # * unit: seconds
    retry_initial_backoff_secs = 1

    # The maximum amount of time, in seconds, to wait between retries.
    #
    # * optional
    # * default: 10
    # * type: int
    # * unit: seconds
    retry_max_duration_secs = 10

    # The maximum time a request can take before being aborted. It is highly
    # recommended that you do not lower value below the service's internal timeout,
    # as this could create orphaned requests, pile on retries, and result in
    # duplicate data downstream.
    #
    # * optional
    # * default: 60
    # * type: int
    # * unit: seconds
    timeout_secs = 60

# Batches `metric` events to InfluxDB using v1 or v2 HTTP API.
[sinks.influxdb_metrics]
  #
  # General
  #

  # The component type. This is a required field that tells Vector which
  # component to use. The value _must_ be `#{name}`.
  #
  # * required
  # * type: string
  # * must be: "influxdb_metrics"
  type = "influxdb_metrics"

  # A list of upstream source or transform IDs. See configuration for more info.
  #
  # * required
  # * type: [string]
  inputs = ["my-source-id"]

  # The destination bucket for writes into InfluxDB 2.
  #
  # * required
  # * type: string
  bucket = "vector-bucket"
  bucket = "4d2225e4d3d49f75"

  # Sets the target database for the write into InfluxDB 1.
  #
  # * required
  # * type: string
  database = "vector-database"
  database = "iot-store"

  # InfluxDB endpoint to send metrics to.
  #
  # * required
  # * type: string
  endpoint = "https://us-west-2-1.aws.cloud2.influxdata.com"
  endpoint = "http://localhost:8086/"

  # A prefix that will be added to all metric names.
  #
  # * required
  # * type: string
  namespace = "service"

  # Enables/disables the sink healthcheck upon start.
  #
  # * optional
  # * default: true
  # * type: bool
  healthcheck = true
  healthcheck = false

  #
  # auth
  #

  # Specifies the destination organization for writes into InfluxDB 2.
  #
  # * required
  # * type: string
  org = "Organization"
  org = "33f2cff0a28e5b63"

  # Authentication token for InfluxDB 2.
  #
  # * required
  # * type: string
  token = "${INFLUXDB_TOKEN_ENV_VAR}"
  token = "ef8d5de700e7989468166c40fc8a0ccd"

  # Sets the password for authentication if you’ve enabled authentication for the
  # write into InfluxDB 1.
  #
  # * optional
  # * no default
  # * type: string
  password = "${INFLUXDB_PASSWORD_ENV_VAR}"
  password = "influxdb4ever"

  # Sets the username for authentication if you’ve enabled authentication for the
  # write into InfluxDB 1.
  #
  # * optional
  # * no default
  # * type: string
  username = "todd"
  username = "vector-source"

  #
  # persistence
  #

  # Sets the write consistency for the point for InfluxDB 1.
  #
  # * optional
  # * no default
  # * type: string
  consistency = "any"
  consistency = "one"
  consistency = "quorum"
  consistency = "all"

  # Sets the target retention policy for the write into InfluxDB 1.
  #
  # * optional
  # * no default
  # * type: string
  retention_policy_name = "autogen"
  retention_policy_name = "one_day_only"

  #
  # Batch
  #

  [sinks.influxdb_metrics.batch]
    # The maximum size of a batch, in events, before it is flushed.
    #
    # * optional
    # * default: 20
    # * type: int
    # * unit: events
    max_events = 20

    # The maximum age of a batch before it is flushed.
    #
    # * optional
    # * default: 1
    # * type: int
    # * unit: seconds
    timeout_secs = 1

  #
  # Request
  #

  [sinks.influxdb_metrics.request]
    # The maximum number of in-flight requests allowed at any given time.
    #
    # * optional
    # * default: 5
    # * type: int
    # * unit: requests
    in_flight_limit = 5

    # The time window, in seconds, used for the `rate_limit_num` option.
    #
    # * optional
    # * default: 1
    # * type: int
    # * unit: seconds
    rate_limit_duration_secs = 1

    # The maximum number of requests allowed within the `rate_limit_duration_secs`
    # time window.
    #
    # * optional
    # * default: 5
    # * type: int
    rate_limit_num = 5

    # The maximum number of retries to make for failed requests.
    #
    # * optional
    # * default: -1
    # * type: int
    retry_attempts = -1

    # The amount of time to wait before attempting the first retry for a failed
    # request. Once, the first retry has failed the fibonacci sequence will be used
    # to select future backoffs.
    #
    # * optional
    # * default: 1
    # * type: int
    # * unit: seconds
    retry_initial_backoff_secs = 1

    # The maximum amount of time, in seconds, to wait between retries.
    #
    # * optional
    # * default: 10
    # * type: int
    # * unit: seconds
    retry_max_duration_secs = 10

    # The maximum time a request can take before being aborted. It is highly
    # recommended that you do not lower value below the service's internal timeout,
    # as this could create orphaned requests, pile on retries, and result in
    # duplicate data downstream.
    #
    # * optional
    # * default: 60
    # * type: int
    # * unit: seconds
    timeout_secs = 60

# Streams `log` events to Apache Kafka via the Kafka protocol.
[sinks.kafka]
  #
  # General
  #

  # The component type. This is a required field that tells Vector which
  # component to use. The value _must_ be `#{name}`.
  #
  # * required
  # * type: string
  # * must be: "kafka"
  type = "kafka"

  # A list of upstream source or transform IDs. See configuration for more info.
  #
  # * required
  # * type: [string]
  inputs = ["my-source-id"]

  # A comma-separated list of host and port pairs that are the addresses of the
  # Kafka brokers in a "bootstrap" Kafka cluster that a Kafka client connects to
  # initially to bootstrap itself.
  #
  # * required
  # * type: string
  bootstrap_servers = "10.14.22.123:9092,10.14.23.332:9092"

  # The log field name to use for the topic key. If unspecified, the key will be
  # randomly generated. If the field does not exist on the log, a blank value
  # will be used.
  #
  # * required
  # * type: string
  key_field = "user_id"

  # The Kafka topic name to write events to.
  #
  # * required
  # * type: string
  topic = "topic-1234"

  # Compression codec to use for compressing message sets
  #
  # * optional
  # * default: "none"
  # * type: string
  # * enum: "none", "gzip", "lz4", "snappy", and "zstd"
  compression = "none"
  compression = "gzip"
  compression = "lz4"
  compression = "snappy"
  compression = "zstd"

  # Enables/disables the sink healthcheck upon start.
  #
  # * optional
  # * default: true
  # * type: bool
  healthcheck = true
  healthcheck = false

  # Local message timeout.
  #
  # * optional
  # * default: 300000
  # * type: int
  message_timeout_ms = 150000
  message_timeout_ms = 450000

  # Default timeout for network requests.
  #
  # * optional
  # * default: 60000
  # * type: int
  socket_timeout_ms = 30000
  socket_timeout_ms = 90000

  #
  # Advanced
  #

  [sinks.kafka.librdkafka_options]
    # The options and their values. Accepts `string` values.
    #
    # * optional
    # * no default
    # * type: string
    "client.id" = "${ENV_VAR}"
    "fetch.error.backoff.ms" = "1000"
    "socket.send.buffer.bytes" = "100"

  #
  # Buffer
  #

  [sinks.kafka.buffer]
    # The maximum size of the buffer on the disk.
    #
    # * required
    # * type: int
    # * unit: bytes
    # * required when type = "disk"
    max_size = 104900000

    # The buffer's type and storage mechanism.
    #
    # * optional
    # * default: "memory"
    # * type: string
    # * enum: "memory" or "disk"
    type = "memory"
    type = "disk"

    # The maximum number of events allowed in the buffer.
    #
    # * optional
    # * default: 500
    # * type: int
    # * unit: events
    # * relevant when type = "memory"
    max_events = 500

    # The behavior when the buffer becomes full.
    #
    # * optional
    # * default: "block"
    # * type: string
    # * enum: "block" or "drop_newest"
    when_full = "block"
    when_full = "drop_newest"

  #
  # Encoding
  #

  [sinks.kafka.encoding]
    # The encoding codec used to serialize the events before outputting.
    #
    # * required
    # * type: string
    # * enum: "json" or "text"
    codec = "json"
    codec = "text"

    # Prevent the sink from encoding the specified labels.
    #
    # * optional
    # * no default
    # * type: [string]
    except_fields = ["timestamp", "message", "host"]

    # Limit the sink to only encoding the specified labels.
    #
    # * optional
    # * no default
    # * type: [string]
    only_fields = ["timestamp", "message", "host"]

    # How to format event timestamps.
    #
    # * optional
    # * default: "rfc3339"
    # * type: string
    # * enum: "rfc3339" or "unix"
    timestamp_format = "rfc3339"
    timestamp_format = "unix"

  #
  # TLS
  #

  [sinks.kafka.tls]
    # Absolute path to an additional CA certificate file, in DER or PEM format
    # (X.509).
    #
    # * optional
    # * no default
    # * type: string
    ca_path = "/path/to/certificate_authority.crt"

    # Absolute path to a certificate file used to identify this connection, in DER
    # or PEM format (X.509) or PKCS#12. If this is set and is not a PKCS#12
    # archive, `key_path` must also be set.
    #
    # * optional
    # * no default
    # * type: string
    crt_path = "/path/to/host_certificate.crt"

    # Enable TLS during connections to the remote.
    #
    # * optional
    # * default: false
    # * type: bool
    enabled = false
    enabled = true

    # Pass phrase used to unlock the encrypted key file. This has no effect unless
    # `key_path` is set.
    #
    # * optional
    # * no default
    # * type: string
    key_pass = "${KEY_PASS_ENV_VAR}"
    key_pass = "PassWord1"

    # Absolute path to a certificate key file used to identify this connection, in
    # DER or PEM format (PKCS#8). If this is set, `crt_path` must also be set.
    #
    # * optional
    # * no default
    # * type: string
    key_path = "/path/to/host_certificate.key"

# Batches `log` events to LogDna's HTTP Ingestion API.
[sinks.logdna]
  #
  # General
  #

  # The component type. This is a required field that tells Vector which
  # component to use. The value _must_ be `#{name}`.
  #
  # * required
  # * type: string
  # * must be: "logdna"
  type = "logdna"

  # A list of upstream source or transform IDs. See configuration for more info.
  #
  # * required
  # * type: [string]
  inputs = ["my-source-id"]

  # The Ingestion API key.
  #
  # * required
  # * type: string
  api_key = "${LOGDNA_API_KEY_ENV_VAR}"
  api_key = "ef8d5de700e7989468166c40fc8a0ccd"

  # The hostname that will be attached to each batch of events.
  #
  # * required
  # * type: string
  hostname = "my-local-machine"

  # The default app that will be set for events that do not contain a `file` or
  # `app` field.
  #
  # * optional
  # * default: "vector"
  # * type: string
  default_app = "vector"
  default_app = "myapp"

  # Enables/disables the sink healthcheck upon start.
  #
  # * optional
  # * default: true
  # * type: bool
  healthcheck = true
  healthcheck = false

  # An optional host that will override the default one.
  #
  # * optional
  # * no default
  # * type: string
  host = "http://127.0.0.1"
  host = "http://example.com"

  # The IP address that will be attached to each batch of events.
  #
  # * optional
  # * no default
  # * type: string
  ip = "0.0.0.0"

  # The mac address that will be attached to each batch of events.
  #
  # * optional
  # * no default
  # * type: string
  mac = "my-mac-address"

  # The tags that will be attached to each batch of events.
  #
  # * optional
  # * no default
  # * type: [string]
  tags = ["tag1", "tag2"]

  #
  # Batch
  #

  [sinks.logdna.batch]
    # The maximum size of a batch, in bytes, before it is flushed.
    #
    # * optional
    # * default: 10490000
    # * type: int
    # * unit: bytes
    max_size = 10490000

    # The maximum age of a batch before it is flushed.
    #
    # * optional
    # * default: 1
    # * type: int
    # * unit: seconds
    timeout_secs = 1

  #
  # Buffer
  #

  [sinks.logdna.buffer]
    # The maximum size of the buffer on the disk.
    #
    # * required
    # * type: int
    # * unit: bytes
    # * required when type = "disk"
    max_size = 104900000

    # The buffer's type and storage mechanism.
    #
    # * optional
    # * default: "memory"
    # * type: string
    # * enum: "memory" or "disk"
    type = "memory"
    type = "disk"

    # The maximum number of events allowed in the buffer.
    #
    # * optional
    # * default: 500
    # * type: int
    # * unit: events
    # * relevant when type = "memory"
    max_events = 500

    # The behavior when the buffer becomes full.
    #
    # * optional
    # * default: "block"
    # * type: string
    # * enum: "block" or "drop_newest"
    when_full = "block"
    when_full = "drop_newest"

  #
  # Encoding
  #

  [sinks.logdna.encoding]
    # Prevent the sink from encoding the specified labels.
    #
    # * optional
    # * no default
    # * type: [string]
    except_fields = ["timestamp", "message", "host"]

    # Limit the sink to only encoding the specified labels.
    #
    # * optional
    # * no default
    # * type: [string]
    only_fields = ["timestamp", "message", "host"]

    # How to format event timestamps.
    #
    # * optional
    # * default: "rfc3339"
    # * type: string
    # * enum: "rfc3339" or "unix"
    timestamp_format = "rfc3339"
    timestamp_format = "unix"

  #
  # Request
  #

  [sinks.logdna.request]
    # The maximum number of in-flight requests allowed at any given time.
    #
    # * optional
    # * default: 5
    # * type: int
    # * unit: requests
    in_flight_limit = 5

    # The time window, in seconds, used for the `rate_limit_num` option.
    #
    # * optional
    # * default: 1
    # * type: int
    # * unit: seconds
    rate_limit_duration_secs = 1

    # The maximum number of requests allowed within the `rate_limit_duration_secs`
    # time window.
    #
    # * optional
    # * default: 5
    # * type: int
    rate_limit_num = 5

    # The maximum number of retries to make for failed requests.
    #
    # * optional
    # * default: -1
    # * type: int
    retry_attempts = -1

    # The amount of time to wait before attempting the first retry for a failed
    # request. Once, the first retry has failed the fibonacci sequence will be used
    # to select future backoffs.
    #
    # * optional
    # * default: 1
    # * type: int
    # * unit: seconds
    retry_initial_backoff_secs = 1

    # The maximum amount of time, in seconds, to wait between retries.
    #
    # * optional
    # * default: 10
    # * type: int
    # * unit: seconds
    retry_max_duration_secs = 10

    # The maximum time a request can take before being aborted. It is highly
    # recommended that you do not lower value below the service's internal timeout,
    # as this could create orphaned requests, pile on retries, and result in
    # duplicate data downstream.
    #
    # * optional
    # * default: 60
    # * type: int
    # * unit: seconds
    timeout_secs = 60

# Batches `log` events to Loki.
[sinks.loki]
  #
  # General
  #

  # The component type. This is a required field that tells Vector which
  # component to use. The value _must_ be `#{name}`.
  #
  # * required
  # * type: string
  # * must be: "loki"
  type = "loki"

  # A list of upstream source or transform IDs. See configuration for more info.
  #
  # * required
  # * type: [string]
  inputs = ["my-source-id"]

  # The endpoint used to ship logs to.
  #
  # * required
  # * type: string
  endpoint = "http://localhost:3100"
  endpoint = "http://127.0.0.1:8080"

  # Enables/disables the sink healthcheck upon start.
  #
  # * optional
  # * default: true
  # * type: bool
  healthcheck = true
  healthcheck = false

  # If this is set to `true` then when labels are collected from events those
  # fields will also get removed from the event.
  #
  # * optional
  # * default: false
  # * type: bool
  remove_label_fields = false
  remove_label_fields = true

  # If this is set to `true` then the timestamp will be removed from the event.
  # This is useful because loki uses the timestamp to index the event.
  #
  # * optional
  # * default: true
  # * type: bool
  remove_timestamp = true
  remove_timestamp = false

  # The tenant id that will be sent with every request, by default this is not
  # required since a proxy should set this header. When running loki locally a
  # tenant id is not required either.
  #
  # You can read more about tenant id's here
  #
  # * optional
  # * no default
  # * type: string
  tenant_id = "some_tenant_id"

  #
  # Auth
  #

  [sinks.loki.auth]
    # The authentication strategy to use.
    #
    # * required
    # * type: string
    # * must be: "basic"
    strategy = "basic"

    # The basic authentication password.If using GrafanaLab's hosted Loki then this
    # must be setto your `instanceId`.
    #
    # * required
    # * type: string
    # * required when strategy = "basic"
    password = "${PASSWORD_ENV_VAR}"
    password = "password"

    # The basic authentication user name.If using GrafanaLab's hosted Loki then
    # this must be setto your Grafana.com api key.
    #
    # * required
    # * type: string
    # * required when strategy = "basic"
    user = "${USERNAME_ENV_VAR}"
    user = "username"

  #
  # Batch
  #

  [sinks.loki.batch]
    # The maximum size of a batch, in bytes, before it is flushed.
    #
    # * optional
    # * default: 10490000
    # * type: int
    # * unit: bytes
    max_size = 10490000

    # The maximum age of a batch before it is flushed.
    #
    # * optional
    # * default: 1
    # * type: int
    # * unit: seconds
    timeout_secs = 1

  #
  # Buffer
  #

  [sinks.loki.buffer]
    # The maximum size of the buffer on the disk.
    #
    # * required
    # * type: int
    # * unit: bytes
    # * required when type = "disk"
    max_size = 104900000

    # The buffer's type and storage mechanism.
    #
    # * optional
    # * default: "memory"
    # * type: string
    # * enum: "memory" or "disk"
    type = "memory"
    type = "disk"

    # The maximum number of events allowed in the buffer.
    #
    # * optional
    # * default: 500
    # * type: int
    # * unit: events
    # * relevant when type = "memory"
    max_events = 500

    # The behavior when the buffer becomes full.
    #
    # * optional
    # * default: "block"
    # * type: string
    # * enum: "block" or "drop_newest"
    when_full = "block"
    when_full = "drop_newest"

  #
  # Encoding
  #

  [sinks.loki.encoding]
    # The encoding codec used to serialize the events before outputting.
    #
    # * optional
    # * default: "json"
    # * type: string
    # * enum: "json" or "text"
    codec = "json"
    codec = "text"

    # Prevent the sink from encoding the specified labels.
    #
    # * optional
    # * no default
    # * type: [string]
    except_fields = ["timestamp", "message", "host"]

    # Limit the sink to only encoding the specified labels.
    #
    # * optional
    # * no default
    # * type: [string]
    only_fields = ["timestamp", "message", "host"]

    # How to format event timestamps.
    #
    # * optional
    # * default: "rfc3339"
    # * type: string
    # * enum: "rfc3339" or "unix"
    timestamp_format = "rfc3339"
    timestamp_format = "unix"

  #
  # Labels
  #

  [sinks.loki.labels]
    # A key-value pair for labels.
    #
    # * required
    # * type: string
    key = "value"
    key = "{{ event_field }}"

  #
  # Request
  #

  [sinks.loki.request]
    # The maximum number of in-flight requests allowed at any given time.
    #
    # * optional
    # * default: 5
    # * type: int
    # * unit: requests
    in_flight_limit = 5

    # The time window, in seconds, used for the `rate_limit_num` option.
    #
    # * optional
    # * default: 1
    # * type: int
    # * unit: seconds
    rate_limit_duration_secs = 1

    # The maximum number of requests allowed within the `rate_limit_duration_secs`
    # time window.
    #
    # * optional
    # * default: 5
    # * type: int
    rate_limit_num = 5

    # The maximum number of retries to make for failed requests.
    #
    # * optional
    # * default: -1
    # * type: int
    retry_attempts = -1

    # The amount of time to wait before attempting the first retry for a failed
    # request. Once, the first retry has failed the fibonacci sequence will be used
    # to select future backoffs.
    #
    # * optional
    # * default: 1
    # * type: int
    # * unit: seconds
    retry_initial_backoff_secs = 1

    # The maximum amount of time, in seconds, to wait between retries.
    #
    # * optional
    # * default: 10
    # * type: int
    # * unit: seconds
    retry_max_duration_secs = 10

    # The maximum time a request can take before being aborted. It is highly
    # recommended that you do not lower value below the service's internal timeout,
    # as this could create orphaned requests, pile on retries, and result in
    # duplicate data downstream.
    #
    # * optional
    # * default: 60
    # * type: int
    # * unit: seconds
    timeout_secs = 60

  #
  # TLS
  #

  [sinks.loki.tls]
    # Absolute path to an additional CA certificate file, in DER or PEM format
    # (X.509).
    #
    # * optional
    # * no default
    # * type: string
    ca_path = "/path/to/certificate_authority.crt"

    # Absolute path to a certificate file used to identify this connection, in DER
    # or PEM format (X.509) or PKCS#12. If this is set and is not a PKCS#12
    # archive, `key_path` must also be set.
    #
    # * optional
    # * no default
    # * type: string
    crt_path = "/path/to/host_certificate.crt"

    # Pass phrase used to unlock the encrypted key file. This has no effect unless
    # `key_path` is set.
    #
    # * optional
    # * no default
    # * type: string
    key_pass = "${KEY_PASS_ENV_VAR}"
    key_pass = "PassWord1"

    # Absolute path to a certificate key file used to identify this connection, in
    # DER or PEM format (PKCS#8). If this is set, `crt_path` must also be set.
    #
    # * optional
    # * no default
    # * type: string
    key_path = "/path/to/host_certificate.key"

    # If `true` (the default), Vector will validate the TLS certificate of the
    # remote host. Do NOT set this to `false` unless you understand the risks of
    # not verifying the remote certificate.
    #
    # * optional
    # * default: true
    # * type: bool
    verify_certificate = true
    verify_certificate = false

    # If `true` (the default), Vector will validate the configured remote host name
    # against the remote host's TLS certificate. Do NOT set this to `false` unless
    # you understand the risks of not verifying the remote hostname.
    #
    # * optional
    # * default: true
    # * type: bool
    verify_hostname = true
    verify_hostname = false

# Batches `log` events to New Relic's log service via their log API.
[sinks.new_relic_logs]
  #
  # General
  #

  # The component type. This is a required field that tells Vector which
  # component to use. The value _must_ be `#{name}`.
  #
  # * required
  # * type: string
  # * must be: "new_relic_logs"
  type = "new_relic_logs"

  # A list of upstream source or transform IDs. See configuration for more info.
  #
  # * required
  # * type: [string]
  inputs = ["my-source-id"]

  # Enables/disables the sink healthcheck upon start.
  #
  # * optional
  # * default: true
  # * type: bool
  healthcheck = true
  healthcheck = false

  # Your New Relic insert key (if applicable).
  #
  # * optional
  # * no default
  # * type: string
  insert_key = "xxxx"
  insert_key = "${INSERT_KEY_ENV_VAR}"

  # Your New Relic license key (if applicable).
  #
  # * optional
  # * no default
  # * type: string
  license_key = "xxxx"
  license_key = "${LICENSE_KEY_ENV_VAR}"

  # The API region to send logs to.
  #
  # * optional
  # * default: "us"
  # * type: string
  # * enum: "us" or "eu"
  region = "us"
  region = "eu"

  #
  # Batch
  #

  [sinks.new_relic_logs.batch]
    # The maximum size of a batch, in bytes, before it is flushed.
    #
    # * optional
    # * default: 524000
    # * type: int
    # * unit: bytes
    max_size = 524000

    # The maximum age of a batch before it is flushed.
    #
    # * optional
    # * default: 1
    # * type: int
    # * unit: seconds
    timeout_secs = 1

  #
  # Buffer
  #

  [sinks.new_relic_logs.buffer]
    # The maximum size of the buffer on the disk.
    #
    # * required
    # * type: int
    # * unit: bytes
    # * required when type = "disk"
    max_size = 104900000

    # The buffer's type and storage mechanism.
    #
    # * optional
    # * default: "memory"
    # * type: string
    # * enum: "memory" or "disk"
    type = "memory"
    type = "disk"

    # The maximum number of events allowed in the buffer.
    #
    # * optional
    # * default: 500
    # * type: int
    # * unit: events
    # * relevant when type = "memory"
    max_events = 500

    # The behavior when the buffer becomes full.
    #
    # * optional
    # * default: "block"
    # * type: string
    # * enum: "block" or "drop_newest"
    when_full = "block"
    when_full = "drop_newest"

  #
  # Encoding
  #

  [sinks.new_relic_logs.encoding]
    # The encoding codec used to serialize the events before outputting.
    #
    # * optional
    # * default: "json"
    # * type: string
    # * must be: "json" (if supplied)
    codec = "json"

    # Prevent the sink from encoding the specified labels.
    #
    # * optional
    # * no default
    # * type: [string]
    except_fields = ["timestamp", "message", "host"]

    # Limit the sink to only encoding the specified labels.
    #
    # * optional
    # * no default
    # * type: [string]
    only_fields = ["timestamp", "message", "host"]

    # How to format event timestamps.
    #
    # * optional
    # * default: "rfc3339"
    # * type: string
    # * enum: "rfc3339" or "unix"
    timestamp_format = "rfc3339"
    timestamp_format = "unix"

  #
  # Request
  #

  [sinks.new_relic_logs.request]
    # The maximum number of in-flight requests allowed at any given time.
    #
    # * optional
    # * default: 5
    # * type: int
    # * unit: requests
    in_flight_limit = 5

    # The time window, in seconds, used for the `rate_limit_num` option.
    #
    # * optional
    # * default: 1
    # * type: int
    # * unit: seconds
    rate_limit_duration_secs = 1

    # The maximum number of requests allowed within the `rate_limit_duration_secs`
    # time window.
    #
    # * optional
    # * default: 100
    # * type: int
    rate_limit_num = 100

    # The maximum number of retries to make for failed requests.
    #
    # * optional
    # * default: -1
    # * type: int
    retry_attempts = -1

    # The amount of time to wait before attempting the first retry for a failed
    # request. Once, the first retry has failed the fibonacci sequence will be used
    # to select future backoffs.
    #
    # * optional
    # * default: 1
    # * type: int
    # * unit: seconds
    retry_initial_backoff_secs = 1

    # The maximum amount of time, in seconds, to wait between retries.
    #
    # * optional
    # * default: 10
    # * type: int
    # * unit: seconds
    retry_max_duration_secs = 10

    # The maximum time a request can take before being aborted. It is highly
    # recommended that you do not lower value below the service's internal timeout,
    # as this could create orphaned requests, pile on retries, and result in
    # duplicate data downstream.
    #
    # * optional
    # * default: 30
    # * type: int
    # * unit: seconds
    timeout_secs = 30

# Streams `log` events to Papertrail via Syslog.
[sinks.papertrail]
  #
  # General
  #

  # The component type. This is a required field that tells Vector which
  # component to use. The value _must_ be `#{name}`.
  #
  # * required
  # * type: string
  # * must be: "papertrail"
  type = "papertrail"

  # A list of upstream source or transform IDs. See configuration for more info.
  #
  # * required
  # * type: [string]
  inputs = ["my-source-id"]

  # The endpoint to stream logs to.
  #
  # * required
  # * type: string
  endpoint = "logs.papertrailapp.com:12345"

  # Enables/disables the sink healthcheck upon start.
  #
  # * optional
  # * default: true
  # * type: bool
  healthcheck = true
  healthcheck = false

  #
  # Buffer
  #

  [sinks.papertrail.buffer]
    # The maximum size of the buffer on the disk.
    #
    # * required
    # * type: int
    # * unit: bytes
    # * required when type = "disk"
    max_size = 104900000

    # The buffer's type and storage mechanism.
    #
    # * optional
    # * default: "memory"
    # * type: string
    # * enum: "memory" or "disk"
    type = "memory"
    type = "disk"

    # The maximum number of events allowed in the buffer.
    #
    # * optional
    # * default: 500
    # * type: int
    # * unit: events
    # * relevant when type = "memory"
    max_events = 500

    # The behavior when the buffer becomes full.
    #
    # * optional
    # * default: "block"
    # * type: string
    # * enum: "block" or "drop_newest"
    when_full = "block"
    when_full = "drop_newest"

  #
  # Encoding
  #

  [sinks.papertrail.encoding]
    # The encoding codec used to serialize the events before outputting.
    #
    # * required
    # * type: string
    # * enum: "json" or "text"
    codec = "json"
    codec = "text"

    # Prevent the sink from encoding the specified labels.
    #
    # * optional
    # * no default
    # * type: [string]
    except_fields = ["timestamp", "message", "host"]

    # Limit the sink to only encoding the specified labels.
    #
    # * optional
    # * no default
    # * type: [string]
    only_fields = ["timestamp", "message", "host"]

    # How to format event timestamps.
    #
    # * optional
    # * default: "rfc3339"
    # * type: string
    # * enum: "rfc3339" or "unix"
    timestamp_format = "rfc3339"
    timestamp_format = "unix"

# Exposes `metric` events to Prometheus metrics service.
[sinks.prometheus]
  # The component type. This is a required field that tells Vector which
  # component to use. The value _must_ be `#{name}`.
  #
  # * required
  # * type: string
  # * must be: "prometheus"
  type = "prometheus"

  # A list of upstream source or transform IDs. See configuration for more info.
  #
  # * required
  # * type: [string]
  inputs = ["my-source-id"]

  # The address to expose for scraping.
  #
  # * required
  # * type: string
  address = "0.0.0.0:9598"

  # A prefix that will be added to all metric names.
  # It should follow Prometheus naming conventions.
  #
  # * required
  # * type: string
  namespace = "service"

  # Default buckets to use for aggregating distribution metrics into histograms.
  #
  # * optional
  # * default: [0.005, 0.01, 0.025, 0.05, 0.1, 0.25, 0.5, 1.0, 2.5, 5.0, 10.0]
  # * type: [float]
  # * unit: seconds
  buckets = [0.005, 0.01, 0.025, 0.05, 0.1, 0.25, 0.5, 1.0, 2.5, 5.0, 10.0]

  # Time interval between set values are reset.
  #
  # * optional
  # * default: 60
  # * type: int
  # * unit: seconds
  flush_period_secs = 60

# Streams `log` events to Apache Pulsar via the Pulsar protocol.
[sinks.pulsar]
  #
  # General
  #

  # A host and port pair that the pulsar client should connect to.
  #
  # * required
  # * type: string
  address = "127.0.0.1:6650"

  # The Pulsar topic name to write events to.
  #
  # * required
  # * type: string
  topic = "topic-1234"

  #
  # Auth
  #

  [sinks.pulsar.auth]
    # The basic authentication name.
    #
    # * optional
    # * no default
    # * type: string
    name = "${NAME_ENV_VAR}"
    name = "name123"

    # The basic authentication password.
    #
    # * optional
    # * no default
    # * type: string
    token = "${TOKEN_ENV_VAR}"
    token = "123456789"

  #
  # Encoding
  #

  [sinks.pulsar.encoding]
    # The encoding codec used to serialize the events before outputting.
    #
    # * required
    # * type: string
    # * enum: "json" or "text"
    codec = "json"
    codec = "text"

    # Prevent the sink from encoding the specified labels.
    #
    # * optional
    # * no default
    # * type: [string]
    except_fields = ["timestamp", "message", "host"]

    # Limit the sink to only encoding the specified labels.
    #
    # * optional
    # * no default
    # * type: [string]
    only_fields = ["timestamp", "message", "host"]

    # How to format event timestamps.
    #
    # * optional
    # * default: "rfc3339"
    # * type: string
    # * enum: "rfc3339" or "unix"
    timestamp_format = "rfc3339"
    timestamp_format = "unix"

# Batches `log` events to Sematext via the Elasticsearch API.
[sinks.sematext_logs]
  #
  # General
  #

  # The component type. This is a required field that tells Vector which
  # component to use. The value _must_ be `#{name}`.
  #
  # * required
  # * type: string
  # * must be: "sematext_logs"
  type = "sematext_logs"

  # A list of upstream source or transform IDs. See configuration for more info.
  #
  # * required
  # * type: [string]
  inputs = ["my-source-id"]

  # The token that will be used to write to Sematext.
  #
  # * required
  # * type: string
  token = "${SEMATEXT_TOKEN_ENV_VAR}"
  token = "some-sematext-token"

  # Enables/disables the sink healthcheck upon start.
  #
  # * optional
  # * default: true
  # * type: bool
  healthcheck = true
  healthcheck = false

  # The host that will be used to send logs to. This option is required if
  # `region` is not set.
  #
  # * optional
  # * no default
  # * type: string
  host = "http://127.0.0.1"
  host = "http://example.com"

  # The region destination to send logs to. This option is required if `host` is
  # not set.
  #
  # * optional
  # * no default
  # * type: string
  region = "na"
  region = "eu"

  #
  # Batch
  #

  [sinks.sematext_logs.batch]
    # The maximum size of a batch, in bytes, before it is flushed.
    #
    # * optional
    # * default: 10490000
    # * type: int
    # * unit: bytes
    max_size = 10490000

    # The maximum age of a batch before it is flushed.
    #
    # * optional
    # * default: 1
    # * type: int
    # * unit: seconds
    timeout_secs = 1

  #
  # Buffer
  #

  [sinks.sematext_logs.buffer]
    # The maximum size of the buffer on the disk.
    #
    # * required
    # * type: int
    # * unit: bytes
    # * required when type = "disk"
    max_size = 104900000

    # The buffer's type and storage mechanism.
    #
    # * optional
    # * default: "memory"
    # * type: string
    # * enum: "memory" or "disk"
    type = "memory"
    type = "disk"

    # The maximum number of events allowed in the buffer.
    #
    # * optional
    # * default: 500
    # * type: int
    # * unit: events
    # * relevant when type = "memory"
    max_events = 500

    # The behavior when the buffer becomes full.
    #
    # * optional
    # * default: "block"
    # * type: string
    # * enum: "block" or "drop_newest"
    when_full = "block"
    when_full = "drop_newest"

  #
  # Encoding
  #

  [sinks.sematext_logs.encoding]
    # Prevent the sink from encoding the specified labels.
    #
    # * optional
    # * no default
    # * type: [string]
    except_fields = ["timestamp", "message", "host"]

    # Limit the sink to only encoding the specified labels.
    #
    # * optional
    # * no default
    # * type: [string]
    only_fields = ["timestamp", "message", "host"]

    # How to format event timestamps.
    #
    # * optional
    # * default: "rfc3339"
    # * type: string
    # * enum: "rfc3339" or "unix"
    timestamp_format = "rfc3339"
    timestamp_format = "unix"

  #
  # Request
  #

  [sinks.sematext_logs.request]
    # The maximum number of in-flight requests allowed at any given time.
    #
    # * optional
    # * default: 5
    # * type: int
    # * unit: requests
    in_flight_limit = 5

    # The time window, in seconds, used for the `rate_limit_num` option.
    #
    # * optional
    # * default: 1
    # * type: int
    # * unit: seconds
    rate_limit_duration_secs = 1

    # The maximum number of requests allowed within the `rate_limit_duration_secs`
    # time window.
    #
    # * optional
    # * default: 5
    # * type: int
    rate_limit_num = 5

    # The maximum number of retries to make for failed requests.
    #
    # * optional
    # * default: -1
    # * type: int
    retry_attempts = -1

    # The amount of time to wait before attempting the first retry for a failed
    # request. Once, the first retry has failed the fibonacci sequence will be used
    # to select future backoffs.
    #
    # * optional
    # * default: 1
    # * type: int
    # * unit: seconds
    retry_initial_backoff_secs = 1

    # The maximum amount of time, in seconds, to wait between retries.
    #
    # * optional
    # * default: 10
    # * type: int
    # * unit: seconds
    retry_max_duration_secs = 10

    # The maximum time a request can take before being aborted. It is highly
    # recommended that you do not lower value below the service's internal timeout,
    # as this could create orphaned requests, pile on retries, and result in
    # duplicate data downstream.
    #
    # * optional
    # * default: 60
    # * type: int
    # * unit: seconds
    timeout_secs = 60

# Streams `log` events to a socket, such as a TCP, UDP, or Unix domain socket.
[sinks.socket]
  #
  # General
  #

  # The component type. This is a required field that tells Vector which
  # component to use. The value _must_ be `#{name}`.
  #
  # * required
  # * type: string
  # * must be: "socket"
  type = "socket"

  # A list of upstream source or transform IDs. See configuration for more info.
  #
  # * required
  # * type: [string]
  inputs = ["my-source-id"]

  # The address to connect to. The address _must_ include a port.
  #
  # * required
  # * type: string
  # * required when mode = "tcp" or mode = "udp"
  address = "92.12.333.224:5000"

  # The type of socket to use.
  #
  # * required
  # * type: string
  # * enum: "tcp", "udp", and "unix"
  mode = "tcp"
  mode = "udp"
  mode = "unix"

  # The unix socket path. This should be the absolute path.
  #
  # * required
  # * type: string
  # * required when mode = "unix"
  path = "/path/to/socket"

  # Enables/disables the sink healthcheck upon start.
  #
  # * optional
  # * default: true
  # * type: bool
  healthcheck = true
  healthcheck = false

  #
  # Buffer
  #

  [sinks.socket.buffer]
    # The maximum size of the buffer on the disk.
    #
    # * required
    # * type: int
    # * unit: bytes
    # * required when type = "disk"
    max_size = 104900000

    # The buffer's type and storage mechanism.
    #
    # * optional
    # * default: "memory"
    # * type: string
    # * enum: "memory" or "disk"
    type = "memory"
    type = "disk"

    # The maximum number of events allowed in the buffer.
    #
    # * optional
    # * default: 500
    # * type: int
    # * unit: events
    # * relevant when type = "memory"
    max_events = 500

    # The behavior when the buffer becomes full.
    #
    # * optional
    # * default: "block"
    # * type: string
    # * enum: "block" or "drop_newest"
    when_full = "block"
    when_full = "drop_newest"

  #
  # Encoding
  #

  [sinks.socket.encoding]
    # The encoding codec used to serialize the events before outputting.
    #
    # * required
    # * type: string
    # * enum: "json" or "text"
    codec = "json"
    codec = "text"

    # Prevent the sink from encoding the specified labels.
    #
    # * optional
    # * no default
    # * type: [string]
    except_fields = ["timestamp", "message", "host"]

    # Limit the sink to only encoding the specified labels.
    #
    # * optional
    # * no default
    # * type: [string]
    only_fields = ["timestamp", "message", "host"]

    # How to format event timestamps.
    #
    # * optional
    # * default: "rfc3339"
    # * type: string
    # * enum: "rfc3339" or "unix"
    timestamp_format = "rfc3339"
    timestamp_format = "unix"

  #
  # TLS
  #

  [sinks.socket.tls]
    # Absolute path to an additional CA certificate file, in DER or PEM format
    # (X.509).
    #
    # * optional
    # * no default
    # * type: string
    ca_path = "/path/to/certificate_authority.crt"

    # Absolute path to a certificate file used to identify this connection, in DER
    # or PEM format (X.509) or PKCS#12. If this is set and is not a PKCS#12
    # archive, `key_path` must also be set.
    #
    # * optional
    # * no default
    # * type: string
    crt_path = "/path/to/host_certificate.crt"

    # Enable TLS during connections to the remote.
    #
    # * optional
    # * default: false
    # * type: bool
    enabled = false
    enabled = true

    # Pass phrase used to unlock the encrypted key file. This has no effect unless
    # `key_path` is set.
    #
    # * optional
    # * no default
    # * type: string
    key_pass = "${KEY_PASS_ENV_VAR}"
    key_pass = "PassWord1"

    # Absolute path to a certificate key file used to identify this connection, in
    # DER or PEM format (PKCS#8). If this is set, `crt_path` must also be set.
    #
    # * optional
    # * no default
    # * type: string
    key_path = "/path/to/host_certificate.key"

    # If `true` (the default), Vector will validate the TLS certificate of the
    # remote host. Do NOT set this to `false` unless you understand the risks of
    # not verifying the remote certificate.
    #
    # * optional
    # * default: true
    # * type: bool
    verify_certificate = true
    verify_certificate = false

    # If `true` (the default), Vector will validate the configured remote host name
    # against the remote host's TLS certificate. Do NOT set this to `false` unless
    # you understand the risks of not verifying the remote hostname.
    #
    # * optional
    # * default: true
    # * type: bool
    verify_hostname = true
    verify_hostname = false

# Batches `log` events to a Splunk's HTTP Event Collector.
[sinks.splunk_hec]
  #
  # General
  #

  # The component type. This is a required field that tells Vector which
  # component to use. The value _must_ be `#{name}`.
  #
  # * required
  # * type: string
  # * must be: "splunk_hec"
  type = "splunk_hec"

  # A list of upstream source or transform IDs. See configuration for more info.
  #
  # * required
  # * type: [string]
  inputs = ["my-source-id"]

  # Your Splunk HEC host.
  #
  # * required
  # * type: string
  host = "http://my-splunk-host.com"

  # Your Splunk HEC token.
  #
  # * required
  # * type: string
  token = "${TOKEN_ENV_VAR}"
  token = "A94A8FE5CCB19BA61C4C08"

  # Enables/disables the sink healthcheck upon start.
  #
  # * optional
  # * default: true
  # * type: bool
  healthcheck = true
  healthcheck = false

  # The name of the log field to be used as the hostname sent to Splunk HEC. This
  # overrides the global `host_key` option.
  #
  # * optional
  # * no default
  # * type: string
  host_key = "hostname"

  # The name of the index where send the events to. If not specified, the default
  # index is used.
  #
  # * optional
  # * no default
  # * type: string
  index = "custom_index"

  # Fields to be added to Splunk index.
  #
  # * optional
  # * no default
  # * type: [string]
  # * relevant when encoding = "json"
  indexed_fields = ["field1", "field2"]

  #
  # Batch
  #

  [sinks.splunk_hec.batch]
    # The maximum size of a batch, in bytes, before it is flushed.
    #
    # * optional
    # * default: 1049000
    # * type: int
    # * unit: bytes
    max_size = 1049000

    # The maximum age of a batch before it is flushed.
    #
    # * optional
    # * default: 1
    # * type: int
    # * unit: seconds
    timeout_secs = 1

  #
  # Buffer
  #

  [sinks.splunk_hec.buffer]
    # The maximum size of the buffer on the disk.
    #
    # * required
    # * type: int
    # * unit: bytes
    # * required when type = "disk"
    max_size = 104900000

    # The buffer's type and storage mechanism.
    #
    # * optional
    # * default: "memory"
    # * type: string
    # * enum: "memory" or "disk"
    type = "memory"
    type = "disk"

    # The maximum number of events allowed in the buffer.
    #
    # * optional
    # * default: 500
    # * type: int
    # * unit: events
    # * relevant when type = "memory"
    max_events = 500

    # The behavior when the buffer becomes full.
    #
    # * optional
    # * default: "block"
    # * type: string
    # * enum: "block" or "drop_newest"
    when_full = "block"
    when_full = "drop_newest"

  #
  # Encoding
  #

  [sinks.splunk_hec.encoding]
    # The encoding codec used to serialize the events before outputting.
    #
    # * required
    # * type: string
    # * enum: "json" or "text"
    codec = "json"
    codec = "text"

    # Prevent the sink from encoding the specified labels.
    #
    # * optional
    # * no default
    # * type: [string]
    except_fields = ["timestamp", "message", "host"]

    # Limit the sink to only encoding the specified labels.
    #
    # * optional
    # * no default
    # * type: [string]
    only_fields = ["timestamp", "message", "host"]

    # How to format event timestamps.
    #
    # * optional
    # * default: "rfc3339"
    # * type: string
    # * enum: "rfc3339" or "unix"
    timestamp_format = "rfc3339"
    timestamp_format = "unix"

  #
  # Request
  #

  [sinks.splunk_hec.request]
    # The maximum number of in-flight requests allowed at any given time.
    #
    # * optional
    # * default: 10
    # * type: int
    # * unit: requests
    in_flight_limit = 10

    # The time window, in seconds, used for the `rate_limit_num` option.
    #
    # * optional
    # * default: 1
    # * type: int
    # * unit: seconds
    rate_limit_duration_secs = 1

    # The maximum number of requests allowed within the `rate_limit_duration_secs`
    # time window.
    #
    # * optional
    # * default: 10
    # * type: int
    rate_limit_num = 10

    # The maximum number of retries to make for failed requests.
    #
    # * optional
    # * default: -1
    # * type: int
    retry_attempts = -1

    # The amount of time to wait before attempting the first retry for a failed
    # request. Once, the first retry has failed the fibonacci sequence will be used
    # to select future backoffs.
    #
    # * optional
    # * default: 1
    # * type: int
    # * unit: seconds
    retry_initial_backoff_secs = 1

    # The maximum amount of time, in seconds, to wait between retries.
    #
    # * optional
    # * default: 10
    # * type: int
    # * unit: seconds
    retry_max_duration_secs = 10

    # The maximum time a request can take before being aborted. It is highly
    # recommended that you do not lower value below the service's internal timeout,
    # as this could create orphaned requests, pile on retries, and result in
    # duplicate data downstream.
    #
    # * optional
    # * default: 60
    # * type: int
    # * unit: seconds
    timeout_secs = 60

  #
  # TLS
  #

  [sinks.splunk_hec.tls]
    # Absolute path to an additional CA certificate file, in DER or PEM format
    # (X.509).
    #
    # * optional
    # * no default
    # * type: string
    ca_path = "/path/to/certificate_authority.crt"

    # Absolute path to a certificate file used to identify this connection, in DER
    # or PEM format (X.509) or PKCS#12. If this is set and is not a PKCS#12
    # archive, `key_path` must also be set.
    #
    # * optional
    # * no default
    # * type: string
    crt_path = "/path/to/host_certificate.crt"

    # Pass phrase used to unlock the encrypted key file. This has no effect unless
    # `key_path` is set.
    #
    # * optional
    # * no default
    # * type: string
    key_pass = "${KEY_PASS_ENV_VAR}"
    key_pass = "PassWord1"

    # Absolute path to a certificate key file used to identify this connection, in
    # DER or PEM format (PKCS#8). If this is set, `crt_path` must also be set.
    #
    # * optional
    # * no default
    # * type: string
    key_path = "/path/to/host_certificate.key"

    # If `true` (the default), Vector will validate the TLS certificate of the
    # remote host. Do NOT set this to `false` unless you understand the risks of
    # not verifying the remote certificate.
    #
    # * optional
    # * default: true
    # * type: bool
    verify_certificate = true
    verify_certificate = false

    # If `true` (the default), Vector will validate the configured remote host name
    # against the remote host's TLS certificate. Do NOT set this to `false` unless
    # you understand the risks of not verifying the remote hostname.
    #
    # * optional
    # * default: true
    # * type: bool
    verify_hostname = true
    verify_hostname = false

# Streams `metric` events to StatsD metrics service.
[sinks.statsd]
  # The component type. This is a required field that tells Vector which
  # component to use. The value _must_ be `#{name}`.
  #
  # * required
  # * type: string
  # * must be: "statsd"
  type = "statsd"

  # A list of upstream source or transform IDs. See configuration for more info.
  #
  # * required
  # * type: [string]
  inputs = ["my-source-id"]

  # A prefix that will be added to all metric names.
  #
  # * required
  # * type: string
  namespace = "service"

  # The UDP socket address to send stats to.
  #
  # * optional
  # * default: "127.0.0.1:8125"
  # * type: string
  address = "127.0.0.1:8125"

  # Enables/disables the sink healthcheck upon start.
  #
  # * optional
  # * default: true
  # * type: bool
  healthcheck = true
  healthcheck = false

# Streams `log` events to another downstream `vector` source.
[sinks.vector]
  #
  # General
  #

  # The component type. This is a required field that tells Vector which
  # component to use. The value _must_ be `#{name}`.
  #
  # * required
  # * type: string
  # * must be: "vector"
  type = "vector"

  # A list of upstream source or transform IDs. See configuration for more info.
  #
  # * required
  # * type: [string]
  inputs = ["my-source-id"]

  # The downstream Vector address to connect to. The address _must_ include a
  # port.
  #
  # * required
  # * type: string
  address = "92.12.333.224:5000"

  # Enables/disables the sink healthcheck upon start.
  #
  # * optional
  # * default: true
  # * type: bool
  healthcheck = true
  healthcheck = false

  #
  # Buffer
  #

  [sinks.vector.buffer]
    # The maximum size of the buffer on the disk.
    #
    # * required
    # * type: int
    # * unit: bytes
    # * required when type = "disk"
    max_size = 104900000

    # The buffer's type and storage mechanism.
    #
    # * optional
    # * default: "memory"
    # * type: string
    # * enum: "memory" or "disk"
    type = "memory"
    type = "disk"

    # The maximum number of events allowed in the buffer.
    #
    # * optional
    # * default: 500
    # * type: int
    # * unit: events
    # * relevant when type = "memory"
    max_events = 500

    # The behavior when the buffer becomes full.
    #
    # * optional
    # * default: "block"
    # * type: string
    # * enum: "block" or "drop_newest"
    when_full = "block"
    when_full = "drop_newest"

  #
  # TLS
  #

  [sinks.vector.tls]
    # Absolute path to an additional CA certificate file, in DER or PEM format
    # (X.509).
    #
    # * optional
    # * no default
    # * type: string
    ca_path = "/path/to/certificate_authority.crt"

    # Absolute path to a certificate file used to identify this connection, in DER
    # or PEM format (X.509) or PKCS#12. If this is set and is not a PKCS#12
    # archive, `key_path` must also be set.
    #
    # * optional
    # * no default
    # * type: string
    crt_path = "/path/to/host_certificate.crt"

    # Enable TLS during connections to the remote.
    #
    # * optional
    # * default: false
    # * type: bool
    enabled = false
    enabled = true

    # Pass phrase used to unlock the encrypted key file. This has no effect unless
    # `key_path` is set.
    #
    # * optional
    # * no default
    # * type: string
    key_pass = "${KEY_PASS_ENV_VAR}"
    key_pass = "PassWord1"

    # Absolute path to a certificate key file used to identify this connection, in
    # DER or PEM format (PKCS#8). If this is set, `crt_path` must also be set.
    #
    # * optional
    # * no default
    # * type: string
    key_path = "/path/to/host_certificate.key"

    # If `true` (the default), Vector will validate the TLS certificate of the
    # remote host. Do NOT set this to `false` unless you understand the risks of
    # not verifying the remote certificate.
    #
    # * optional
    # * default: true
    # * type: bool
    verify_certificate = true
    verify_certificate = false

    # If `true` (the default), Vector will validate the configured remote host name
    # against the remote host's TLS certificate. Do NOT set this to `false` unless
    # you understand the risks of not verifying the remote hostname.
    #
    # * optional
    # * default: true
    # * type: bool
    verify_hostname = true
    verify_hostname = false<|MERGE_RESOLUTION|>--- conflicted
+++ resolved
@@ -1289,65 +1289,10 @@
     static_tag = "my value"
     env_tag = "${ENV_VAR}"
 
-<<<<<<< HEAD
-# Accepts `log` events and allows you to transform events with a full embedded JavaScript engine.
-[transforms.javascript]
-  # The component type. This is a required field that tells Vector which
-  # component to use. The value _must_ be `javascript`.
-  #
-  # * optional
-  # * no default
-  # * type: string
-  # * must be: "javascript" (if supplied)
-  type = "javascript"
-
-  # A list of upstream source or transform IDs. See configuration for more info.
-  #
-  # * optional
-  # * no default
-  # * type: [string]
-  inputs = ["my-source-id"]
-
-  # Name of the handler function.
-  #
-  # * optional
-  # * no default
-  # * type: string
-  handler = "handler"
-
-  # Maximum allowed RAM usage for JavaScript engine in bytes.
-  #
-  # * optional
-  # * no default
-  # * type: int
-  memory_limit = 10000000
-
-  # The path to JavaScript source file with handler function.
-  #
-  # * optional
-  # * no default
-  # * type: string
-  path = "/etc/vector/transform.js"
-
-  # The inline JavaScript source with handler function.
-  #
-  # * optional
-  # * no default
-  # * type: string
-  source = """
-event => ({...event, field: 'value'})
-
-"""
-
-# Accepts `log` events and allows you to parse a log field value as JSON.
-[transforms.json_parser]
-  # If the specified `field` should be dropped (removed) after parsing.
-=======
 # Accepts and outputs `log` events allowing you to strips ANSI escape sequences from the specified field.
 [transforms.ansi_stripper]
   # The component type. This is a required field that tells Vector which
   # component to use. The value _must_ be `#{name}`.
->>>>>>> 8ac0fdeb
   #
   # * required
   # * type: string
