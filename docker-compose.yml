version: "3"
services:
  #
  # Jobs
  #

  build-x86_64-unknown-linux-musl:
    build:
      context: .
      dockerfile: scripts/ci-docker-images/builder-x86_64-unknown-linux-musl/Dockerfile
    environment:
      NATIVE_BUILD: "false"
      TARGET: x86_64-unknown-linux-musl
      FEATURES: default-musl
      CARGO_TERM_COLOR: always
    volumes:
      - $PWD:$PWD
      - ./target/x86_64-unknown-linux-musl/cargo/registry:/opt/rust/cargo/registry
      - ./target/x86_64-unknown-linux-musl/cargo/git:/opt/rust/cargo/git
      - ./target/x86_64-unknown-linux-musl/rustup/tmp:/opt/rust/rustup/tmp
    working_dir: $PWD
    user: $USER
    command: scripts/build.sh

  build-aarch64-unknown-linux-musl:
    build:
      context: .
      dockerfile: scripts/ci-docker-images/builder-aarch64-unknown-linux-musl/Dockerfile
    environment:
      NATIVE_BUILD: "false"
      TARGET: aarch64-unknown-linux-musl
      FEATURES: default-musl
      CARGO_TERM_COLOR: always
    volumes:
      - $PWD:$PWD
      - ./target/aarch64-unknown-linux-musl/cargo/registry:/opt/rust/cargo/registry
      - ./target/aarch64-unknown-linux-musl/cargo/git:/opt/rust/cargo/git
      - ./target/aarch64-unknown-linux-musl/rustup/tmp:/opt/rust/rustup/tmp
    working_dir: $PWD
    user: $USER
    command: scripts/build.sh

  package-x86_64-unknown-linux-musl:
    build:
      context: .
      dockerfile: scripts/ci-docker-images/builder-x86_64-unknown-linux-musl/Dockerfile
    environment:
      NATIVE_BUILD: "false"
      TARGET: x86_64-unknown-linux-musl
      FEATURES: default-musl
      CARGO_TERM_COLOR: always
    volumes:
      - $PWD:$PWD
      - ./target/x86_64-unknown-linux-musl/cargo/registry:/opt/rust/cargo/registry
      - ./target/x86_64-unknown-linux-musl/cargo/git:/opt/rust/cargo/git
      - ./target/x86_64-unknown-linux-musl/rustup/tmp:/opt/rust/rustup/tmp
    working_dir: $PWD
    user: $USER
    command: ./scripts/package-archive.sh

<<<<<<< HEAD
  package-archive-aarch64-unknown-linux-musl:
=======
  package-aarch64-unknown-linux-musl:
>>>>>>> 83f1887b
    build:
      context: .
      dockerfile: scripts/ci-docker-images/builder-aarch64-unknown-linux-musl/Dockerfile
    environment:
      NATIVE_BUILD: "false"
      TARGET: aarch64-unknown-linux-musl
      FEATURES: default-musl
      CARGO_TERM_COLOR: always
    volumes:
      - $PWD:$PWD
      - ./target/aarch64-unknown-linux-musl/cargo/registry:/opt/rust/cargo/registry
      - ./target/aarch64-unknown-linux-musl/cargo/git:/opt/rust/cargo/git
      - ./target/aarch64-unknown-linux-musl/rustup/tmp:/opt/rust/rustup/tmp
    working_dir: $PWD
    user: $USER
    command: ./scripts/package-archive.sh

  package-deb-x86_64:
    build:
      context: .
      dockerfile: scripts/ci-docker-images/builder-x86_64-unknown-linux-gnu/Dockerfile
      args:
        USER: $USER
    environment:
      TARGET: x86_64-unknown-linux-gnu
    volumes:
      - $PWD:$PWD
      - ./target/x86_64-unknown-linux-gnu/cargo/registry:/usr/local/cargo/registry
      - ./target/x86_64-unknown-linux-gnu/cargo/git:/usr/local/cargo/git
      - ./target/x86_64-unknown-linux-gnu/rustup/tmp:/usr/local/rustup/tmp
    working_dir: $PWD
    user: $USER
    command: ./scripts/package-deb.sh

  package-deb-aarch64:
    build:
      context: .
      dockerfile: scripts/ci-docker-images/builder-aarch64-unknown-linux-musl/Dockerfile
    environment:
      TARGET: aarch64-unknown-linux-musl
    volumes:
      - $PWD:$PWD
      - ./target/aarch64-unknown-linux-musl/cargo/registry:/opt/rust/cargo/registry
      - ./target/aarch64-unknown-linux-musl/cargo/git:/opt/rust/cargo/git
      - ./target/aarch64-unknown-linux-musl/rustup/tmp:/opt/rust/rustup/tmp
    working_dir: $PWD
    user: $USER
    command: ./scripts/package-deb.sh

  package-rpm-x86_64:
    build:
      context: .
      dockerfile: scripts/ci-docker-images/packager-rpm/Dockerfile
    environment:
      TARGET: x86_64-unknown-linux-gnu
    volumes:
      - $PWD:$PWD
    working_dir: $PWD
    user: $USER
    command: ./scripts/package-rpm.sh

  package-rpm-aarch64:
    build:
      context: .
      dockerfile: scripts/ci-docker-images/packager-rpm/Dockerfile
    environment:
      TARGET: aarch64-unknown-linux-musl
    volumes:
      - $PWD:$PWD
    working_dir: $PWD
    user: $USER
    command: ./scripts/package-rpm.sh

  verify-rpm-amazonlinux-1:
    build:
      context: .
      dockerfile: scripts/ci-docker-images/verifier-amazonlinux-1/Dockerfile
    volumes:
      - $PWD:$PWD
    working_dir: $PWD
    command:
      ["sh", "-ec", "rpm -i target/artifacts/*-x86_64.rpm && vector --version"]

  verify-rpm-amazonlinux-2:
    build:
      context: .
      dockerfile: scripts/ci-docker-images/verifier-amazonlinux-2/Dockerfile
    volumes:
      - $PWD:$PWD
    working_dir: $PWD
    command:
      ["sh", "-ec", "rpm -i target/artifacts/*-x86_64.rpm && vector --version"]

  verify-rpm-centos-7:
    build:
      context: .
      dockerfile: scripts/ci-docker-images/verifier-centos-7/Dockerfile
    volumes:
      - $PWD:$PWD
    working_dir: $PWD
    command:
      ["sh", "-ec", "rpm -i target/artifacts/*-x86_64.rpm && vector --version"]

  verify-deb-artifact-on-deb-8:
    build:
      context: .
      dockerfile: scripts/ci-docker-images/verifier-deb-8/Dockerfile
    volumes:
      - $PWD:$PWD
    working_dir: $PWD
    command:
      ["sh", "-ec", "dpkg -i target/artifacts/*-amd64.deb && vector --version"]

  verify-deb-artifact-on-deb-9:
    build:
      context: .
      dockerfile: scripts/ci-docker-images/verifier-deb-9/Dockerfile
    volumes:
      - $PWD:$PWD
    working_dir: $PWD
    command:
      ["sh", "-ec", "dpkg -i target/artifacts/*-amd64.deb && vector --version"]

  verify-deb-artifact-on-deb-10:
    build:
      context: .
      dockerfile: scripts/ci-docker-images/verifier-deb-10/Dockerfile
    volumes:
      - $PWD:$PWD
    working_dir: $PWD
    command:
      ["sh", "-ec", "dpkg -i target/artifacts/*-amd64.deb && vector --version"]

  verify-deb-artifact-on-ubuntu-14-04:
    build:
      context: .
      dockerfile: scripts/ci-docker-images/verifier-ubuntu-14-04/Dockerfile
    volumes:
      - $PWD:$PWD
    working_dir: $PWD
    command:
      ["sh", "-ec", "dpkg -i target/artifacts/*-amd64.deb && vector --version"]

  verify-deb-artifact-on-ubuntu-16-04:
    build:
      context: .
      dockerfile: scripts/ci-docker-images/verifier-ubuntu-16-04/Dockerfile
    volumes:
      - $PWD:$PWD
    working_dir: $PWD
    command:
      ["sh", "-ec", "dpkg -i target/artifacts/*-amd64.deb && vector --version"]

  verify-deb-artifact-on-ubuntu-18-04:
    build:
      context: .
      dockerfile: scripts/ci-docker-images/verifier-ubuntu-18-04/Dockerfile
    volumes:
      - $PWD:$PWD
    working_dir: $PWD
    command:
      ["sh", "-ec", "dpkg -i target/artifacts/*-amd64.deb && vector --version"]

  verify-deb-artifact-on-ubuntu-20-04:
    build:
      context: .
      dockerfile: scripts/ci-docker-images/verifier-ubuntu-20-04/Dockerfile
    volumes:
      - $PWD:$PWD
    working_dir: $PWD
    command:
      ["sh", "-ec", "dpkg -i target/artifacts/*-amd64.deb && vector --version"]

  verify-nixos:
    build:
      context: .
      dockerfile: scripts/ci-docker-images/verifier-nixos/Dockerfile
    volumes:
      - $PWD:$PWD
    working_dir: $PWD
    command: ["sh", "-ec", "./scripts/verify-nix.sh && vector --version"]

  target-graph:
    build:
      context: .
      dockerfile: scripts/ci-docker-images/target-graph/Dockerfile
    volumes:
      - $PWD:$PWD
    working_dir: $PWD
    user: $USER
    entrypoint: ./scripts/target-graph.sh

  load-qemu-binfmt:
    build:
      context: .
      dockerfile: scripts/ci-docker-images/loader-qemu-binfmt/Dockerfile
    privileged: true
    command: dpkg-reconfigure qemu-user-binfmt<|MERGE_RESOLUTION|>--- conflicted
+++ resolved
@@ -58,11 +58,7 @@
     user: $USER
     command: ./scripts/package-archive.sh
 
-<<<<<<< HEAD
-  package-archive-aarch64-unknown-linux-musl:
-=======
   package-aarch64-unknown-linux-musl:
->>>>>>> 83f1887b
     build:
       context: .
       dockerfile: scripts/ci-docker-images/builder-aarch64-unknown-linux-musl/Dockerfile
