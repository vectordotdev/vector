[toolchain]
<<<<<<< HEAD
channel = "1.88"
=======
channel = "1.89"
>>>>>>> eee6e669
profile = "default"<|MERGE_RESOLUTION|>--- conflicted
+++ resolved
@@ -1,7 +1,3 @@
 [toolchain]
-<<<<<<< HEAD
-channel = "1.88"
-=======
 channel = "1.89"
->>>>>>> eee6e669
 profile = "default"