# Contributing

First, thank you for contributing to Vector! The goal of this document is to
provide everything you need to start contributing to Vector. The
following TOC is sorted progressively, starting with the basics and
expanding into more specifics. Everyone from a first time contributor to a
Vector team member will find this document useful.

- [Introduction](#introduction)
- [Your First Contribution](#your-first-contribution)
  - [New sources, sinks, and transforms](#new-sources-sinks-and-transforms)
- [Workflow](#workflow)
  - [Git Branches](#git-branches)
  - [Git Commits](#git-commits)
    - [Style](#style)
  - [GitHub Pull Requests](#github-pull-requests)
    - [Title](#title)
    - [Reviews & Approvals](#reviews--approvals)
    - [Merge Style](#merge-style)
  - [CI](#ci)
    - [Releasing](#releasing)
    - [Testing](#testing)
      - [Skipping tests](#skipping-tests)
      - [Daily tests](#daily-tests)
    - [Flakey tests](#flakey-tests)
      - [Test harness](#test-harness)
  - [Running Tests Locally](#running-tests-locally)
  - [Deprecations](#deprecations)
  - [Dependencies](#dependencies)
- [Next steps](#next-steps)
- [Legal](#legal)
  - [Contributor License Agreement](#contributor-license-agreement)
  - [Granted rights and copyright assignment](#granted-rights-and-copyright-assignment)

## Introduction

1. **You're familiar with [GitHub](https://github.com) and the pull request
   workflow.**
2. **You've read Vector's [docs](https://vector.dev/docs/).**
3. **You know about the [Vector community](https://vector.dev/community/).
   Please use this for help.**

## Your First Contribution

1. For large PRs or for breaking changes, ensure your change has an issue! Find an
   [existing issue][urls.existing_issues] or [open a new issue][urls.new_issue].
   - This is where you can get a feel if the change will be accepted or not.
2. Once approved, [fork the Vector repository][urls.fork_repo] in your own
   GitHub account (only applicable to outside contributors).
3. [Create a new Git branch][urls.create_branch].
4. Make your changes.
5. [Submit the branch as a pull request][urls.submit_pr] to the main Vector
   repo. A Vector team member should comment and/or review your pull request
   within a few days. Although, depending on the circumstances, it may take
   longer.

### New sources, sinks, and transforms

If you're thinking of contributing a new source, sink, or transform to Vector, thank you that's way cool! The answers to
the below questions are required for each newly proposed component and depending on the answers, we may elect to not
include the proposed component. If you're having trouble with any of the questions, we're available to help you.

**Prior to beginning work on a new source or sink if a GitHub Issue does not already exist, please open one to discuss
the introduction of the new integration.** Maintainers will review the proposal with the following checklist in mind,
try and consider them when sharing your proposal to reduce the amount of time it takes to review your proposal. This
list is not exhaustive, and may be updated over time.

- [ ] Can the proposed component’s functionality be replicated by an existing component, with a specific configuration?
(ex: Azure Event Hub as a `kafka` sink configuration)
  - [ ] Alternatively implemented as a wrapper around an existing component. (ex. `axiom` wrapping `elasticsearch`)
- [ ] Can an existing component replicate the proposed component’s functionality, with non-breaking changes?
- [ ] Can an existing component be rewritten in a more generic fashion to cover both the existing and proposed functions?
- [ ] Is the proposed component generically usable or is it specific to a particular service?
  - [ ] How established is the target of the integration, what is the relative market share of the integrated service?
- [ ] Is there sufficient demand for the component?
  - [ ] If the integration can be served with a workaround or more generic component, how painful is this for users?
- [ ] Is the contribution from an individual or the organization owning the integrated service? (examples of
organization backed integrations: `databend` sink, `axiom` sink)
  - [ ] Is the contributor committed to maintaining the integration if it is accepted?
- [ ] What is the overall complexity of the proposed design of this integration from a technical and functional
standpoint, and what is the expected ongoing maintenance burden?
- [ ] How will this integration be tested and QA’d for any changes and fixes?
  - [ ] Will we have access to an account with the service if the integration is not open source?

To merge a new source, sink, or transform, the pull request is required to:

- [ ] Add tests, especially integration tests if your contribution connects to an external service.
- [ ] Add instrumentation so folks using your integration can get insight into how it's working and performing. You can
see some [example of instrumentation in existing integrations](https://github.com/vectordotdev/vector/tree/master/src/internal_events).
- [ ] Add documentation. You can see [examples in the `docs` directory](https://github.com/vectordotdev/vector/blob/master/docs).

When adding new integration tests, the following changes are needed in the GitHub Workflows:

- in `.github/workflows/integration.yml`, add another entry in the matrix definition for the new integration.
- in `.github/workflows/integration-comment.yml`, add another entry in the matrix definition for the new integration.
- in `.github/workflows/changes.yml`, add a new filter definition for files changed, and update the `changes` job
outputs to reference the filter, and finally update the outputs of `workflow_call` to include the new filter.

## Workflow

### Git Branches

_All_ changes must be made in a branch and submitted as [pull requests](#github-pull-requests).

If you want your branch to have a website preview build created, include the word `website` in the
branch.

Otherwise, Vector does not adopt any type of branch naming style, but please use something
descriptive of your changes.

### Git Commits

#### Style

Please ensure your commits are small and focused; they should tell a story of
your change. This helps reviewers to follow your changes, especially for more
complex changes.

#### Pre-push

To reduce iterations you can create do the following:

```shell
touch .git/hooks/pre-push
chmod +x .git/hooks/pre-push
```

You can use the following as a starting point:

```shell
#!/bin/sh
set -e
<<<<<<< HEAD
=======

echo "Format code"

make fmt

>>>>>>> eee6e669
echo "Running pre-push checks..."

# We recommend always running all the following checks.
make check-licenses
make check-fmt
make check-clippy
make check-component-docs

# Some other checks that in our experience rarely fail on PRs.
make check-deny
make check-docs
make check-version
make check-examples
make check-scripts

./scripts/check_changelog_fragments.sh

# The following check is very slow.
# make check-component-features
```

Please note that `make check-all` covers all checks, but it is slow and may runs checks not
relevant to your PR. This command is defined
[here](https://github.com/vectordotdev/vector/blob/1ef01aeeef592c21d32ba4d663e199f0608f615b/Makefile#L450-L454).

### GitHub Pull Requests

Once your changes are ready you must submit your branch as a [pull request](https://github.com/vectordotdev/vector/pulls).

#### Title

The pull request title must follow the format outlined in the [conventional commits spec](https://www.conventionalcommits.org).
[Conventional commits](https://www.conventionalcommits.org) is a standardized
format for commit messages. Vector only requires this format for commits on
the `master` branch. And because Vector squashes commits before merging
branches, this means that only the pull request title must conform to this
format. Vector performs a pull request check to verify the pull request title
in case you forget.

A list of allowed sub-categories is defined
[here](https://github.com/vectordotdev/vector/blob/master/.github/workflows/semantic.yml#L21).

The following are all good examples of pull request titles:

```text
feat(new sink): new `xyz` sink
feat(tcp source): add foo bar baz feature
fix(tcp source): fix foo bar baz bug
chore: improve build process
docs: fix typos
```

#### Reviews & Approvals

All pull requests should be reviewed by:

- No review required for cosmetic changes like whitespace, typos, and spelling
  by a maintainer
- One Vector team member for minor changes or trivial changes from contributors
- Two Vector team members for major changes
- Three Vector team members for RFCs

If CODEOWNERS are assigned, a review from an individual from each of the sets of owners is required.

#### Merge Style

All pull requests are squashed and merged. We generally discourage large pull
requests that are over 300-500 lines of diff. If you would like to propose a
change that is larger we suggest coming onto our [Discord server](https://chat.vector.dev/) and discuss it
with one of our engineers. This way we can talk through the solution and
discuss if a change that large is even needed! This will produce a quicker
response to the change and likely produce code that aligns better with our
process.

#### Changelog

By default, all pull requests are assumed to include user-facing changes that
need to be communicated in the project's changelog. If your pull request does
not contain user-facing changes that warrant describing in the changelog, add
the label 'no-changelog' to your PR. When in doubt, consult the vector team
for guidance. The details on how to add a changelog entry for your PR are
outlined in detail in [changelog.d/README.md](changelog.d/README.md).

### CI

Currently, Vector uses GitHub Actions to run tests. The workflows are defined in
`.github/workflows`.

#### Releasing

GitHub Actions is responsible for releasing updated versions of Vector through
various channels.

#### Testing

##### Skipping tests

Tests are run for all changes except those that have the label:

```text
ci-condition: skip
```

##### Daily tests

Some long-running tests are only run daily, rather than on every pull request.
If needed, an administrator can kick off these tests manually via the button on
the [nightly build action
page](https://github.com/vectordotdev/vector/actions?query=workflow%3Anightly)

#### Flakey tests

Historically, we've had some trouble with tests being flakey. If your PR does
not have passing tests:

- Ensure that the test failures are unrelated to your change
  - Is it failing on master?
  - Does it fail if you rerun CI?
  - Can you reproduce locally?
- Find or open an issue for the test failure
  ([example](https://github.com/vectordotdev/vector/issues/3781))
- Link the PR in the issue for the failing test so that there are more examples

##### Test harness

You can invoke the [test harness][urls.vector_test_harness] by commenting on
any pull request with:

```bash
/test -t <name>
```

### Running Tests Locally

To run tests locally, use [cargo vdev](https://github.com/vectordotdev/vector/blob/master/vdev/README.md).

Unit tests can be run by calling `cargo vdev test`.

Integration tests are not run by default when running
`cargo vdev test`. Instead, they are accessible via the integration subcommand (example:
`cargo vdev int test aws` runs aws-related integration tests). You can find the list of available integration tests using `cargo vdev int show`. Integration tests require docker or podman to run.

### Running other checks

There are other checks that are run by CI before the PR can be merged. These should be run locally
first to ensure they pass.

```sh
# Run the Clippy linter to catch common mistakes.
<<<<<<< HEAD
cargo vdev check rust --clippy
=======
cargo vdev check rust --fix
>>>>>>> eee6e669
# Ensure all code is properly formatted. Code can be run through `rustfmt` using `cargo fmt` to ensure it is properly formatted.
cargo vdev check fmt
# Ensure the internal metrics that Vector emits conform to standards.
cargo vdev check events
# Ensure the `LICENSE-3rdparty.csv` file is up to date with the licenses each of Vector's dependencies are published under.
cargo vdev check licenses
# Vector's documentation for each component is generated from the comments attached to the Component structs and members.
# Running this ensures that the generated docs are up to date.
make check-component-docs
# Generate the code documentation for the Vector project.
# Run this to ensure the docs can be generated without errors (warnings are acceptable at the minute).
cd rust-doc && make docs
```

### Updating licences

```sh
cargo install dd-rust-license-tool --locked
<<<<<<< HEAD
dd-rust-license-tool write
git commit -am "dd-rust-license-tool write"
=======
make build-licenses
git commit -am "updated LICENSE-3rdparty.csv"
>>>>>>> eee6e669
git push
```

### Deprecations

When deprecating functionality in Vector, see [DEPRECATION.md](docs/DEPRECATION.md).

### Dependencies

When adding, modifying, or removing a dependency in Vector you may find that you need to update the
inventory of third-party licenses maintained in `LICENSE-3rdparty.csv`. This file is generated using
[dd-rust-license-tool](https://github.com/DataDog/rust-license-tool.git) and can be updated using
`make build-licenses`.

## Next steps

As discussed in the [`README`](README.md), you should continue to the following
documents:

1. **[DEVELOPING.md](docs/DEVELOPING.md)** - Everything necessary to develop
2. **[DOCUMENTING.md](docs/DOCUMENTING.md)** - Preparing your change for Vector users
3. **[DEPRECATION.md](docs/DEPRECATION.md)** - Deprecating functionality in Vector

## Legal

To protect all users of Vector, the following legal requirements are made.
If you have additional questions, please [contact us].

### Contributor License Agreement

Vector requires all contributors to sign the Contributor License Agreement
(CLA). This gives Vector the right to use your contribution as well as ensuring
that you own your contributions and can use them for other purposes.

The full text of the CLA can be found at [https://cla.datadoghq.com/vectordotdev/vector](https://cla.datadoghq.com/vectordotdev/vector).

### Granted rights and copyright assignment

This is covered by the CLA.

[contact us]: https://vector.dev/community
[urls.create_branch]: https://help.github.com/en/github/collaborating-with-issues-and-pull-requests/creating-and-deleting-branches-within-your-repository
[urls.existing_issues]: https://github.com/vectordotdev/vector/issues
[urls.fork_repo]: https://help.github.com/en/github/getting-started-with-github/fork-a-repo
[urls.new_issue]: https://github.com/vectordotdev/vector/issues/new
[urls.submit_pr]: https://help.github.com/en/github/collaborating-with-issues-and-pull-requests/creating-a-pull-request-from-a-fork
[urls.vector_test_harness]: https://github.com/vectordotdev/vector-test-harness/<|MERGE_RESOLUTION|>--- conflicted
+++ resolved
@@ -130,14 +130,11 @@
 ```shell
 #!/bin/sh
 set -e
-<<<<<<< HEAD
-=======
 
 echo "Format code"
 
 make fmt
 
->>>>>>> eee6e669
 echo "Running pre-push checks..."
 
 # We recommend always running all the following checks.
@@ -287,11 +284,7 @@
 
 ```sh
 # Run the Clippy linter to catch common mistakes.
-<<<<<<< HEAD
-cargo vdev check rust --clippy
-=======
 cargo vdev check rust --fix
->>>>>>> eee6e669
 # Ensure all code is properly formatted. Code can be run through `rustfmt` using `cargo fmt` to ensure it is properly formatted.
 cargo vdev check fmt
 # Ensure the internal metrics that Vector emits conform to standards.
@@ -310,13 +303,8 @@
 
 ```sh
 cargo install dd-rust-license-tool --locked
-<<<<<<< HEAD
-dd-rust-license-tool write
-git commit -am "dd-rust-license-tool write"
-=======
 make build-licenses
 git commit -am "updated LICENSE-3rdparty.csv"
->>>>>>> eee6e669
 git push
 ```
 
