--- conflicted
+++ resolved
@@ -37,16 +37,11 @@
       1. [Dependencies](#dependencies)
    1. [Guidelines](#guidelines)
       1. [Sink Healthchecks](#sink-healthchecks)
-<<<<<<< HEAD
+      1. [Metric naming convention](#metric-naming-convention)
    1. [Testing](#testing-1)
       1. [Unit Tests](#unit-tests)
       1. [Integration Tests](#integration-tests)
       1. [Blackbox Tests](#blackbox-tests)
-=======
-      1. [Metric naming convention](#metric-naming-convention)
-   1. [Testing](#testing)
-      1. [Sample Logs](#sample-logs)
->>>>>>> 27ba8b95
       1. [Tips and Tricks](#tips-and-tricks)
          1. [Testing Specific Components](#testing-specific-components)
          1. [Generating Sample Logs](#generating-sample-logs)
