--- conflicted
+++ resolved
@@ -167,20 +167,13 @@
     region: Option<Region>,
     endpoint: Option<String>,
     proxy: &ProxyConfig,
-<<<<<<< HEAD
     tls_options: Option<&TlsConfig>,
     timeout: Option<&AwsTimeout>,
-) -> crate::Result<T::Client> {
-    create_client_and_region::<T>(auth, region, endpoint, proxy, tls_options, timeout)
-=======
-    tls_options: &Option<TlsConfig>,
-    timeout: &Option<AwsTimeout>,
 ) -> crate::Result<T::Client>
 where
     T: ClientBuilder,
 {
     create_client_and_region::<T>(builder, auth, region, endpoint, proxy, tls_options, timeout)
->>>>>>> 029a2ffc
         .await
         .map(|(client, _)| client)
 }
@@ -192,18 +185,12 @@
     region: Option<Region>,
     endpoint: Option<String>,
     proxy: &ProxyConfig,
-<<<<<<< HEAD
     tls_options: Option<&TlsConfig>,
     timeout: Option<&AwsTimeout>,
-) -> crate::Result<(T::Client, Region)> {
-=======
-    tls_options: &Option<TlsConfig>,
-    timeout: &Option<AwsTimeout>,
 ) -> crate::Result<(T::Client, Region)>
 where
     T: ClientBuilder,
 {
->>>>>>> 029a2ffc
     let retry_config = RetryConfig::disabled();
 
     // The default credentials chains will look for a region if not given but we'd like to
