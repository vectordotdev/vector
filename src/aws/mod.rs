--- conflicted
+++ resolved
@@ -2,12 +2,6 @@
 pub mod auth;
 pub mod region;
 pub mod timeout;
-<<<<<<< HEAD
-
-pub use auth::{AwsAuthentication, ImdsAuthentication};
-use aws_config::{
-    meta::region::ProvideRegion, retry::RetryConfig, timeout::TimeoutConfig, Region, SdkConfig,
-=======
 
 use std::{
     error::Error,
@@ -23,7 +17,6 @@
 pub use auth::{AwsAuthentication, ImdsAuthentication};
 use aws_config::{
     Region, SdkConfig, meta::region::ProvideRegion, retry::RetryConfig, timeout::TimeoutConfig,
->>>>>>> eee6e669
 };
 use aws_credential_types::provider::{ProvideCredentials, SharedCredentialsProvider};
 use aws_sigv4::{
@@ -51,19 +44,6 @@
 use regex::RegexSet;
 pub use region::RegionOrEndpoint;
 use snafu::Snafu;
-<<<<<<< HEAD
-use std::{
-    error::Error,
-    pin::Pin,
-    sync::{
-        atomic::{AtomicUsize, Ordering},
-        Arc, OnceLock,
-    },
-    task::{Context, Poll},
-    time::{Duration, SystemTime},
-};
-=======
->>>>>>> eee6e669
 pub use timeout::AwsTimeout;
 
 use crate::{
