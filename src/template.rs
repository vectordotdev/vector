--- conflicted
+++ resolved
@@ -8,17 +8,10 @@
 };
 use regex::Regex;
 use snafu::Snafu;
-<<<<<<< HEAD
-use vector_lib::configurable::{
-    configurable_component, ConfigurableNumber, ConfigurableString, NumberClass,
-};
-use vector_lib::lookup::lookup_v2::parse_target_path;
-=======
 use vector_lib::{
     configurable::{ConfigurableNumber, ConfigurableString, NumberClass, configurable_component},
     lookup::lookup_v2::parse_target_path,
 };
->>>>>>> eee6e669
 
 use crate::{
     config::log_schema,
@@ -625,17 +618,11 @@
 mod tests {
     use chrono::{Offset, TimeZone, Utc};
     use chrono_tz::Tz;
-<<<<<<< HEAD
-    use vector_lib::config::LogNamespace;
-    use vector_lib::lookup::{metadata_path, PathPrefix};
-    use vector_lib::metric_tags;
-=======
     use vector_lib::{
         config::LogNamespace,
         lookup::{PathPrefix, metadata_path},
         metric_tags,
     };
->>>>>>> eee6e669
     use vrl::event_path;
 
     use super::*;
