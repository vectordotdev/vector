use crate::{
    event::{self, ValueKind},
    Event,
};
use bytes::Bytes;
use chrono::{format::strftime::StrftimeItems, Utc};
use lazy_static::lazy_static;
<<<<<<< HEAD
use regex::{Captures, Regex};
=======
use regex::bytes::{Captures, Regex};
use serde::{
    de::{self, Deserialize, Deserializer, Visitor},
    ser::{Serialize, Serializer},
};
use std::fmt;
>>>>>>> fb9595e5
use string_cache::DefaultAtom as Atom;

lazy_static! {
    static ref RE: Regex = Regex::new(r"\{\{(?P<key>[^\}]+)\}\}").unwrap();
}

#[derive(Debug, Clone)]
pub struct Template {
    src: String,
    src_bytes: Bytes,
    has_ts: bool,
    has_fields: bool,
}

impl From<&str> for Template {
    fn from(src: &str) -> Template {
        Template {
            src: src.into(),
            src_bytes: src.into(),
            has_ts: StrftimeItems::new(src).count() > 0,
            has_fields: RE.is_match(src),
        }
    }
}

impl Template {
    pub fn render(&self, event: &Event) -> Result<Bytes, Vec<Atom>> {
        match (self.has_fields, self.has_ts) {
            (false, false) => Ok(self.src_bytes.clone()),
            (true, false) => render_fields(&self.src, event).map(Bytes::from),
            (false, true) => Ok(render_timestamp(&self.src, event).into()),
            (true, true) => {
                let tmp = render_fields(&self.src, event)?;
                Ok(render_timestamp(&tmp, event).into())
            }
        }
    }

    pub fn render_string(&self, event: &Event) -> Result<String, Vec<Atom>> {
        self.render(event)
            .map(|bytes| String::from_utf8(Vec::from(bytes.as_ref())).expect("this is a bug"))
    }
}

fn render_fields(src: &str, event: &Event) -> Result<String, Vec<Atom>> {
    let mut missing_fields = Vec::new();
    let out = RE
        .replace_all(src, |caps: &Captures| {
            let key = caps
                .get(1)
                .map(|s| Atom::from(s.as_str().trim()))
                .expect("src should match regex");
            if let Some(val) = event.as_log().get(&key) {
                val.to_string_lossy()
            } else {
                missing_fields.push(key.clone());
                String::new()
            }
        })
        .into_owned();
    if missing_fields.is_empty() {
        Ok(out)
    } else {
        Err(missing_fields)
    }
}

fn render_timestamp(src: &str, event: &Event) -> String {
    let timestamp = match event {
        Event::Log(log) => log.get(&event::TIMESTAMP).and_then(ValueKind::as_timestamp),
        _ => None,
    };
    if let Some(ts) = timestamp {
        ts.format(src).to_string()
    } else {
        Utc::now().format(src).to_string()
    }
}

impl<'de> Deserialize<'de> for Template {
    fn deserialize<D>(deserializer: D) -> Result<Self, D::Error>
    where
        D: Deserializer<'de>,
    {
        deserializer.deserialize_str(TemplateVisitor)
    }
}

struct TemplateVisitor;

impl<'de> Visitor<'de> for TemplateVisitor {
    type Value = Template;

    fn expecting(&self, f: &mut fmt::Formatter) -> fmt::Result {
        write!(f, "a string")
    }

    fn visit_str<E>(self, s: &str) -> Result<Self::Value, E>
    where
        E: de::Error,
    {
        Ok(Template::from(s))
    }
}

impl Serialize for Template {
    fn serialize<S>(&self, serializer: S) -> Result<S::Ok, S::Error>
    where
        S: Serializer,
    {
        // TODO: determine if we should serialize this as a struct or just the
        // bytes.
        serializer.serialize_bytes(&self.src[..])
    }
}

#[cfg(test)]
mod tests {
    use super::*;
    use chrono::TimeZone;

    #[test]
    fn render_static() {
        let event = Event::from("hello world");
        let template = Template::from("foo");

        assert_eq!(Ok(Bytes::from("foo")), template.render(&event))
    }

    #[test]
    fn render_dynamic() {
        let mut event = Event::from("hello world");
        event
            .as_mut_log()
            .insert_implicit("log_stream".into(), "stream".into());
        let template = Template::from("{{log_stream}}");

        assert_eq!(Ok(Bytes::from("stream")), template.render(&event))
    }

    #[test]
    fn render_dynamic_with_prefix() {
        let mut event = Event::from("hello world");
        event
            .as_mut_log()
            .insert_implicit("log_stream".into(), "stream".into());
        let template = Template::from("abcd-{{log_stream}}");

        assert_eq!(Ok(Bytes::from("abcd-stream")), template.render(&event))
    }

    #[test]
    fn render_dynamic_with_postfix() {
        let mut event = Event::from("hello world");
        event
            .as_mut_log()
            .insert_implicit("log_stream".into(), "stream".into());
        let template = Template::from("{{log_stream}}-abcd");

        assert_eq!(Ok(Bytes::from("stream-abcd")), template.render(&event))
    }

    #[test]
    fn render_dynamic_missing_key() {
        let event = Event::from("hello world");
        let template = Template::from("{{log_stream}}-{{foo}}");

        assert_eq!(
            Err(vec![Atom::from("log_stream"), Atom::from("foo")]),
            template.render(&event)
        );
    }

    #[test]
    fn render_dynamic_multiple_keys() {
        let mut event = Event::from("hello world");
        event
            .as_mut_log()
            .insert_implicit("foo".into(), "bar".into());
        event
            .as_mut_log()
            .insert_implicit("baz".into(), "quux".into());
        let template = Template::from("stream-{{foo}}-{{baz}}.log");

        assert_eq!(
            Ok(Bytes::from("stream-bar-quux.log")),
            template.render(&event)
        )
    }

    #[test]
    fn render_dynamic_weird_junk() {
        let mut event = Event::from("hello world");
        event
            .as_mut_log()
            .insert_implicit("foo".into(), "bar".into());
        event
            .as_mut_log()
            .insert_implicit("baz".into(), "quux".into());
        let template = Template::from(r"{stream}{\{{}}}-{{foo}}-{{baz}}.log");

        assert_eq!(
            Ok(Bytes::from(r"{stream}{\{{}}}-bar-quux.log")),
            template.render(&event)
        )
    }

    #[test]
    fn render_timestamp_strftime_style() {
        let ts = Utc.ymd(2001, 2, 3).and_hms(4, 5, 6);

        let mut event = Event::from("hello world");
        event
            .as_mut_log()
            .insert_implicit(crate::event::TIMESTAMP.clone(), ts.into());

        let template = Template::from("abcd-%F");

        assert_eq!(Ok(Bytes::from("abcd-2001-02-03")), template.render(&event))
    }

    #[test]
    fn render_timestamp_multiple_strftime_style() {
        let ts = Utc.ymd(2001, 2, 3).and_hms(4, 5, 6);

        let mut event = Event::from("hello world");
        event
            .as_mut_log()
            .insert_implicit(crate::event::TIMESTAMP.clone(), ts.into());

        let template = Template::from("abcd-%F_%T");

        assert_eq!(
            Ok(Bytes::from("abcd-2001-02-03_04:05:06")),
            template.render(&event)
        )
    }

    #[test]
    fn render_dynamic_with_strftime() {
        let ts = Utc.ymd(2001, 2, 3).and_hms(4, 5, 6);

        let mut event = Event::from("hello world");
        event
            .as_mut_log()
            .insert_implicit("foo".into(), "butts".into());
        event
            .as_mut_log()
            .insert_implicit(crate::event::TIMESTAMP.clone(), ts.into());

        let template = Template::from("{{ foo }}-%F_%T");

        assert_eq!(
            Ok(Bytes::from("butts-2001-02-03_04:05:06")),
            template.render(&event)
        )
    }

    #[test]
    fn render_dynamic_with_nested_strftime() {
        let ts = Utc.ymd(2001, 2, 3).and_hms(4, 5, 6);

        let mut event = Event::from("hello world");
        event
            .as_mut_log()
            .insert_implicit("format".into(), "%F".into());
        event
            .as_mut_log()
            .insert_implicit(crate::event::TIMESTAMP.clone(), ts.into());

        let template = Template::from("nested {{ format }} %T");

        assert_eq!(
            Ok(Bytes::from("nested 2001-02-03 04:05:06")),
            template.render(&event)
        )
    }

    #[test]
    fn render_dynamic_with_reverse_nested_strftime() {
        let ts = Utc.ymd(2001, 2, 3).and_hms(4, 5, 6);

        let mut event = Event::from("hello world");
        event
            .as_mut_log()
            .insert_implicit("%F".into(), "foo".into());
        event
            .as_mut_log()
            .insert_implicit(crate::event::TIMESTAMP.clone(), ts.into());

        let template = Template::from("nested {{ %F }} %T");

        assert_eq!(
            Ok(Bytes::from("nested foo 04:05:06")),
            template.render(&event)
        )
    }
}<|MERGE_RESOLUTION|>--- conflicted
+++ resolved
@@ -5,16 +5,12 @@
 use bytes::Bytes;
 use chrono::{format::strftime::StrftimeItems, Utc};
 use lazy_static::lazy_static;
-<<<<<<< HEAD
 use regex::{Captures, Regex};
-=======
-use regex::bytes::{Captures, Regex};
 use serde::{
     de::{self, Deserialize, Deserializer, Visitor},
     ser::{Serialize, Serializer},
 };
 use std::fmt;
->>>>>>> fb9595e5
 use string_cache::DefaultAtom as Atom;
 
 lazy_static! {
@@ -126,8 +122,8 @@
         S: Serializer,
     {
         // TODO: determine if we should serialize this as a struct or just the
-        // bytes.
-        serializer.serialize_bytes(&self.src[..])
+        // str.
+        serializer.serialize_str(&self.src)
     }
 }
 
