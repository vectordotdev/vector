--- conflicted
+++ resolved
@@ -1,14 +1,4 @@
 use std::{borrow::Cow, str::FromStr};
-<<<<<<< HEAD
-use vrl::path::PathParseError;
-
-use bytes::Bytes;
-use vector_lib::configurable::configurable_component;
-use vector_lib::event::{Event, LogEvent, Value};
-use vrl::datadog_filter::regex::{wildcard_regex, word_regex};
-use vrl::datadog_filter::{build_matcher, Filter, Matcher, Resolver, Run};
-use vrl::datadog_search_syntax::{Comparison, ComparisonValue, Field, QueryNode};
-=======
 
 use bytes::Bytes;
 use vector_lib::{
@@ -23,7 +13,6 @@
     datadog_search_syntax::{Comparison, ComparisonValue, Field, QueryNode},
     path::PathParseError,
 };
->>>>>>> eee6e669
 
 use super::{Condition, Conditional, ConditionalConfig};
 
@@ -43,15 +32,12 @@
     }
 }
 
-<<<<<<< HEAD
-=======
 impl DatadogSearchConfig {
     pub fn build_matcher(&self) -> crate::Result<Box<dyn Matcher<Event>>> {
         Ok(as_log(build_matcher(&self.source, &EventFilter)?))
     }
 }
 
->>>>>>> eee6e669
 impl FromStr for DatadogSearchConfig {
     type Err = <QueryNode as FromStr>::Err;
     fn from_str(s: &str) -> Result<Self, Self::Err> {
@@ -98,13 +84,7 @@
         &self,
         _enrichment_tables: &vector_lib::enrichment::TableRegistry,
     ) -> crate::Result<Condition> {
-<<<<<<< HEAD
-        let matcher = as_log(build_matcher(&self.source, &EventFilter).map_err(|e| e.to_string())?);
-
-        Ok(Condition::DatadogSearch(DatadogSearchRunner { matcher }))
-=======
         Ok(Condition::DatadogSearch(self.try_into()?))
->>>>>>> eee6e669
     }
 }
 
@@ -245,7 +225,6 @@
             }
             Field::Tag(tag) => {
                 let re = wildcard_regex(&format!("{tag}:{wildcard}"));
-<<<<<<< HEAD
 
                 any_string_match_multiple(vec!["ddtags", "tags"], move |value| re.is_match(&value))
             }
@@ -255,17 +234,6 @@
 
                 string_match_multiple(vec!["ddsource", "source"], move |value| re.is_match(&value))
             }
-=======
-
-                any_string_match_multiple(vec!["ddtags", "tags"], move |value| re.is_match(&value))
-            }
-            // A literal "source" field should string match in "source" and "ddsource" fields (OR condition).
-            Field::Reserved(field) if field == "source" => {
-                let re = wildcard_regex(wildcard);
-
-                string_match_multiple(vec!["ddsource", "source"], move |value| re.is_match(&value))
-            }
->>>>>>> eee6e669
             Field::Reserved(field) | Field::Attribute(field) => {
                 let re = wildcard_regex(wildcard);
 
@@ -447,7 +415,6 @@
 fn exists_match_multiple<S>(fields: Vec<S>) -> Box<dyn Matcher<LogEvent>>
 where
     S: Into<String> + Clone + Send + Sync + 'static,
-<<<<<<< HEAD
 {
     Run::boxed(move |log: &LogEvent| {
         fields
@@ -462,33 +429,7 @@
 where
     S: Into<String> + Clone + Send + Sync + 'static,
     F: Fn(Cow<str>) -> bool + Send + Sync + Clone + 'static,
-=======
->>>>>>> eee6e669
 {
-    Run::boxed(move |log: &LogEvent| {
-        fields
-            .iter()
-<<<<<<< HEAD
-            .any(|field| string_match(field.clone(), func.clone()).run(log))
-    })
-}
-
-fn any_string_match_multiple<S, F>(fields: Vec<S>, func: F) -> Box<dyn Matcher<LogEvent>>
-=======
-            .any(|field| exists_match(field.clone()).run(log))
-    })
-}
-
-/// Returns a `Matcher` that returns true if any provided field resolves to a string which
-/// matches the provided `func`.
-fn string_match_multiple<S, F>(fields: Vec<S>, func: F) -> Box<dyn Matcher<LogEvent>>
->>>>>>> eee6e669
-where
-    S: Into<String> + Clone + Send + Sync + 'static,
-    F: Fn(Cow<str>) -> bool + Send + Sync + Clone + 'static,
-{
-<<<<<<< HEAD
-=======
     Run::boxed(move |log: &LogEvent| {
         fields
             .iter()
@@ -501,7 +442,6 @@
     S: Into<String> + Clone + Send + Sync + 'static,
     F: Fn(Cow<str>) -> bool + Send + Sync + Clone + 'static,
 {
->>>>>>> eee6e669
     any_match_multiple(fields, move |value| {
         let bytes = value.coerce_to_bytes();
         func(String::from_utf8_lossy(&bytes))
@@ -797,7 +737,6 @@
                 "NOT @a:bla",
                 log_event!["tags" => vec!["a:bla"]],
                 log_event!["a" => "bla"],
-<<<<<<< HEAD
             ),
             // String attribute match single character.
             ("@a:b", log_event!["a" => "b"], log_event!["a" => "c"]),
@@ -851,61 +790,6 @@
                 log_event!["a" => "va^lue"],
                 log_event!["a" => "value"],
             ),
-=======
-            ),
-            // String attribute match single character.
-            ("@a:b", log_event!["a" => "b"], log_event!["a" => "c"]),
-            // String attribute match special chars
-            (
-                "@a:va\\/lue",
-                log_event!["a" => "va/lue"],
-                log_event!["a" => "value"],
-            ),
-            // String attribute match escaped && chars
-            (
-                "@a:va\\&&lue",
-                log_event!["a" => "va&&lue"],
-                log_event!["a" => "value"],
-            ),
-            // String attribute match escaped spaces
-            (
-                "@a:va\\ lue",
-                log_event!["a" => "va lue"],
-                log_event!["a" => "value"],
-            ),
-            // String attribute match escaped || chars
-            (
-                "@a:va\\||lue",
-                log_event!["a" => "va||lue"],
-                log_event!["a" => "value"],
-            ),
-            // String attribute match escaped () chars
-            (
-                "@a:va\\(lue",
-                log_event!["a" => "va(lue"],
-                log_event!["a" => "value"],
-            ),
-            // String attribute match escaped * chars
-            (
-                "@a:va\\*lue",
-                log_event!["a" => "va*lue"],
-                log_event!["a" => "value"],
-            ),
-            // String attribute match ~ chars
-            // TODO: in Datadog, this character does not need to be escaped.
-            (
-                "@a:va\\~lue",
-                log_event!["a" => "va~lue"],
-                log_event!["a" => "value"],
-            ),
-            // String attribute match ^ chars
-            // TODO: in Datadog, this character does not need to be escaped.
-            (
-                "@a:va\\^lue",
-                log_event!["a" => "va^lue"],
-                log_event!["a" => "value"],
-            ),
->>>>>>> eee6e669
             // String attribute match / chars
             (
                 "@a:va/lue",
