<<<<<<< HEAD
use std::collections::HashMap;
use std::fmt::Write as _;
use std::path::PathBuf;
=======
use std::{collections::HashMap, fmt::Write as _, path::PathBuf};
>>>>>>> eee6e669

use clap::Parser;
use itertools::Itertools;

use crate::config;

#[derive(Parser, Debug)]
#[command(rename_all = "kebab-case")]
pub struct Opts {
    /// Read configuration from one or more files. Wildcard paths are supported.
    /// File format is detected from the file name.
    /// If zero files are specified the default config path
    /// `/etc/vector/vector.yaml` will be targeted.
    #[arg(
        id = "config",
        short,
        long,
        env = "VECTOR_CONFIG",
        value_delimiter(',')
    )]
    paths: Vec<PathBuf>,

    /// Vector config files in TOML format.
    #[arg(id = "config-toml", long, value_delimiter(','))]
    paths_toml: Vec<PathBuf>,

    /// Vector config files in JSON format.
    #[arg(id = "config-json", long, value_delimiter(','))]
    paths_json: Vec<PathBuf>,

    /// Vector config files in YAML format.
    #[arg(id = "config-yaml", long, value_delimiter(','))]
    paths_yaml: Vec<PathBuf>,

    /// Read configuration from files in one or more directories.
    /// File format is detected from the file name.
    ///
    /// Files not ending in .toml, .json, .yaml, or .yml will be ignored.
    #[arg(
        id = "config-dir",
        short = 'C',
        long,
        env = "VECTOR_CONFIG_DIR",
        value_delimiter(',')
    )]
    pub config_dirs: Vec<PathBuf>,

    /// Set the output format
    ///
    /// See https://mermaid.js.org/syntax/flowchart.html#styling-and-classes for
    /// information on the `mermaid` format.
    #[arg(id = "format", long, default_value = "dot")]
    pub format: OutputFormat,
}

#[derive(clap::ValueEnum, Debug, Clone, Copy, PartialEq, Eq)]
pub enum OutputFormat {
    Dot,
    Mermaid,
}

impl Opts {
    fn paths_with_formats(&self) -> Vec<config::ConfigPath> {
        config::merge_path_lists(vec![
            (&self.paths, None),
            (&self.paths_toml, Some(config::Format::Toml)),
            (&self.paths_json, Some(config::Format::Json)),
            (&self.paths_yaml, Some(config::Format::Yaml)),
        ])
        .map(|(path, hint)| config::ConfigPath::File(path, hint))
        .chain(
            self.config_dirs
                .iter()
                .map(|dir| config::ConfigPath::Dir(dir.to_path_buf())),
        )
        .collect()
    }
}

fn node_attributes_to_string(attributes: &HashMap<String, String>, default_shape: &str) -> String {
    let mut attrs = attributes.clone();
    if !attrs.contains_key("shape") {
        attrs.insert("shape".to_string(), default_shape.to_string());
    }
    attrs.iter().map(|(k, v)| format!("{k}=\"{v}\"")).join(" ")
}

pub(crate) fn cmd(opts: &Opts) -> exitcode::ExitCode {
    let paths = opts.paths_with_formats();
    let paths = match config::process_paths(&paths) {
        Some(paths) => paths,
        None => return exitcode::CONFIG,
    };

    let config = match config::load_from_paths(&paths) {
        Ok(config) => config,
        Err(errs) => {
            #[allow(clippy::print_stderr)]
            for err in errs {
                eprintln!("{err}");
            }
            return exitcode::CONFIG;
        }
    };

    let format = opts.format;
    match format {
        OutputFormat::Dot => render_dot(config),
        OutputFormat::Mermaid => render_mermaid(config),
    }
}

fn render_dot(config: config::Config) -> exitcode::ExitCode {
    let mut dot = String::from("digraph {\n");

    for (id, source) in config.sources() {
        writeln!(
            dot,
            "  \"{}\" [{}]",
            id,
            node_attributes_to_string(&source.graph.node_attributes, "trapezium")
        )
        .expect("write to String never fails");
    }

    for (id, transform) in config.transforms() {
        writeln!(
            dot,
            "  \"{}\" [{}]",
            id,
            node_attributes_to_string(&transform.graph.node_attributes, "diamond")
        )
        .expect("write to String never fails");

        for input in transform.inputs.iter() {
            if let Some(port) = &input.port {
                writeln!(
                    dot,
                    "  \"{}\" -> \"{}\" [label=\"{}\"]",
                    input.component, id, port
                )
                .expect("write to String never fails");
            } else {
                writeln!(dot, "  \"{input}\" -> \"{id}\"").expect("write to String never fails");
            }
        }
    }

    for (id, sink) in config.sinks() {
        writeln!(
            dot,
            "  \"{}\" [{}]",
            id,
            node_attributes_to_string(&sink.graph.node_attributes, "invtrapezium")
        )
        .expect("write to String never fails");

        for input in &sink.inputs {
            if let Some(port) = &input.port {
                writeln!(
                    dot,
                    "  \"{}\" -> \"{}\" [label=\"{}\"]",
                    input.component, id, port
                )
                .expect("write to String never fails");
            } else {
                writeln!(dot, "  \"{input}\" -> \"{id}\"").expect("write to String never fails");
            }
        }
    }

    dot += "}";

    #[allow(clippy::print_stdout)]
    {
        println!("{dot}");
    }

    exitcode::OK
}

fn render_mermaid(config: config::Config) -> exitcode::ExitCode {
    let mut mermaid = String::from("flowchart TD;\n");

    writeln!(mermaid, "\n  %% Sources").unwrap();
    for (id, _) in config.sources() {
        writeln!(mermaid, "  {id}[/{id}/]").unwrap();
    }

    writeln!(mermaid, "\n  %% Transforms").unwrap();
    for (id, transform) in config.transforms() {
        writeln!(mermaid, "  {id}{{{id}}}").unwrap();

        for input in transform.inputs.iter() {
            if let Some(port) = &input.port {
                writeln!(mermaid, "  {0} -->|{port}| {id}", input.component).unwrap();
            } else {
                writeln!(mermaid, "  {0} --> {id}", input.component).unwrap();
            }
        }
    }

    writeln!(mermaid, "\n  %% Sinks").unwrap();
    for (id, sink) in config.sinks() {
        writeln!(mermaid, "  {id}[\\{id}\\]").unwrap();

        for input in &sink.inputs {
            if let Some(port) = &input.port {
                writeln!(mermaid, "  {0} -->|{port}| {id}", input.component).unwrap();
            } else {
                writeln!(mermaid, "  {0} --> {id}", input.component).unwrap();
            }
        }
    }

    #[allow(clippy::print_stdout)]
    {
        println!("{mermaid}");
    }

    exitcode::OK
}<|MERGE_RESOLUTION|>--- conflicted
+++ resolved
@@ -1,10 +1,4 @@
-<<<<<<< HEAD
-use std::collections::HashMap;
-use std::fmt::Write as _;
-use std::path::PathBuf;
-=======
 use std::{collections::HashMap, fmt::Write as _, path::PathBuf};
->>>>>>> eee6e669
 
 use clap::Parser;
 use itertools::Itertools;
