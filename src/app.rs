--- conflicted
+++ resolved
@@ -61,11 +61,7 @@
 }
 
 impl Application {
-<<<<<<< HEAD
-    pub fn prepare() -> Result<Self, ExitCode> {
-=======
-    pub fn prepare() -> Result<(Runtime, Self), exitcode::ExitCode> {
->>>>>>> cc1e0ef8
+    pub fn prepare() -> Result<(Runtime, Self), ExitCode> {
         let opts = Opts::get_matches().map_err(|error| {
             // Printing to stdout/err can itself fail; ignore it.
             let _ = error.print();
@@ -75,11 +71,7 @@
         Self::prepare_from_opts(opts)
     }
 
-<<<<<<< HEAD
-    pub fn prepare_from_opts(opts: Opts) -> Result<Self, ExitCode> {
-=======
-    pub fn prepare_from_opts(opts: Opts) -> Result<(Runtime, Self), exitcode::ExitCode> {
->>>>>>> cc1e0ef8
+    pub fn prepare_from_opts(opts: Opts) -> Result<(Runtime, Self), ExitCode> {
         openssl_probe::init_ssl_cert_env_vars();
 
         let level = get_log_levels(opts.log_level());
@@ -94,42 +86,15 @@
         #[cfg(not(feature = "enterprise-tests"))]
         metrics::init_global().expect("metrics initialization failed");
 
-<<<<<<< HEAD
-        let rt = build_runtime(opts.root.threads, "vector-worker")?;
-=======
-        let mut rt_builder = runtime::Builder::new_multi_thread();
-        rt_builder.enable_all().thread_name("vector-worker");
-
-        if let Some(threads) = root_opts.threads {
-            if threads < 1 {
-                #[allow(clippy::print_stderr)]
-                {
-                    eprintln!("The `threads` argument must be greater or equal to 1.");
-                }
-                return Err(exitcode::CONFIG);
-            } else {
-                WORKER_THREADS
-                    .set(NonZeroUsize::new(threads).expect("already checked"))
-                    .expect("double thread initialization");
-                rt_builder.worker_threads(threads);
-            }
-        }
-
-        let runtime = rt_builder.build().expect("Unable to create async runtime");
->>>>>>> cc1e0ef8
+        let runtime = build_runtime(opts.root.threads, "vector-worker")?;
 
         let config = {
             let config_paths = opts.root.config_paths_with_formats();
             let watch_config = opts.root.watch_config;
             let require_healthy = opts.root.require_healthy;
 
-<<<<<<< HEAD
-            rt.block_on(async move {
+            runtime.block_on(async move {
                 trace::init(color, json, &level, opts.root.internal_log_rate_limit);
-=======
-            runtime.block_on(async move {
-                trace::init(color, json, &level, root_opts.internal_log_rate_limit);
->>>>>>> cc1e0ef8
                 info!(
                     message = "Internal log rate limit configured.",
                     internal_log_rate_secs = opts.root.internal_log_rate_limit
@@ -239,21 +204,13 @@
             })
         }?;
 
-<<<<<<< HEAD
-        Ok(Application {
-            opts: opts.root,
-            config,
-            runtime: rt,
-        })
-=======
         Ok((
             runtime,
             Self {
-                opts: root_opts,
+                opts: opts.root,
                 config,
             },
         ))
->>>>>>> cc1e0ef8
     }
 
     pub async fn run(self) {
