--- conflicted
+++ resolved
@@ -383,40 +383,14 @@
             .expect("fail to unwrap topology controller")
             .into_inner();
 
-<<<<<<< HEAD
-        match signal {
+        let status = match signal {
             SignalTo::Shutdown(_) => Self::stop(topology_controller, signal_rx).await,
             SignalTo::Quit => Self::quit(),
             _ => unreachable!(),
-        }
-    }
-=======
-        let status = match signal {
-            SignalTo::Shutdown => {
-                emit!(VectorStopped);
-                tokio::select! {
-                    _ = topology_controller.stop() => ExitStatus::from_raw({
-                            #[cfg(windows)]
-                            {
-                                exitcode::OK as u32
-                            }
-                            #[cfg(unix)]
-                            exitcode::OK
-                    }), // Graceful shutdown finished
-                    _ = signal_rx.recv() => {
-                        // It is highly unlikely that this event will exit from topology.
-                        emit!(VectorQuit);
-                        // Dropping the shutdown future will immediately shut the server down
-                        ExitStatus::from_raw({
-                            #[cfg(windows)]
-                            {
-                                exitcode::UNAVAILABLE as u32
-                            }
-                            #[cfg(unix)]
-                            exitcode::OK
-                        })
-                    }
->>>>>>> 8454a6f4
+        };
+        drop(openssl_legacy_provider);
+        status
+    }
 
     async fn stop(topology_controller: TopologyController, mut signal_rx: SignalRx) -> ExitStatus {
         emit!(VectorStopped);
@@ -426,32 +400,11 @@
                 {
                     exitcode::OK as u32
                 }
-<<<<<<< HEAD
                 #[cfg(unix)]
                 exitcode::OK
             }), // Graceful shutdown finished
             _ = signal_rx.recv() => Self::quit(),
         }
-=======
-            }
-            SignalTo::Quit => {
-                // It is highly unlikely that this event will exit from topology.
-                emit!(VectorQuit);
-                drop(topology_controller);
-                ExitStatus::from_raw({
-                    #[cfg(windows)]
-                    {
-                        exitcode::UNAVAILABLE as u32
-                    }
-                    #[cfg(unix)]
-                    exitcode::OK
-                })
-            }
-            _ => unreachable!(),
-        };
-        drop(openssl_legacy_provider);
-        status
->>>>>>> 8454a6f4
     }
 
     fn quit() -> ExitStatus {
