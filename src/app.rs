--- conflicted
+++ resolved
@@ -571,19 +571,8 @@
 ///
 /// The returned [Provider] must stay in scope for the entire lifetime of the application, as it
 /// will be unloaded when it is dropped.
-<<<<<<< HEAD
-pub fn load_openssl_legacy_provider() -> Option<Provider> {
+pub fn load_openssl_legacy_providers() -> Result<Vec<Provider>, ExitCode> {
     warn!(message = "DEPRECATED The openssl legacy provider provides algorithms and key sizes no longer recommended for use. Set `--openssl-legacy-provider=false` or `VECTOR_OPENSSL_LEGACY_PROVIDER=false` to disable. See https://vector.dev/highlights/2023-08-15-0-32-0-upgrade-guide/#legacy-openssl for details.");
-    Provider::try_load(None, "legacy", true)
-        .map(|provider| {
-            info!(message = "Loaded openssl legacy provider.");
-            provider
-        })
-        .map_err(|error| error!(message = "Failed to load openssl legacy provider.", %error))
-        .ok()
-=======
-pub fn load_openssl_legacy_providers() -> Result<Vec<Provider>, ExitCode> {
-    warn!(message = "DEPRECATED The openssl legacy provider provides algorithms and key sizes no longer recommended for use.");
     ["legacy", "default"].into_iter().map(|provider_name| {
         Provider::try_load(None, provider_name, true)
             .map(|provider| {
@@ -595,5 +584,4 @@
                 exitcode::UNAVAILABLE
             })
     }).collect()
->>>>>>> 40f525ca
 }