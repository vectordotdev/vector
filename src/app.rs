#![allow(missing_docs)]
<<<<<<< HEAD
=======
#[cfg(unix)]
use std::os::unix::process::ExitStatusExt;
#[cfg(windows)]
use std::os::windows::process::ExitStatusExt;
>>>>>>> eee6e669
use std::{
    num::{NonZeroU64, NonZeroUsize},
    path::PathBuf,
    process::ExitStatus,
    sync::atomic::{AtomicUsize, Ordering},
    time::Duration,
};

use exitcode::ExitCode;
use futures::StreamExt;
<<<<<<< HEAD
use tokio::runtime::{self, Runtime};
use tokio::sync::{broadcast::error::RecvError, MutexGuard};
use tokio_stream::wrappers::UnboundedReceiverStream;

use crate::extra_context::ExtraContext;
#[cfg(feature = "api")]
use crate::{api, internal_events::ApiStarted};
use crate::{
    cli::{handle_config_errors, LogFormat, Opts, RootOpts, WatchConfigMethod},
    config::{self, ComponentConfig, Config, ConfigPath},
=======
use tokio::{
    runtime::{self, Handle, Runtime},
    sync::{MutexGuard, broadcast::error::RecvError},
};
use tokio_stream::wrappers::UnboundedReceiverStream;

#[cfg(feature = "api")]
use crate::{api, internal_events::ApiStarted};
use crate::{
    cli::{LogFormat, Opts, RootOpts, WatchConfigMethod, handle_config_errors},
    config::{self, ComponentConfig, ComponentType, Config, ConfigPath},
    extra_context::ExtraContext,
>>>>>>> eee6e669
    heartbeat,
    internal_events::{VectorConfigLoadError, VectorQuit, VectorStarted, VectorStopped},
    signal::{SignalHandler, SignalPair, SignalRx, SignalTo},
    topology::{
        ReloadOutcome, RunningTopology, SharedTopologyController, ShutdownErrorReceiver,
        TopologyController,
    },
    trace,
};

static WORKER_THREADS: AtomicUsize = AtomicUsize::new(0);

<<<<<<< HEAD
static WORKER_THREADS: AtomicUsize = AtomicUsize::new(0);

=======
>>>>>>> eee6e669
pub fn worker_threads() -> Option<NonZeroUsize> {
    NonZeroUsize::new(WORKER_THREADS.load(Ordering::Relaxed))
}

pub struct ApplicationConfig {
    pub config_paths: Vec<config::ConfigPath>,
    pub topology: RunningTopology,
    pub graceful_crash_receiver: ShutdownErrorReceiver,
    pub internal_topologies: Vec<RunningTopology>,
    #[cfg(feature = "api")]
    pub api: config::api::Options,
    pub extra_context: ExtraContext,
}

pub struct Application {
    pub root_opts: RootOpts,
    pub config: ApplicationConfig,
    pub signals: SignalPair,
}

impl ApplicationConfig {
    pub async fn from_opts(
        opts: &RootOpts,
        signal_handler: &mut SignalHandler,
        extra_context: ExtraContext,
    ) -> Result<Self, ExitCode> {
        let config_paths = opts.config_paths_with_formats();

        let graceful_shutdown_duration = (!opts.no_graceful_shutdown_limit)
            .then(|| Duration::from_secs(u64::from(opts.graceful_shutdown_limit_secs)));

        let watcher_conf = if opts.watch_config {
            Some(watcher_config(
                opts.watch_config_method,
                opts.watch_config_poll_interval_seconds,
            ))
        } else {
            None
        };

        let config = load_configs(
            &config_paths,
            watcher_conf,
            opts.require_healthy,
            opts.allow_empty_config,
            graceful_shutdown_duration,
            signal_handler,
        )
        .await?;

        Self::from_config(config_paths, config, extra_context).await
    }

    pub async fn from_config(
        config_paths: Vec<ConfigPath>,
        config: Config,
        extra_context: ExtraContext,
    ) -> Result<Self, ExitCode> {
        #[cfg(feature = "api")]
        let api = config.api;

        let (topology, graceful_crash_receiver) =
            RunningTopology::start_init_validated(config, extra_context.clone())
                .await
                .ok_or(exitcode::CONFIG)?;

        Ok(Self {
            config_paths,
            topology,
            graceful_crash_receiver,
            internal_topologies: Vec::new(),
            #[cfg(feature = "api")]
            api,
            extra_context,
        })
    }

    pub async fn add_internal_config(
        &mut self,
        config: Config,
        extra_context: ExtraContext,
    ) -> Result<(), ExitCode> {
        let Some((topology, _)) =
            RunningTopology::start_init_validated(config, extra_context).await
        else {
            return Err(exitcode::CONFIG);
        };
        self.internal_topologies.push(topology);
        Ok(())
    }

    /// Configure the API server, if applicable
    #[cfg(feature = "api")]
    pub fn setup_api(&self, handle: &Handle) -> Option<api::Server> {
        if self.api.enabled {
            match api::Server::start(
                self.topology.config(),
                self.topology.watch(),
                std::sync::Arc::clone(&self.topology.running),
                handle,
            ) {
                Ok(api_server) => {
                    emit!(ApiStarted {
                        addr: self.api.address.unwrap(),
                        playground: self.api.playground,
                        graphql: self.api.graphql
                    });

                    Some(api_server)
                }
                Err(error) => {
                    let error = error.to_string();
                    error!("An error occurred that Vector couldn't handle: {}.", error);
                    _ = self
                        .topology
                        .abort_tx
                        .send(crate::signal::ShutdownError::ApiFailed { error });
                    None
                }
            }
        } else {
            info!(
                message = "API is disabled, enable by setting `api.enabled` to `true` and use commands like `vector top`."
            );
            None
        }
    }
}

impl Application {
    pub fn run(extra_context: ExtraContext) -> ExitStatus {
        let (runtime, app) =
            Self::prepare_start(extra_context).unwrap_or_else(|code| std::process::exit(code));

        runtime.block_on(app.run())
    }

    pub fn prepare_start(
        extra_context: ExtraContext,
    ) -> Result<(Runtime, StartedApplication), ExitCode> {
        Self::prepare(extra_context)
            .and_then(|(runtime, app)| app.start(runtime.handle()).map(|app| (runtime, app)))
    }

    pub fn prepare(extra_context: ExtraContext) -> Result<(Runtime, Self), ExitCode> {
        let opts = Opts::get_matches().map_err(|error| {
            // Printing to stdout/err can itself fail; ignore it.
            _ = error.print();
            exitcode::USAGE
        })?;

        Self::prepare_from_opts(opts, extra_context)
    }

    pub fn prepare_from_opts(
        opts: Opts,
        extra_context: ExtraContext,
    ) -> Result<(Runtime, Self), ExitCode> {
        opts.root.init_global();

        let color = opts.root.color.use_color();

        init_logging(
            color,
            opts.root.log_format,
            opts.log_level(),
            opts.root.internal_log_rate_limit,
        );

        // Can only log this after initializing the logging subsystem
        if opts.root.openssl_no_probe {
            debug!(
                message = "Disabled probing and configuration of root certificate locations on the system for OpenSSL."
            );
        }

        let runtime = build_runtime(opts.root.threads, "vector-worker")?;

        // Signal handler for OS and provider messages.
        let mut signals = SignalPair::new(&runtime);

        if let Some(sub_command) = &opts.sub_command {
            return Err(runtime.block_on(sub_command.execute(signals, color)));
        }

        let config = runtime.block_on(ApplicationConfig::from_opts(
            &opts.root,
            &mut signals.handler,
            extra_context,
        ))?;

        Ok((
            runtime,
            Self {
                root_opts: opts.root,
                config,
                signals,
            },
        ))
    }

    pub fn start(self, handle: &Handle) -> Result<StartedApplication, ExitCode> {
        // Any internal_logs sources will have grabbed a copy of the
        // early buffer by this point and set up a subscriber.
        crate::trace::stop_early_buffering();

        emit!(VectorStarted);
        handle.spawn(heartbeat::heartbeat());

        let Self {
            root_opts,
            config,
            signals,
        } = self;

        let topology_controller = SharedTopologyController::new(TopologyController {
            #[cfg(feature = "api")]
            api_server: config.setup_api(handle),
            topology: config.topology,
            config_paths: config.config_paths.clone(),
            require_healthy: root_opts.require_healthy,
            extra_context: config.extra_context,
        });

        Ok(StartedApplication {
            config_paths: config.config_paths,
            internal_topologies: config.internal_topologies,
            graceful_crash_receiver: config.graceful_crash_receiver,
            signals,
            topology_controller,
            allow_empty_config: root_opts.allow_empty_config,
        })
    }
}

pub struct StartedApplication {
    pub config_paths: Vec<ConfigPath>,
    pub internal_topologies: Vec<RunningTopology>,
    pub graceful_crash_receiver: ShutdownErrorReceiver,
    pub signals: SignalPair,
    pub topology_controller: SharedTopologyController,
    pub allow_empty_config: bool,
}

impl StartedApplication {
    pub async fn run(self) -> ExitStatus {
        self.main().await.shutdown().await
    }

    pub async fn main(self) -> FinishedApplication {
        let Self {
            config_paths,
            graceful_crash_receiver,
            signals,
            topology_controller,
            internal_topologies,
            allow_empty_config,
        } = self;

        let mut graceful_crash = UnboundedReceiverStream::new(graceful_crash_receiver);

        let mut signal_handler = signals.handler;
        let mut signal_rx = signals.receiver;

        let signal = loop {
            let has_sources = !topology_controller.lock().await.topology.config.is_empty();
            tokio::select! {
                signal = signal_rx.recv() => if let Some(signal) = handle_signal(
                    signal,
                    &topology_controller,
                    &config_paths,
                    &mut signal_handler,
                    allow_empty_config,
                ).await {
                    break signal;
                },
                // Trigger graceful shutdown if a component crashed, or all sources have ended.
                error = graceful_crash.next() => break SignalTo::Shutdown(error),
                _ = TopologyController::sources_finished(topology_controller.clone()), if has_sources => {
                    info!("All sources have finished.");
                    break SignalTo::Shutdown(None)
                } ,
                else => unreachable!("Signal streams never end"),
            }
        };

        FinishedApplication {
            signal,
            signal_rx,
            topology_controller,
            internal_topologies,
        }
    }
}

async fn handle_signal(
    signal: Result<SignalTo, RecvError>,
    topology_controller: &SharedTopologyController,
    config_paths: &[ConfigPath],
    signal_handler: &mut SignalHandler,
    allow_empty_config: bool,
) -> Option<SignalTo> {
    match signal {
        Ok(SignalTo::ReloadComponents(components_to_reload)) => {
            let mut topology_controller = topology_controller.lock().await;
            topology_controller
                .topology
                .extend_reload_set(components_to_reload);

            // Reload paths
            if let Some(paths) = config::process_paths(config_paths) {
                topology_controller.config_paths = paths;
            }

            // Reload config
            let new_config = config::load_from_paths_with_provider_and_secrets(
                &topology_controller.config_paths,
                signal_handler,
                allow_empty_config,
            )
            .await;

            reload_config_from_result(topology_controller, new_config).await
        }
        Ok(SignalTo::ReloadFromConfigBuilder(config_builder)) => {
            let topology_controller = topology_controller.lock().await;
            reload_config_from_result(topology_controller, config_builder.build()).await
        }
        Ok(SignalTo::ReloadFromDisk) => {
            let mut topology_controller = topology_controller.lock().await;

            // Reload paths
            if let Some(paths) = config::process_paths(config_paths) {
                topology_controller.config_paths = paths;
            }

            // Reload config
            let new_config = config::load_from_paths_with_provider_and_secrets(
                &topology_controller.config_paths,
                signal_handler,
                allow_empty_config,
            )
            .await;

            reload_config_from_result(topology_controller, new_config).await
        }
        Ok(SignalTo::ReloadEnrichmentTables) => {
            let topology_controller = topology_controller.lock().await;

            topology_controller
                .topology
                .reload_enrichment_tables()
                .await;
            None
        }
        Err(RecvError::Lagged(amt)) => {
            warn!("Overflow, dropped {} signals.", amt);
            None
        }
        Err(RecvError::Closed) => Some(SignalTo::Shutdown(None)),
        Ok(signal) => Some(signal),
    }
}

async fn reload_config_from_result(
    mut topology_controller: MutexGuard<'_, TopologyController>,
    config: Result<Config, Vec<String>>,
) -> Option<SignalTo> {
    match config {
        Ok(new_config) => match topology_controller.reload(new_config).await {
            ReloadOutcome::FatalError(error) => Some(SignalTo::Shutdown(Some(error))),
            _ => None,
        },
        Err(errors) => {
            handle_config_errors(errors);
            emit!(VectorConfigLoadError);
            None
        }
    }
}

pub struct FinishedApplication {
    pub signal: SignalTo,
    pub signal_rx: SignalRx,
    pub topology_controller: SharedTopologyController,
    pub internal_topologies: Vec<RunningTopology>,
}

impl FinishedApplication {
    pub async fn shutdown(self) -> ExitStatus {
        let FinishedApplication {
            signal,
            signal_rx,
            topology_controller,
            internal_topologies,
        } = self;

        // At this point, we'll have the only reference to the shared topology controller and can
        // safely remove it from the wrapper to shut down the topology.
        let topology_controller = topology_controller
            .try_into_inner()
            .expect("fail to unwrap topology controller")
            .into_inner();

        let status = match signal {
            SignalTo::Shutdown(_) => Self::stop(topology_controller, signal_rx).await,
            SignalTo::Quit => Self::quit(),
            _ => unreachable!(),
        };

        for topology in internal_topologies {
            topology.stop().await;
        }

        status
    }

    async fn stop(topology_controller: TopologyController, mut signal_rx: SignalRx) -> ExitStatus {
        emit!(VectorStopped);
        tokio::select! {
            _ = topology_controller.stop() => ExitStatus::from_raw({
                #[cfg(windows)]
                {
                    exitcode::OK as u32
                }
                #[cfg(unix)]
                exitcode::OK
            }), // Graceful shutdown finished
            _ = signal_rx.recv() => Self::quit(),
        }
    }

    fn quit() -> ExitStatus {
        // It is highly unlikely that this event will exit from topology.
        emit!(VectorQuit);
        ExitStatus::from_raw({
            #[cfg(windows)]
            {
                exitcode::UNAVAILABLE as u32
            }
            #[cfg(unix)]
            exitcode::OK
        })
    }
}

fn get_log_levels(default: &str) -> String {
    std::env::var("VECTOR_LOG")
        .or_else(|_| {
            std::env::var("LOG").inspect(|_log| {
                warn!(
                    message =
                        "DEPRECATED: Use of $LOG is deprecated. Please use $VECTOR_LOG instead."
                );
            })
        })
        .unwrap_or_else(|_| default.into())
}

pub fn build_runtime(threads: Option<usize>, thread_name: &str) -> Result<Runtime, ExitCode> {
    let mut rt_builder = runtime::Builder::new_multi_thread();
    rt_builder.max_blocking_threads(20_000);
    rt_builder.enable_all().thread_name(thread_name);

    let threads = threads.unwrap_or_else(crate::num_threads);
    if threads == 0 {
        error!("The `threads` argument must be greater or equal to 1.");
        return Err(exitcode::CONFIG);
    }
    WORKER_THREADS
        .compare_exchange(0, threads, Ordering::Acquire, Ordering::Relaxed)
        .unwrap_or_else(|_| panic!("double thread initialization"));
    rt_builder.worker_threads(threads);

    debug!(messaged = "Building runtime.", worker_threads = threads);
    Ok(rt_builder.build().expect("Unable to create async runtime"))
}

pub async fn load_configs(
    config_paths: &[ConfigPath],
    watcher_conf: Option<config::watcher::WatcherConfig>,
    require_healthy: Option<bool>,
    allow_empty_config: bool,
    graceful_shutdown_duration: Option<Duration>,
    signal_handler: &mut SignalHandler,
) -> Result<Config, ExitCode> {
    let config_paths = config::process_paths(config_paths).ok_or(exitcode::CONFIG)?;

    let watched_paths = config_paths
        .iter()
        .map(<&PathBuf>::from)
        .collect::<Vec<_>>();

    info!(
        message = "Loading configs.",
        paths = ?watched_paths
    );

    let mut config = config::load_from_paths_with_provider_and_secrets(
        &config_paths,
        signal_handler,
        allow_empty_config,
    )
    .await
    .map_err(handle_config_errors)?;

    let mut watched_component_paths = Vec::new();

    if let Some(watcher_conf) = watcher_conf {
        for (name, transform) in config.transforms() {
            let files = transform.inner.files_to_watch();
<<<<<<< HEAD
            let component_config =
                ComponentConfig::new(files.into_iter().cloned().collect(), name.clone());
=======
            let component_config = ComponentConfig::new(
                files.into_iter().cloned().collect(),
                name.clone(),
                ComponentType::Transform,
            );
>>>>>>> eee6e669
            watched_component_paths.push(component_config);
        }

        for (name, sink) in config.sinks() {
            let files = sink.inner.files_to_watch();
<<<<<<< HEAD
            let component_config =
                ComponentConfig::new(files.into_iter().cloned().collect(), name.clone());
=======
            let component_config = ComponentConfig::new(
                files.into_iter().cloned().collect(),
                name.clone(),
                ComponentType::Sink,
            );
            watched_component_paths.push(component_config);
        }

        for (name, table) in config.enrichment_tables() {
            let files = table.inner.files_to_watch();
            let component_config = ComponentConfig::new(
                files.into_iter().cloned().collect(),
                name.clone(),
                ComponentType::EnrichmentTable,
            );
>>>>>>> eee6e669
            watched_component_paths.push(component_config);
        }

        info!(
            message = "Starting watcher.",
            paths = ?watched_paths
        );
        info!(
            message = "Components to watch.",
            paths = ?watched_component_paths
        );

        // Start listening for config changes.
        config::watcher::spawn_thread(
            watcher_conf,
            signal_handler.clone_tx(),
            watched_paths,
            watched_component_paths,
            None,
        )
        .map_err(|error| {
            error!(message = "Unable to start config watcher.", %error);
            exitcode::CONFIG
        })?;
    }

    config::init_log_schema(config.global.log_schema.clone(), true);
    config::init_telemetry(config.global.telemetry.clone(), true);

    if !config.healthchecks.enabled {
        info!("Health checks are disabled.");
    }
    config.healthchecks.set_require_healthy(require_healthy);
    config.graceful_shutdown_duration = graceful_shutdown_duration;

    Ok(config)
}

pub fn init_logging(color: bool, format: LogFormat, log_level: &str, rate: u64) {
    let level = get_log_levels(log_level);
    let json = match format {
        LogFormat::Text => false,
        LogFormat::Json => true,
    };

    trace::init(color, json, &level, rate);
    debug!(message = "Internal log rate limit configured.",);
    info!(message = "Log level is enabled.", level = ?level);
}

pub fn watcher_config(
    method: WatchConfigMethod,
    interval: NonZeroU64,
) -> config::watcher::WatcherConfig {
    match method {
        WatchConfigMethod::Recommended => config::watcher::WatcherConfig::RecommendedWatcher,
        WatchConfigMethod::Poll => config::watcher::WatcherConfig::PollWatcher(interval.into()),
    }
}<|MERGE_RESOLUTION|>--- conflicted
+++ resolved
@@ -1,11 +1,8 @@
 #![allow(missing_docs)]
-<<<<<<< HEAD
-=======
 #[cfg(unix)]
 use std::os::unix::process::ExitStatusExt;
 #[cfg(windows)]
 use std::os::windows::process::ExitStatusExt;
->>>>>>> eee6e669
 use std::{
     num::{NonZeroU64, NonZeroUsize},
     path::PathBuf,
@@ -16,18 +13,6 @@
 
 use exitcode::ExitCode;
 use futures::StreamExt;
-<<<<<<< HEAD
-use tokio::runtime::{self, Runtime};
-use tokio::sync::{broadcast::error::RecvError, MutexGuard};
-use tokio_stream::wrappers::UnboundedReceiverStream;
-
-use crate::extra_context::ExtraContext;
-#[cfg(feature = "api")]
-use crate::{api, internal_events::ApiStarted};
-use crate::{
-    cli::{handle_config_errors, LogFormat, Opts, RootOpts, WatchConfigMethod},
-    config::{self, ComponentConfig, Config, ConfigPath},
-=======
 use tokio::{
     runtime::{self, Handle, Runtime},
     sync::{MutexGuard, broadcast::error::RecvError},
@@ -40,7 +25,6 @@
     cli::{LogFormat, Opts, RootOpts, WatchConfigMethod, handle_config_errors},
     config::{self, ComponentConfig, ComponentType, Config, ConfigPath},
     extra_context::ExtraContext,
->>>>>>> eee6e669
     heartbeat,
     internal_events::{VectorConfigLoadError, VectorQuit, VectorStarted, VectorStopped},
     signal::{SignalHandler, SignalPair, SignalRx, SignalTo},
@@ -53,11 +37,6 @@
 
 static WORKER_THREADS: AtomicUsize = AtomicUsize::new(0);
 
-<<<<<<< HEAD
-static WORKER_THREADS: AtomicUsize = AtomicUsize::new(0);
-
-=======
->>>>>>> eee6e669
 pub fn worker_threads() -> Option<NonZeroUsize> {
     NonZeroUsize::new(WORKER_THREADS.load(Ordering::Relaxed))
 }
@@ -569,25 +548,16 @@
     if let Some(watcher_conf) = watcher_conf {
         for (name, transform) in config.transforms() {
             let files = transform.inner.files_to_watch();
-<<<<<<< HEAD
-            let component_config =
-                ComponentConfig::new(files.into_iter().cloned().collect(), name.clone());
-=======
             let component_config = ComponentConfig::new(
                 files.into_iter().cloned().collect(),
                 name.clone(),
                 ComponentType::Transform,
             );
->>>>>>> eee6e669
             watched_component_paths.push(component_config);
         }
 
         for (name, sink) in config.sinks() {
             let files = sink.inner.files_to_watch();
-<<<<<<< HEAD
-            let component_config =
-                ComponentConfig::new(files.into_iter().cloned().collect(), name.clone());
-=======
             let component_config = ComponentConfig::new(
                 files.into_iter().cloned().collect(),
                 name.clone(),
@@ -603,7 +573,6 @@
                 name.clone(),
                 ComponentType::EnrichmentTable,
             );
->>>>>>> eee6e669
             watched_component_paths.push(component_config);
         }
 
@@ -650,7 +619,10 @@
     };
 
     trace::init(color, json, &level, rate);
-    debug!(message = "Internal log rate limit configured.",);
+    debug!(
+        message = "Internal log rate limit configured.",
+        internal_log_rate_secs = rate,
+    );
     info!(message = "Log level is enabled.", level = ?level);
 }
 
