use std::{
    io::ErrorKind,
    net::SocketAddr,
    pin::Pin,
    task::{Context, Poll},
    time::Duration,
};

use async_trait::async_trait;
use bytes::{Bytes, BytesMut};
<<<<<<< HEAD
use futures::{stream::BoxStream, task::noop_waker_ref, SinkExt, StreamExt};
=======
use futures::{SinkExt, StreamExt, stream::BoxStream, task::noop_waker_ref};
>>>>>>> eee6e669
use snafu::{ResultExt, Snafu};
use tokio::{
    io::{AsyncRead, ReadBuf},
    net::TcpStream,
    time::sleep,
};
use tokio_util::codec::Encoder;
use vector_lib::{
    ByteSizeOf, EstimatedJsonEncodedSizeOf, configurable::configurable_component,
    json_size::JsonSize,
};

use crate::{
    codecs::Transformer,
    common::backoff::ExponentialBackoff,
    dns,
    event::Event,
    internal_events::{
        ConnectionOpen, OpenGauge, SocketMode, SocketSendError, TcpSocketConnectionEstablished,
        TcpSocketConnectionShutdown, TcpSocketOutgoingConnectionError,
    },
    sink_ext::VecSinkExt,
    sinks::{
        Healthcheck, VectorSink,
        util::{
<<<<<<< HEAD
            socket_bytes_sink::{BytesSink, ShutdownCheck},
=======
>>>>>>> eee6e669
            EncodedEvent, SinkBuildError, StreamSink,
            socket_bytes_sink::{BytesSink, ShutdownCheck},
        },
    },
    tcp::TcpKeepaliveConfig,
    tls::{MaybeTlsSettings, MaybeTlsStream, TlsEnableableConfig, TlsError},
};

#[derive(Debug, Snafu)]
enum TcpError {
    #[snafu(display("Connect error: {}", source))]
    ConnectError { source: TlsError },
    #[snafu(display("Unable to resolve DNS: {}", source))]
    DnsError { source: dns::DnsError },
    #[snafu(display("No addresses returned."))]
    NoAddresses,
}

/// A TCP sink.
#[configurable_component]
#[derive(Clone, Debug)]
pub struct TcpSinkConfig {
    /// The address to connect to.
    ///
    /// Both IP address and hostname are accepted formats.
    ///
    /// The address _must_ include a port.
    #[configurable(metadata(docs::examples = "92.12.333.224:5000"))]
    #[configurable(metadata(docs::examples = "https://somehost:5000"))]
    address: String,

    #[configurable(derived)]
    keepalive: Option<TcpKeepaliveConfig>,

    #[configurable(derived)]
    tls: Option<TlsEnableableConfig>,

    /// The size of the socket's send buffer.
    ///
    /// If set, the value of the setting is passed via the `SO_SNDBUF` option.
    #[configurable(metadata(docs::type_unit = "bytes"))]
    #[configurable(metadata(docs::examples = 65536))]
    send_buffer_bytes: Option<usize>,
}

impl TcpSinkConfig {
    pub const fn new(
        address: String,
        keepalive: Option<TcpKeepaliveConfig>,
        tls: Option<TlsEnableableConfig>,
        send_buffer_bytes: Option<usize>,
    ) -> Self {
        Self {
            address,
            keepalive,
            tls,
            send_buffer_bytes,
        }
    }

    pub const fn from_address(address: String) -> Self {
        Self {
            address,
            keepalive: None,
            tls: None,
            send_buffer_bytes: None,
        }
    }

    pub fn build(
        &self,
        transformer: Transformer,
        encoder: impl Encoder<Event, Error = vector_lib::codecs::encoding::Error>
        + Clone
        + Send
        + Sync
        + 'static,
    ) -> crate::Result<(VectorSink, Healthcheck)> {
        let uri = self.address.parse::<http::Uri>()?;
        let host = uri.host().ok_or(SinkBuildError::MissingHost)?.to_string();
        let port = uri.port_u16().ok_or(SinkBuildError::MissingPort)?;
        let tls = MaybeTlsSettings::from_config(self.tls.as_ref(), false)?;
        let connector = TcpConnector::new(host, port, self.keepalive, tls, self.send_buffer_bytes);
        let sink = TcpSink::new(connector.clone(), transformer, encoder);

        Ok((
            VectorSink::from_event_streamsink(sink),
            Box::pin(async move { connector.healthcheck().await }),
        ))
    }
}

#[derive(Clone)]
struct TcpConnector {
    host: String,
    port: u16,
    keepalive: Option<TcpKeepaliveConfig>,
    tls: MaybeTlsSettings,
    send_buffer_bytes: Option<usize>,
}

impl TcpConnector {
    const fn new(
        host: String,
        port: u16,
        keepalive: Option<TcpKeepaliveConfig>,
        tls: MaybeTlsSettings,
        send_buffer_bytes: Option<usize>,
    ) -> Self {
        Self {
            host,
            port,
            keepalive,
            tls,
            send_buffer_bytes,
        }
    }

    #[cfg(test)]
    fn from_host_port(host: String, port: u16) -> Self {
        Self::new(host, port, None, None.into(), None)
    }

    const fn fresh_backoff() -> ExponentialBackoff {
        // TODO: make configurable
        ExponentialBackoff::from_millis(2)
            .factor(250)
            .max_delay(Duration::from_secs(60))
    }

    async fn connect(&self) -> Result<MaybeTlsStream<TcpStream>, TcpError> {
        let ip = dns::Resolver
            .lookup_ip(self.host.clone())
            .await
            .context(DnsSnafu)?
            .next()
            .ok_or(TcpError::NoAddresses)?;

        let addr = SocketAddr::new(ip, self.port);
        self.tls
            .connect(&self.host, &addr)
            .await
            .context(ConnectSnafu)
            .map(|mut maybe_tls| {
                if let Some(keepalive) = self.keepalive
                    && let Err(error) = maybe_tls.set_keepalive(keepalive)
                {
                    warn!(message = "Failed configuring TCP keepalive.", %error);
                }

                if let Some(send_buffer_bytes) = self.send_buffer_bytes
                    && let Err(error) = maybe_tls.set_send_buffer_bytes(send_buffer_bytes)
                {
                    warn!(message = "Failed configuring send buffer size on TCP socket.", %error);
                }

                maybe_tls
            })
    }

    async fn connect_backoff(&self) -> MaybeTlsStream<TcpStream> {
        let mut backoff = Self::fresh_backoff();
        loop {
            match self.connect().await {
                Ok(socket) => {
                    emit!(TcpSocketConnectionEstablished {
                        peer_addr: socket.peer_addr().ok(),
                    });
                    return socket;
                }
                Err(error) => {
                    emit!(TcpSocketOutgoingConnectionError { error });
                    sleep(backoff.next().unwrap()).await;
                }
            }
        }
    }

    async fn healthcheck(&self) -> crate::Result<()> {
        self.connect().await.map(|_| ()).map_err(Into::into)
    }
}

struct TcpSink<E>
where
    E: Encoder<Event, Error = vector_lib::codecs::encoding::Error> + Clone + Send + Sync,
{
    connector: TcpConnector,
    transformer: Transformer,
    encoder: E,
}

impl<E> TcpSink<E>
where
    E: Encoder<Event, Error = vector_lib::codecs::encoding::Error> + Clone + Send + Sync + 'static,
{
    const fn new(connector: TcpConnector, transformer: Transformer, encoder: E) -> Self {
        Self {
            connector,
            transformer,
            encoder,
        }
    }

    async fn connect(&self) -> BytesSink<MaybeTlsStream<TcpStream>> {
        let stream = self.connector.connect_backoff().await;
        BytesSink::new(stream, Self::shutdown_check, SocketMode::Tcp)
    }

    fn shutdown_check(stream: &mut MaybeTlsStream<TcpStream>) -> ShutdownCheck {
        // Test if the remote has issued a disconnect by calling read(2)
        // with a 1 sized buffer.
        //
        // This can return a proper disconnect error or `Ok(0)`
        // which means the pipe is broken and we should try to reconnect.
        //
        // If this returns `Poll::Pending` we know the connection is still
        // valid and the write will most likely succeed.
        let mut cx = Context::from_waker(noop_waker_ref());
        let mut buf = [0u8; 1];
        let mut buf = ReadBuf::new(&mut buf);
        match Pin::new(stream).poll_read(&mut cx, &mut buf) {
            Poll::Ready(Err(error)) => ShutdownCheck::Error(error),
            Poll::Ready(Ok(())) if buf.filled().is_empty() => {
                // Maybe this is only a sign to close the channel,
                // in which case we should try to flush our buffers
                // before disconnecting.
                ShutdownCheck::Close("ShutdownCheck::Close")
            }
            _ => ShutdownCheck::Alive,
        }
    }
}

#[async_trait]
impl<E> StreamSink<Event> for TcpSink<E>
where
    E: Encoder<Event, Error = vector_lib::codecs::encoding::Error>
        + Clone
        + Send
        + Sync
        + Sync
        + 'static,
{
    async fn run(self: Box<Self>, input: BoxStream<'_, Event>) -> Result<(), ()> {
        // We need [Peekable](https://docs.rs/futures/0.3.6/futures/stream/struct.Peekable.html) for initiating
        // connection only when we have something to send.
        let mut encoder = self.encoder.clone();
        let mut input = input
            .map(|mut event| {
                let byte_size = event.size_of();
                let json_byte_size = event.estimated_json_encoded_size_of();
                let finalizers = event.metadata_mut().take_finalizers();
                self.transformer.transform(&mut event);
                let mut bytes = BytesMut::new();

                // Errors are handled by `Encoder`.
                if encoder.encode(event, &mut bytes).is_ok() {
                    let item = bytes.freeze();
                    EncodedEvent {
                        item,
                        finalizers,
                        byte_size,
                        json_byte_size,
                    }
                } else {
                    EncodedEvent::new(Bytes::new(), 0, JsonSize::zero())
                }
            })
            .peekable();

        while Pin::new(&mut input).peek().await.is_some() {
            let mut sink = self.connect().await;
            let _open_token = OpenGauge::new().open(|count| emit!(ConnectionOpen { count }));

            let result = match sink.send_all_peekable(&mut (&mut input).peekable()).await {
                Ok(()) => sink.close().await,
                Err(error) => Err(error),
            };

            // TODO we can consider retrying once in the Error case. This sink is a "best effort"
            // delivery due to the nature of the underlying protocol.
            // For now, if an error occurs we cannot assume that the events succeeded in delivery
            // so we will emit `Error` / `EventsDropped` internal events regardless of if the server
            // responded with Ok(0).
            if let Err(error) = result {
                if error.kind() == ErrorKind::Other && error.to_string() == "ShutdownCheck::Close" {
                    emit!(TcpSocketConnectionShutdown {});
                }
                emit!(SocketSendError {
                    mode: SocketMode::Tcp,
                    error
                });
            }
        }

        Ok(())
    }
}

#[cfg(test)]
mod test {
    use tokio::net::TcpListener;

    use super::*;
    use crate::test_util::{next_addr, trace_init};

    #[tokio::test]
    async fn healthcheck() {
        trace_init();

        let addr = next_addr();
        let _listener = TcpListener::bind(&addr).await.unwrap();
        let good = TcpConnector::from_host_port(addr.ip().to_string(), addr.port());
        assert!(good.healthcheck().await.is_ok());

        let addr = next_addr();
        let bad = TcpConnector::from_host_port(addr.ip().to_string(), addr.port());
        assert!(bad.healthcheck().await.is_err());
    }
}<|MERGE_RESOLUTION|>--- conflicted
+++ resolved
@@ -8,11 +8,7 @@
 
 use async_trait::async_trait;
 use bytes::{Bytes, BytesMut};
-<<<<<<< HEAD
-use futures::{stream::BoxStream, task::noop_waker_ref, SinkExt, StreamExt};
-=======
 use futures::{SinkExt, StreamExt, stream::BoxStream, task::noop_waker_ref};
->>>>>>> eee6e669
 use snafu::{ResultExt, Snafu};
 use tokio::{
     io::{AsyncRead, ReadBuf},
@@ -38,10 +34,6 @@
     sinks::{
         Healthcheck, VectorSink,
         util::{
-<<<<<<< HEAD
-            socket_bytes_sink::{BytesSink, ShutdownCheck},
-=======
->>>>>>> eee6e669
             EncodedEvent, SinkBuildError, StreamSink,
             socket_bytes_sink::{BytesSink, ShutdownCheck},
         },
