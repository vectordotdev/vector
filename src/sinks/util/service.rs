use crate::buffers::Acker;
use crate::sinks::util::adaptive_concurrency::{
    AdaptiveConcurrencyLimit, AdaptiveConcurrencyLimitLayer, AdaptiveConcurrencySettings,
};
use crate::sinks::util::retries::{FixedRetryPolicy, RetryLogic};
pub use crate::sinks::util::service::concurrency::{Concurrency, ConcurrencyOption};
pub use crate::sinks::util::service::map::Map;
use crate::sinks::util::service::map::MapLayer;
use crate::sinks::util::sink::{Response, ServiceLogic};
use crate::sinks::util::{Batch, BatchSink, Partition, PartitionBatchSink};
use serde::{Deserialize, Serialize};
use std::{hash::Hash, sync::Arc, time::Duration};
use tower::{
    layer::{util::Stack, Layer},
    limit::RateLimit,
    retry::Retry,
    timeout::Timeout,
    util::BoxService,
    Service, ServiceBuilder,
};

mod concurrency;
mod map;

pub type Svc<S, L> = RateLimit<Retry<FixedRetryPolicy<L>, AdaptiveConcurrencyLimit<Timeout<S>, L>>>;
pub type TowerBatchedSink<S, B, RL, SL> = BatchSink<Svc<S, RL>, B, SL>;
pub type TowerPartitionSink<S, B, RL, K, SL> = PartitionBatchSink<Svc<S, RL>, B, K, SL>;

pub trait ServiceBuilderExt<L> {
    fn map<R1, R2, F>(self, f: F) -> ServiceBuilder<Stack<MapLayer<R1, R2>, L>>
    where
        F: Fn(R1) -> R2 + Send + Sync + 'static;

    fn settings<RL, Request>(
        self,
        settings: TowerRequestSettings,
        retry_logic: RL,
    ) -> ServiceBuilder<Stack<TowerRequestLayer<RL, Request>, L>>;
}

impl<L> ServiceBuilderExt<L> for ServiceBuilder<L> {
    fn map<R1, R2, F>(self, f: F) -> ServiceBuilder<Stack<MapLayer<R1, R2>, L>>
    where
        F: Fn(R1) -> R2 + Send + Sync + 'static,
    {
        self.layer(MapLayer::new(Arc::new(f)))
    }

    fn settings<RL, Request>(
        self,
        settings: TowerRequestSettings,
        retry_logic: RL,
    ) -> ServiceBuilder<Stack<TowerRequestLayer<RL, Request>, L>> {
        self.layer(TowerRequestLayer {
            settings,
            retry_logic,
            _pd: std::marker::PhantomData,
        })
    }
}

/// Tower Request based configuration
<<<<<<< HEAD
#[derive(Clone, Copy, Debug, Default, Deserialize, Serialize)]
#[serde(deny_unknown_fields)]
pub struct TowerRequestConfig<T: ConcurrencyOption = Concurrency> {
    #[serde(default, skip_serializing_if = "ConcurrencyOption::is_none")]
    pub concurrency: T, // 5
    /// The same as concurrency but with old deprecated name.
    /// Alias couldn't be used because of https://github.com/serde-rs/serde/issues/1504
    #[serde(default, skip_serializing_if = "ConcurrencyOption::is_none")]
    pub in_flight_limit: T, // 5
    pub timeout_secs: Option<u64>,             // 60
    pub rate_limit_duration_secs: Option<u64>, // 1
    pub rate_limit_num: Option<u64>,           // 5
    pub retry_attempts: Option<usize>,         // max_value()
=======
#[derive(Clone, Copy, Debug, Deserialize, Serialize)]
pub struct TowerRequestConfig<T: ConcurrencyOption = Concurrency> {
    #[serde(default)]
    #[serde(skip_serializing_if = "ConcurrencyOption::is_none")]
    pub concurrency: T, // 1024
    /// The same as concurrency but with old deprecated name.
    /// Alias couldn't be used because of https://github.com/serde-rs/serde/issues/1504
    #[serde(default)]
    #[serde(skip_serializing_if = "ConcurrencyOption::is_none")]
    pub in_flight_limit: T, // 1024
    pub timeout_secs: Option<u64>,             // 1 minute
    pub rate_limit_duration_secs: Option<u64>, // 1 second
    pub rate_limit_num: Option<u64>,           // i64::MAX
    pub retry_attempts: Option<usize>,         // isize::MAX
>>>>>>> 583bffb3
    pub retry_max_duration_secs: Option<u64>,
    pub retry_initial_backoff_secs: Option<u64>, // 1
    #[serde(default)]
    pub adaptive_concurrency: AdaptiveConcurrencySettings,
}

pub const RATE_LIMIT_DURATION_SECONDS_DEFAULT: u64 = 1; // one second
pub const RATE_LIMIT_NUM_DEFAULT: u64 = i64::max_value() as u64; // i64 avoids TOML deserialize issue
pub const RETRY_ATTEMPTS_DEFAULT: usize = isize::max_value() as usize; // isize avoids TOML deserialize issue
pub const RETRY_MAX_DURATION_SECONDS_DEFAULT: u64 = 3_600; // one hour
pub const RETRY_INITIAL_BACKOFF_SECONDS_DEFAULT: u64 = 1; // one second
pub const TIMEOUT_SECONDS_DEFAULT: u64 = 60; // one minute

impl<T> Default for TowerRequestConfig<T>
where
    T: ConcurrencyOption + Default,
{
    fn default() -> Self {
        Self {
            concurrency: T::default(),
            in_flight_limit: T::default(),
            timeout_secs: Some(TIMEOUT_SECONDS_DEFAULT),
            rate_limit_duration_secs: Some(RATE_LIMIT_DURATION_SECONDS_DEFAULT),
            rate_limit_num: Some(RATE_LIMIT_NUM_DEFAULT),
            retry_attempts: Some(RETRY_ATTEMPTS_DEFAULT),
            retry_max_duration_secs: Some(RETRY_MAX_DURATION_SECONDS_DEFAULT),
            retry_initial_backoff_secs: Some(RETRY_INITIAL_BACKOFF_SECONDS_DEFAULT),
            adaptive_concurrency: AdaptiveConcurrencySettings::default(),
        }
    }
}

impl<T: ConcurrencyOption> TowerRequestConfig<T> {
    pub fn unwrap_with(&self, defaults: &Self) -> TowerRequestSettings {
        TowerRequestSettings {
            concurrency: self.concurrency().parse_concurrency(defaults.concurrency()),
            timeout: Duration::from_secs(
                self.timeout_secs
                    .or(defaults.timeout_secs)
                    .unwrap_or(TIMEOUT_SECONDS_DEFAULT),
            ),
            rate_limit_duration: Duration::from_secs(
                self.rate_limit_duration_secs
                    .or(defaults.rate_limit_duration_secs)
                    .unwrap_or(RATE_LIMIT_DURATION_SECONDS_DEFAULT),
            ),
            rate_limit_num: self
                .rate_limit_num
                .or(defaults.rate_limit_num)
                .unwrap_or(RATE_LIMIT_NUM_DEFAULT),
            retry_attempts: self
                .retry_attempts
                .or(defaults.retry_attempts)
                .unwrap_or(RETRY_ATTEMPTS_DEFAULT),
            retry_max_duration_secs: Duration::from_secs(
                self.retry_max_duration_secs
                    .or(defaults.retry_max_duration_secs)
                    .unwrap_or(RETRY_MAX_DURATION_SECONDS_DEFAULT),
            ),
            retry_initial_backoff_secs: Duration::from_secs(
                self.retry_initial_backoff_secs
                    .or(defaults.retry_initial_backoff_secs)
                    .unwrap_or(RETRY_INITIAL_BACKOFF_SECONDS_DEFAULT),
            ),
            adaptive_concurrency: self.adaptive_concurrency,
        }
    }

    pub fn concurrency(&self) -> &T {
        match (self.concurrency.is_some(), self.in_flight_limit.is_some()) {
            (_, false) => &self.concurrency,
            (false, true) => &self.in_flight_limit,
            (true, true) => {
                warn!("Option `in_flight_limit` has been renamed to `concurrency`. Ignoring `in_flight_limit` and using `concurrency` option.");
                &self.concurrency
            }
        }
    }
}

#[derive(Debug, Clone)]
pub struct TowerRequestSettings {
    pub concurrency: Option<usize>,
    pub timeout: Duration,
    pub rate_limit_duration: Duration,
    pub rate_limit_num: u64,
    pub retry_attempts: usize,
    pub retry_max_duration_secs: Duration,
    pub retry_initial_backoff_secs: Duration,
    pub adaptive_concurrency: AdaptiveConcurrencySettings,
}

impl TowerRequestSettings {
    pub fn retry_policy<L: RetryLogic>(&self, logic: L) -> FixedRetryPolicy<L> {
        FixedRetryPolicy::new(
            self.retry_attempts,
            self.retry_initial_backoff_secs,
            self.retry_max_duration_secs,
            logic,
        )
    }

    pub fn partition_sink<B, RL, S, K, SL>(
        &self,
        retry_logic: RL,
        service: S,
        batch: B,
        batch_timeout: Duration,
        acker: Acker,
        service_logic: SL,
    ) -> TowerPartitionSink<S, B, RL, K, SL>
    where
        RL: RetryLogic<Response = S::Response>,
        S: Service<B::Output> + Clone + Send + 'static,
        S::Error: Into<crate::Error> + Send + Sync + 'static,
        S::Response: Send + Response,
        S::Future: Send + 'static,
        B: Batch,
        B::Input: Partition<K>,
        B::Output: Send + Clone + 'static,
        K: Hash + Eq + Clone + Send + 'static,
        SL: ServiceLogic<Response = S::Response> + Send + 'static,
    {
        PartitionBatchSink::new_with_logic(
            self.service(retry_logic, service),
            batch,
            batch_timeout,
            acker,
            service_logic,
        )
    }

    pub fn batch_sink<B, RL, S, SL>(
        &self,
        retry_logic: RL,
        service: S,
        batch: B,
        batch_timeout: Duration,
        acker: Acker,
        service_logic: SL,
    ) -> TowerBatchedSink<S, B, RL, SL>
    where
        RL: RetryLogic<Response = S::Response>,
        S: Service<B::Output> + Clone + Send + 'static,
        S::Error: Into<crate::Error> + Send + Sync + 'static,
        S::Response: Send + Response,
        S::Future: Send + 'static,
        B: Batch,
        B::Output: Send + Clone + 'static,
        SL: ServiceLogic<Response = S::Response> + Send + 'static,
    {
        BatchSink::new_with_logic(
            self.service(retry_logic, service),
            batch,
            batch_timeout,
            acker,
            service_logic,
        )
    }

    pub fn service<RL, S, Request>(&self, retry_logic: RL, service: S) -> Svc<S, RL>
    where
        RL: RetryLogic<Response = S::Response>,
        S: Service<Request> + Clone + Send + 'static,
        S::Error: Into<crate::Error> + Send + Sync + 'static,
        S::Response: Send + Response,
        S::Future: Send + 'static,
        Request: Send + Clone + 'static,
    {
        let policy = self.retry_policy(retry_logic.clone());
        ServiceBuilder::new()
            .rate_limit(self.rate_limit_num, self.rate_limit_duration)
            .retry(policy)
            .layer(AdaptiveConcurrencyLimitLayer::new(
                self.concurrency,
                self.adaptive_concurrency,
                retry_logic,
            ))
            .timeout(self.timeout)
            .service(service)
    }
}

#[derive(Debug, Clone)]
pub struct TowerRequestLayer<L, Request> {
    settings: TowerRequestSettings,
    retry_logic: L,
    _pd: std::marker::PhantomData<Request>,
}

impl<S, RL, Request> Layer<S> for TowerRequestLayer<RL, Request>
where
    S: Service<Request> + Send + Clone + 'static,
    S::Response: Response + Send + 'static,
    S::Error: Into<crate::Error> + Send + Sync + 'static,
    S::Future: Send + 'static,
    RL: RetryLogic<Response = S::Response> + Send + 'static,
    Request: Clone + Send + 'static,
{
    type Service = BoxService<Request, S::Response, crate::Error>;

    fn layer(&self, inner: S) -> Self::Service {
        let policy = self.settings.retry_policy(self.retry_logic.clone());

        let l = ServiceBuilder::new()
            .concurrency_limit(self.settings.concurrency.unwrap_or(5))
            .rate_limit(
                self.settings.rate_limit_num,
                self.settings.rate_limit_duration,
            )
            .retry(policy)
            .timeout(self.settings.timeout)
            .service(inner);

        BoxService::new(l)
    }
}

#[cfg(test)]
mod tests {
    use super::*;

    #[test]
    fn concurrency_param_works() {
        type TowerRequestConfigTest = TowerRequestConfig<Concurrency>;

        let cfg = TowerRequestConfigTest::default();
        let toml = toml::to_string(&cfg).unwrap();
        toml::from_str::<TowerRequestConfigTest>(&toml).expect("Default config failed");

        let cfg = toml::from_str::<TowerRequestConfigTest>("").expect("Empty config failed");
        assert_eq!(cfg.concurrency, Concurrency::None);

        let cfg = toml::from_str::<TowerRequestConfigTest>("concurrency = 10")
            .expect("Fixed concurrency failed");
        assert_eq!(cfg.concurrency, Concurrency::Fixed(10));

        let cfg = toml::from_str::<TowerRequestConfigTest>(r#"concurrency = "adaptive""#)
            .expect("Adaptive concurrency setting failed");
        assert_eq!(cfg.concurrency, Concurrency::Adaptive);

        toml::from_str::<TowerRequestConfigTest>(r#"concurrency = "broken""#)
            .expect_err("Invalid concurrency setting didn't fail");

        toml::from_str::<TowerRequestConfigTest>(r#"concurrency = 0"#)
            .expect_err("Invalid concurrency setting didn't fail on zero");

        toml::from_str::<TowerRequestConfigTest>(r#"concurrency = -9"#)
            .expect_err("Invalid concurrency setting didn't fail on negative number");
    }

    #[test]
    fn backward_compatibility_with_in_flight_limit_param_works() {
        type TowerRequestConfigTest = TowerRequestConfig<Concurrency>;

        let cfg = toml::from_str::<TowerRequestConfigTest>("in_flight_limit = 10")
            .expect("Fixed concurrency failed for in_flight_limit param");
        assert_eq!(cfg.concurrency(), &Concurrency::Fixed(10));
    }
}<|MERGE_RESOLUTION|>--- conflicted
+++ resolved
@@ -60,36 +60,19 @@
 }
 
 /// Tower Request based configuration
-<<<<<<< HEAD
-#[derive(Clone, Copy, Debug, Default, Deserialize, Serialize)]
+#[derive(Clone, Copy, Debug, Deserialize, Serialize)]
 #[serde(deny_unknown_fields)]
 pub struct TowerRequestConfig<T: ConcurrencyOption = Concurrency> {
     #[serde(default, skip_serializing_if = "ConcurrencyOption::is_none")]
-    pub concurrency: T, // 5
+    pub concurrency: T, // 1024
     /// The same as concurrency but with old deprecated name.
     /// Alias couldn't be used because of https://github.com/serde-rs/serde/issues/1504
     #[serde(default, skip_serializing_if = "ConcurrencyOption::is_none")]
-    pub in_flight_limit: T, // 5
-    pub timeout_secs: Option<u64>,             // 60
-    pub rate_limit_duration_secs: Option<u64>, // 1
-    pub rate_limit_num: Option<u64>,           // 5
-    pub retry_attempts: Option<usize>,         // max_value()
-=======
-#[derive(Clone, Copy, Debug, Deserialize, Serialize)]
-pub struct TowerRequestConfig<T: ConcurrencyOption = Concurrency> {
-    #[serde(default)]
-    #[serde(skip_serializing_if = "ConcurrencyOption::is_none")]
-    pub concurrency: T, // 1024
-    /// The same as concurrency but with old deprecated name.
-    /// Alias couldn't be used because of https://github.com/serde-rs/serde/issues/1504
-    #[serde(default)]
-    #[serde(skip_serializing_if = "ConcurrencyOption::is_none")]
     pub in_flight_limit: T, // 1024
     pub timeout_secs: Option<u64>,             // 1 minute
     pub rate_limit_duration_secs: Option<u64>, // 1 second
     pub rate_limit_num: Option<u64>,           // i64::MAX
     pub retry_attempts: Option<usize>,         // isize::MAX
->>>>>>> 583bffb3
     pub retry_max_duration_secs: Option<u64>,
     pub retry_initial_backoff_secs: Option<u64>, // 1
     #[serde(default)]
