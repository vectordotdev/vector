--- conflicted
+++ resolved
@@ -117,9 +117,6 @@
     ) -> Self {
         let sink = Arc::new(sink);
 
-<<<<<<< HEAD
-        let inner = request_settings.batch_sink(logic, svc, batch, batch_timeout, cx.acker());
-=======
         let sink1 = Arc::clone(&sink);
         let request_builder =
             move |b| -> BoxFuture<'static, crate::Result<http02::Request<Vec<u8>>>> {
@@ -128,8 +125,7 @@
             };
 
         let svc = HttpBatchService::new(cx.resolver(), tls_settings, request_builder);
-        let inner = request_settings.batch_sink(logic, svc, batch, batch_settings, cx.acker());
->>>>>>> 6517265b
+        let inner = request_settings.batch_sink(logic, svc, batch, batch_timeout, cx.acker());
 
         Self {
             sink,
