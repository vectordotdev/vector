--- conflicted
+++ resolved
@@ -9,14 +9,9 @@
 use snafu::{ResultExt, Snafu};
 use tokio::{net::UdpSocket, time::sleep};
 use tokio_util::codec::Encoder;
-<<<<<<< HEAD
-use vector_lib::configurable::configurable_component;
 use vector_lib::{
     codecs::encoding::Chunker,
-=======
-use vector_lib::{
     configurable::configurable_component,
->>>>>>> 0613d208
     internal_event::{BytesSent, Protocol, Registered},
 };
 
