use std::{
    net::{IpAddr, Ipv4Addr, Ipv6Addr, SocketAddr},
    pin::Pin,
    time::Duration,
};

use async_trait::async_trait;
<<<<<<< HEAD
use futures::{stream::BoxStream, FutureExt, StreamExt};
use snafu::{ResultExt, Snafu};
use tokio::{net::UdpSocket, time::sleep};
use tokio_util::codec::Encoder;
use vector_lib::configurable::configurable_component;
use vector_lib::internal_event::{BytesSent, Protocol, Registered};

use super::{
    datagram::{send_datagrams, DatagramSocket},
    SinkBuildError,
=======
use futures::{FutureExt, StreamExt, stream::BoxStream};
use snafu::{ResultExt, Snafu};
use tokio::{net::UdpSocket, time::sleep};
use tokio_util::codec::Encoder;
use vector_lib::{
    configurable::configurable_component,
    internal_event::{BytesSent, Protocol, Registered},
};

use super::{
    SinkBuildError,
    datagram::{DatagramSocket, send_datagrams},
>>>>>>> eee6e669
};
use crate::{
    codecs::Transformer,
    common::backoff::ExponentialBackoff,
    dns,
    event::Event,
    internal_events::{UdpSocketConnectionEstablished, UdpSocketOutgoingConnectionError},
    net,
<<<<<<< HEAD
    sinks::{util::StreamSink, Healthcheck, VectorSink},
=======
    sinks::{Healthcheck, VectorSink, util::StreamSink},
>>>>>>> eee6e669
};

#[derive(Debug, Snafu)]
pub enum UdpError {
    #[snafu(display("Failed to create UDP listener socket, error = {:?}.", source))]
    BindError { source: std::io::Error },
    #[snafu(display("Connect error: {}", source))]
    ConnectError { source: std::io::Error },
    #[snafu(display("No addresses returned."))]
    NoAddresses,
    #[snafu(display("Unable to resolve DNS: {}", source))]
    DnsError { source: crate::dns::DnsError },
}

/// A UDP sink.
#[configurable_component]
#[derive(Clone, Debug)]
pub struct UdpSinkConfig {
    /// The address to connect to.
    ///
    /// Both IP address and hostname are accepted formats.
    ///
    /// The address _must_ include a port.
    #[configurable(metadata(docs::examples = "92.12.333.224:5000"))]
    #[configurable(metadata(docs::examples = "https://somehost:5000"))]
    address: String,

    /// The size of the socket's send buffer.
    ///
    /// If set, the value of the setting is passed via the `SO_SNDBUF` option.
    #[configurable(metadata(docs::type_unit = "bytes"))]
    #[configurable(metadata(docs::examples = 65536))]
    send_buffer_bytes: Option<usize>,
}

impl UdpSinkConfig {
    pub const fn from_address(address: String) -> Self {
        Self {
            address,
            send_buffer_bytes: None,
        }
    }

    fn build_connector(&self) -> crate::Result<UdpConnector> {
        let uri = self.address.parse::<http::Uri>()?;
        let host = uri.host().ok_or(SinkBuildError::MissingHost)?.to_string();
        let port = uri.port_u16().ok_or(SinkBuildError::MissingPort)?;
        Ok(UdpConnector::new(host, port, self.send_buffer_bytes))
    }

    pub fn build(
        &self,
        transformer: Transformer,
        encoder: impl Encoder<Event, Error = vector_lib::codecs::encoding::Error>
        + Clone
        + Send
        + Sync
        + 'static,
    ) -> crate::Result<(VectorSink, Healthcheck)> {
        let connector = self.build_connector()?;
        let sink = UdpSink::new(connector.clone(), transformer, encoder);
        Ok((
            VectorSink::from_event_streamsink(sink),
            async move { connector.healthcheck().await }.boxed(),
        ))
    }
}

#[derive(Clone)]
struct UdpConnector {
    host: String,
    port: u16,
    send_buffer_bytes: Option<usize>,
}

impl UdpConnector {
    const fn new(host: String, port: u16, send_buffer_bytes: Option<usize>) -> Self {
        Self {
            host,
            port,
            send_buffer_bytes,
        }
    }

    const fn fresh_backoff() -> ExponentialBackoff {
        // TODO: make configurable
        ExponentialBackoff::from_millis(2)
            .factor(250)
            .max_delay(Duration::from_secs(60))
    }

    async fn connect(&self) -> Result<UdpSocket, UdpError> {
        let ip = dns::Resolver
            .lookup_ip(self.host.clone())
            .await
            .context(DnsSnafu)?
            .next()
            .ok_or(UdpError::NoAddresses)?;

        let addr = SocketAddr::new(ip, self.port);
        let bind_address = find_bind_address(&addr);

        let socket = UdpSocket::bind(bind_address).await.context(BindSnafu)?;

        if let Some(send_buffer_bytes) = self.send_buffer_bytes
            && let Err(error) = net::set_send_buffer_size(&socket, send_buffer_bytes)
        {
            warn!(message = "Failed configuring send buffer size on UDP socket.", %error);
        }

        socket.connect(addr).await.context(ConnectSnafu)?;

        Ok(socket)
    }

    async fn connect_backoff(&self) -> UdpSocket {
        let mut backoff = Self::fresh_backoff();
        loop {
            match self.connect().await {
                Ok(socket) => {
                    emit!(UdpSocketConnectionEstablished {});
                    return socket;
                }
                Err(error) => {
                    emit!(UdpSocketOutgoingConnectionError { error });
                    sleep(backoff.next().unwrap()).await;
                }
            }
        }
    }

    async fn healthcheck(&self) -> crate::Result<()> {
        self.connect().await.map(|_| ()).map_err(Into::into)
    }
}

struct UdpSink<E>
where
    E: Encoder<Event, Error = vector_lib::codecs::encoding::Error> + Clone + Send + Sync,
{
    connector: UdpConnector,
    transformer: Transformer,
    encoder: E,
    bytes_sent: Registered<BytesSent>,
}

impl<E> UdpSink<E>
where
    E: Encoder<Event, Error = vector_lib::codecs::encoding::Error> + Clone + Send + Sync,
{
    fn new(connector: UdpConnector, transformer: Transformer, encoder: E) -> Self {
        Self {
            connector,
            transformer,
            encoder,
            bytes_sent: register!(BytesSent::from(Protocol::UDP)),
        }
    }
}

#[async_trait]
impl<E> StreamSink<Event> for UdpSink<E>
where
    E: Encoder<Event, Error = vector_lib::codecs::encoding::Error> + Clone + Send + Sync,
{
    async fn run(self: Box<Self>, input: BoxStream<'_, Event>) -> Result<(), ()> {
        let mut input = input.peekable();

        let mut encoder = self.encoder.clone();
        while Pin::new(&mut input).peek().await.is_some() {
            let socket = self.connector.connect_backoff().await;
            send_datagrams(
                &mut input,
                DatagramSocket::Udp(socket),
                &self.transformer,
                &mut encoder,
                &self.bytes_sent,
            )
            .await;
        }

        Ok(())
    }
}

pub(super) const fn find_bind_address(remote_addr: &SocketAddr) -> SocketAddr {
    match remote_addr {
        SocketAddr::V4(_) => SocketAddr::new(IpAddr::V4(Ipv4Addr::UNSPECIFIED), 0),
        SocketAddr::V6(_) => SocketAddr::new(IpAddr::V6(Ipv6Addr::UNSPECIFIED), 0),
    }
}<|MERGE_RESOLUTION|>--- conflicted
+++ resolved
@@ -5,18 +5,6 @@
 };
 
 use async_trait::async_trait;
-<<<<<<< HEAD
-use futures::{stream::BoxStream, FutureExt, StreamExt};
-use snafu::{ResultExt, Snafu};
-use tokio::{net::UdpSocket, time::sleep};
-use tokio_util::codec::Encoder;
-use vector_lib::configurable::configurable_component;
-use vector_lib::internal_event::{BytesSent, Protocol, Registered};
-
-use super::{
-    datagram::{send_datagrams, DatagramSocket},
-    SinkBuildError,
-=======
 use futures::{FutureExt, StreamExt, stream::BoxStream};
 use snafu::{ResultExt, Snafu};
 use tokio::{net::UdpSocket, time::sleep};
@@ -29,7 +17,6 @@
 use super::{
     SinkBuildError,
     datagram::{DatagramSocket, send_datagrams},
->>>>>>> eee6e669
 };
 use crate::{
     codecs::Transformer,
@@ -38,11 +25,7 @@
     event::Event,
     internal_events::{UdpSocketConnectionEstablished, UdpSocketOutgoingConnectionError},
     net,
-<<<<<<< HEAD
-    sinks::{util::StreamSink, Healthcheck, VectorSink},
-=======
     sinks::{Healthcheck, VectorSink, util::StreamSink},
->>>>>>> eee6e669
 };
 
 #[derive(Debug, Snafu)]
