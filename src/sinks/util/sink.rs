--- conflicted
+++ resolved
@@ -372,17 +372,12 @@
                     this.lingers.remove(partition);
 
                     let batch_size = batch.num_items();
-<<<<<<< HEAD
-                    let (batch, metadata) = batch.finish();
-                    let future = tokio::spawn(this.service.call(batch, batch_size, metadata));
+                    let (batch, finalizers) = batch.finish();
+                    let future = tokio::spawn(this.service.call(batch, batch_size, finalizers));
 
                     this.in_flight.as_mut().map(|map| {
                         map.insert(partition.clone(), future.map(|_| ()).fuse().boxed())
                     });
-=======
-                    let (batch, finalizers) = batch.finish();
-                    tokio::spawn(self.service.call(batch, batch_size, finalizers));
->>>>>>> 32e8f8fa
 
                     batch_consumed = true;
                 } else {
