--- conflicted
+++ resolved
@@ -48,11 +48,9 @@
 };
 use tower::{Service, ServiceBuilder};
 use tracing::Instrument;
-<<<<<<< HEAD
-use vector_common::internal_event::{CountByteSize, EventsSent, InternalEventHandle as _, Output};
-=======
-use vector_common::internal_event::CallError;
->>>>>>> 95fabca3
+use vector_common::internal_event::{
+    CallError, CountByteSize, EventsSent, InternalEventHandle as _, Output,
+};
 // === StreamSink<Event> ===
 pub use vector_core::sink::StreamSink;
 
@@ -449,19 +447,9 @@
             .map(move |result| {
                 let status = result_status(&result);
                 finalizers.update_status(status);
-<<<<<<< HEAD
-                if status == EventStatus::Delivered {
-                    events_sent.emit(CountByteSize(count, byte_size));
-                    // TODO: Emit a BytesSent event here too
-=======
-
                 match status {
                     EventStatus::Delivered => {
-                        emit!(EventsSent {
-                            count,
-                            byte_size,
-                            output: None
-                        });
+                        events_sent.emit(CountByteSize(count, byte_size));
                         // TODO: Emit a BytesSent event here too
                     }
                     EventStatus::Rejected => {
@@ -475,7 +463,6 @@
                         });
                     }
                     _ => {} // do nothing
->>>>>>> 95fabca3
                 }
 
                 // If the rx end is dropped we still completed
