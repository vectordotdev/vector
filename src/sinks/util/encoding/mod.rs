--- conflicted
+++ resolved
@@ -72,14 +72,10 @@
     Result,
 };
 use serde::{Deserialize, Serialize};
-<<<<<<< HEAD
-use std::{fmt::Debug, io};
+use std::{fmt::Debug, io, sync::Arc};
 use crate::event::LogEvent;
 use crate::transforms::metric_to_log::MetricToLog;
 use std::io::Write;
-=======
-use std::{fmt::Debug, io, sync::Arc};
->>>>>>> 0dffc519
 
 pub trait Encoder<T> {
     /// Encodes the input into the provided writer.
@@ -211,31 +207,8 @@
     }
 }
 
-<<<<<<< HEAD
-/// An adapter to create an `Event` encoder with only a `LogEncoder`
-pub struct LogEncoderAdapter<T> {
-    pub metric_to_log: MetricToLog,
-    pub log_encoder: T
-}
-
-impl <T> Encoder for LogEncoderAdapter<T>
-where T: LogEncoder {
-    fn encode_event(&self, event: Event, writer: &mut dyn Write) -> io::Result<()> {
-        let maybe_log = match event {
-            Event::Log(log) => Some(log),
-            Event::Metric(metric) => self.metric_to_log.transform_one(metric)
-        };
-        if let Some(log) = maybe_log {
-            self.log_encoder.encode_log(log, writer)?;
-        }
-        Ok(())
-    }
-}
-
-impl<E> Encoder for E
-=======
+
 impl<E> Encoder<Event> for E
->>>>>>> 0dffc519
 where
     E: EncodingConfiguration,
     E::Codec: Encoder<Event>,
