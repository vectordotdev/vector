--- conflicted
+++ resolved
@@ -3,13 +3,6 @@
     time::{Duration, Instant},
 };
 
-<<<<<<< HEAD
-use std::time::{Duration, Instant};
-
-use vector_lib::event::{
-    metric::{MetricData, MetricSeries},
-    EventMetadata, Metric, MetricKind,
-=======
 use lru::LruCache;
 use serde_with::serde_as;
 use snafu::Snafu;
@@ -20,7 +13,6 @@
         EventMetadata, Metric, MetricKind,
         metric::{MetricData, MetricSeries},
     },
->>>>>>> eee6e669
 };
 
 #[derive(Debug, Snafu, PartialEq, Eq)]
@@ -152,12 +144,6 @@
 }
 
 impl<N> MetricNormalizer<N> {
-<<<<<<< HEAD
-    /// Creates a new normalizer with TTL policy.
-    pub fn with_ttl(normalizer: N, ttl: TtlPolicy) -> Self {
-        Self {
-            state: MetricSet::with_ttl_policy(ttl),
-=======
     /// Creates a new normalizer with the given configuration.
     pub fn with_config<D: NormalizerSettings + Clone>(
         normalizer: N,
@@ -169,7 +155,6 @@
             .into_settings();
         Self {
             state: MetricSet::new(settings),
->>>>>>> eee6e669
             normalizer,
         }
     }
@@ -207,11 +192,7 @@
     }
 }
 
-<<<<<<< HEAD
-/// Represents a stored metric entry with its data, metadata, and optional timestamp.
-=======
 /// Represents a stored metric entry with its data, metadata, and timestamp.
->>>>>>> eee6e669
 #[derive(Clone, Debug)]
 pub struct MetricEntry {
     /// The metric data containing the value and kind
@@ -222,15 +203,12 @@
     pub timestamp: Option<Instant>,
 }
 
-<<<<<<< HEAD
-=======
 impl ByteSizeOf for MetricEntry {
     fn allocated_bytes(&self) -> usize {
         self.data.allocated_bytes() + self.metadata.allocated_bytes()
     }
 }
 
->>>>>>> eee6e669
 impl MetricEntry {
     /// Creates a new MetricEntry with the given data, metadata, and timestamp.
     pub const fn new(
@@ -245,11 +223,7 @@
         }
     }
 
-<<<<<<< HEAD
-    /// Creates a new MetricEntry from a Metric and optional timestamp.
-=======
     /// Creates a new MetricEntry from a Metric.
->>>>>>> eee6e669
     pub fn from_metric(metric: Metric, timestamp: Option<Instant>) -> (MetricSeries, Self) {
         let (series, data, metadata) = metric.into_parts();
         let entry = Self::new(data, metadata, timestamp);
@@ -265,42 +239,6 @@
     pub const fn update_timestamp(&mut self, timestamp: Option<Instant>) {
         self.timestamp = timestamp;
     }
-<<<<<<< HEAD
-}
-
-/// Configuration for automatic cleanup of expired entries.
-#[derive(Clone, Debug)]
-pub struct TtlPolicy {
-    /// Time-to-live for entries
-    pub ttl: Duration,
-    /// How often to run cleanup
-    pub cleanup_interval: Duration,
-    /// Last time cleanup was performed
-    pub(crate) last_cleanup: Instant,
-}
-
-impl TtlPolicy {
-    /// Creates a new cleanup configuration with TTL.
-    /// Cleanup interval defaults to TTL/10 with a 10-second minimum.
-    pub fn new(ttl: Duration) -> Self {
-        Self {
-            ttl,
-            cleanup_interval: ttl.div_f32(10.0).max(Duration::from_secs(10)),
-            last_cleanup: Instant::now(),
-        }
-    }
-
-    /// Checks if it's time to run cleanup.
-    pub fn should_cleanup(&self) -> bool {
-        Instant::now().duration_since(self.last_cleanup) >= self.cleanup_interval
-    }
-
-    /// Marks cleanup as having been performed.
-    pub fn mark_cleanup_done(&mut self) {
-        self.last_cleanup = Instant::now();
-    }
-}
-=======
 
     /// Checks if this entry has expired based on the given TTL and reference time.
     ///
@@ -360,7 +298,6 @@
             .saturating_sub(old_bytes)
             .saturating_add(new_bytes);
     }
->>>>>>> eee6e669
 
     /// Checks if the current state exceeds memory limits.
     const fn exceeds_memory_limit(&self) -> bool {
@@ -440,15 +377,6 @@
 
 /// Dual-limit cache using standard LRU with optional capacity and TTL policies.
 ///
-<<<<<<< HEAD
-/// This is primarily a wrapper around [`IndexMap`] (to ensure insertion order
-/// is maintained) with convenience methods to make it easier to perform
-/// normalization-specific operations. It also includes an optional TTL policy
-/// to automatically expire old entries.
-#[derive(Clone, Debug, Default)]
-pub struct MetricSet {
-    inner: IndexMap<MetricSeries, MetricEntry>,
-=======
 /// This implementation uses the standard LRU crate with optional enforcement of both
 /// memory and entry count limits via CapacityPolicy, plus optional TTL via TtlPolicy.
 #[derive(Clone, Debug)]
@@ -458,62 +386,10 @@
     /// Optional capacity policy for memory and/or entry count limits
     capacity_policy: Option<CapacityPolicy>,
     /// Optional TTL policy for time-based expiration
->>>>>>> eee6e669
     ttl_policy: Option<TtlPolicy>,
 }
 
 impl MetricSet {
-<<<<<<< HEAD
-    /// Creates an empty MetricSet with the specified capacity.
-    pub fn with_capacity(capacity: usize) -> Self {
-        Self {
-            inner: IndexMap::with_capacity(capacity),
-            ttl_policy: None,
-        }
-    }
-
-    /// Creates a MetricSet with custom cleanup configuration.
-    pub fn with_ttl_policy(ttl_policy: TtlPolicy) -> Self {
-        Self {
-            inner: IndexMap::default(),
-            ttl_policy: Some(ttl_policy),
-        }
-    }
-
-    /// Gets a reference to the TTL policy configuration.
-    pub const fn ttl_policy(&self) -> Option<&TtlPolicy> {
-        self.ttl_policy.as_ref()
-    }
-
-    /// Gets a mutable reference to the TTL policy configuration.
-    pub const fn ttl_policy_mut(&mut self) -> Option<&mut TtlPolicy> {
-        self.ttl_policy.as_mut()
-    }
-
-    /// Perform periodic cleanup if enough time has passed since the last cleanup
-    fn maybe_cleanup(&mut self) {
-        // Return early if no cleanup is needed
-        if !self
-            .ttl_policy()
-            .is_some_and(|config| config.should_cleanup())
-        {
-            return;
-        }
-        self.cleanup_expired();
-        if let Some(config) = self.ttl_policy_mut() {
-            config.mark_cleanup_done();
-        }
-    }
-
-    /// Removes expired entries based on TTL if configured.
-    fn cleanup_expired(&mut self) {
-        let now = Instant::now();
-        if let Some(config) = &self.ttl_policy {
-            self.inner.retain(|_, entry| match entry.timestamp {
-                Some(ts) => now.duration_since(ts) < config.ttl,
-                None => true,
-            });
-=======
     /// Creates a new MetricSet with the given settings.
     pub fn new(settings: MetricSetSettings) -> Self {
         // Create capacity policy if any capacity limit is set
@@ -541,7 +417,6 @@
             inner: LruCache::unbounded(),
             capacity_policy,
             ttl_policy,
->>>>>>> eee6e669
         }
     }
 
@@ -563,30 +438,6 @@
     /// Gets the current number of entries in the cache.
     pub fn len(&self) -> usize {
         self.inner.len()
-<<<<<<< HEAD
-    }
-
-    fn create_timestamp(&self) -> Option<Instant> {
-        match self.ttl_policy() {
-            Some(_) => Some(Instant::now()),
-            _ => None,
-        }
-    }
-
-    /// Returns true if the set contains no elements.
-    pub fn is_empty(&self) -> bool {
-        self.inner.is_empty()
-    }
-
-    /// Consumes this MetricSet and returns a vector of Metric.
-    pub fn into_metrics(mut self) -> Vec<Metric> {
-        // Always cleanup on final consumption
-        self.cleanup_expired();
-        self.inner
-            .into_iter()
-            .map(|(series, entry)| entry.into_metric(series))
-            .collect()
-=======
     }
 
     /// Returns true if the cache contains no entries.
@@ -703,7 +554,6 @@
             metrics.push(entry.into_metric(series));
         }
         metrics
->>>>>>> eee6e669
     }
 
     /// Either pass the metric through as-is if absolute, or convert it
@@ -731,17 +581,6 @@
     /// application uptime.
     fn incremental_to_absolute(&mut self, mut metric: Metric) -> Metric {
         let timestamp = self.create_timestamp();
-<<<<<<< HEAD
-        match self.inner.get_mut(metric.series()) {
-            Some(existing) => {
-                if existing.data.value.add(metric.value()) {
-                    metric = metric.with_value(existing.data.value.clone());
-                    existing.update_timestamp(timestamp);
-                } else {
-                    // Metric changed type, store this as the new reference value
-                    let (series, entry) = MetricEntry::from_metric(metric.clone(), timestamp);
-                    self.inner.insert(series, entry);
-=======
         // We always call insert() to track memory usage
         match self.inner.get_mut(metric.series()) {
             Some(existing) => {
@@ -749,18 +588,12 @@
                 if new_value.add(metric.value()) {
                     // Update the stored value
                     metric = metric.with_value(new_value);
->>>>>>> eee6e669
                 }
                 // Insert the updated stored value, or as store a new reference value (if the Metric changed type)
                 self.insert(metric.clone(), timestamp);
             }
             None => {
-<<<<<<< HEAD
-                let (series, entry) = MetricEntry::from_metric(metric.clone(), timestamp);
-                self.inner.insert(series, entry);
-=======
                 self.insert(metric.clone(), timestamp);
->>>>>>> eee6e669
             }
         }
         metric.into_absolute()
@@ -789,10 +622,7 @@
         // again, but this is a behavior we have to observe for sinks that can only handle
         // incremental updates.
         let timestamp = self.create_timestamp();
-<<<<<<< HEAD
-=======
         // We always call insert() to track memory usage
->>>>>>> eee6e669
         match self.inner.get_mut(metric.series()) {
             Some(reference) => {
                 let new_value = metric.value().clone();
@@ -801,14 +631,9 @@
                 let mut new_reference = reference.clone();
                 // From the stored reference value, emit an increment
                 if metric.subtract(&reference.data) {
-<<<<<<< HEAD
-                    reference.data.value = new_value;
-                    reference.update_timestamp(timestamp);
-=======
                     new_reference.data.value = new_value;
                     new_reference.timestamp = timestamp;
                     self.insert_with_tracking(metric.series().clone(), new_reference);
->>>>>>> eee6e669
                     Some(metric.into_incremental())
                 } else {
                     // Metric changed type, store this and emit nothing
@@ -826,11 +651,7 @@
 
     fn insert(&mut self, metric: Metric, timestamp: Option<Instant>) {
         let (series, entry) = MetricEntry::from_metric(metric, timestamp);
-<<<<<<< HEAD
-        self.inner.insert(series, entry);
-=======
         self.insert_with_tracking(series, entry);
->>>>>>> eee6e669
     }
 
     pub fn insert_update(&mut self, metric: Metric) {
@@ -846,16 +667,10 @@
                         // replace the existing entry, tracking memory usage
                         let mut new_existing = existing.clone();
                         let (series, data, metadata) = metric.into_parts();
-<<<<<<< HEAD
-                        if existing.data.update(&data) {
-                            existing.metadata.merge(metadata);
-                            existing.update_timestamp(timestamp);
-=======
                         if new_existing.data.update(&data) {
                             new_existing.metadata.merge(metadata);
                             new_existing.update_timestamp(timestamp);
                             self.insert_with_tracking(series, new_existing);
->>>>>>> eee6e669
                             None
                         } else {
                             warn!(message = "Metric changed type, dropping old value.", %series);
@@ -875,10 +690,6 @@
     ///
     /// If the series existed and was removed, returns true.  Otherwise, false.
     pub fn remove(&mut self, series: &MetricSeries) -> bool {
-<<<<<<< HEAD
-        self.maybe_cleanup();
-        self.inner.shift_remove(series).is_some()
-=======
         if let Some(entry) = self.inner.pop(series) {
             if let Some(ref mut capacity_policy) = self.capacity_policy {
                 capacity_policy.free_item(series, &entry);
@@ -892,6 +703,5 @@
 impl Default for MetricSet {
     fn default() -> Self {
         Self::new(MetricSetSettings::default())
->>>>>>> eee6e669
     }
 }