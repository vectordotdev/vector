use crate::{
    buffers::Acker,
    config::SinkContext,
    internal_events::{
        UnixSocketConnectionEstablished, UnixSocketConnectionFailure, UnixSocketError,
        UnixSocketEventSent,
    },
    sinks::util::{
        acker_bytes_sink::AckerBytesSink, encode_event, encoding::EncodingConfig, Encoding,
        StreamSink,
    },
<<<<<<< HEAD
=======
    sinks::util::StreamSinkOld,
>>>>>>> 30f23c7c
    sinks::{Healthcheck, VectorSink},
    Event,
};
use async_trait::async_trait;
use bytes::Bytes;
use futures::{future::BoxFuture, stream::BoxStream, FutureExt, SinkExt, StreamExt, TryFutureExt};
use serde::{Deserialize, Serialize};
use snafu::{ResultExt, Snafu};
<<<<<<< HEAD
use std::{
    path::PathBuf,
    pin::Pin,
    task::{Context, Poll},
    time::Duration,
=======
use std::{path::PathBuf, time::Duration};
use tokio::{
    net::UnixStream,
    time::{delay_for, Delay},
>>>>>>> 30f23c7c
};
use tokio::{net::UnixStream, time::delay_for};
use tokio_retry::strategy::ExponentialBackoff;
use tokio_util::codec::{BytesCodec, FramedWrite};

#[derive(Debug, Snafu)]
pub enum UnixStreamError {
    #[snafu(display("Connect error: {}", source))]
    ConnectError { source: tokio::io::Error },
    #[snafu(display("Send error: {}", source))]
    SendError { source: tokio::io::Error },
}

#[derive(Deserialize, Serialize, Debug, Clone)]
#[serde(deny_unknown_fields)]
pub struct UnixSinkConfig {
    pub path: PathBuf,
}

impl UnixSinkConfig {
    pub fn new(path: PathBuf) -> Self {
        Self { path }
    }

    fn build_connector(&self) -> crate::Result<(UnixConnector, Healthcheck)> {
        let connector = UnixConnector::new(self.path.clone());
        let healthcheck = connector.healthcheck().boxed();
        Ok((connector, healthcheck))
    }

    pub fn build<F>(
        &self,
        cx: SinkContext,
        encode_event: F,
    ) -> crate::Result<(VectorSink, Healthcheck)>
    where
        F: Fn(Event) -> Option<Bytes> + Send + 'static,
    {
        let (connector, healthcheck) = self.build_connector()?;
<<<<<<< HEAD
        let sink = UnixSink::new(connector.path, cx.acker(), encoding);
        Ok((VectorSink::Stream(Box::new(sink)), healthcheck))
=======
        let sink: UnixSink = connector.into();
        let sink = StreamSinkOld::new(sink, cx.acker())
            .with_flat_map(move |event| stream::iter_ok(encode_event(event)));

        Ok((VectorSink::Futures01Sink(Box::new(sink)), healthcheck))
>>>>>>> 30f23c7c
    }
}

#[derive(Clone)]
struct UnixConnector {
    path: PathBuf,
}

impl UnixConnector {
    fn new(path: PathBuf) -> Self {
        Self { path }
    }

    fn connect(
        &self,
    ) -> BoxFuture<'static, Result<FramedWrite<UnixStream, BytesCodec>, UnixStreamError>> {
        let path = self.path.clone();

        async move {
            let stream = UnixStream::connect(&path).await.context(ConnectError)?;
            Ok(FramedWrite::new(stream, BytesCodec::new()))
        }
        .boxed()
    }

    fn healthcheck(&self) -> BoxFuture<'static, crate::Result<()>> {
        self.connect().map_ok(|_| ()).map_err(|e| e.into()).boxed()
    }
}

impl From<UnixConnector> for UnixService {
    fn from(connector: UnixConnector) -> UnixService {
        UnixService { connector }
    }
}

<<<<<<< HEAD
pub struct UnixService {
    connector: UnixConnector,
}

impl tower::Service<Bytes> for UnixService {
    type Response = ();
    type Error = UnixStreamError;
    type Future = BoxFuture<'static, Result<(), Self::Error>>;
=======
#[derive(Debug, Snafu)]
pub enum UnixSocketError {
    #[snafu(display("Connect error: {}", source))]
    ConnectError { source: tokio::io::Error },
    #[snafu(display("Send error: {}", source))]
    SendError { source: tokio::io::Error },
}
>>>>>>> 30f23c7c

    fn poll_ready(&mut self, _: &mut Context<'_>) -> Poll<Result<(), Self::Error>> {
        Poll::Ready(Ok(()))
    }

    fn call(&mut self, msg: Bytes) -> Self::Future {
        let connect = self.connector.connect();
        async move { connect.await?.send(msg).await.context(SendError) }.boxed()
    }
}

pub struct UnixSink {
    path: PathBuf,
    acker: Acker,
    encoding: EncodingConfig<Encoding>,
}

impl UnixSink {
    pub fn new(path: PathBuf, acker: Acker, encoding: EncodingConfig<Encoding>) -> Self {
        Self {
            path,
            acker,
            encoding,
        }
    }

    fn fresh_backoff() -> ExponentialBackoff {
        // TODO: make configurable
        ExponentialBackoff::from_millis(2)
            .factor(250)
            .max_delay(Duration::from_secs(60))
    }

    async fn connect(&mut self) -> AckerBytesSink<UnixStream> {
        let mut backoff = Self::fresh_backoff();
        loop {
            debug!(
                message = "Connecting",
                path = %self.path.to_str().unwrap()
            );
            match UnixStream::connect(self.path.clone()).await {
                Ok(stream) => {
                    emit!(UnixSocketConnectionEstablished { path: &self.path });
                    return AckerBytesSink::new(
                        stream,
                        self.acker.clone(),
                        Box::new(|byte_size| emit!(UnixSocketEventSent { byte_size })),
                    );
                }
                Err(error) => {
                    emit!(UnixSocketConnectionFailure {
                        error,
                        path: &self.path
                    });
                    delay_for(backoff.next().unwrap()).await;
                }
            }
        }
    }
}

#[async_trait]
impl StreamSink for UnixSink {
    async fn run(&mut self, input: BoxStream<'_, Event>) -> Result<(), ()> {
        let encoding = self.encoding.clone();
        let mut input = input
            // We send event empty events because `AckerBytesSink` `ack` and `emit!` for us.
            .map(|event| match encode_event(event, &encoding) {
                Some(bytes) => bytes,
                None => Bytes::new(),
            })
            .map(Ok)
            .peekable();

        while Pin::new(&mut input).peek().await.is_some() {
            let mut sink = self.connect().await;
            if let Err(error) = sink.send_all(&mut input).await {
                emit!(UnixSocketError {
                    error,
                    path: &self.path
                });
            }
            sink.ack();
        }
<<<<<<< HEAD

        Ok(())
=======
>>>>>>> 30f23c7c
    }
}

#[cfg(test)]
mod tests {
    use super::*;
    use crate::sinks::util::{encode_event, Encoding};
    use crate::test_util::{random_lines_with_stream, CountReceiver};
    use tokio::net::UnixListener;

    fn temp_uds_path(name: &str) -> PathBuf {
        tempfile::tempdir().unwrap().into_path().join(name)
    }

    #[tokio::test]
    async fn unix_sink_healthcheck() {
        let good_path = temp_uds_path("valid_uds");
        let _listener = UnixListener::bind(&good_path).unwrap();
        assert!(UnixConnector::new(good_path).healthcheck().await.is_ok());

        let bad_path = temp_uds_path("no_one_listening");
        assert!(UnixConnector::new(bad_path).healthcheck().await.is_err());
    }

    #[tokio::test]
    async fn basic_unix_sink() {
        let num_lines = 1000;
        let out_path = temp_uds_path("unix_test");

        // Set up server to receive events from the Sink.
        let mut receiver = CountReceiver::receive_lines_unix(out_path.clone());

        // Set up Sink
        let config = UnixSinkConfig::new(out_path);
        let cx = SinkContext::new_test();
        let encoding = Encoding::Text.into();
        let (sink, _healthcheck) = config
            .build(cx, move |event| encode_event(event, &encoding))
            .unwrap();

        // Send the test data
        let (input_lines, events) = random_lines_with_stream(100, num_lines);
        sink.run(events).await.unwrap();

        // Wait for output to connect
        receiver.connected().await;

        // Receive the data sent by the Sink to the receiver
        assert_eq!(input_lines, receiver.await);
    }
}<|MERGE_RESOLUTION|>--- conflicted
+++ resolved
@@ -5,45 +5,25 @@
         UnixSocketConnectionEstablished, UnixSocketConnectionFailure, UnixSocketError,
         UnixSocketEventSent,
     },
-    sinks::util::{
-        acker_bytes_sink::AckerBytesSink, encode_event, encoding::EncodingConfig, Encoding,
-        StreamSink,
+    sinks::{
+        util::{AckerBytesSink, StreamSink},
+        Healthcheck, VectorSink,
     },
-<<<<<<< HEAD
-=======
-    sinks::util::StreamSinkOld,
->>>>>>> 30f23c7c
-    sinks::{Healthcheck, VectorSink},
     Event,
 };
 use async_trait::async_trait;
 use bytes::Bytes;
-use futures::{future::BoxFuture, stream::BoxStream, FutureExt, SinkExt, StreamExt, TryFutureExt};
+use futures::{future::BoxFuture, stream::BoxStream, SinkExt, StreamExt};
 use serde::{Deserialize, Serialize};
 use snafu::{ResultExt, Snafu};
-<<<<<<< HEAD
-use std::{
-    path::PathBuf,
-    pin::Pin,
-    task::{Context, Poll},
-    time::Duration,
-=======
-use std::{path::PathBuf, time::Duration};
-use tokio::{
-    net::UnixStream,
-    time::{delay_for, Delay},
->>>>>>> 30f23c7c
-};
+use std::{path::PathBuf, pin::Pin, sync::Arc, time::Duration};
 use tokio::{net::UnixStream, time::delay_for};
 use tokio_retry::strategy::ExponentialBackoff;
-use tokio_util::codec::{BytesCodec, FramedWrite};
 
 #[derive(Debug, Snafu)]
-pub enum UnixStreamError {
+pub enum HealthcheckError {
     #[snafu(display("Connect error: {}", source))]
     ConnectError { source: tokio::io::Error },
-    #[snafu(display("Send error: {}", source))]
-    SendError { source: tokio::io::Error },
 }
 
 #[derive(Deserialize, Serialize, Debug, Clone)]
@@ -57,108 +37,44 @@
         Self { path }
     }
 
-    fn build_connector(&self) -> crate::Result<(UnixConnector, Healthcheck)> {
-        let connector = UnixConnector::new(self.path.clone());
-        let healthcheck = connector.healthcheck().boxed();
-        Ok((connector, healthcheck))
+    pub fn build(
+        &self,
+        cx: SinkContext,
+        encode_event: impl Fn(Event) -> Option<Bytes> + Send + Sync + 'static,
+    ) -> crate::Result<(VectorSink, Healthcheck)> {
+        let sink = UnixSink::new(self.path.clone(), cx.acker(), encode_event);
+        Ok((VectorSink::Stream(Box::new(sink)), self.healthcheck()))
     }
 
-    pub fn build<F>(
-        &self,
-        cx: SinkContext,
-        encode_event: F,
-    ) -> crate::Result<(VectorSink, Healthcheck)>
-    where
-        F: Fn(Event) -> Option<Bytes> + Send + 'static,
-    {
-        let (connector, healthcheck) = self.build_connector()?;
-<<<<<<< HEAD
-        let sink = UnixSink::new(connector.path, cx.acker(), encoding);
-        Ok((VectorSink::Stream(Box::new(sink)), healthcheck))
-=======
-        let sink: UnixSink = connector.into();
-        let sink = StreamSinkOld::new(sink, cx.acker())
-            .with_flat_map(move |event| stream::iter_ok(encode_event(event)));
+    fn healthcheck(&self) -> BoxFuture<'static, crate::Result<()>> {
+        let path = self.path.clone();
 
-        Ok((VectorSink::Futures01Sink(Box::new(sink)), healthcheck))
->>>>>>> 30f23c7c
+        Box::pin(async move {
+            UnixStream::connect(&path)
+                .await
+                .context(ConnectError)
+                .map(|_| ())
+                .map_err(Into::into)
+        })
     }
 }
 
-#[derive(Clone)]
-struct UnixConnector {
-    path: PathBuf,
-}
-
-impl UnixConnector {
-    fn new(path: PathBuf) -> Self {
-        Self { path }
-    }
-
-    fn connect(
-        &self,
-    ) -> BoxFuture<'static, Result<FramedWrite<UnixStream, BytesCodec>, UnixStreamError>> {
-        let path = self.path.clone();
-
-        async move {
-            let stream = UnixStream::connect(&path).await.context(ConnectError)?;
-            Ok(FramedWrite::new(stream, BytesCodec::new()))
-        }
-        .boxed()
-    }
-
-    fn healthcheck(&self) -> BoxFuture<'static, crate::Result<()>> {
-        self.connect().map_ok(|_| ()).map_err(|e| e.into()).boxed()
-    }
-}
-
-impl From<UnixConnector> for UnixService {
-    fn from(connector: UnixConnector) -> UnixService {
-        UnixService { connector }
-    }
-}
-
-<<<<<<< HEAD
-pub struct UnixService {
-    connector: UnixConnector,
-}
-
-impl tower::Service<Bytes> for UnixService {
-    type Response = ();
-    type Error = UnixStreamError;
-    type Future = BoxFuture<'static, Result<(), Self::Error>>;
-=======
-#[derive(Debug, Snafu)]
-pub enum UnixSocketError {
-    #[snafu(display("Connect error: {}", source))]
-    ConnectError { source: tokio::io::Error },
-    #[snafu(display("Send error: {}", source))]
-    SendError { source: tokio::io::Error },
-}
->>>>>>> 30f23c7c
-
-    fn poll_ready(&mut self, _: &mut Context<'_>) -> Poll<Result<(), Self::Error>> {
-        Poll::Ready(Ok(()))
-    }
-
-    fn call(&mut self, msg: Bytes) -> Self::Future {
-        let connect = self.connector.connect();
-        async move { connect.await?.send(msg).await.context(SendError) }.boxed()
-    }
-}
-
-pub struct UnixSink {
+struct UnixSink {
     path: PathBuf,
     acker: Acker,
-    encoding: EncodingConfig<Encoding>,
+    encode_event: Arc<dyn Fn(Event) -> Option<Bytes> + Send + Sync>,
 }
 
 impl UnixSink {
-    pub fn new(path: PathBuf, acker: Acker, encoding: EncodingConfig<Encoding>) -> Self {
+    pub fn new(
+        path: PathBuf,
+        acker: Acker,
+        encode_event: impl Fn(Event) -> Option<Bytes> + Send + Sync + 'static,
+    ) -> Self {
         Self {
             path,
             acker,
-            encoding,
+            encode_event: Arc::new(encode_event),
         }
     }
 
@@ -200,10 +116,10 @@
 #[async_trait]
 impl StreamSink for UnixSink {
     async fn run(&mut self, input: BoxStream<'_, Event>) -> Result<(), ()> {
-        let encoding = self.encoding.clone();
+        let encode_event = Arc::clone(&self.encode_event);
         let mut input = input
             // We send event empty events because `AckerBytesSink` `ack` and `emit!` for us.
-            .map(|event| match encode_event(event, &encoding) {
+            .map(|event| match encode_event(event) {
                 Some(bytes) => bytes,
                 None => Bytes::new(),
             })
@@ -220,11 +136,8 @@
             }
             sink.ack();
         }
-<<<<<<< HEAD
 
         Ok(())
-=======
->>>>>>> 30f23c7c
     }
 }
 
@@ -243,10 +156,10 @@
     async fn unix_sink_healthcheck() {
         let good_path = temp_uds_path("valid_uds");
         let _listener = UnixListener::bind(&good_path).unwrap();
-        assert!(UnixConnector::new(good_path).healthcheck().await.is_ok());
+        assert!(UnixSinkConfig::new(good_path).healthcheck().await.is_ok());
 
         let bad_path = temp_uds_path("no_one_listening");
-        assert!(UnixConnector::new(bad_path).healthcheck().await.is_err());
+        assert!(UnixSinkConfig::new(bad_path).healthcheck().await.is_err());
     }
 
     #[tokio::test]
