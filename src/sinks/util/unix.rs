--- conflicted
+++ resolved
@@ -16,21 +16,12 @@
     time::sleep,
 };
 use tokio_util::codec::Encoder;
-<<<<<<< HEAD
-use vector_lib::json_size::JsonSize;
-use vector_lib::{
-    configurable::configurable_component,
-    internal_event::{BytesSent, Protocol},
-};
-use vector_lib::{ByteSizeOf, EstimatedJsonEncodedSizeOf};
-=======
 use vector_lib::{
     ByteSizeOf, EstimatedJsonEncodedSizeOf,
     configurable::configurable_component,
     internal_event::{BytesSent, Protocol},
     json_size::JsonSize,
 };
->>>>>>> eee6e669
 
 use super::datagram::{DatagramSocket, send_datagrams};
 use crate::{
@@ -45,19 +36,12 @@
     sinks::{
         Healthcheck, VectorSink,
         util::{
-<<<<<<< HEAD
-            service::net::UnixMode,
-            socket_bytes_sink::{BytesSink, ShutdownCheck},
-=======
->>>>>>> eee6e669
             EncodedEvent, StreamSink,
             service::net::UnixMode,
             socket_bytes_sink::{BytesSink, ShutdownCheck},
         },
     },
 };
-
-use super::datagram::{send_datagrams, DatagramSocket};
 
 #[derive(Debug, Snafu)]
 pub enum UnixError {
@@ -91,17 +75,10 @@
         &self,
         transformer: Transformer,
         encoder: impl Encoder<Event, Error = vector_lib::codecs::encoding::Error>
-<<<<<<< HEAD
-            + Clone
-            + Send
-            + Sync
-            + 'static,
-=======
         + Clone
         + Send
         + Sync
         + 'static,
->>>>>>> eee6e669
         unix_mode: UnixMode,
     ) -> crate::Result<(VectorSink, Healthcheck)> {
         let connector = UnixConnector::new(self.path.clone(), unix_mode);
@@ -324,11 +301,7 @@
 mod tests {
     use tokio::net::UnixListener;
     use vector_lib::codecs::{
-<<<<<<< HEAD
-        encoding::Framer, BytesEncoder, NewlineDelimitedEncoder, TextSerializerConfig,
-=======
         BytesEncoder, NewlineDelimitedEncoder, TextSerializerConfig, encoding::Framer,
->>>>>>> eee6e669
     };
 
     use super::*;
@@ -349,18 +322,6 @@
     async fn unix_sink_healthcheck() {
         let good_path = temp_uds_path("valid_stream_uds");
         let _listener = UnixListener::bind(&good_path).unwrap();
-<<<<<<< HEAD
-        assert!(UnixSinkConfig::new(good_path.clone())
-            .build(
-                Default::default(),
-                Encoder::<()>::new(TextSerializerConfig::default().build().into()),
-                UnixMode::Stream
-            )
-            .unwrap()
-            .1
-            .await
-            .is_ok());
-=======
         assert!(
             UnixSinkConfig::new(good_path.clone())
                 .build(
@@ -373,7 +334,6 @@
                 .await
                 .is_ok()
         );
->>>>>>> eee6e669
         assert!(
             UnixSinkConfig::new(good_path.clone())
                 .build(
@@ -389,28 +349,6 @@
         );
 
         let bad_path = temp_uds_path("no_one_listening");
-<<<<<<< HEAD
-        assert!(UnixSinkConfig::new(bad_path.clone())
-            .build(
-                Default::default(),
-                Encoder::<()>::new(TextSerializerConfig::default().build().into()),
-                UnixMode::Stream
-            )
-            .unwrap()
-            .1
-            .await
-            .is_err());
-        assert!(UnixSinkConfig::new(bad_path.clone())
-            .build(
-                Default::default(),
-                Encoder::<()>::new(TextSerializerConfig::default().build().into()),
-                UnixMode::Datagram
-            )
-            .unwrap()
-            .1
-            .await
-            .is_err());
-=======
         assert!(
             UnixSinkConfig::new(bad_path.clone())
                 .build(
@@ -435,7 +373,6 @@
                 .await
                 .is_err()
         );
->>>>>>> eee6e669
     }
 
     #[tokio::test]
