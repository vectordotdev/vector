use std::{
    convert::Infallible,
    fmt,
    future::Future,
    hash::Hash,
    num::NonZeroUsize,
    pin::Pin,
    sync::Arc,
    task::{Context, Poll},
};

use futures_util::{stream::Map, Stream, StreamExt};
use pin_project::pin_project;
use tower::Service;
use vector_core::{
    event::{Finalizable, Metric},
    partition::Partitioner,
    stream::{
        batcher::{config::BatchConfig, Batcher},
        ConcurrentMap, Driver, DriverResponse, ExpirationQueue, PartitionedBatcher,
    },
    ByteSizeOf,
};

use super::{
    buffer::metrics::MetricNormalize, IncrementalRequestBuilder, Normalizer, RequestBuilder,
};

impl<T: ?Sized> SinkBuilderExt for T where T: Stream {}

pub trait SinkBuilderExt: Stream {
    /// Converts a stream of infallible results by unwrapping them.
    ///
    /// For a stream of `Result<T, Infallible>` items, this turns it into a stream of `T` items.
    fn unwrap_infallible<T>(self) -> UnwrapInfallible<Self>
    where
        Self: Stream<Item = Result<T, Infallible>> + Sized,
    {
        UnwrapInfallible { st: self }
    }

    /// Batches the stream based on the given partitioner and batch settings.
    ///
    /// The stream will yield batches of events, with their partition key, when either a batch fills
    /// up or times out. [`Partitioner`] operates on a per-event basis, and has access to the event
    /// itself, and so can access any and all fields of an event.
<<<<<<< HEAD
    fn batched_partitioned<P, C>(
        self,
        partitioner: P,
        settings: Box<dyn Fn() -> C + Send>,
    ) -> PartitionedBatcher<Self, P, ExpirationQueue<P::Key>, C>
=======
    fn batched_partitioned<P, C, F>(
        self,
        partitioner: P,
        settings: F,
    ) -> PartitionedBatcher<Self, P, ExpirationQueue<P::Key>, C, F>
>>>>>>> 817bc462
    where
        Self: Stream<Item = P::Item> + Sized,
        P: Partitioner + Unpin,
        P::Key: Eq + Hash + Clone,
        P::Item: ByteSizeOf,
        C: BatchConfig<P::Item>,
<<<<<<< HEAD
=======
        F: Fn() -> C + Send,
>>>>>>> 817bc462
    {
        PartitionedBatcher::new(self, partitioner, settings)
    }

    /// Batches the stream based on the given batch settings and item size calculator.
    ///
    /// The stream will yield batches of events, when either a batch fills
    /// up or times out. The `item_size_calculator` determines the "size" of each input
    /// in a batch. The units of "size" are intentionally not defined, so you can choose
    /// whatever is needed.
    fn batched<C>(self, config: C) -> Batcher<Self, C>
    where
        C: BatchConfig<Self::Item>,
        Self: Sized,
    {
        Batcher::new(self, config)
    }

    /// Maps the items in the stream concurrently, up to the configured limit.
    ///
    /// For every item, the given mapper is invoked, and the future that is returned is spawned
    /// and awaited concurrently.  A limit can be passed: `None` is self-describing, as it imposes
    /// no concurrency limit, and `Some(n)` limits this stage to `n` concurrent operations at any
    /// given time.
    ///
    /// If the spawned future panics, the panic will be carried through and resumed on the task
    /// calling the stream.
    fn concurrent_map<F, T>(self, limit: NonZeroUsize, f: F) -> ConcurrentMap<Self, T>
    where
        Self: Sized,
        F: Fn(Self::Item) -> Pin<Box<dyn Future<Output = T> + Send + 'static>> + Send + 'static,
        T: Send + 'static,
    {
        ConcurrentMap::new(self, Some(limit), f)
    }

    /// Constructs a [`Stream`] which transforms the input into a request suitable for sending to
    /// downstream services.
    ///
    /// Each input is transformed concurrently, up to the given limit.  A limit of `n` limits
    /// this stage to `n` concurrent operations at any given time.
    ///
    /// Encoding and compression are handled internally, deferring to the builder at the necessary
    /// checkpoints for adjusting the event before encoding/compression, as well as generating the
    /// correct request object with the result of encoding/compressing the events.
    fn request_builder<B>(
        self,
        limit: NonZeroUsize,
        builder: B,
    ) -> ConcurrentMap<Self, Result<B::Request, B::Error>>
    where
        Self: Sized,
        Self::Item: Send + 'static,
        B: RequestBuilder<<Self as Stream>::Item> + Send + Sync + 'static,
        B::Error: Send,
        B::Request: Send,
    {
        let builder = Arc::new(builder);

        self.concurrent_map(limit, move |input| {
            let builder = Arc::clone(&builder);

            Box::pin(async move {
                // Split the input into metadata and events.
                let (metadata, request_metadata_builder, events) = builder.split_input(input);

                // Encode the events.
                let payload = builder.encode_events(events)?;

                // Note: it would be nice for the RequestMetadataBuilder to build be created from the
                // events here, and not need to be required by split_input(). But this then requires
                // each Event type to implement Serialize, and that causes conflicts with the Serialize
                // implementation for EstimatedJsonEncodedSizeOf.

                // Build the request metadata.
                let request_metadata = request_metadata_builder.build(&payload);

                // Now build the actual request.
                Ok(builder.build_request(metadata, request_metadata, payload))
            })
        })
    }

    /// Constructs a [`Stream`] which transforms the input into a number of requests suitable for
    /// sending to downstream services.
    ///
    /// Unlike `request_builder`, which depends on the `RequestBuilder` trait,
    /// `incremental_request_builder` depends on the `IncrementalRequestBuilder` trait, which is
    /// designed specifically for sinks that have more stringent requirements around the generated
    /// requests.
    ///
    /// As an example, the normal `request_builder` doesn't allow for a batch of input events to be
    /// split up: all events must be split at the beginning, encoded separately (and all together),
    /// and then reassembled into the request.  If the encoding of these events caused a payload to
    /// be generated that was, say, too large, you would have to back out the operation entirely by
    /// failing the batch.
    ///
    /// With `incremental_request_builder`, the builder is given all of the events in a single shot,
    /// and can generate multiple payloads.  This is the maximally flexible approach to encoding,
    /// but means that the trait doesn't provide any default methods like `RequestBuilder` does.
    ///
    /// Each input is transformed serially.
    ///
    /// Encoding and compression are handled internally, deferring to the builder at the necessary
    /// checkpoints for adjusting the event before encoding/compression, as well as generating the
    /// correct request object with the result of encoding/compressing the events.
    fn incremental_request_builder<B>(
        self,
        mut builder: B,
    ) -> Map<Self, Box<dyn FnMut(Self::Item) -> Vec<Result<B::Request, B::Error>> + Send + Sync>>
    where
        Self: Sized,
        Self::Item: Send + 'static,
        B: IncrementalRequestBuilder<<Self as Stream>::Item> + Send + Sync + 'static,
        B::Error: Send,
        B::Request: Send,
    {
        self.map(Box::new(move |input| {
            builder
                .encode_events_incremental(input)
                .into_iter()
                .map(|result| {
                    result.map(|(metadata, payload)| builder.build_request(metadata, payload))
                })
                .collect()
        }))
    }

    /// Normalizes a stream of [`Metric`] events with the provided normalizer.
    ///
    /// An implementation of [`MetricNormalize`] is used to either drop metrics which cannot be
    /// supported by the sink, or to modify them.  Such modifications typically include converting
    /// absolute metrics to incremental metrics by tracking the change over time for a particular
    /// series, or emitting absolute metrics based on incremental updates.
    fn normalized<N>(self, normalizer: N) -> Normalizer<Self, N>
    where
        Self: Stream<Item = Metric> + Unpin + Sized,
        N: MetricNormalize,
    {
        Normalizer::new(self, normalizer)
    }

    /// Normalizes a stream of [`Metric`] events with a default normalizer.
    ///
    /// An implementation of [`MetricNormalize`] is used to either drop metrics which cannot be
    /// supported by the sink, or to modify them.  Such modifications typically include converting
    /// absolute metrics to incremental metrics by tracking the change over time for a particular
    /// series, or emitting absolute metrics based on incremental updates.
    fn normalized_with_default<N>(self) -> Normalizer<Self, N>
    where
        Self: Stream<Item = Metric> + Unpin + Sized,
        N: MetricNormalize + Default,
    {
        Normalizer::new(self, N::default())
    }

    /// Creates a [`Driver`] that uses the configured event stream as the input to the given
    /// service.
    ///
    /// This is typically a terminal step in building a sink, bridging the gap from the processing
    /// that must be performed by Vector (in the stream) to the underlying sink itself (the
    /// service).
    fn into_driver<Svc>(self, service: Svc) -> Driver<Self, Svc>
    where
        Self: Sized,
        Self::Item: Finalizable,
        Svc: Service<Self::Item>,
        Svc::Error: fmt::Debug + 'static,
        Svc::Future: Send + 'static,
        Svc::Response: DriverResponse,
    {
        Driver::new(self, service)
    }
}

#[pin_project]
pub struct UnwrapInfallible<St> {
    #[pin]
    st: St,
}

impl<St, T> Stream for UnwrapInfallible<St>
where
    St: Stream<Item = Result<T, Infallible>>,
{
    type Item = T;

    fn poll_next(self: Pin<&mut Self>, cx: &mut Context<'_>) -> Poll<Option<Self::Item>> {
        let this = self.project();
        this.st
            .poll_next(cx)
            .map(|maybe| maybe.map(|result| result.unwrap()))
    }
}<|MERGE_RESOLUTION|>--- conflicted
+++ resolved
@@ -44,29 +44,18 @@
     /// The stream will yield batches of events, with their partition key, when either a batch fills
     /// up or times out. [`Partitioner`] operates on a per-event basis, and has access to the event
     /// itself, and so can access any and all fields of an event.
-<<<<<<< HEAD
-    fn batched_partitioned<P, C>(
-        self,
-        partitioner: P,
-        settings: Box<dyn Fn() -> C + Send>,
-    ) -> PartitionedBatcher<Self, P, ExpirationQueue<P::Key>, C>
-=======
     fn batched_partitioned<P, C, F>(
         self,
         partitioner: P,
         settings: F,
     ) -> PartitionedBatcher<Self, P, ExpirationQueue<P::Key>, C, F>
->>>>>>> 817bc462
     where
         Self: Stream<Item = P::Item> + Sized,
         P: Partitioner + Unpin,
         P::Key: Eq + Hash + Clone,
         P::Item: ByteSizeOf,
         C: BatchConfig<P::Item>,
-<<<<<<< HEAD
-=======
         F: Fn() -> C + Send,
->>>>>>> 817bc462
     {
         PartitionedBatcher::new(self, partitioner, settings)
     }
