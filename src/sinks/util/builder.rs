--- conflicted
+++ resolved
@@ -5,11 +5,7 @@
 use vector_core::stream::DriverResponse;
 use vector_core::{
     buffers::{Ackable, Acker},
-<<<<<<< HEAD
-    event::{EventStatus, Finalizable, Metric},
-=======
-    event::Finalizable,
->>>>>>> 16b8e438
+    event::{Finalizable, Metric},
     partition::Partitioner,
     stream::{Batcher, BatcherSettings, ConcurrentMap, Driver, ExpirationQueue},
     ByteSizeOf,
