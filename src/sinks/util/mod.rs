--- conflicted
+++ resolved
@@ -5,12 +5,9 @@
 pub mod compressor;
 pub mod encoding;
 pub mod http;
-<<<<<<< HEAD
+pub mod normalizer;
 pub mod partitioner;
-=======
-pub mod normalizer;
 pub mod processed_event;
->>>>>>> 9cb91d13
 pub mod request_builder;
 pub mod retries;
 pub mod service;
