//! Limit the max number of requests being concurrently processed.

use serde::{Deserialize, Serialize};

mod controller;
mod future;
mod layer;
mod semaphore;
mod service;
mod tests;

pub(super) const MAX_CONCURRENCY: usize = 200;

pub(crate) use layer::AdaptiveConcurrencyLimitLayer;
pub(crate) use service::AdaptiveConcurrencyLimit;

pub(self) fn instant_now() -> std::time::Instant {
    tokio::time::Instant::now().into()
}

// The defaults for these values were chosen after running several
// simulations on a test service that had various responses to load. The
// values are the best balances found between competing outcomes.
<<<<<<< HEAD
#[derive(Clone, Copy, Debug, Deserialize, Serialize)]
#[serde(default)]
=======
#[derive(Clone, Copy, Debug, Derivative, Deserialize, Serialize)]
#[derivative(Default)]
#[serde(default, deny_unknown_fields)]
>>>>>>> 884e1c77
pub struct AdaptiveConcurrencySettings {
    // This value maintained high concurrency without holding it too
    // high under adverse conditions.
    pub(super) decrease_ratio: f64,

    // This value achieved the best balance between quick response and
    // stability.
<<<<<<< HEAD
=======
    #[derivative(Default(value = "0.4"))]
>>>>>>> 884e1c77
    pub(super) ewma_alpha: f64,

    // This value avoided changing concurrency too aggressively when
    // there is fluctuation in the RTT measurements.
<<<<<<< HEAD
    pub(super) rtt_threshold_ratio: f64,
}

impl AdaptiveConcurrencySettings {
    pub const fn const_default() -> Self {
        Self {
            decrease_ratio: 0.9,
            ewma_alpha: 0.7,
            rtt_threshold_ratio: 0.05,
        }
    }
}

impl Default for AdaptiveConcurrencySettings {
    fn default() -> Self {
        AdaptiveConcurrencySettings::const_default()
    }
=======
    #[derivative(Default(value = "2.5"))]
    pub(super) rtt_deviation_scale: f64,
>>>>>>> 884e1c77
}<|MERGE_RESOLUTION|>--- conflicted
+++ resolved
@@ -21,14 +21,8 @@
 // The defaults for these values were chosen after running several
 // simulations on a test service that had various responses to load. The
 // values are the best balances found between competing outcomes.
-<<<<<<< HEAD
 #[derive(Clone, Copy, Debug, Deserialize, Serialize)]
-#[serde(default)]
-=======
-#[derive(Clone, Copy, Debug, Derivative, Deserialize, Serialize)]
-#[derivative(Default)]
 #[serde(default, deny_unknown_fields)]
->>>>>>> 884e1c77
 pub struct AdaptiveConcurrencySettings {
     // This value maintained high concurrency without holding it too
     // high under adverse conditions.
@@ -36,24 +30,19 @@
 
     // This value achieved the best balance between quick response and
     // stability.
-<<<<<<< HEAD
-=======
-    #[derivative(Default(value = "0.4"))]
->>>>>>> 884e1c77
     pub(super) ewma_alpha: f64,
 
     // This value avoided changing concurrency too aggressively when
     // there is fluctuation in the RTT measurements.
-<<<<<<< HEAD
-    pub(super) rtt_threshold_ratio: f64,
+    pub(super) rtt_deviation_scale: f64,
 }
 
 impl AdaptiveConcurrencySettings {
     pub const fn const_default() -> Self {
         Self {
             decrease_ratio: 0.9,
-            ewma_alpha: 0.7,
-            rtt_threshold_ratio: 0.05,
+            ewma_alpha: 0.4,
+            rtt_deviation_scale: 2.5,
         }
     }
 }
@@ -62,8 +51,4 @@
     fn default() -> Self {
         AdaptiveConcurrencySettings::const_default()
     }
-=======
-    #[derivative(Default(value = "2.5"))]
-    pub(super) rtt_deviation_scale: f64,
->>>>>>> 884e1c77
 }