--- conflicted
+++ resolved
@@ -415,14 +415,9 @@
     let test_config = TestConfig {
         request: TowerRequestConfig {
             concurrency: params.concurrency,
-<<<<<<< HEAD
             rate_limit_num: 9999,
             timeout_secs: 1,
-=======
-            rate_limit_num: Some(9999),
-            timeout_secs: Some(1),
             retry_jitter_mode: JitterMode::None,
->>>>>>> c668defa
             ..Default::default()
         },
         params,
