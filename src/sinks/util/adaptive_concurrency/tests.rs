--- conflicted
+++ resolved
@@ -20,11 +20,7 @@
     future::{self, BoxFuture},
     stream,
 };
-<<<<<<< HEAD
-use rand::{rng, Rng};
-=======
 use rand::{Rng, rng};
->>>>>>> eee6e669
 use rand_distr::Exp1;
 use rstest::*;
 use serde::Deserialize;
@@ -33,12 +29,7 @@
 use tower::Service;
 use vector_lib::{configurable::configurable_component, json_size::JsonSize};
 
-<<<<<<< HEAD
-use super::controller::ControllerStatistics;
-use super::AdaptiveConcurrencySettings;
-=======
 use super::{AdaptiveConcurrencySettings, controller::ControllerStatistics};
->>>>>>> eee6e669
 use crate::{
     config::{self, AcknowledgementsConfig, Input, SinkConfig, SinkContext},
     event::{Event, metric::MetricValue},
