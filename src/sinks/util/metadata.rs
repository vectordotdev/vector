use std::num::NonZeroUsize;

use vector_buffers::EventCount;
use vector_core::{ByteSizeOf, EstimatedJsonEncodedSizeOf};

<<<<<<< HEAD
use vector_common::{
    internal_event::CountByteSize,
    request_metadata::RequestMetadata,
    request_metadata::{GetEventCountTags, RequestCountByteSize},
};
=======
use vector_common::{json_size::JsonSize, request_metadata::RequestMetadata};
>>>>>>> bcc5b6c5

use super::request_builder::EncodeResult;

#[derive(Clone, Default)]
pub struct RequestMetadataBuilder {
    event_count: usize,
    events_byte_size: usize,
<<<<<<< HEAD
    events_estimated_json_encoded_byte_size: RequestCountByteSize,
=======
    events_estimated_json_encoded_byte_size: JsonSize,
>>>>>>> bcc5b6c5
}

impl RequestMetadataBuilder {
    pub fn from_events<E>(events: E) -> Self
    where
        E: ByteSizeOf + EventCount + EstimatedJsonEncodedSizeOf,
    {
        Self {
            event_count: events.event_count(),
            events_byte_size: events.size_of(),
            events_estimated_json_encoded_byte_size: CountByteSize(
                events.event_count(),
                events.estimated_json_encoded_size_of(),
            )
            .into(),
        }
    }

    pub fn from_event<E>(event: &E) -> Self
    where
        E: ByteSizeOf + GetEventCountTags + EstimatedJsonEncodedSizeOf,
    {
        let mut size = RequestCountByteSize::default();

        size.add_event(event, event.estimated_json_encoded_size_of());

        Self {
            event_count: 1,
            events_byte_size: event.size_of(),
            events_estimated_json_encoded_byte_size: size,
        }
    }

    pub fn new(
        event_count: usize,
        events_byte_size: usize,
        events_estimated_json_encoded_byte_size: JsonSize,
    ) -> Self {
        Self {
            event_count,
            events_byte_size,
            events_estimated_json_encoded_byte_size: CountByteSize(
                event_count,
                events_estimated_json_encoded_byte_size,
            )
            .into(),
        }
    }

    pub fn track_event<E>(&mut self, event: E)
    where
        E: ByteSizeOf + GetEventCountTags + EstimatedJsonEncodedSizeOf,
    {
        self.event_count += 1;
        self.events_byte_size += event.size_of();
        let json_size = event.estimated_json_encoded_size_of();
        self.events_estimated_json_encoded_byte_size
            .add_event(&event, json_size);
    }

    pub fn with_request_size(&self, size: NonZeroUsize) -> RequestMetadata {
        let size = size.get();

        RequestMetadata::new(
            self.event_count,
            self.events_byte_size,
            size,
            size,
            self.events_estimated_json_encoded_byte_size.clone(),
        )
    }

    pub fn build<T>(&self, result: &EncodeResult<T>) -> RequestMetadata {
        RequestMetadata::new(
            self.event_count,
            self.events_byte_size,
            result.uncompressed_byte_size,
            result
                .compressed_byte_size
                .unwrap_or(result.uncompressed_byte_size),
            self.events_estimated_json_encoded_byte_size.clone(),
        )
    }
}<|MERGE_RESOLUTION|>--- conflicted
+++ resolved
@@ -3,15 +3,11 @@
 use vector_buffers::EventCount;
 use vector_core::{ByteSizeOf, EstimatedJsonEncodedSizeOf};
 
-<<<<<<< HEAD
 use vector_common::{
     internal_event::CountByteSize,
-    request_metadata::RequestMetadata,
-    request_metadata::{GetEventCountTags, RequestCountByteSize},
+    json_size::JsonSize,
+    request_metadata::{GetEventCountTags, RequestCountByteSize, RequestMetadata},
 };
-=======
-use vector_common::{json_size::JsonSize, request_metadata::RequestMetadata};
->>>>>>> bcc5b6c5
 
 use super::request_builder::EncodeResult;
 
@@ -19,11 +15,7 @@
 pub struct RequestMetadataBuilder {
     event_count: usize,
     events_byte_size: usize,
-<<<<<<< HEAD
     events_estimated_json_encoded_byte_size: RequestCountByteSize,
-=======
-    events_estimated_json_encoded_byte_size: JsonSize,
->>>>>>> bcc5b6c5
 }
 
 impl RequestMetadataBuilder {
