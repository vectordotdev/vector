use std::num::NonZeroUsize;

use vector_buffers::EventCount;
use vector_core::{ByteSizeOf, EstimatedJsonEncodedSizeOf};

use vector_common::{json_size::JsonSize, request_metadata::RequestMetadata};

use super::request_builder::EncodeResult;

#[derive(Clone, Default)]
pub struct RequestMetadataBuilder {
    event_count: usize,
    events_byte_size: usize,
    events_estimated_json_encoded_byte_size: JsonSize,
}

impl RequestMetadataBuilder {
    pub fn from_events<E>(events: E) -> Self
    where
        E: ByteSizeOf + EventCount + EstimatedJsonEncodedSizeOf,
    {
        Self {
            event_count: events.event_count(),
            events_byte_size: events.size_of(),
            events_estimated_json_encoded_byte_size: events.estimated_json_encoded_size_of(),
        }
    }

    pub const fn new(
        event_count: usize,
        events_byte_size: usize,
        events_estimated_json_encoded_byte_size: JsonSize,
    ) -> Self {
        Self {
            event_count,
            events_byte_size,
            events_estimated_json_encoded_byte_size,
        }
    }

<<<<<<< HEAD
    pub fn increment(
        &mut self,
        event_count: usize,
        events_byte_size: usize,
        json_byte_size: JsonSize,
    ) {
        self.event_count += event_count;
        self.events_byte_size += events_byte_size;
        self.events_estimated_json_encoded_byte_size += json_byte_size;
=======
    pub fn track_event<E>(&mut self, event: E)
    where
        E: ByteSizeOf + EstimatedJsonEncodedSizeOf,
    {
        self.event_count += 1;
        self.events_byte_size += event.size_of();
        self.events_estimated_json_encoded_byte_size += event.estimated_json_encoded_size_of();
>>>>>>> f261781b
    }

    pub fn with_request_size(&self, size: NonZeroUsize) -> RequestMetadata {
        let size = size.get();

        RequestMetadata::new(
            self.event_count,
            self.events_byte_size,
            size,
            size,
            self.events_estimated_json_encoded_byte_size,
        )
    }

    pub fn build<T>(&self, result: &EncodeResult<T>) -> RequestMetadata {
        RequestMetadata::new(
            self.event_count,
            self.events_byte_size,
            result.uncompressed_byte_size,
            result
                .compressed_byte_size
                .unwrap_or(result.uncompressed_byte_size),
            self.events_estimated_json_encoded_byte_size,
        )
    }
}<|MERGE_RESOLUTION|>--- conflicted
+++ resolved
@@ -38,17 +38,6 @@
         }
     }
 
-<<<<<<< HEAD
-    pub fn increment(
-        &mut self,
-        event_count: usize,
-        events_byte_size: usize,
-        json_byte_size: JsonSize,
-    ) {
-        self.event_count += event_count;
-        self.events_byte_size += events_byte_size;
-        self.events_estimated_json_encoded_byte_size += json_byte_size;
-=======
     pub fn track_event<E>(&mut self, event: E)
     where
         E: ByteSizeOf + EstimatedJsonEncodedSizeOf,
@@ -56,7 +45,6 @@
         self.event_count += 1;
         self.events_byte_size += event.size_of();
         self.events_estimated_json_encoded_byte_size += event.estimated_json_encoded_size_of();
->>>>>>> f261781b
     }
 
     pub fn with_request_size(&self, size: NonZeroUsize) -> RequestMetadata {
