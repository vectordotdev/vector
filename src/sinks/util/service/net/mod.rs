mod tcp;
mod udp;

#[cfg(unix)]
mod unix;

use std::{
    io,
    net::SocketAddr,
    task::{Context, Poll, ready},
    time::Duration,
};

<<<<<<< HEAD
#[cfg(unix)]
use {crate::sinks::util::unix::UnixEither, std::path::PathBuf};

use crate::{
    common::backoff::ExponentialBackoff,
    internal_events::{
        SocketOutgoingConnectionError, TcpSocketConnectionEstablished, UdpSendIncompleteError,
    },
    sinks::Healthcheck,
};

#[cfg(unix)]
use crate::internal_events::{UnixSendIncompleteError, UnixSocketConnectionEstablished};

pub use self::tcp::TcpConnectorConfig;
pub use self::udp::UdpConnectorConfig;

#[cfg(unix)]
pub use self::unix::{UnixConnectorConfig, UnixMode};

use self::tcp::TcpConnector;
use self::udp::UdpConnector;
#[cfg(unix)]
use self::unix::UnixConnector;

use futures_util::{future::BoxFuture, FutureExt};
=======
use futures_util::{FutureExt, future::BoxFuture};
>>>>>>> eee6e669
use snafu::{ResultExt, Snafu};
use tokio::{
    io::AsyncWriteExt,
    net::{TcpStream, UdpSocket},
    sync::oneshot,
    time::sleep,
};
use tower::Service;
use vector_lib::{
    configurable::configurable_component,
    tls::{MaybeTlsStream, TlsError},
};
#[cfg(unix)]
use {crate::sinks::util::unix::UnixEither, std::path::PathBuf};

#[cfg(unix)]
use self::unix::UnixConnector;
#[cfg(unix)]
pub use self::unix::{UnixConnectorConfig, UnixMode};
use self::{tcp::TcpConnector, udp::UdpConnector};
pub use self::{tcp::TcpConnectorConfig, udp::UdpConnectorConfig};
#[cfg(unix)]
use crate::internal_events::{UnixSendIncompleteError, UnixSocketConnectionEstablished};
use crate::{
    common::backoff::ExponentialBackoff,
    internal_events::{
        SocketOutgoingConnectionError, TcpSocketConnectionEstablished, UdpSendIncompleteError,
    },
    sinks::Healthcheck,
};

/// Hostname and port tuple.
///
/// Both IP addresses and hostnames/fully qualified domain names (FQDNs) are accepted formats.
///
/// The address _must_ include a port.
#[configurable_component]
#[derive(Clone, Debug)]
#[serde(try_from = "String", into = "String")]
#[configurable(title = "The address to connect to.")]
#[configurable(metadata(docs::examples = "92.12.333.224:5000"))]
#[configurable(metadata(docs::examples = "somehost:5000"))]
struct HostAndPort {
    /// Hostname.
    host: String,

    /// Port.
    port: u16,
}

impl TryFrom<String> for HostAndPort {
    type Error = String;

    fn try_from(value: String) -> Result<Self, Self::Error> {
        let uri = value.parse::<http::Uri>().map_err(|e| e.to_string())?;
        let host = uri
            .host()
            .ok_or_else(|| "missing host".to_string())?
            .to_string();
        let port = uri.port_u16().ok_or_else(|| "missing port".to_string())?;

        Ok(Self { host, port })
    }
}

impl From<HostAndPort> for String {
    fn from(value: HostAndPort) -> Self {
        format!("{}:{}", value.host, value.port)
    }
}

#[derive(Debug, Snafu)]
#[snafu(module, context(suffix(false)), visibility(pub))]
pub enum NetError {
    #[snafu(display("Address is invalid: {}", reason))]
    InvalidAddress { reason: String },

    #[snafu(display("Failed to resolve address: {}", source))]
    FailedToResolve { source: crate::dns::DnsError },

    #[snafu(display("No addresses returned."))]
    NoAddresses,

    #[snafu(display("Failed to configure socket: {}.", source))]
    FailedToConfigure { source: std::io::Error },

    #[snafu(display("Failed to configure TLS: {}.", source))]
    FailedToConfigureTLS { source: TlsError },

    #[snafu(display("Failed to bind socket: {}.", source))]
    FailedToBind { source: std::io::Error },

    #[snafu(display("Failed to send message: {}", source))]
    FailedToSend { source: std::io::Error },

    #[snafu(display("Failed to connect to endpoint: {}", source))]
    FailedToConnect { source: std::io::Error },

    #[snafu(display("Failed to connect to TLS endpoint: {}", source))]
    FailedToConnectTLS { source: TlsError },

    #[snafu(display("Failed to get socket back after send as channel closed unexpectedly."))]
    ServiceSocketChannelClosed,
}

enum NetworkServiceState {
    /// The service is currently disconnected.
    Disconnected,

    /// The service is currently attempting to connect to the endpoint.
    Connecting(BoxFuture<'static, NetworkConnection>),

    /// The service is connected and idle.
    Connected(NetworkConnection),

    /// The service has an in-flight send to the socket.
    ///
    /// If the socket experiences an unrecoverable error during the send, `None` will be returned
    /// over the channel to signal the need to establish a new connection rather than reusing the
    /// existing connection.
    Sending(oneshot::Receiver<Option<NetworkConnection>>),
}

enum NetworkConnection {
    Tcp(MaybeTlsStream<TcpStream>),
    Udp(UdpSocket),
    #[cfg(unix)]
    Unix(UnixEither),
}

impl NetworkConnection {
    fn on_partial_send(&self, data_size: usize, sent: usize) {
        match self {
            // Can't "successfully" partially send with TCP: it either all eventually sends or the
            // socket has an I/O error that kills the connection entirely.
            Self::Tcp(_) => {}
            Self::Udp(_) => {
                emit!(UdpSendIncompleteError { data_size, sent });
            }
            #[cfg(unix)]
            Self::Unix(_) => {
                emit!(UnixSendIncompleteError { data_size, sent });
            }
        }
    }

    async fn send(&mut self, buf: &[u8]) -> io::Result<usize> {
        match self {
            Self::Tcp(stream) => stream.write_all(buf).await.map(|()| buf.len()),
            Self::Udp(socket) => socket.send(buf).await,
            #[cfg(unix)]
            Self::Unix(socket) => socket.send(buf).await,
        }
    }
}

enum ConnectionMetadata {
    Tcp {
        peer_addr: SocketAddr,
    },
    #[cfg(unix)]
    Unix {
        path: PathBuf,
    },
}

#[derive(Clone)]
enum ConnectorType {
    Tcp(TcpConnector),
    Udp(UdpConnector),
    #[cfg(unix)]
    Unix(UnixConnector),
}

/// A connector for generically connecting to a remote network endpoint.
///
/// The connection can be based on TCP, UDP, or Unix Domain Sockets.
#[derive(Clone)]
pub struct NetworkConnector {
    inner: ConnectorType,
}

impl NetworkConnector {
    fn on_connected(&self, metadata: ConnectionMetadata) {
        match metadata {
            ConnectionMetadata::Tcp { peer_addr } => {
                emit!(TcpSocketConnectionEstablished {
                    peer_addr: Some(peer_addr)
                });
            }
            #[cfg(unix)]
            ConnectionMetadata::Unix { path } => {
                emit!(UnixSocketConnectionEstablished { path: &path });
            }
        }
    }

    fn on_connection_error<E: std::error::Error>(&self, error: E) {
        emit!(SocketOutgoingConnectionError { error });
    }

    async fn connect(&self) -> Result<(NetworkConnection, Option<ConnectionMetadata>), NetError> {
        match &self.inner {
            ConnectorType::Tcp(connector) => {
                let (peer_addr, stream) = connector.connect().await?;

                Ok((
                    NetworkConnection::Tcp(stream),
                    Some(ConnectionMetadata::Tcp { peer_addr }),
                ))
            }
            ConnectorType::Udp(connector) => {
                let socket = connector.connect().await?;

                Ok((NetworkConnection::Udp(socket), None))
            }
            #[cfg(unix)]
            ConnectorType::Unix(connector) => {
                let (path, socket) = connector.connect().await?;

                Ok((
                    NetworkConnection::Unix(socket),
                    Some(ConnectionMetadata::Unix { path }),
                ))
            }
        }
    }

    async fn connect_backoff(&self) -> NetworkConnection {
        // TODO: Make this configurable.
        let mut backoff = ExponentialBackoff::from_millis(2)
            .factor(250)
            .max_delay(Duration::from_secs(60));

        loop {
            match self.connect().await {
                Ok((connection, maybe_metadata)) => {
                    if let Some(metadata) = maybe_metadata {
                        self.on_connected(metadata);
                    }

                    return connection;
                }
                Err(error) => {
                    self.on_connection_error(error);
                    sleep(backoff.next().unwrap()).await;
                }
            }
        }
    }

    /// Gets a `Healthcheck` based on the configured destination of this connector.
    pub fn healthcheck(&self) -> Healthcheck {
        let connector = self.clone();
        Box::pin(async move { connector.connect().await.map(|_| ()).map_err(Into::into) })
    }

    /// Gets a `Service` suitable for sending data to the configured destination of this connector.
    pub fn service(&self) -> NetworkService {
        NetworkService::new(self.clone())
    }
}

/// A `Service` implementation for generically sending bytes to a remote peer over a network connection.
///
/// The connection can be based on TCP, UDP, or Unix Domain Sockets.
pub struct NetworkService {
    connector: NetworkConnector,
    state: NetworkServiceState,
}

impl NetworkService {
    const fn new(connector: NetworkConnector) -> Self {
        Self {
            connector,
            state: NetworkServiceState::Disconnected,
        }
    }
}

impl Service<Vec<u8>> for NetworkService {
    type Response = usize;
    type Error = NetError;
    type Future = BoxFuture<'static, Result<Self::Response, Self::Error>>;

    fn poll_ready(&mut self, cx: &mut Context<'_>) -> Poll<Result<(), Self::Error>> {
        loop {
            self.state = match &mut self.state {
                NetworkServiceState::Disconnected => {
                    let connector = self.connector.clone();
                    NetworkServiceState::Connecting(Box::pin(async move {
                        connector.connect_backoff().await
                    }))
                }
                NetworkServiceState::Connecting(fut) => {
                    let socket = ready!(fut.poll_unpin(cx));
                    NetworkServiceState::Connected(socket)
                }
                NetworkServiceState::Connected(_) => break,
                NetworkServiceState::Sending(fut) => {
                    match ready!(fut.poll_unpin(cx)) {
                        // When a send concludes, and there's an error, the request future sends
                        // back `None`. Otherwise, it'll send back `Some(...)` with the socket.
                        Ok(maybe_socket) => match maybe_socket {
                            Some(socket) => NetworkServiceState::Connected(socket),
                            None => NetworkServiceState::Disconnected,
                        },
                        Err(_) => return Poll::Ready(Err(NetError::ServiceSocketChannelClosed)),
                    }
                }
            };
        }
        Poll::Ready(Ok(()))
    }

    fn call(&mut self, buf: Vec<u8>) -> Self::Future {
        let (tx, rx) = oneshot::channel();

        let mut socket = match std::mem::replace(&mut self.state, NetworkServiceState::Sending(rx))
        {
            NetworkServiceState::Connected(socket) => socket,
            _ => panic!("poll_ready must be called first"),
        };

        Box::pin(async move {
            match socket.send(&buf).await.context(net_error::FailedToSend) {
                Ok(sent) => {
                    // Emit an error if we weren't able to send the entire buffer.
                    if sent != buf.len() {
                        socket.on_partial_send(buf.len(), sent);
                    }

                    // Send the socket back to the service, since theoretically it's still valid to
                    // reuse given that we may have simply overrun the OS socket buffers, etc.
                    let _ = tx.send(Some(socket));

                    Ok(sent)
                }
                Err(e) => {
                    // We need to signal back to the service that it needs to create a fresh socket
                    // since this one could be tainted.
                    let _ = tx.send(None);

                    Err(e)
                }
            }
        })
    }
}<|MERGE_RESOLUTION|>--- conflicted
+++ resolved
@@ -11,36 +11,7 @@
     time::Duration,
 };
 
-<<<<<<< HEAD
-#[cfg(unix)]
-use {crate::sinks::util::unix::UnixEither, std::path::PathBuf};
-
-use crate::{
-    common::backoff::ExponentialBackoff,
-    internal_events::{
-        SocketOutgoingConnectionError, TcpSocketConnectionEstablished, UdpSendIncompleteError,
-    },
-    sinks::Healthcheck,
-};
-
-#[cfg(unix)]
-use crate::internal_events::{UnixSendIncompleteError, UnixSocketConnectionEstablished};
-
-pub use self::tcp::TcpConnectorConfig;
-pub use self::udp::UdpConnectorConfig;
-
-#[cfg(unix)]
-pub use self::unix::{UnixConnectorConfig, UnixMode};
-
-use self::tcp::TcpConnector;
-use self::udp::UdpConnector;
-#[cfg(unix)]
-use self::unix::UnixConnector;
-
-use futures_util::{future::BoxFuture, FutureExt};
-=======
 use futures_util::{FutureExt, future::BoxFuture};
->>>>>>> eee6e669
 use snafu::{ResultExt, Snafu};
 use tokio::{
     io::AsyncWriteExt,
