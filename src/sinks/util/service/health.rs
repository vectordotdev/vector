use std::{
    future::Future,
    pin::Pin,
    sync::{
        atomic::{AtomicUsize, Ordering},
        Arc,
    },
    task::{ready, Context, Poll},
};

use futures::FutureExt;
use futures_util::{future::BoxFuture, TryFuture};
use pin_project::pin_project;
use serde_with::serde_as;
use stream_cancel::{Trigger, Tripwire};
use tokio::time::{sleep, Duration};
use tower::Service;
use vector_lib::{configurable::configurable_component, emit};

use crate::{
<<<<<<< HEAD
    common::backoff::ExponentialBackoff,
    emit,
    internal_events::{EndpointsActive, OpenGauge, OpenToken},
=======
    internal_events::{EndpointsActive, OpenGauge},
    sinks::util::retries::ExponentialBackoff,
>>>>>>> 74173af6
};

const RETRY_MAX_DURATION_SECONDS_DEFAULT: u64 = 3_600;
const RETRY_INITIAL_BACKOFF_SECONDS_DEFAULT: u64 = 1;
const UNHEALTHY_AMOUNT_OF_ERRORS: usize = 5;

/// Options for determining the health of an endpoint.
#[serde_as]
#[configurable_component]
#[derive(Clone, Debug, Default)]
#[serde(rename_all = "snake_case")]
pub struct HealthConfig {
    /// Initial delay between attempts to reactivate endpoints once they become unhealthy.
    #[serde(default = "default_retry_initial_backoff_secs")]
    #[configurable(metadata(docs::type_unit = "seconds"))]
    // not using Duration type because the value is only used as a u64.
    #[configurable(metadata(docs::human_name = "Retry Initial Backoff"))]
    pub retry_initial_backoff_secs: u64,

    /// Maximum delay between attempts to reactivate endpoints once they become unhealthy.
    #[serde_as(as = "serde_with::DurationSeconds<u64>")]
    #[serde(default = "default_retry_max_duration_secs")]
    #[configurable(metadata(docs::human_name = "Max Retry Duration"))]
    pub retry_max_duration_secs: Duration,
}

const fn default_retry_initial_backoff_secs() -> u64 {
    RETRY_INITIAL_BACKOFF_SECONDS_DEFAULT
}

const fn default_retry_max_duration_secs() -> std::time::Duration {
    Duration::from_secs(RETRY_MAX_DURATION_SECONDS_DEFAULT)
}

impl HealthConfig {
    pub fn build<S, L>(
        &self,
        logic: L,
        inner: S,
        open: OpenGauge,
        endpoint: String,
    ) -> HealthService<S, L> {
        let counters = Arc::new(HealthCounters::new());
        let snapshot = counters.snapshot();

        open.clone().open(emit_active_endpoints);
        HealthService {
            inner,
            logic,
            counters,
            snapshot,
            endpoint,
            state: CircuitState::Closed,
            open,
            // An exponential backoff starting from retry_initial_backoff_sec and doubling every time
            // up to retry_max_duration_secs.
            backoff: ExponentialBackoff::from_millis(2)
                .factor((self.retry_initial_backoff_secs.saturating_mul(1000) / 2).max(1))
                .max_delay(self.retry_max_duration_secs),
        }
    }
}

pub trait HealthLogic: Clone + Send + Sync + 'static {
    type Error: Send + Sync + 'static;
    type Response;

    /// Returns health of the endpoint based on the response/error.
    /// None if there is not enough information to determine it.
    fn is_healthy(&self, response: &Result<Self::Response, Self::Error>) -> Option<bool>;
}

enum CircuitState {
    /// Service is unhealthy hence it's not passing requests downstream.
    /// Contains timeout.
    Open(BoxFuture<'static, ()>),

    /// Service will pass one request to test its health.
    HalfOpen {
        permit: Option<Trigger>,
        done: Tripwire,
    },

    /// Service is healthy and passing requests downstream.
    Closed,
}

/// A service which monitors the health of a service.
/// Behaves like a circuit breaker.
pub struct HealthService<S, L> {
    inner: S,
    logic: L,
    counters: Arc<HealthCounters>,
    snapshot: HealthSnapshot,
    backoff: ExponentialBackoff,
    state: CircuitState,
    open: OpenGauge,
    endpoint: String,
}

impl<S, L, Req> Service<Req> for HealthService<S, L>
where
    L: HealthLogic<Response = S::Response, Error = S::Error>,
    S: Service<Req>,
{
    type Response = S::Response;
    type Error = S::Error;
    type Future = HealthFuture<S::Future, L>;

    fn poll_ready(&mut self, cx: &mut Context<'_>) -> Poll<Result<(), Self::Error>> {
        loop {
            self.state = match self.state {
                CircuitState::Open(ref mut timer) => {
                    ready!(timer.as_mut().poll(cx));

                    debug!(message = "Endpoint is on probation.", endpoint = %&self.endpoint);

                    // Using Tripwire will let us be notified when the request is done.
                    // This can't be done through counters since a request can end without changing them.
                    let (permit, done) = Tripwire::new();

                    CircuitState::HalfOpen {
                        permit: Some(permit),
                        done,
                    }
                }
                CircuitState::HalfOpen {
                    permit: Some(_), ..
                } => {
                    // Pass one request to test health.
                    return self.inner.poll_ready(cx).map_err(Into::into);
                }
                CircuitState::HalfOpen {
                    permit: None,
                    ref mut done,
                } => {
                    let done = Pin::new(done);
                    ready!(done.poll(cx));

                    if self.counters.healthy(self.snapshot).is_ok() {
                        // A healthy response was observed
                        info!(message = "Endpoint is healthy.", endpoint = %&self.endpoint);

                        self.backoff.reset();
                        self.open.clone().open(emit_active_endpoints);
                        CircuitState::Closed
                    } else {
                        debug!(message = "Endpoint failed probation.", endpoint = %&self.endpoint);

                        CircuitState::Open(
                            sleep(self.backoff.next().expect("Should never end")).boxed(),
                        )
                    }
                }
                CircuitState::Closed => {
                    // Check for errors
                    match self.counters.healthy(self.snapshot) {
                        Ok(snapshot) => {
                            // Healthy
                            self.snapshot = snapshot;
                            return self.inner.poll_ready(cx).map_err(Into::into);
                        }
                        Err(errors) if errors >= UNHEALTHY_AMOUNT_OF_ERRORS => {
                            // Unhealthy
                            warn!(message = "Endpoint is unhealthy.", endpoint = %&self.endpoint);
                            CircuitState::Open(
                                sleep(self.backoff.next().expect("Should never end")).boxed(),
                            )
                        }
                        Err(_) => {
                            // Not ideal, but not enough errors to trip yet
                            return self.inner.poll_ready(cx).map_err(Into::into);
                        }
                    }
                }
            }
        }
    }

    fn call(&mut self, req: Req) -> Self::Future {
        let permit = if let CircuitState::HalfOpen { permit, .. } = &mut self.state {
            permit.take()
        } else {
            None
        };

        HealthFuture {
            inner: self.inner.call(req),
            logic: self.logic.clone(),
            counters: Arc::clone(&self.counters),
            permit,
        }
    }
}

/// Future for HealthService.
#[pin_project]
pub struct HealthFuture<F, L> {
    #[pin]
    inner: F,
    logic: L,
    counters: Arc<HealthCounters>,
    permit: Option<Trigger>,
}

impl<F: TryFuture, L> Future for HealthFuture<F, L>
where
    F: Future<Output = Result<F::Ok, F::Error>>,
    L: HealthLogic<Response = F::Ok, Error = F::Error>,
{
    type Output = Result<F::Ok, F::Error>;

    fn poll(self: Pin<&mut Self>, cx: &mut Context<'_>) -> Poll<Self::Output> {
        // Poll inner
        let this = self.project();
        let output = ready!(this.inner.poll(cx)).map_err(Into::into);

        match this.logic.is_healthy(&output) {
            None => (),
            Some(true) => this.counters.inc_healthy(),
            Some(false) => this.counters.inc_unhealthy(),
        }

        // Request is done so we can now drop the permit.
        this.permit.take();

        Poll::Ready(output)
    }
}

/// Tracker of response health, incremented by HealthFuture and used by HealthService.
struct HealthCounters {
    healthy: AtomicUsize,
    unhealthy: AtomicUsize,
}

impl HealthCounters {
    const fn new() -> Self {
        HealthCounters {
            healthy: AtomicUsize::new(0),
            unhealthy: AtomicUsize::new(0),
        }
    }

    fn inc_healthy(&self) {
        self.healthy.fetch_add(1, Ordering::Release);
    }

    fn inc_unhealthy(&self) {
        self.unhealthy.fetch_add(1, Ordering::Release);
    }

    /// Checks if healthy.
    ///
    /// Returns new snapshot if healthy.
    /// Else returns measure of unhealthy. Old snapshot is valid in that case.
    fn healthy(&self, snapshot: HealthSnapshot) -> Result<HealthSnapshot, usize> {
        let now = self.snapshot();

        // Compare current snapshot with given
        if now.healthy > snapshot.healthy {
            // Healthy response was observed
            Ok(now)
        } else if now.unhealthy > snapshot.unhealthy {
            // Unhealthy response was observed
            Err(now.unhealthy - snapshot.unhealthy)
        } else {
            // No relative observations
            Ok(now)
        }
    }

    fn snapshot(&self) -> HealthSnapshot {
        HealthSnapshot {
            healthy: self.healthy.load(Ordering::Acquire),
            unhealthy: self.unhealthy.load(Ordering::Acquire),
        }
    }
}

#[derive(Clone, Copy, Eq, PartialEq, Debug)]
struct HealthSnapshot {
    healthy: usize,
    unhealthy: usize,
}

fn emit_active_endpoints(count: usize) {
    emit!(EndpointsActive { count });
}

#[cfg(test)]
mod tests {
    use super::*;

    #[test]
    fn test_health_counters() {
        let counters = HealthCounters::new();
        let mut snapshot = counters.snapshot();

        counters.inc_healthy();
        snapshot = counters.healthy(snapshot).unwrap();

        counters.inc_unhealthy();
        counters.inc_unhealthy();
        assert_eq!(counters.healthy(snapshot), Err(2));

        counters.inc_healthy();
        assert!(counters.healthy(snapshot).is_ok());
    }
}<|MERGE_RESOLUTION|>--- conflicted
+++ resolved
@@ -18,14 +18,8 @@
 use vector_lib::{configurable::configurable_component, emit};
 
 use crate::{
-<<<<<<< HEAD
     common::backoff::ExponentialBackoff,
-    emit,
-    internal_events::{EndpointsActive, OpenGauge, OpenToken},
-=======
-    internal_events::{EndpointsActive, OpenGauge},
-    sinks::util::retries::ExponentialBackoff,
->>>>>>> 74173af6
+    internal_events::{EndpointsActive, OpenGauge}
 };
 
 const RETRY_MAX_DURATION_SECONDS_DEFAULT: u64 = 3_600;
