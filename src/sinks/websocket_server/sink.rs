use std::{
    collections::{HashMap, VecDeque},
    net::SocketAddr,
    sync::{Arc, Mutex},
};

use super::{
    WebSocketListenerSinkConfig,
    buffering::MessageBufferingConfig,
    config::{ExtraMetricTagsConfig, SubProtocolConfig},
};
use crate::{
    codecs::{Encoder, Transformer},
    common::http::server_auth::HttpServerAuthMatcher,
    internal_events::{
        ConnectionOpen, OpenGauge, WebSocketListenerConnectionEstablished,
        WebSocketListenerConnectionFailedError, WebSocketListenerConnectionShutdown,
        WebSocketListenerMessageSent, WebSocketListenerSendError,
    },
    sinks::{
        prelude::*,
        websocket_server::buffering::{BufferReplayRequest, WsMessageBufferConfig},
    },
};
use async_trait::async_trait;
use bytes::BytesMut;
use futures::{
    StreamExt, TryStreamExt,
    channel::mpsc::{UnboundedSender, unbounded},
    future, pin_mut,
    stream::BoxStream,
};
use http::StatusCode;
use tokio::net::TcpStream;
use tokio_tungstenite::tungstenite::{
    Message,
    handshake::server::{ErrorResponse, Request, Response},
};
use tokio_util::codec::Encoder as _;
use tracing::Instrument;
use url::Url;
use uuid::Uuid;
use vector_lib::{
    EstimatedJsonEncodedSizeOf,
    codecs::encoding::Serializer::Syslog,
    event::{Event, EventStatus},
    finalization::Finalizable,
    internal_event::{
        ByteSize, BytesSent, CountByteSize, EventsSent, InternalEventHandle, Output, Protocol,
    },
    sink::StreamSink,
    tls::{MaybeTlsIncomingStream, MaybeTlsListener, MaybeTlsSettings},
};

pub struct WebSocketListenerSink {
    tls: MaybeTlsSettings,
    transformer: Transformer,
    encoder: Encoder<()>,
    address: SocketAddr,
    auth: Option<HttpServerAuthMatcher>,
    extra_tags_config: HashMap<String, ExtraMetricTagsConfig>,
    message_buffering: Option<MessageBufferingConfig>,
    subprotocol: SubProtocolConfig,
}

impl WebSocketListenerSink {
    pub fn new(config: WebSocketListenerSinkConfig, cx: SinkContext) -> crate::Result<Self> {
        let tls = MaybeTlsSettings::from_config(config.tls.as_ref(), true)?;
        let transformer = config.encoding.transformer();
        let serializer = config.encoding.build()?;
        let encoder = Encoder::<()>::new(serializer);
        let auth = config
            .auth
            .map(|config| config.build(&cx.enrichment_tables))
            .transpose()?;

        Ok(Self {
            tls,
            address: config.address,
            transformer,
            encoder,
            auth,
            extra_tags_config: config.internal_metrics.extra_tags,
            message_buffering: config.message_buffering,
            subprotocol: config.subprotocol,
        })
    }

<<<<<<< HEAD
    const fn should_encode_as_binary(&self) -> bool {
        use vector_lib::codecs::encoding::Serializer::{
            Avro, Cef, Csv, Gelf, Json, Logfmt, Native, NativeJson, Protobuf, RawMessage, Text,
        };

        match self.encoder.serializer() {
            RawMessage(_) | Avro(_) | Native(_) | Protobuf(_) => true,
            Cef(_) | Csv(_) | Logfmt(_) | Gelf(_) | Json(_) | Text(_) | NativeJson(_)
            | Syslog(_) => false,
        }
    }

=======
>>>>>>> e162bda8
    fn extract_extra_tags(
        extra_tags_config: &HashMap<String, ExtraMetricTagsConfig>,
        base_url: Option<&Url>,
        req: &Request,
    ) -> Vec<(String, String)> {
        extra_tags_config
            .iter()
            .filter_map(|(key, value)| match value {
                ExtraMetricTagsConfig::Header { name } => req
                    .headers()
                    .get(name)
                    .and_then(|h| h.to_str().ok())
                    .map(ToString::to_string)
                    .map(|header| (key.clone(), header)),
                ExtraMetricTagsConfig::Url => Some((key.clone(), req.uri().to_string())),
                ExtraMetricTagsConfig::Query { name } => Url::options()
                    .base_url(base_url)
                    .parse(req.uri().to_string().as_str())
                    .ok()
                    .and_then(|url| {
                        url.query_pairs()
                            .find(|(k, _)| k == name)
                            .map(|(_, value)| value.to_string())
                    })
                    .map(|value| (key.clone(), value)),
                _ => None,
            })
            .collect()
    }

    #[allow(clippy::too_many_arguments)]
    async fn handle_connections(
        auth: Option<HttpServerAuthMatcher>,
        message_buffering: Option<MessageBufferingConfig>,
        subprotocol: SubProtocolConfig,
        peers: Arc<Mutex<HashMap<SocketAddr, UnboundedSender<Message>>>>,
        extra_tags_config: HashMap<String, ExtraMetricTagsConfig>,
        client_checkpoints: Arc<Mutex<HashMap<String, Uuid>>>,
        buffer: Arc<Mutex<VecDeque<(Uuid, Message)>>>,
        mut listener: MaybeTlsListener,
    ) {
        let open_gauge = OpenGauge::new();

        while let Ok(stream) = listener.accept().await {
            tokio::spawn(
                Self::handle_connection(
                    auth.clone(),
                    message_buffering.clone(),
                    subprotocol.clone(),
                    Arc::clone(&peers),
                    Arc::clone(&client_checkpoints),
                    Arc::clone(&buffer),
                    stream,
                    extra_tags_config.clone(),
                    open_gauge.clone(),
                )
                .in_current_span(),
            );
        }
    }

    #[allow(clippy::too_many_arguments)]
    async fn handle_connection(
        auth: Option<HttpServerAuthMatcher>,
        message_buffering: Option<MessageBufferingConfig>,
        subprotocol: SubProtocolConfig,
        peers: Arc<Mutex<HashMap<SocketAddr, UnboundedSender<Message>>>>,
        client_checkpoints: Arc<Mutex<HashMap<String, Uuid>>>,
        buffer: Arc<Mutex<VecDeque<(Uuid, Message)>>>,
        stream: MaybeTlsIncomingStream<TcpStream>,
        extra_tags_config: HashMap<String, ExtraMetricTagsConfig>,
        open_gauge: OpenGauge,
    ) -> Result<(), ()> {
        // Base url for parsing request URLs that may be relative
        let base_url = Url::parse("ws://localhost").ok();
        let addr = stream.peer_addr();
        debug!("Incoming TCP connection from: {}", addr);

        let mut extra_tags: Vec<(String, String)> = extra_tags_config
            .iter()
            .filter_map(|(key, value)| match value {
                ExtraMetricTagsConfig::Fixed { value } => Some((key.clone(), value.clone())),
                ExtraMetricTagsConfig::IpAddress { with_port } => {
                    let tag_value = if *with_port {
                        addr.to_string()
                    } else {
                        addr.ip().to_string()
                    };
                    Some((key.clone(), tag_value))
                }
                _ => None,
            })
            .collect();
        let mut buffer_replay = BufferReplayRequest::NO_REPLAY;
        let mut client_checkpoint_key = None;

        let header_callback = |req: &Request, mut response: Response| {
            client_checkpoint_key = message_buffering.client_key(req, &addr);
            buffer_replay = message_buffering.extract_message_replay_request(
                req,
                client_checkpoint_key.clone().and_then(|key| {
                    client_checkpoints
                        .lock()
                        .expect("mutex poisoned")
                        .get(&key)
                        .cloned()
                }),
            );
            let Some(auth) = auth else {
                extra_tags.append(&mut Self::extract_extra_tags(
                    &extra_tags_config,
                    base_url.as_ref(),
                    req,
                ));
                return Ok(response);
            };
            match auth.handle_auth(Some(&addr), req.headers(), req.uri().path()) {
                Ok(_) => {
                    extra_tags.append(&mut Self::extract_extra_tags(
                        &extra_tags_config,
                        base_url.as_ref(),
                        req,
                    ));
                    match subprotocol {
                        SubProtocolConfig::Any => {
                            if let Some(websocket_protocol) =
                                req.headers().get("Sec-WebSocket-Protocol")
                            {
                                response
                                    .headers_mut()
                                    .insert("Sec-WebSocket-Protocol", websocket_protocol.clone());
                            }
                        }
                        SubProtocolConfig::Specific {
                            supported_subprotocols,
                        } => {
                            let requested_protocols =
                                req.headers().get_all("Sec-WebSocket-Protocol");
                            if let Some(matched_protocol) =
                                requested_protocols.iter().find(|requested_protocol| {
                                    supported_subprotocols.iter().any(|supported_protocol| {
                                        requested_protocol.as_bytes()
                                            == supported_protocol.as_bytes()
                                    })
                                })
                            {
                                response
                                    .headers_mut()
                                    .insert("Sec-WebSocket-Protocol", matched_protocol.clone());
                            }
                        }
                    }
                    Ok(response)
                }
                Err(message) => {
                    let mut response = ErrorResponse::default();
                    *response.status_mut() = StatusCode::UNAUTHORIZED;
                    *response.body_mut() = Some(message.message().to_string());
                    debug!("Websocket handshake auth validation failed: {}", message);
                    Err(response)
                }
            }
        };

        let ws_stream = tokio_tungstenite::accept_hdr_async(stream, header_callback)
            .await
            .map_err(|err| {
                debug!("Error during websocket handshake: {}", err);
                emit!(WebSocketListenerConnectionFailedError {
                    error: Box::new(err),
                    extra_tags: extra_tags.clone()
                })
            })?;

        let _open_token = open_gauge.open(|count| emit!(ConnectionOpen { count }));

        // Insert the write part of this peer to the peer map.
        let (tx, rx) = unbounded();

        {
            let mut peers = peers.lock().expect("mutex poisoned");
            buffer_replay.replay_messages(
                &buffer.lock().expect("mutex poisoned"),
                |(_, message)| {
                    if let Err(error) = tx.unbounded_send(message.clone()) {
                        emit!(WebSocketListenerSendError {
                            error: Box::new(error)
                        });
                    }
                },
            );

            debug!("WebSocket connection established: {}", addr);

            peers.insert(addr, tx);
            emit!(WebSocketListenerConnectionEstablished {
                client_count: peers.len(),
                extra_tags: extra_tags.clone()
            });
        }

        let (outgoing, incoming) = ws_stream.split();

        let incoming_data_handler = incoming.try_for_each(|msg| {
            let ip = addr.ip();
            debug!(
                "Received a message from {ip}: {}",
                msg.to_text().unwrap_or(&format!("Couldn't convert: {msg}"))
            );
            if let (Some(client_key), Some(checkpoint)) = (
                &client_checkpoint_key,
                message_buffering.handle_ack_request(msg),
            ) {
                debug!("Inserting checkpoint for {client_key}({ip}): {checkpoint}");
                client_checkpoints
                    .lock()
                    .expect("mutex poisoned")
                    .insert(client_key.clone(), checkpoint);
            }

            future::ok(())
        });
        let forward_data_to_client = rx
            .map(|message| {
                emit!(WebSocketListenerMessageSent {
                    message_size: message.len(),
                    extra_tags: extra_tags.clone()
                });
                Ok(message)
            })
            .forward(outgoing);

        pin_mut!(forward_data_to_client, incoming_data_handler);
        if let Err(error) = future::select(forward_data_to_client, incoming_data_handler)
            .await
            .factor_first()
            .0
        {
            emit!(WebSocketListenerSendError {
                error: Box::new(error)
            })
        }

        {
            let mut peers = peers.lock().expect("mutex poisoned");
            debug!("{} disconnected.", &addr);
            peers.remove(&addr);
            emit!(WebSocketListenerConnectionShutdown {
                client_count: peers.len(),
                extra_tags: extra_tags.clone()
            });
        }

        Ok(())
    }
}

#[async_trait]
impl StreamSink<Event> for WebSocketListenerSink {
    async fn run(mut self: Box<Self>, input: BoxStream<'_, Event>) -> Result<(), ()> {
        let input = input.fuse().peekable();
        pin_mut!(input);

        let bytes_sent = register!(BytesSent::from(Protocol("websocket".into())));
        let events_sent = register!(EventsSent::from(Output(None)));
        let encode_as_binary = self.encoder.serializer().is_binary();

        let listener = self.tls.bind(&self.address).await.map_err(|_| ())?;

        let peers = Arc::new(Mutex::new(HashMap::default()));
        let message_buffer = Arc::new(Mutex::new(VecDeque::with_capacity(
            self.message_buffering.buffer_capacity(),
        )));
        let client_checkpoints = Arc::new(Mutex::new(HashMap::default()));

        tokio::spawn(
            Self::handle_connections(
                self.auth,
                self.message_buffering.clone(),
                self.subprotocol.clone(),
                Arc::clone(&peers),
                self.extra_tags_config,
                Arc::clone(&client_checkpoints),
                Arc::clone(&message_buffer),
                listener,
            )
            .in_current_span(),
        );

        while input.as_mut().peek().await.is_some() {
            let mut event = input.next().await.unwrap();
            let finalizers = event.take_finalizers();

            self.transformer.transform(&mut event);

            let message_id = self
                .message_buffering
                .add_replay_message_id_to_event(&mut event);

            let event_byte_size = event.estimated_json_encoded_size_of();

            let mut bytes = BytesMut::new();
            match self.encoder.encode(event, &mut bytes) {
                Ok(()) => {
                    finalizers.update_status(EventStatus::Delivered);

                    let message = if encode_as_binary {
                        Message::binary(bytes)
                    } else {
                        Message::text(String::from_utf8_lossy(&bytes))
                    };
                    let message_len = message.len();

                    if self.message_buffering.should_buffer() {
                        let mut buffer = message_buffer.lock().expect("mutex poisoned");
                        if buffer.len() + 1 >= buffer.capacity() {
                            buffer.pop_front();
                        }
                        buffer.push_back((message_id, message.clone()));
                    }

                    let peers = peers.lock().expect("mutex poisoned");
                    let broadcast_recipients = peers.values();
                    for recp in broadcast_recipients {
                        if let Err(error) = recp.unbounded_send(message.clone()) {
                            emit!(WebSocketListenerSendError {
                                error: Box::new(error)
                            });
                        } else {
                            events_sent.emit(CountByteSize(1, event_byte_size));
                            bytes_sent.emit(ByteSize(message_len));
                        }
                    }
                }
                Err(_) => {
                    // Error is handled by `Encoder`.
                    finalizers.update_status(EventStatus::Errored);
                }
            };
        }

        Ok(())
    }
}

#[cfg(test)]
mod tests {
    use std::{future::ready, num::NonZeroUsize};

    use futures::{SinkExt, Stream, StreamExt, channel::mpsc::UnboundedReceiver};
    use futures_util::stream;
    use tokio::{task::JoinHandle, time};
    use tokio_tungstenite::tungstenite::client::IntoClientRequest;
    use vector_lib::{
        codecs::{
            JsonDeserializerConfig,
            decoding::{DeserializerConfig, JsonDeserializerOptions},
        },
        lookup::lookup_v2::ConfigValuePath,
        metrics::Controller,
        sink::VectorSink,
    };

    use super::*;
    use crate::{
        event::{Event, LogEvent},
        sinks::websocket_server::{
            buffering::{BufferingAckConfig, ClientKeyConfig},
            config::InternalMetricsConfig,
        },
        test_util::{
            components::{SINK_TAGS, run_and_assert_sink_compliance},
            next_addr,
        },
    };

    const METRICS_WITH_EXTRA_TAGS: [&str; 6] = [
        "connection_established_total",
        "active_clients",
        "component_errors_total",
        "connection_shutdown_total",
        "websocket_messages_sent_total",
        "websocket_bytes_sent_total",
    ];

    #[tokio::test]
    async fn test_single_client() {
        let event = Event::Log(LogEvent::from("foo"));

        let (mut sender, input_events) = build_test_event_channel();
        let address = next_addr();
        let port = address.port();

        let websocket_sink = start_websocket_server_sink(
            WebSocketListenerSinkConfig {
                address,
                ..Default::default()
            },
            input_events,
        )
        .await;

        let client_handle =
            attach_websocket_client(localhost_with_port(port), vec![event.clone()], false).await;
        sender.send(event).await.expect("Failed to send.");

        client_handle.await.unwrap();
        drop(sender);
        websocket_sink.await.unwrap();
    }

    #[tokio::test]
    async fn test_single_client_late_connect() {
        let event1 = Event::Log(LogEvent::from("foo1"));
        let event2 = Event::Log(LogEvent::from("foo2"));

        let (mut sender, input_events) = build_test_event_channel();
        let address = next_addr();
        let port = address.port();

        let websocket_sink = start_websocket_server_sink(
            WebSocketListenerSinkConfig {
                address,
                ..Default::default()
            },
            input_events,
        )
        .await;

        // Sending event 1 before client joined, the client should not received it
        sender.send(event1).await.expect("Failed to send.");

        // Now connect the client
        let client_handle =
            attach_websocket_client(localhost_with_port(port), vec![event2.clone()], false).await;

        // Sending event 2, this one should be received by the client
        sender.send(event2).await.expect("Failed to send.");

        client_handle.await.unwrap();
        drop(sender);
        websocket_sink.await.unwrap();
    }

    #[tokio::test]
    async fn test_multiple_clients() {
        let event = Event::Log(LogEvent::from("foo"));

        let (mut sender, input_events) = build_test_event_channel();
        let address = next_addr();
        let port = address.port();

        let websocket_sink = start_websocket_server_sink(
            WebSocketListenerSinkConfig {
                address,
                ..Default::default()
            },
            input_events,
        )
        .await;

        let client_handle_1 =
            attach_websocket_client(localhost_with_port(port), vec![event.clone()], false).await;
        let client_handle_2 =
            attach_websocket_client(localhost_with_port(port), vec![event.clone()], false).await;
        sender.send(event).await.expect("Failed to send.");

        client_handle_1.await.unwrap();
        client_handle_2.await.unwrap();
        drop(sender);
        websocket_sink.await.unwrap();
    }

    #[tokio::test]
    async fn extra_fixed_metrics_tags() {
        let event = Event::Log(LogEvent::from("foo"));

        let (mut sender, input_events) = build_test_event_channel();
        let address = next_addr();
        let port = address.port();

        let websocket_sink = start_websocket_server_sink(
            WebSocketListenerSinkConfig {
                address,
                internal_metrics: InternalMetricsConfig {
                    extra_tags: HashMap::from([(
                        "test_fixed_tag".to_string(),
                        ExtraMetricTagsConfig::Fixed {
                            value: "test_fixed_value".to_string(),
                        },
                    )]),
                },
                ..Default::default()
            },
            input_events,
        )
        .await;

        let client_handle =
            attach_websocket_client(localhost_with_port(port), vec![event.clone()], false).await;
        sender.send(event).await.expect("Failed to send.");

        client_handle.await.unwrap();
        drop(sender);
        websocket_sink.await.unwrap();

        let expected_tags =
            HashMap::from([("test_fixed_tag".to_string(), "test_fixed_value".to_string())]);
        assert_extra_metrics_tags(&expected_tags);
    }

    #[tokio::test]
    async fn extra_multiple_metrics_tags() {
        let event = Event::Log(LogEvent::from("foo"));

        let (mut sender, input_events) = build_test_event_channel();
        let address = next_addr();
        let port = address.port();

        let websocket_sink = start_websocket_server_sink(
            WebSocketListenerSinkConfig {
                address,
                internal_metrics: InternalMetricsConfig {
                    extra_tags: HashMap::from([
                        (
                            "test_fixed_tag".to_string(),
                            ExtraMetricTagsConfig::Fixed {
                                value: "test_fixed_value".to_string(),
                            },
                        ),
                        ("client_request_url".to_string(), ExtraMetricTagsConfig::Url),
                        (
                            "last_received_query_value".to_string(),
                            ExtraMetricTagsConfig::Query {
                                name: "last_received".to_string(),
                            },
                        ),
                    ]),
                },
                ..Default::default()
            },
            input_events,
        )
        .await;

        let full_url = format!(
            "{}/?last_received=x&some_other_param=ignored",
            localhost_with_port(port)
        );
        let client_handle =
            attach_websocket_client(full_url.clone(), vec![event.clone()], false).await;
        sender.send(event).await.expect("Failed to send.");

        client_handle.await.unwrap();
        drop(sender);
        websocket_sink.await.unwrap();

        let expected_tags = HashMap::from([
            ("test_fixed_tag".to_string(), "test_fixed_value".to_string()),
            (
                "client_request_url".to_string(),
                full_url
                    .strip_prefix(format!("ws://localhost:{port}").as_str())
                    .unwrap()
                    .to_string(),
            ),
            ("last_received_query_value".to_string(), "x".to_string()),
        ]);
        assert_extra_metrics_tags(&expected_tags);
    }

    #[tokio::test]
    async fn sink_spec_compliance() {
        let event = Event::Log(LogEvent::from("foo"));

        let sink = WebSocketListenerSink::new(
            WebSocketListenerSinkConfig {
                address: next_addr(),
                ..Default::default()
            },
            SinkContext::default(),
        )
        .unwrap();

        run_and_assert_sink_compliance(
            VectorSink::from_event_streamsink(sink),
            stream::once(ready(event)),
            &SINK_TAGS,
        )
        .await;
    }

    #[tokio::test]
    async fn test_client_late_connect_with_buffering() {
        let event1 = Event::Log(LogEvent::from("foo1"));
        let event2 = Event::Log(LogEvent::from("foo2"));

        let (mut sender, input_events) = build_test_event_channel();
        let address = next_addr();
        let port = address.port();

        let websocket_sink = start_websocket_server_sink(
            WebSocketListenerSinkConfig {
                address,
                message_buffering: Some(MessageBufferingConfig {
                    max_events: NonZeroUsize::new(1).unwrap(),
                    message_id_path: None,
                    client_ack_config: None,
                }),
                ..Default::default()
            },
            input_events,
        )
        .await;

        // Sending event 1 before client joined, the client without buffering should not receive it
        sender.send(event1.clone()).await.expect("Failed to send.");

        // Now connect the clients
        let client_handle =
            attach_websocket_client(localhost_with_port(port), vec![event2.clone()], false).await;
        let client_with_buffer_handle = attach_websocket_client_with_query(
            port,
            "last_received=0",
            vec![event1.clone(), event2.clone()],
        )
        .await;

        // Sending event 2, this one should be received by both clients
        sender.send(event2).await.expect("Failed to send.");

        client_handle.await.unwrap();
        client_with_buffer_handle.await.unwrap();
        drop(sender);
        websocket_sink.await.unwrap();
    }

    #[tokio::test]
    async fn test_client_late_connect_with_buffering_over_max_events_limit() {
        let event1 = Event::Log(LogEvent::from("foo1"));
        let event2 = Event::Log(LogEvent::from("foo2"));

        let (mut sender, input_events) = build_test_event_channel();
        let address = next_addr();
        let port = address.port();

        let websocket_sink = start_websocket_server_sink(
            WebSocketListenerSinkConfig {
                address,
                message_buffering: Some(MessageBufferingConfig {
                    max_events: NonZeroUsize::new(1).unwrap(),
                    message_id_path: None,
                    client_ack_config: None,
                }),
                ..Default::default()
            },
            input_events,
        )
        .await;

        let client_handle = attach_websocket_client(
            localhost_with_port(port),
            vec![event1.clone(), event2.clone()],
            false,
        )
        .await;

        // Sending 2 events before client joined, the client without buffering should receive just one
        sender.send(event1.clone()).await.expect("Failed to send.");
        sender.send(event2.clone()).await.expect("Failed to send.");

        let client_with_buffer_handle =
            attach_websocket_client_with_query(port, "last_received=0", vec![event2.clone()]).await;

        client_handle.await.unwrap();
        client_with_buffer_handle.await.unwrap();
        drop(sender);
        websocket_sink.await.unwrap();
    }

    #[tokio::test]
    async fn test_client_late_connect_with_acks() {
        let event1 = Event::Log(LogEvent::from("foo1"));
        let event2 = Event::Log(LogEvent::from("foo2"));
        let event3 = Event::Log(LogEvent::from("foo3"));

        let (mut sender, input_events) = build_test_event_channel();
        let address = next_addr();
        let port = address.port();

        let websocket_sink = start_websocket_server_sink(
            WebSocketListenerSinkConfig {
                address,
                message_buffering: Some(MessageBufferingConfig {
                    max_events: NonZeroUsize::new(1).unwrap(),
                    message_id_path: Some(ConfigValuePath::from("message_id")),
                    client_ack_config: Some(BufferingAckConfig {
                        ack_decoding: DeserializerConfig::Json(JsonDeserializerConfig::new(
                            JsonDeserializerOptions::default(),
                        )),
                        message_id_path: ConfigValuePath::from("message_id"),
                        client_key: ClientKeyConfig::IpAddress { with_port: false },
                    }),
                }),
                ..Default::default()
            },
            input_events,
        )
        .await;

        // First connection, to ACK and save last event
        let first_connection = attach_websocket_client_with_ack(port, vec![event1.clone()]).await;
        sender.send(event1.clone()).await.expect("Failed to send.");
        first_connection.await.unwrap();

        // Second event sent while not connected
        sender.send(event2.clone()).await.expect("Failed to send.");

        // Second connection, should receive missed event
        let second_connection =
            attach_websocket_client_with_ack(port, vec![event2.clone(), event3.clone()]).await;

        sender.send(event3.clone()).await.expect("Failed to send.");

        second_connection.await.unwrap();
        drop(sender);
        websocket_sink.await.unwrap();
    }

    async fn start_websocket_server_sink<S>(
        config: WebSocketListenerSinkConfig,
        events: S,
    ) -> JoinHandle<()>
    where
        S: Stream<Item = Event> + Send + 'static,
    {
        let sink = WebSocketListenerSink::new(config, SinkContext::default()).unwrap();

        let compliance_assertion = tokio::spawn(run_and_assert_sink_compliance(
            VectorSink::from_event_streamsink(sink),
            events,
            &SINK_TAGS,
        ));

        time::sleep(time::Duration::from_millis(100)).await;

        compliance_assertion
    }

    fn localhost_with_port(port: u16) -> String {
        format!("ws://localhost:{port}")
    }

    async fn attach_websocket_client_with_query(
        port: u16,
        query: &str,
        expected_events: Vec<Event>,
    ) -> JoinHandle<()> {
        attach_websocket_client(
            format!("{}/?{query}", localhost_with_port(port)),
            expected_events,
            false,
        )
        .await
    }

    async fn attach_websocket_client_with_ack(
        port: u16,
        expected_events: Vec<Event>,
    ) -> JoinHandle<()> {
        attach_websocket_client(localhost_with_port(port), expected_events, true).await
    }

    async fn attach_websocket_client<R: IntoClientRequest + Unpin>(
        client_request: R,
        expected_events: Vec<Event>,
        ack: bool,
    ) -> JoinHandle<()> {
        let (ws_stream, _) = tokio_tungstenite::connect_async(client_request)
            .await
            .expect("Client failed to connect.");
        let (mut tx, rx) = ws_stream.split();
        tokio::spawn(async move {
            let events = expected_events.clone();

            let pairs: Vec<(Result<Message, _>, Event)> = rx
                .take(events.len())
                .zip(stream::iter(events))
                .collect()
                .await;

            pairs.iter().for_each(|(msg, expected)| {
                let mut base_msg = serde_json::from_str::<Value>(
                    &msg.as_ref().unwrap().clone().into_text().unwrap(),
                )
                .unwrap();
                // Removing message_id from message, since it is not part of the event
                base_msg.remove("message_id", true);
                let msg_text = serde_json::to_string(&base_msg).unwrap();
                let expected = serde_json::to_string(expected.clone().into_log().value()).unwrap();
                assert_eq!(expected, msg_text);
            });

            if ack {
                for (msg, _) in pairs {
                    tx.send(msg.unwrap()).await.unwrap();
                }
            }

            let _ = tx.close().await;
        })
    }

    fn assert_extra_metrics_tags(expected: &HashMap<String, String>) {
        let captured_metrics = Controller::get().unwrap().capture_metrics();
        let mut found_metrics = false;
        for metric in captured_metrics {
            let metric_name = metric.name();
            if METRICS_WITH_EXTRA_TAGS.contains(&metric_name) {
                let Some(tags) = metric.tags() else {
                    panic!("Expected metric {metric_name} to have tags!");
                };
                for (key, value) in expected {
                    let Some(tag_value) = tags.get(key.as_str()) else {
                        panic!("Expected metric {metric_name} to have {key} tag!");
                    };
                    assert_eq!(tag_value.to_string(), *value);
                }
                found_metrics = true;
            }
        }
        if !found_metrics {
            panic!("Websocket server didn't emit any of the metrics that use extra tags!");
        }
    }

    fn build_test_event_channel() -> (UnboundedSender<Event>, UnboundedReceiver<Event>) {
        let (tx, rx) = futures::channel::mpsc::unbounded();
        (tx, rx)
    }
}<|MERGE_RESOLUTION|>--- conflicted
+++ resolved
@@ -42,7 +42,6 @@
 use uuid::Uuid;
 use vector_lib::{
     EstimatedJsonEncodedSizeOf,
-    codecs::encoding::Serializer::Syslog,
     event::{Event, EventStatus},
     finalization::Finalizable,
     internal_event::{
@@ -86,21 +85,6 @@
         })
     }
 
-<<<<<<< HEAD
-    const fn should_encode_as_binary(&self) -> bool {
-        use vector_lib::codecs::encoding::Serializer::{
-            Avro, Cef, Csv, Gelf, Json, Logfmt, Native, NativeJson, Protobuf, RawMessage, Text,
-        };
-
-        match self.encoder.serializer() {
-            RawMessage(_) | Avro(_) | Native(_) | Protobuf(_) => true,
-            Cef(_) | Csv(_) | Logfmt(_) | Gelf(_) | Json(_) | Text(_) | NativeJson(_)
-            | Syslog(_) => false,
-        }
-    }
-
-=======
->>>>>>> e162bda8
     fn extract_extra_tags(
         extra_tags_config: &HashMap<String, ExtraMetricTagsConfig>,
         base_url: Option<&Url>,
