use std::{
    collections::{HashMap, VecDeque},
    net::SocketAddr,
    sync::{Arc, Mutex},
};

use async_trait::async_trait;
use bytes::BytesMut;
use futures::{
    channel::mpsc::{unbounded, UnboundedSender},
    pin_mut,
    stream::BoxStream,
    StreamExt,
};
use http::StatusCode;
use tokio::net::TcpStream;
use tokio_tungstenite::tungstenite::{
    handshake::server::{ErrorResponse, Request, Response},
    Message,
};
use tokio_util::codec::Encoder as _;
use tracing::Instrument;
<<<<<<< HEAD
use url::Url;
=======
use uuid::Uuid;
>>>>>>> 207e5d47
use vector_lib::{
    event::{Event, EventStatus},
    finalization::Finalizable,
    internal_event::{
        ByteSize, BytesSent, CountByteSize, EventsSent, InternalEventHandle, Output, Protocol,
    },
    sink::StreamSink,
    tls::{MaybeTlsIncomingStream, MaybeTlsListener, MaybeTlsSettings},
    EstimatedJsonEncodedSizeOf,
};

use crate::{
    codecs::{Encoder, Transformer},
    common::http::server_auth::HttpServerAuthMatcher,
    internal_events::{
        ConnectionOpen, OpenGauge, WsListenerConnectionEstablished,
        WsListenerConnectionFailedError, WsListenerConnectionShutdown, WsListenerMessageSent,
        WsListenerSendError,
    },
    sinks::{
        prelude::*,
        websocket_server::buffering::{BufferReplayRequest, WsMessageBufferConfig},
    },
};

<<<<<<< HEAD
use super::{config::ExtraMetricTagsConfig, WebSocketListenerSinkConfig};
=======
use super::{buffering::MessageBufferingConfig, WebSocketListenerSinkConfig};
>>>>>>> 207e5d47

pub struct WebSocketListenerSink {
    peers: Arc<Mutex<HashMap<SocketAddr, UnboundedSender<Message>>>>,
    tls: MaybeTlsSettings,
    transformer: Transformer,
    encoder: Encoder<()>,
    address: SocketAddr,
    auth: Option<HttpServerAuthMatcher>,
<<<<<<< HEAD
    extra_tags_config: HashMap<String, ExtraMetricTagsConfig>,
=======
    message_buffering: Option<MessageBufferingConfig>,
>>>>>>> 207e5d47
}

impl WebSocketListenerSink {
    pub fn new(config: WebSocketListenerSinkConfig, cx: SinkContext) -> crate::Result<Self> {
        let tls = MaybeTlsSettings::from_config(config.tls.as_ref(), true)?;
        let transformer = config.encoding.transformer();
        let serializer = config.encoding.build()?;
        let encoder = Encoder::<()>::new(serializer);
        let auth = config
            .auth
            .map(|config| config.build(&cx.enrichment_tables))
            .transpose()?;
        Ok(Self {
            peers: Arc::new(Mutex::new(HashMap::new())),
            tls,
            address: config.address,
            transformer,
            encoder,
            auth,
<<<<<<< HEAD
            extra_tags_config: config.internal_metrics.extra_tags,
=======
            message_buffering: config.message_buffering,
>>>>>>> 207e5d47
        })
    }

    const fn should_encode_as_binary(&self) -> bool {
        use vector_lib::codecs::encoding::Serializer::{
            Avro, Cef, Csv, Gelf, Json, Logfmt, Native, NativeJson, Protobuf, RawMessage, Text,
        };

        match self.encoder.serializer() {
            RawMessage(_) | Avro(_) | Native(_) | Protobuf(_) => true,
            Cef(_) | Csv(_) | Logfmt(_) | Gelf(_) | Json(_) | Text(_) | NativeJson(_) => false,
        }
    }

    fn extract_extra_tags(
        extra_tags_config: &HashMap<String, ExtraMetricTagsConfig>,
        base_url: Option<&Url>,
        req: &Request,
    ) -> Vec<(String, String)> {
        extra_tags_config
            .iter()
            .filter_map(|(key, value)| match value {
                ExtraMetricTagsConfig::Header { name } => req
                    .headers()
                    .get(name)
                    .and_then(|h| h.to_str().ok())
                    .map(ToString::to_string)
                    .map(|header| (key.clone(), header)),
                ExtraMetricTagsConfig::Url => Some((key.clone(), req.uri().to_string())),
                ExtraMetricTagsConfig::Query { name } => Url::options()
                    .base_url(base_url)
                    .parse(req.uri().to_string().as_str())
                    .ok()
                    .and_then(|url| {
                        url.query_pairs()
                            .find(|(k, _)| k == name)
                            .map(|(_, value)| value.to_string())
                    })
                    .map(|value| (key.clone(), value)),
                _ => None,
            })
            .collect()
    }

    async fn handle_connections(
        auth: Option<HttpServerAuthMatcher>,
        message_buffering: Option<MessageBufferingConfig>,
        peers: Arc<Mutex<HashMap<SocketAddr, UnboundedSender<Message>>>>,
<<<<<<< HEAD
        extra_tags_config: HashMap<String, ExtraMetricTagsConfig>,
=======
        buffer: Arc<Mutex<VecDeque<(Uuid, Message)>>>,
>>>>>>> 207e5d47
        mut listener: MaybeTlsListener,
    ) {
        let open_gauge = OpenGauge::new();

        while let Ok(stream) = listener.accept().await {
            tokio::spawn(
                Self::handle_connection(
                    auth.clone(),
                    message_buffering.clone(),
                    Arc::clone(&peers),
                    Arc::clone(&buffer),
                    stream,
                    extra_tags_config.clone(),
                    open_gauge.clone(),
                )
                .in_current_span(),
            );
        }
    }

    async fn handle_connection(
        auth: Option<HttpServerAuthMatcher>,
        message_buffering: Option<MessageBufferingConfig>,
        peers: Arc<Mutex<HashMap<SocketAddr, UnboundedSender<Message>>>>,
        buffer: Arc<Mutex<VecDeque<(Uuid, Message)>>>,
        stream: MaybeTlsIncomingStream<TcpStream>,
        extra_tags_config: HashMap<String, ExtraMetricTagsConfig>,
        open_gauge: OpenGauge,
    ) -> Result<(), ()> {
        // Base url for parsing request URLs that may be relative
<<<<<<< HEAD
        let base_url = Url::parse("ws://localhost").ok();
        let addr = stream.peer_addr();
        debug!("Incoming TCP connection from: {}", addr);

        let mut extra_tags: Vec<(String, String)> = extra_tags_config
            .iter()
            .filter_map(|(key, value)| match value {
                ExtraMetricTagsConfig::Fixed { value } => Some((key.clone(), value.clone())),
                ExtraMetricTagsConfig::IpAddress { with_port } => {
                    let tag_value = if *with_port {
                        addr.to_string()
                    } else {
                        addr.ip().to_string()
                    };
                    Some((key.clone(), tag_value))
                }
                _ => None,
            })
            .collect();

=======
        let addr = stream.peer_addr();
        debug!("Incoming TCP connection from: {}", addr);

        let mut buffer_replay = BufferReplayRequest::NO_REPLAY;
>>>>>>> 207e5d47
        let header_callback = |req: &Request, response: Response| {
            buffer_replay = message_buffering.extract_message_replay_request(req);
            let Some(auth) = auth else {
                extra_tags.append(&mut Self::extract_extra_tags(
                    &extra_tags_config,
                    base_url.as_ref(),
                    req,
                ));
                return Ok(response);
            };
            match auth.handle_auth(req.headers()) {
                Ok(_) => {
                    extra_tags.append(&mut Self::extract_extra_tags(
                        &extra_tags_config,
                        base_url.as_ref(),
                        req,
                    ));
                    Ok(response)
                }
                Err(message) => {
                    let mut response = ErrorResponse::default();
                    *response.status_mut() = StatusCode::UNAUTHORIZED;
                    *response.body_mut() = Some(message.message().to_string());
                    debug!("Websocket handshake auth validation failed: {}", message);
                    Err(response)
                }
            }
        };

        let ws_stream = tokio_tungstenite::accept_hdr_async(stream, header_callback)
            .await
            .map_err(|err| {
                debug!("Error during websocket handshake: {}", err);
                emit!(WsListenerConnectionFailedError {
                    error: Box::new(err),
                    extra_tags: extra_tags.clone()
                })
            })?;

        let _open_token = open_gauge.open(|count| emit!(ConnectionOpen { count }));

        // Insert the write part of this peer to the peer map.
        let (tx, rx) = unbounded();

        {
            let mut peers = peers.lock().unwrap();
            buffer_replay.replay_messages(&buffer.lock().unwrap(), |(_, message)| {
                if let Err(error) = tx.unbounded_send(message.clone()) {
                    emit!(WsListenerSendError { error });
                }
            });

            debug!("WebSocket connection established: {}", addr);

            peers.insert(addr, tx);
            emit!(WsListenerConnectionEstablished {
                client_count: peers.len(),
                extra_tags: extra_tags.clone()
            });
        }

        let (outgoing, _incoming) = ws_stream.split();

        let forward_data_to_client = rx
            .map(|message| {
                emit!(WsListenerMessageSent {
                    message_size: message.len(),
                    extra_tags: extra_tags.clone()
                });
                Ok(message)
            })
            .forward(outgoing);

        pin_mut!(forward_data_to_client);
        let _ = forward_data_to_client.await;

        {
            let mut peers = peers.lock().unwrap();
            debug!("{} disconnected.", &addr);
            peers.remove(&addr);
            emit!(WsListenerConnectionShutdown {
                client_count: peers.len(),
                extra_tags: extra_tags.clone()
            });
        }

        Ok(())
    }
}

#[async_trait]
impl StreamSink<Event> for WebSocketListenerSink {
    async fn run(mut self: Box<Self>, input: BoxStream<'_, Event>) -> Result<(), ()> {
        let input = input.fuse().peekable();
        pin_mut!(input);

        let bytes_sent = register!(BytesSent::from(Protocol("websocket".into())));
        let events_sent = register!(EventsSent::from(Output(None)));
        let encode_as_binary = self.should_encode_as_binary();

        let listener = self.tls.bind(&self.address).await.map_err(|_| ())?;

        let message_buffer = Arc::new(Mutex::new(VecDeque::with_capacity(
            self.message_buffering.buffer_capacity(),
        )));
        tokio::spawn(
            Self::handle_connections(
                self.auth,
<<<<<<< HEAD
                Arc::clone(&self.peers),
                self.extra_tags_config,
=======
                self.message_buffering.clone(),
                Arc::clone(&self.peers),
                Arc::clone(&message_buffer),
>>>>>>> 207e5d47
                listener,
            )
            .in_current_span(),
        );

        while input.as_mut().peek().await.is_some() {
            let mut event = input.next().await.unwrap();
            let finalizers = event.take_finalizers();

            self.transformer.transform(&mut event);

            let message_id = self
                .message_buffering
                .add_replay_message_id_to_event(&mut event);

            let event_byte_size = event.estimated_json_encoded_size_of();

            let mut bytes = BytesMut::new();
            match self.encoder.encode(event, &mut bytes) {
                Ok(()) => {
                    finalizers.update_status(EventStatus::Delivered);

                    let message = if encode_as_binary {
                        Message::binary(bytes)
                    } else {
                        Message::text(String::from_utf8_lossy(&bytes))
                    };
                    let message_len = message.len();

                    if self.message_buffering.should_buffer() {
                        let mut buffer = message_buffer.lock().unwrap();
                        if buffer.len() + 1 >= buffer.capacity() {
                            buffer.pop_front();
                        }
                        buffer.push_back((message_id, message.clone()));
                    }

                    let peers = self.peers.lock().unwrap();
                    let broadcast_recipients = peers.iter().map(|(_, ws_sink)| ws_sink);
                    for recp in broadcast_recipients {
                        if let Err(error) = recp.unbounded_send(message.clone()) {
                            emit!(WsListenerSendError { error });
                        } else {
                            events_sent.emit(CountByteSize(1, event_byte_size));
                            bytes_sent.emit(ByteSize(message_len));
                        }
                    }
                }
                Err(_) => {
                    // Error is handled by `Encoder`.
                    finalizers.update_status(EventStatus::Errored);
                }
            };
        }

        Ok(())
    }
}

#[cfg(test)]
mod tests {
    use futures::{channel::mpsc::UnboundedReceiver, SinkExt, Stream, StreamExt};
    use futures_util::stream;
<<<<<<< HEAD
    use std::future::ready;
    use tokio_tungstenite::tungstenite::client::IntoClientRequest;
=======
    use std::{future::ready, num::NonZeroUsize};
>>>>>>> 207e5d47

    use tokio::{task::JoinHandle, time};
    use vector_lib::{metrics::Controller, sink::VectorSink};

    use super::*;

    use crate::{
        event::{Event, LogEvent},
        sinks::websocket_server::config::InternalMetricsConfig,
        test_util::{
            components::{run_and_assert_sink_compliance, SINK_TAGS},
            next_addr,
        },
    };

    const METRICS_WITH_EXTRA_TAGS: [&str; 6] = [
        "connection_established_total",
        "active_clients",
        "component_errors_total",
        "connection_shutdown_total",
        "websocket_messages_sent_total",
        "websocket_bytes_sent_total",
    ];

    #[tokio::test]
    async fn test_single_client() {
        let event = Event::Log(LogEvent::from("foo"));

        let (mut sender, input_events) = build_test_event_channel();
        let address = next_addr();
        let port = address.port();

        let websocket_sink = start_websocket_server_sink(
            WebSocketListenerSinkConfig {
                address,
                ..Default::default()
            },
            input_events,
        )
        .await;

        let client_handle =
            attach_websocket_client(localhost_with_port(port), vec![event.clone()]).await;
        sender.send(event).await.expect("Failed to send.");

        client_handle.await.unwrap();
        drop(sender);
        websocket_sink.await.unwrap();
    }

    #[tokio::test]
    async fn test_single_client_late_connect() {
        let event1 = Event::Log(LogEvent::from("foo1"));
        let event2 = Event::Log(LogEvent::from("foo2"));

        let (mut sender, input_events) = build_test_event_channel();
        let address = next_addr();
        let port = address.port();

        let websocket_sink = start_websocket_server_sink(
            WebSocketListenerSinkConfig {
                address,
                ..Default::default()
            },
            input_events,
        )
        .await;

        // Sending event 1 before client joined, the client should not received it
        sender.send(event1).await.expect("Failed to send.");

        // Now connect the client
        let client_handle =
            attach_websocket_client(localhost_with_port(port), vec![event2.clone()]).await;

        // Sending event 2, this one should be received by the client
        sender.send(event2).await.expect("Failed to send.");

        client_handle.await.unwrap();
        drop(sender);
        websocket_sink.await.unwrap();
    }

    #[tokio::test]
    async fn test_multiple_clients() {
        let event = Event::Log(LogEvent::from("foo"));

        let (mut sender, input_events) = build_test_event_channel();
        let address = next_addr();
        let port = address.port();

        let websocket_sink = start_websocket_server_sink(
            WebSocketListenerSinkConfig {
                address,
                ..Default::default()
            },
            input_events,
        )
        .await;

        let client_handle_1 =
            attach_websocket_client(localhost_with_port(port), vec![event.clone()]).await;
        let client_handle_2 =
            attach_websocket_client(localhost_with_port(port), vec![event.clone()]).await;
        sender.send(event).await.expect("Failed to send.");

        client_handle_1.await.unwrap();
        client_handle_2.await.unwrap();
        drop(sender);
        websocket_sink.await.unwrap();
    }

    #[tokio::test]
    async fn extra_fixed_metrics_tags() {
        let event = Event::Log(LogEvent::from("foo"));

        let (mut sender, input_events) = build_test_event_channel();
        let address = next_addr();
        let port = address.port();

        let websocket_sink = start_websocket_server_sink(
            WebSocketListenerSinkConfig {
                address,
                internal_metrics: InternalMetricsConfig {
                    extra_tags: HashMap::from([(
                        "test_fixed_tag".to_string(),
                        ExtraMetricTagsConfig::Fixed {
                            value: "test_fixed_value".to_string(),
                        },
                    )]),
                },
                ..Default::default()
            },
            input_events,
        )
        .await;

        let client_handle =
            attach_websocket_client(localhost_with_port(port), vec![event.clone()]).await;
        sender.send(event).await.expect("Failed to send.");

        client_handle.await.unwrap();
        drop(sender);
        websocket_sink.await.unwrap();

        let expected_tags =
            HashMap::from([("test_fixed_tag".to_string(), "test_fixed_value".to_string())]);
        assert_extra_metrics_tags(&expected_tags);
    }

    #[tokio::test]
    async fn extra_multiple_metrics_tags() {
        let event = Event::Log(LogEvent::from("foo"));

        let (mut sender, input_events) = build_test_event_channel();
        let address = next_addr();
        let port = address.port();

        let websocket_sink = start_websocket_server_sink(
            WebSocketListenerSinkConfig {
                address,
                internal_metrics: InternalMetricsConfig {
                    extra_tags: HashMap::from([
                        (
                            "test_fixed_tag".to_string(),
                            ExtraMetricTagsConfig::Fixed {
                                value: "test_fixed_value".to_string(),
                            },
                        ),
                        ("client_request_url".to_string(), ExtraMetricTagsConfig::Url),
                        (
                            "last_received_query_value".to_string(),
                            ExtraMetricTagsConfig::Query {
                                name: "last_received".to_string(),
                            },
                        ),
                    ]),
                },
                ..Default::default()
            },
            input_events,
        )
        .await;

        let full_url = format!("ws://localhost:{port}/?last_received=x&some_other_param=ignored");
        let client_handle = attach_websocket_client(full_url.clone(), vec![event.clone()]).await;
        sender.send(event).await.expect("Failed to send.");

        client_handle.await.unwrap();
        drop(sender);
        websocket_sink.await.unwrap();

        let expected_tags = HashMap::from([
            ("test_fixed_tag".to_string(), "test_fixed_value".to_string()),
            (
                "client_request_url".to_string(),
                full_url
                    .strip_prefix(format!("ws://localhost:{port}").as_str())
                    .unwrap()
                    .to_string(),
            ),
            ("last_received_query_value".to_string(), "x".to_string()),
        ]);
        assert_extra_metrics_tags(&expected_tags);
    }

    #[tokio::test]
    async fn sink_spec_compliance() {
        let event = Event::Log(LogEvent::from("foo"));

        let sink = WebSocketListenerSink::new(
            WebSocketListenerSinkConfig {
                address: next_addr(),
                ..Default::default()
            },
            SinkContext::default(),
        )
        .unwrap();

        run_and_assert_sink_compliance(
            VectorSink::from_event_streamsink(sink),
            stream::once(ready(event)),
            &SINK_TAGS,
        )
        .await;
    }

    #[tokio::test]
    async fn test_client_late_connect_with_buffering() {
        let event1 = Event::Log(LogEvent::from("foo1"));
        let event2 = Event::Log(LogEvent::from("foo2"));

        let (mut sender, input_events) = build_test_event_channel();
        let address = next_addr();
        let port = address.port();

        let websocket_sink = start_websocket_server_sink(
            WebSocketListenerSinkConfig {
                address,
                message_buffering: Some(MessageBufferingConfig {
                    max_events: NonZeroUsize::new(1).unwrap(),
                    message_id_path: None,
                }),
                ..Default::default()
            },
            input_events,
        )
        .await;

        // Sending event 1 before client joined, the client without buffering should not receive it
        sender.send(event1.clone()).await.expect("Failed to send.");

        // Now connect the clients
        let client_handle = attach_websocket_client(port, vec![event2.clone()]).await;
        let client_with_buffer_handle = attach_websocket_client_with_query(
            port,
            "last_received=0",
            vec![event1.clone(), event2.clone()],
        )
        .await;

        // Sending event 2, this one should be received by both clients
        sender.send(event2).await.expect("Failed to send.");

        client_handle.await.unwrap();
        client_with_buffer_handle.await.unwrap();
        drop(sender);
        websocket_sink.await.unwrap();
    }

    #[tokio::test]
    async fn test_client_late_connect_with_buffering_over_max_events_limit() {
        let event1 = Event::Log(LogEvent::from("foo1"));
        let event2 = Event::Log(LogEvent::from("foo2"));

        let (mut sender, input_events) = build_test_event_channel();
        let address = next_addr();
        let port = address.port();

        let websocket_sink = start_websocket_server_sink(
            WebSocketListenerSinkConfig {
                address,
                message_buffering: Some(MessageBufferingConfig {
                    max_events: NonZeroUsize::new(1).unwrap(),
                    message_id_path: None,
                }),
                ..Default::default()
            },
            input_events,
        )
        .await;

        let client_handle =
            attach_websocket_client(port, vec![event1.clone(), event2.clone()]).await;

        // Sending 2 events before client joined, the client without buffering should receive just one
        sender.send(event1.clone()).await.expect("Failed to send.");
        sender.send(event2.clone()).await.expect("Failed to send.");

        let client_with_buffer_handle =
            attach_websocket_client_with_query(port, "last_received=0", vec![event2.clone()]).await;

        client_handle.await.unwrap();
        client_with_buffer_handle.await.unwrap();
        drop(sender);
        websocket_sink.await.unwrap();
    }

    async fn start_websocket_server_sink<S>(
        config: WebSocketListenerSinkConfig,
        events: S,
    ) -> JoinHandle<()>
    where
        S: Stream<Item = Event> + Send + 'static,
    {
        let sink = WebSocketListenerSink::new(config, SinkContext::default()).unwrap();

        let compliance_assertion = tokio::spawn(run_and_assert_sink_compliance(
            VectorSink::from_event_streamsink(sink),
            events,
            &SINK_TAGS,
        ));

        time::sleep(time::Duration::from_millis(100)).await;

        compliance_assertion
    }

<<<<<<< HEAD
    fn localhost_with_port(port: u16) -> String {
        format!("ws://localhost:{port}")
    }

    async fn attach_websocket_client<R: IntoClientRequest + Unpin>(
        client_request: R,
        expected_events: Vec<Event>,
    ) -> JoinHandle<()> {
        let (ws_stream, _) = tokio_tungstenite::connect_async(client_request)
=======
    async fn attach_websocket_client_with_query(
        port: u16,
        query: &str,
        expected_events: Vec<Event>,
    ) -> JoinHandle<()> {
        attach_websocket_client_url(format!("ws://localhost:{port}/?{query}"), expected_events)
            .await
    }

    async fn attach_websocket_client(port: u16, expected_events: Vec<Event>) -> JoinHandle<()> {
        attach_websocket_client_url(format!("ws://localhost:{port}"), expected_events).await
    }

    async fn attach_websocket_client_url(
        url: String,
        expected_events: Vec<Event>,
    ) -> JoinHandle<()> {
        let (ws_stream, _) = tokio_tungstenite::connect_async(url)
>>>>>>> 207e5d47
            .await
            .expect("Client failed to connect.");
        let (_, rx) = ws_stream.split();
        tokio::spawn(async move {
            let events = expected_events.clone();
            rx.take(events.len())
                .zip(stream::iter(events))
                .for_each(|(msg, expected)| async {
                    let msg_text = msg.unwrap().into_text().unwrap();
                    let expected = serde_json::to_string(expected.into_log().value()).unwrap();
                    assert_eq!(expected, msg_text);
                })
                .await;
        })
    }

    fn assert_extra_metrics_tags(expected: &HashMap<String, String>) {
        let captured_metrics = Controller::get().unwrap().capture_metrics();
        let mut found_metrics = false;
        for metric in captured_metrics {
            let metric_name = metric.name();
            if METRICS_WITH_EXTRA_TAGS.contains(&metric_name) {
                let Some(tags) = metric.tags() else {
                    panic!("Expected metric {metric_name} to have tags!");
                };
                for (key, value) in expected {
                    let Some(tag_value) = tags.get(key.as_str()) else {
                        panic!("Expected metric {metric_name} to have {key} tag!");
                    };
                    assert_eq!(tag_value.to_string(), *value);
                }
                found_metrics = true;
            }
        }
        if !found_metrics {
            panic!("Websocket server didn't emit any of the metrics that use extra tags!");
        }
    }

    fn build_test_event_channel() -> (UnboundedSender<Event>, UnboundedReceiver<Event>) {
        let (tx, rx) = futures::channel::mpsc::unbounded();
        (tx, rx)
    }
}<|MERGE_RESOLUTION|>--- conflicted
+++ resolved
@@ -20,11 +20,8 @@
 };
 use tokio_util::codec::Encoder as _;
 use tracing::Instrument;
-<<<<<<< HEAD
 use url::Url;
-=======
 use uuid::Uuid;
->>>>>>> 207e5d47
 use vector_lib::{
     event::{Event, EventStatus},
     finalization::Finalizable,
@@ -50,11 +47,9 @@
     },
 };
 
-<<<<<<< HEAD
-use super::{config::ExtraMetricTagsConfig, WebSocketListenerSinkConfig};
-=======
-use super::{buffering::MessageBufferingConfig, WebSocketListenerSinkConfig};
->>>>>>> 207e5d47
+use super::{
+    buffering::MessageBufferingConfig, config::ExtraMetricTagsConfig, WebSocketListenerSinkConfig,
+};
 
 pub struct WebSocketListenerSink {
     peers: Arc<Mutex<HashMap<SocketAddr, UnboundedSender<Message>>>>,
@@ -63,11 +58,8 @@
     encoder: Encoder<()>,
     address: SocketAddr,
     auth: Option<HttpServerAuthMatcher>,
-<<<<<<< HEAD
     extra_tags_config: HashMap<String, ExtraMetricTagsConfig>,
-=======
     message_buffering: Option<MessageBufferingConfig>,
->>>>>>> 207e5d47
 }
 
 impl WebSocketListenerSink {
@@ -87,11 +79,8 @@
             transformer,
             encoder,
             auth,
-<<<<<<< HEAD
             extra_tags_config: config.internal_metrics.extra_tags,
-=======
             message_buffering: config.message_buffering,
->>>>>>> 207e5d47
         })
     }
 
@@ -140,11 +129,8 @@
         auth: Option<HttpServerAuthMatcher>,
         message_buffering: Option<MessageBufferingConfig>,
         peers: Arc<Mutex<HashMap<SocketAddr, UnboundedSender<Message>>>>,
-<<<<<<< HEAD
         extra_tags_config: HashMap<String, ExtraMetricTagsConfig>,
-=======
         buffer: Arc<Mutex<VecDeque<(Uuid, Message)>>>,
->>>>>>> 207e5d47
         mut listener: MaybeTlsListener,
     ) {
         let open_gauge = OpenGauge::new();
@@ -175,7 +161,6 @@
         open_gauge: OpenGauge,
     ) -> Result<(), ()> {
         // Base url for parsing request URLs that may be relative
-<<<<<<< HEAD
         let base_url = Url::parse("ws://localhost").ok();
         let addr = stream.peer_addr();
         debug!("Incoming TCP connection from: {}", addr);
@@ -195,13 +180,8 @@
                 _ => None,
             })
             .collect();
-
-=======
-        let addr = stream.peer_addr();
-        debug!("Incoming TCP connection from: {}", addr);
-
         let mut buffer_replay = BufferReplayRequest::NO_REPLAY;
->>>>>>> 207e5d47
+
         let header_callback = |req: &Request, response: Response| {
             buffer_replay = message_buffering.extract_message_replay_request(req);
             let Some(auth) = auth else {
@@ -310,14 +290,10 @@
         tokio::spawn(
             Self::handle_connections(
                 self.auth,
-<<<<<<< HEAD
+                self.message_buffering.clone(),
                 Arc::clone(&self.peers),
                 self.extra_tags_config,
-=======
-                self.message_buffering.clone(),
-                Arc::clone(&self.peers),
                 Arc::clone(&message_buffer),
->>>>>>> 207e5d47
                 listener,
             )
             .in_current_span(),
@@ -381,12 +357,8 @@
 mod tests {
     use futures::{channel::mpsc::UnboundedReceiver, SinkExt, Stream, StreamExt};
     use futures_util::stream;
-<<<<<<< HEAD
-    use std::future::ready;
+    use std::{future::ready, num::NonZeroUsize};
     use tokio_tungstenite::tungstenite::client::IntoClientRequest;
-=======
-    use std::{future::ready, num::NonZeroUsize};
->>>>>>> 207e5d47
 
     use tokio::{task::JoinHandle, time};
     use vector_lib::{metrics::Controller, sink::VectorSink};
@@ -571,7 +543,10 @@
         )
         .await;
 
-        let full_url = format!("ws://localhost:{port}/?last_received=x&some_other_param=ignored");
+        let full_url = format!(
+            "{}/?last_received=x&some_other_param=ignored",
+            localhost_with_port(port)
+        );
         let client_handle = attach_websocket_client(full_url.clone(), vec![event.clone()]).await;
         sender.send(event).await.expect("Failed to send.");
 
@@ -640,7 +615,8 @@
         sender.send(event1.clone()).await.expect("Failed to send.");
 
         // Now connect the clients
-        let client_handle = attach_websocket_client(port, vec![event2.clone()]).await;
+        let client_handle =
+            attach_websocket_client(localhost_with_port(port), vec![event2.clone()]).await;
         let client_with_buffer_handle = attach_websocket_client_with_query(
             port,
             "last_received=0",
@@ -679,8 +655,11 @@
         )
         .await;
 
-        let client_handle =
-            attach_websocket_client(port, vec![event1.clone(), event2.clone()]).await;
+        let client_handle = attach_websocket_client(
+            localhost_with_port(port),
+            vec![event1.clone(), event2.clone()],
+        )
+        .await;
 
         // Sending 2 events before client joined, the client without buffering should receive just one
         sender.send(event1.clone()).await.expect("Failed to send.");
@@ -715,9 +694,20 @@
         compliance_assertion
     }
 
-<<<<<<< HEAD
     fn localhost_with_port(port: u16) -> String {
         format!("ws://localhost:{port}")
+    }
+
+    async fn attach_websocket_client_with_query(
+        port: u16,
+        query: &str,
+        expected_events: Vec<Event>,
+    ) -> JoinHandle<()> {
+        attach_websocket_client(
+            format!("{}/?{query}", localhost_with_port(port)),
+            expected_events,
+        )
+        .await
     }
 
     async fn attach_websocket_client<R: IntoClientRequest + Unpin>(
@@ -725,26 +715,6 @@
         expected_events: Vec<Event>,
     ) -> JoinHandle<()> {
         let (ws_stream, _) = tokio_tungstenite::connect_async(client_request)
-=======
-    async fn attach_websocket_client_with_query(
-        port: u16,
-        query: &str,
-        expected_events: Vec<Event>,
-    ) -> JoinHandle<()> {
-        attach_websocket_client_url(format!("ws://localhost:{port}/?{query}"), expected_events)
-            .await
-    }
-
-    async fn attach_websocket_client(port: u16, expected_events: Vec<Event>) -> JoinHandle<()> {
-        attach_websocket_client_url(format!("ws://localhost:{port}"), expected_events).await
-    }
-
-    async fn attach_websocket_client_url(
-        url: String,
-        expected_events: Vec<Event>,
-    ) -> JoinHandle<()> {
-        let (ws_stream, _) = tokio_tungstenite::connect_async(url)
->>>>>>> 207e5d47
             .await
             .expect("Client failed to connect.");
         let (_, rx) = ws_stream.split();
