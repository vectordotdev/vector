use std::{
    io::{BufRead, BufReader},
    num::NonZeroU32,
};

use azure_core::http::StatusCode;
use azure_core_for_storage::prelude::Range;
use azure_storage_blobs::prelude::*;
use bytes::{Buf, BytesMut};
use flate2::read::GzDecoder;
use futures::{Stream, StreamExt, stream};
use vector_lib::{
    ByteSizeOf,
    codecs::{
        JsonSerializerConfig, NewlineDelimitedEncoderConfig, TextSerializerConfig,
        encoding::FramingConfig,
    },
};

use super::config::AzureBlobSinkConfig;
use crate::{
    event::{Event, EventArray, LogEvent},
    sinks::{
        VectorSink, azure_common,
        util::{Compression, TowerRequestConfig},
    },
    test_util::{
        components::{SINK_TAGS, assert_sink_compliance},
        random_events_with_stream, random_lines, random_lines_with_stream, random_string,
    },
};

#[tokio::test]
async fn azure_blob_healthcheck_passed() {
    let config = AzureBlobSinkConfig::new_emulator().await;
    let client = azure_common::config::build_client(
        config.connection_string.clone().into(),
        config.container_name.clone(),
    )
    .expect("Failed to create client");

    azure_common::config::build_healthcheck(config.container_name, client)
        .expect("Failed to build healthcheck")
        .await
        .expect("Failed to pass healthcheck");
}

#[tokio::test]
async fn azure_blob_healthcheck_unknown_container() {
    let config = AzureBlobSinkConfig::new_emulator().await;
    let config = AzureBlobSinkConfig {
        container_name: String::from("other-container-name"),
        ..config
    };
    let client = azure_common::config::build_client(
<<<<<<< HEAD
        config.connection_string.map(Into::into),
        config.storage_account,
=======
        config.connection_string.clone().into(),
>>>>>>> eee6e669
        config.container_name.clone(),
    )
    .expect("Failed to create client");

    assert_eq!(
        azure_common::config::build_healthcheck(config.container_name, client)
            .unwrap()
            .await
            .unwrap_err()
            .to_string(),
        "Container: \"other-container-name\" not found"
    );
}

#[tokio::test]
async fn azure_blob_insert_lines_into_blob() {
    let blob_prefix = format!("lines/into/blob/{}", random_string(10));
    let config = AzureBlobSinkConfig::new_emulator().await;
    let config = AzureBlobSinkConfig {
        blob_prefix: blob_prefix.clone().try_into().unwrap(),
        ..config
    };
    let (lines, input) = random_lines_with_stream(100, 10, None);

    config.run_assert(input).await;

    let blobs = config.list_blobs(blob_prefix).await;
    assert_eq!(blobs.len(), 1);
    assert!(blobs[0].clone().ends_with(".log"));
    let (blob, blob_lines) = config.get_blob(blobs[0].clone()).await;
    assert_eq!(blob.properties.content_type, String::from("text/plain"));
    assert_eq!(lines, blob_lines);
}

#[tokio::test]
async fn azure_blob_insert_json_into_blob() {
    let blob_prefix = format!("json/into/blob/{}", random_string(10));
    let config = AzureBlobSinkConfig::new_emulator().await;
    let config = AzureBlobSinkConfig {
        blob_prefix: blob_prefix.clone().try_into().unwrap(),
        encoding: (
            Some(NewlineDelimitedEncoderConfig::new()),
            JsonSerializerConfig::default(),
        )
            .into(),
        ..config
    };
    let (events, input) = random_events_with_stream(100, 10, None);

    config.run_assert(input).await;

    let blobs = config.list_blobs(blob_prefix).await;
    assert_eq!(blobs.len(), 1);
    assert!(blobs[0].clone().ends_with(".log"));
    let (blob, blob_lines) = config.get_blob(blobs[0].clone()).await;
    assert_eq!(blob.properties.content_encoding, None);
    assert_eq!(
        blob.properties.content_type,
        String::from("application/x-ndjson")
    );
    let expected = events
        .iter()
        .map(|event| serde_json::to_string(&event.as_log().all_event_fields().unwrap()).unwrap())
        .collect::<Vec<_>>();
    assert_eq!(expected, blob_lines);
}

#[ignore]
#[tokio::test]
// This test fails to get the posted blob with "header not found content-length".
// However, we inspected that the sink writes the expected contents to Azure thus this is a retrieval/test issue.
// Additional context: https://github.com/Azure/Azurite/issues/629
async fn azure_blob_insert_lines_into_blob_gzip() {
    let blob_prefix = format!("lines-gzip/into/blob/{}", random_string(10));
    let config = AzureBlobSinkConfig::new_emulator().await;
    let config = AzureBlobSinkConfig {
        blob_prefix: blob_prefix.clone().try_into().unwrap(),
        compression: Compression::gzip_default(),
        ..config
    };
    let (lines, events) = random_lines_with_stream(100, 10, None);

    config.run_assert(events).await;

    let blobs = config.list_blobs(blob_prefix).await;
    assert_eq!(blobs.len(), 1);
    assert!(blobs[0].clone().ends_with(".log.gz"));
    let (blob, blob_lines) = config.get_blob(blobs[0].clone()).await;
    assert_eq!(blob.properties.content_encoding, Some(String::from("gzip")));
    assert_eq!(blob.properties.content_type, String::from("text/plain"));
    assert_eq!(lines, blob_lines);
}

#[ignore]
#[tokio::test]
// This test will fail with Azurite blob emulator because of this issue:
// https://github.com/Azure/Azurite/issues/629
async fn azure_blob_insert_json_into_blob_gzip() {
    let blob_prefix = format!("json-gzip/into/blob/{}", random_string(10));
    let config = AzureBlobSinkConfig::new_emulator().await;
    let config = AzureBlobSinkConfig {
        blob_prefix: blob_prefix.clone().try_into().unwrap(),
        encoding: (
            Some(NewlineDelimitedEncoderConfig::new()),
            JsonSerializerConfig::default(),
        )
            .into(),
        compression: Compression::gzip_default(),
        ..config
    };
    let (events, input) = random_events_with_stream(100, 10, None);

    config.run_assert(input).await;

    let blobs = config.list_blobs(blob_prefix).await;
    assert_eq!(blobs.len(), 1);
    assert!(blobs[0].clone().ends_with(".log.gz"));
    let (blob, blob_lines) = config.get_blob(blobs[0].clone()).await;
    assert_eq!(blob.properties.content_encoding, Some(String::from("gzip")));
    assert_eq!(
        blob.properties.content_type,
        String::from("application/x-ndjson")
    );
    let expected = events
        .iter()
        .map(|event| serde_json::to_string(&event.as_log().all_event_fields().unwrap()).unwrap())
        .collect::<Vec<_>>();
    assert_eq!(expected, blob_lines);
}

#[tokio::test]
async fn azure_blob_rotate_files_after_the_buffer_size_is_reached() {
    let groups = 3;
    let (lines, size, input) = random_lines_with_stream_with_group_key(100, 30, groups);
    let size_per_group = (size / groups) + 10;

    let blob_prefix = format!("lines-rotate/into/blob/{}", random_string(10));
    let mut config = AzureBlobSinkConfig::new_emulator().await;
    config.batch.max_bytes = Some(size_per_group);

    let config = AzureBlobSinkConfig {
        blob_prefix: (blob_prefix.clone() + "{{key}}").try_into().unwrap(),
        blob_append_uuid: Some(false),
        batch: config.batch,
        ..config
    };

    config.run_assert(input).await;

    let blobs = config.list_blobs(blob_prefix).await;
    assert_eq!(blobs.len(), 3);
    let response = stream::iter(blobs)
        .fold(Vec::new(), |mut acc, blob| async {
            let (_, lines) = config.get_blob(blob).await;
            acc.push(lines);
            acc
        })
        .await;

    for i in 0..groups {
        assert_eq!(&lines[(i * 10)..((i + 1) * 10)], response[i].as_slice());
    }
}

impl AzureBlobSinkConfig {
    pub async fn new_emulator() -> AzureBlobSinkConfig {
        let address = std::env::var("AZURE_ADDRESS").unwrap_or_else(|_| "localhost".into());
        let config = AzureBlobSinkConfig {
<<<<<<< HEAD
                connection_string: Some(format!("UseDevelopmentStorage=true;DefaultEndpointsProtocol=http;AccountName=devstoreaccount1;AccountKey=Eby8vdM02xNOcqFlqUwJPLlmEtlCDXJ1OUzFT50uSRZ6IFsuFq2UVErCz4I6tq/K1SZFPTOtr/KBHBeksoGMGw==;BlobEndpoint=http://{address}:10000/devstoreaccount1;QueueEndpoint=http://{address}:10001/devstoreaccount1;TableEndpoint=http://{address}:10002/devstoreaccount1;").into()),
                storage_account: None,
=======
            connection_string: format!("UseDevelopmentStorage=true;DefaultEndpointsProtocol=http;AccountName=devstoreaccount1;AccountKey=Eby8vdM02xNOcqFlqUwJPLlmEtlCDXJ1OUzFT50uSRZ6IFsuFq2UVErCz4I6tq/K1SZFPTOtr/KBHBeksoGMGw==;BlobEndpoint=http://{address}:10000/devstoreaccount1;QueueEndpoint=http://{address}:10001/devstoreaccount1;TableEndpoint=http://{address}:10002/devstoreaccount1;").into(),
>>>>>>> eee6e669
                container_name: "logs".to_string(),
                blob_prefix: Default::default(),
                blob_time_format: None,
                blob_append_uuid: None,
                encoding: (None::<FramingConfig>, TextSerializerConfig::default()).into(),
                compression: Compression::None,
                batch: Default::default(),
                request: TowerRequestConfig::default(),
                acknowledgements: Default::default(),
            };

        config.ensure_container().await;

        config
    }

    fn to_sink(&self) -> VectorSink {
        let client = azure_common::config::build_client(
<<<<<<< HEAD
            self.connection_string.clone().map(Into::into),
            self.storage_account.clone(),
=======
            self.connection_string.clone().into(),
>>>>>>> eee6e669
            self.container_name.clone(),
        )
        .expect("Failed to create client");

        self.build_processor(client).expect("Failed to create sink")
    }

    async fn run_assert(&self, input: impl Stream<Item = EventArray> + Send) {
        // `to_sink` needs to be inside the assertion check
        assert_sink_compliance(&SINK_TAGS, async move { self.to_sink().run(input).await })
            .await
            .expect("Running sink failed");
    }

    pub async fn list_blobs(&self, prefix: String) -> Vec<String> {
        let client = azure_common::config::build_client(
<<<<<<< HEAD
            self.connection_string.clone().map(Into::into),
            self.storage_account.clone(),
=======
            self.connection_string.clone().into(),
>>>>>>> eee6e669
            self.container_name.clone(),
        )
        .unwrap();
        let response = client
            .list_blobs()
            .prefix(prefix)
            .max_results(NonZeroU32::new(1000).unwrap())
            .delimiter("/")
            .include_metadata(true)
            .into_stream()
            .next()
            .await
            .expect("Failed to fetch blobs")
            .unwrap();

        response
            .blobs
            .blobs()
            .map(|blob| blob.name.clone())
            .collect::<Vec<_>>()
    }

    pub async fn get_blob(&self, blob: String) -> (Blob, Vec<String>) {
        let client = azure_common::config::build_client(
<<<<<<< HEAD
            self.connection_string.clone().map(Into::into),
            self.storage_account.clone(),
=======
            self.connection_string.clone().into(),
>>>>>>> eee6e669
            self.container_name.clone(),
        )
        .unwrap();
        let response = client
            .blob_client(blob)
            .get()
            .range(Range::new(0, 1024 * 1024))
            .into_stream()
            .next()
            .await
            .expect("Failed to get blob")
            .unwrap();

        (
            response.blob,
            self.get_blob_content(response.data.collect().await.unwrap().to_vec()),
        )
    }

    fn get_blob_content(&self, data: Vec<u8>) -> Vec<String> {
        let body = BytesMut::from(data.as_slice()).freeze().reader();

        if self.compression == Compression::None {
            BufReader::new(body).lines().map(|l| l.unwrap()).collect()
        } else {
            BufReader::new(GzDecoder::new(body))
                .lines()
                .map(|l| l.unwrap())
                .collect()
        }
    }

    async fn ensure_container(&self) {
        let client = azure_common::config::build_client(
<<<<<<< HEAD
            self.connection_string.clone().map(Into::into),
            self.storage_account.clone(),
=======
            self.connection_string.clone().into(),
>>>>>>> eee6e669
            self.container_name.clone(),
        )
        .unwrap();
        let request = client
            .create()
            .public_access(PublicAccess::None)
            .into_future();

        let response = match request.await {
            Ok(_) => Ok(()),
<<<<<<< HEAD
            Err(reason) => match reason.downcast_ref::<HttpError>() {
                Some(err) => match StatusCode::from_u16(err.status().into()) {
                    Ok(StatusCode::CONFLICT) => Ok(()),
                    _ => Err(format!("Unexpected status code {}", err.status())),
                },
                _ => Err(format!("Unexpected error {reason}")),
=======
            Err(error) => match error.as_http_error() {
                Some(http_error) if http_error.status() as u16 == StatusCode::Conflict => Ok(()),
                _ => Err(error),
>>>>>>> eee6e669
            },
        };

        response.expect("Failed to create container")
    }
}

fn random_lines_with_stream_with_group_key(
    len: usize,
    count: usize,
    groups: usize,
) -> (Vec<String>, usize, impl Stream<Item = EventArray>) {
    let key = count / groups;
    let lines = random_lines(len).take(count).collect::<Vec<_>>();
    let (size, events) = lines
        .clone()
        .into_iter()
        .enumerate()
        .map(move |(i, line)| {
            let mut log = LogEvent::from(line);
            let i = ((i / key) + 1) as i32;
            log.insert("key", i);
            Event::from(log)
        })
        .fold((0, Vec::new()), |(mut size, mut events), event| {
            size += event.size_of();
            events.push(event.into());
            (size, events)
        });

    (lines, size, stream::iter(events))
}<|MERGE_RESOLUTION|>--- conflicted
+++ resolved
@@ -53,12 +53,7 @@
         ..config
     };
     let client = azure_common::config::build_client(
-<<<<<<< HEAD
-        config.connection_string.map(Into::into),
-        config.storage_account,
-=======
         config.connection_string.clone().into(),
->>>>>>> eee6e669
         config.container_name.clone(),
     )
     .expect("Failed to create client");
@@ -227,12 +222,7 @@
     pub async fn new_emulator() -> AzureBlobSinkConfig {
         let address = std::env::var("AZURE_ADDRESS").unwrap_or_else(|_| "localhost".into());
         let config = AzureBlobSinkConfig {
-<<<<<<< HEAD
-                connection_string: Some(format!("UseDevelopmentStorage=true;DefaultEndpointsProtocol=http;AccountName=devstoreaccount1;AccountKey=Eby8vdM02xNOcqFlqUwJPLlmEtlCDXJ1OUzFT50uSRZ6IFsuFq2UVErCz4I6tq/K1SZFPTOtr/KBHBeksoGMGw==;BlobEndpoint=http://{address}:10000/devstoreaccount1;QueueEndpoint=http://{address}:10001/devstoreaccount1;TableEndpoint=http://{address}:10002/devstoreaccount1;").into()),
-                storage_account: None,
-=======
             connection_string: format!("UseDevelopmentStorage=true;DefaultEndpointsProtocol=http;AccountName=devstoreaccount1;AccountKey=Eby8vdM02xNOcqFlqUwJPLlmEtlCDXJ1OUzFT50uSRZ6IFsuFq2UVErCz4I6tq/K1SZFPTOtr/KBHBeksoGMGw==;BlobEndpoint=http://{address}:10000/devstoreaccount1;QueueEndpoint=http://{address}:10001/devstoreaccount1;TableEndpoint=http://{address}:10002/devstoreaccount1;").into(),
->>>>>>> eee6e669
                 container_name: "logs".to_string(),
                 blob_prefix: Default::default(),
                 blob_time_format: None,
@@ -251,12 +241,7 @@
 
     fn to_sink(&self) -> VectorSink {
         let client = azure_common::config::build_client(
-<<<<<<< HEAD
-            self.connection_string.clone().map(Into::into),
-            self.storage_account.clone(),
-=======
             self.connection_string.clone().into(),
->>>>>>> eee6e669
             self.container_name.clone(),
         )
         .expect("Failed to create client");
@@ -273,12 +258,7 @@
 
     pub async fn list_blobs(&self, prefix: String) -> Vec<String> {
         let client = azure_common::config::build_client(
-<<<<<<< HEAD
-            self.connection_string.clone().map(Into::into),
-            self.storage_account.clone(),
-=======
             self.connection_string.clone().into(),
->>>>>>> eee6e669
             self.container_name.clone(),
         )
         .unwrap();
@@ -303,12 +283,7 @@
 
     pub async fn get_blob(&self, blob: String) -> (Blob, Vec<String>) {
         let client = azure_common::config::build_client(
-<<<<<<< HEAD
-            self.connection_string.clone().map(Into::into),
-            self.storage_account.clone(),
-=======
             self.connection_string.clone().into(),
->>>>>>> eee6e669
             self.container_name.clone(),
         )
         .unwrap();
@@ -343,12 +318,7 @@
 
     async fn ensure_container(&self) {
         let client = azure_common::config::build_client(
-<<<<<<< HEAD
-            self.connection_string.clone().map(Into::into),
-            self.storage_account.clone(),
-=======
             self.connection_string.clone().into(),
->>>>>>> eee6e669
             self.container_name.clone(),
         )
         .unwrap();
@@ -359,18 +329,9 @@
 
         let response = match request.await {
             Ok(_) => Ok(()),
-<<<<<<< HEAD
-            Err(reason) => match reason.downcast_ref::<HttpError>() {
-                Some(err) => match StatusCode::from_u16(err.status().into()) {
-                    Ok(StatusCode::CONFLICT) => Ok(()),
-                    _ => Err(format!("Unexpected status code {}", err.status())),
-                },
-                _ => Err(format!("Unexpected error {reason}")),
-=======
             Err(error) => match error.as_http_error() {
                 Some(http_error) if http_error.status() as u16 == StatusCode::Conflict => Ok(()),
                 _ => Err(error),
->>>>>>> eee6e669
             },
         };
 
