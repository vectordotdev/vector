--- conflicted
+++ resolved
@@ -124,26 +124,7 @@
             .unwrap_or(DEFAULT_FILENAME_APPEND_UUID);
 
         let transformer = self.encoding.transformer();
-<<<<<<< HEAD
-        let (framer, serializer) = self.encoding.clone().encoding()?;
-        let framer = match (framer, &serializer) {
-            (Some(framer), _) => framer,
-            (None, Serializer::Json(_)) => CharacterDelimitedEncoder::new(b',').into(),
-            (None, Serializer::Avro(_) | Serializer::Native(_)) => {
-                LengthDelimitedEncoder::new().into()
-            }
-            (
-                None,
-                Serializer::Gelf(_)
-                | Serializer::Logfmt(_)
-                | Serializer::NativeJson(_)
-                | Serializer::RawMessage(_)
-                | Serializer::Text(_),
-            ) => NewlineDelimitedEncoder::new().into(),
-        };
-=======
         let (framer, serializer) = self.encoding.build(SinkType::MessageBased)?;
->>>>>>> ab1d1236
         let encoder = Encoder::<Framer>::new(framer, serializer);
 
         let request_options = AzureBlobRequestOptions {
