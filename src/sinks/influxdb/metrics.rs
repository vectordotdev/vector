use std::{collections::HashMap, future::ready, task::Poll};

use bytes::{Bytes, BytesMut};
<<<<<<< HEAD
use futures::{future::BoxFuture, stream, SinkExt};
=======
use futures::{SinkExt, future::BoxFuture, stream};
>>>>>>> eee6e669
use tower::Service;
use vector_lib::{
    ByteSizeOf, EstimatedJsonEncodedSizeOf,
    configurable::configurable_component,
    event::metric::{MetricSketch, MetricTags, Quantile},
};

use crate::{
    config::{AcknowledgementsConfig, Input, SinkConfig, SinkContext},
    event::{
        Event, KeyString,
        metric::{Metric, MetricValue, Sample, StatisticKind},
    },
    http::HttpClient,
    internal_events::InfluxdbEncodingError,
    sinks::{
        Healthcheck, VectorSink,
        influxdb::{
            Field, InfluxDb1Settings, InfluxDb2Settings, ProtocolVersion, encode_timestamp,
            healthcheck, influx_line_protocol, influxdb_settings,
        },
        util::{
            BatchConfig, EncodedEvent, SinkBatchSettings, TowerRequestConfig,
            buffer::metrics::{MetricNormalize, MetricNormalizer, MetricSet, MetricsBuffer},
            encode_namespace,
            http::{HttpBatchService, HttpRetryLogic},
            statistic::{DistributionStatistic, validate_quantiles},
        },
    },
    tls::{TlsConfig, TlsSettings},
};

#[derive(Clone)]
struct InfluxDbSvc {
    config: InfluxDbConfig,
    protocol_version: ProtocolVersion,
    inner: HttpBatchService<BoxFuture<'static, crate::Result<hyper::Request<Bytes>>>>,
}

#[derive(Clone, Copy, Debug, Default)]
pub struct InfluxDbDefaultBatchSettings;

impl SinkBatchSettings for InfluxDbDefaultBatchSettings {
    const MAX_EVENTS: Option<usize> = Some(20);
    const MAX_BYTES: Option<usize> = None;
    const TIMEOUT_SECS: f64 = 1.0;
}

/// Configuration for the `influxdb_metrics` sink.
#[configurable_component(sink("influxdb_metrics", "Deliver metric event data to InfluxDB."))]
#[derive(Clone, Debug, Default)]
#[serde(deny_unknown_fields)]
pub struct InfluxDbConfig {
    /// Sets the default namespace for any metrics sent.
    ///
    /// This namespace is only used if a metric has no existing namespace. When a namespace is
    /// present, it is used as a prefix to the metric name, and separated with a period (`.`).
    #[serde(alias = "namespace")]
    #[configurable(metadata(docs::examples = "service"))]
    pub default_namespace: Option<String>,

    /// The endpoint to send data to.
    ///
    /// This should be a full HTTP URI, including the scheme, host, and port.
    #[configurable(metadata(docs::examples = "http://localhost:8086/"))]
    pub endpoint: String,

    #[serde(flatten)]
    pub influxdb1_settings: Option<InfluxDb1Settings>,

    #[serde(flatten)]
    pub influxdb2_settings: Option<InfluxDb2Settings>,

    #[configurable(derived)]
    #[serde(default)]
    pub batch: BatchConfig<InfluxDbDefaultBatchSettings>,

    #[configurable(derived)]
    #[serde(default)]
    pub request: TowerRequestConfig,

    /// A map of additional tags, in the key/value pair format, to add to each measurement.
    #[configurable(metadata(docs::additional_props_description = "A tag key/value pair."))]
    #[configurable(metadata(docs::examples = "example_tags()"))]
    pub tags: Option<HashMap<String, String>>,

    #[configurable(derived)]
    pub tls: Option<TlsConfig>,

    /// The list of quantiles to calculate when sending distribution metrics.
    #[serde(default = "default_summary_quantiles")]
    pub quantiles: Vec<f64>,

    #[configurable(derived)]
    #[serde(
        default,
        deserialize_with = "crate::serde::bool_or_struct",
        skip_serializing_if = "crate::serde::is_default"
    )]
    acknowledgements: AcknowledgementsConfig,
}

pub fn default_summary_quantiles() -> Vec<f64> {
    vec![0.5, 0.75, 0.9, 0.95, 0.99]
}

pub fn example_tags() -> HashMap<String, String> {
    HashMap::from([("region".to_string(), "us-west-1".to_string())])
}

impl_generate_config_from_default!(InfluxDbConfig);

#[async_trait::async_trait]
#[typetag::serde(name = "influxdb_metrics")]
impl SinkConfig for InfluxDbConfig {
    async fn build(&self, cx: SinkContext) -> crate::Result<(VectorSink, Healthcheck)> {
        let tls_settings = TlsSettings::from_options(self.tls.as_ref())?;
        let client = HttpClient::new(tls_settings, cx.proxy())?;
        let healthcheck = healthcheck(
            self.clone().endpoint,
            self.clone().influxdb1_settings,
            self.clone().influxdb2_settings,
            client.clone(),
        )?;
        validate_quantiles(&self.quantiles)?;
        let sink = InfluxDbSvc::new(self.clone(), client)?;
        Ok((sink, healthcheck))
    }

    fn input(&self) -> Input {
        Input::metric()
    }

    fn acknowledgements(&self) -> &AcknowledgementsConfig {
        &self.acknowledgements
    }
}

impl InfluxDbSvc {
    pub fn new(config: InfluxDbConfig, client: HttpClient) -> crate::Result<VectorSink> {
        let settings = influxdb_settings(
            config.influxdb1_settings.clone(),
            config.influxdb2_settings.clone(),
        )?;

        let endpoint = config.endpoint.clone();
        let token = settings.token();
        let protocol_version = settings.protocol_version();

        let batch = config.batch.into_batch_settings()?;
        let request = config.request.into_settings();

        let uri = settings.write_uri(endpoint)?;

        let http_service = HttpBatchService::new(client, create_build_request(uri, token.inner()));

        let influxdb_http_service = InfluxDbSvc {
            config,
            protocol_version,
            inner: http_service,
        };
        let mut normalizer = MetricNormalizer::<InfluxMetricNormalize>::default();

        let sink = request
            .batch_sink(
                HttpRetryLogic::default(),
                influxdb_http_service,
                MetricsBuffer::new(batch.size),
                batch.timeout,
            )
            .with_flat_map(move |event: Event| {
                stream::iter({
                    let byte_size = event.size_of();
                    let json_size = event.estimated_json_encoded_size_of();

                    normalizer
                        .normalize(event.into_metric())
                        .map(|metric| Ok(EncodedEvent::new(metric, byte_size, json_size)))
                })
            })
            .sink_map_err(|error| error!(message = "Fatal influxdb sink error.", %error));

        #[allow(deprecated)]
        Ok(VectorSink::from_event_sink(sink))
    }
}

impl Service<Vec<Metric>> for InfluxDbSvc {
    type Response = http::Response<Bytes>;
    type Error = crate::Error;
    type Future = BoxFuture<'static, Result<Self::Response, Self::Error>>;

    // Emission of Error internal event is handled upstream by the caller
    fn poll_ready(&mut self, cx: &mut std::task::Context) -> Poll<Result<(), Self::Error>> {
        self.inner.poll_ready(cx)
    }

    // Emission of Error internal event is handled upstream by the caller
    fn call(&mut self, items: Vec<Metric>) -> Self::Future {
        let input = encode_events(
            self.protocol_version,
            items,
            self.config.default_namespace.as_deref(),
            self.config.tags.as_ref(),
            &self.config.quantiles,
        );
        let body = input.freeze();

        self.inner.call(body)
    }
}

fn create_build_request(
    uri: http::Uri,
    token: &str,
) -> impl Fn(Bytes) -> BoxFuture<'static, crate::Result<hyper::Request<Bytes>>>
<<<<<<< HEAD
       + Sync
       + Send
       + 'static
       + use<> {
=======
+ Sync
+ Send
+ 'static
+ use<> {
>>>>>>> eee6e669
    let auth = format!("Token {token}");
    move |body| {
        Box::pin(ready(
            hyper::Request::post(uri.clone())
                .header("Content-Type", "text/plain")
                .header("Authorization", auth.clone())
                .body(body)
                .map_err(Into::into),
        ))
    }
}

fn merge_tags(event: &Metric, tags: Option<&HashMap<String, String>>) -> Option<MetricTags> {
    match (event.tags().cloned(), tags) {
        (Some(mut event_tags), Some(config_tags)) => {
            event_tags.extend(config_tags.iter().map(|(k, v)| (k.clone(), v.clone())));
            Some(event_tags)
        }
        (Some(event_tags), None) => Some(event_tags),
        (None, Some(config_tags)) => Some(
            config_tags
                .iter()
                .map(|(k, v)| (k.clone(), v.clone()))
                .collect(),
        ),
        (None, None) => None,
    }
}

#[derive(Default)]
pub struct InfluxMetricNormalize;

impl MetricNormalize for InfluxMetricNormalize {
    fn normalize(&mut self, state: &mut MetricSet, metric: Metric) -> Option<Metric> {
        match (metric.kind(), &metric.value()) {
            // Counters are disaggregated. We take the previous value from the state
            // and emit the difference between previous and current as a Counter
            (_, MetricValue::Counter { .. }) => state.make_incremental(metric),
            // Convert incremental gauges into absolute ones
            (_, MetricValue::Gauge { .. }) => state.make_absolute(metric),
            // All others are left as-is
            _ => Some(metric),
        }
    }
}

fn encode_events(
    protocol_version: ProtocolVersion,
    events: Vec<Metric>,
    default_namespace: Option<&str>,
    tags: Option<&HashMap<String, String>>,
    quantiles: &[f64],
) -> BytesMut {
    let mut output = BytesMut::new();
    let count = events.len();

    for event in events.into_iter() {
        let fullname = encode_namespace(event.namespace().or(default_namespace), '.', event.name());
        let ts = encode_timestamp(event.timestamp());
        let tags = merge_tags(&event, tags);
        let (metric_type, fields) = get_type_and_fields(event.value(), quantiles);

        let mut unwrapped_tags = tags.unwrap_or_default();
        unwrapped_tags.replace("metric_type".to_owned(), metric_type.to_owned());

        if let Err(error_message) = influx_line_protocol(
            protocol_version,
            &fullname,
            Some(unwrapped_tags),
            fields,
            ts,
            &mut output,
        ) {
            emit!(InfluxdbEncodingError {
                error_message,
                count,
            });
        };
    }

    // remove last '\n'
    if !output.is_empty() {
        output.truncate(output.len() - 1);
    }
    output
}

fn get_type_and_fields(
    value: &MetricValue,
    quantiles: &[f64],
) -> (&'static str, Option<HashMap<KeyString, Field>>) {
    match value {
        MetricValue::Counter { value } => ("counter", Some(to_fields(*value))),
        MetricValue::Gauge { value } => ("gauge", Some(to_fields(*value))),
        MetricValue::Set { values } => ("set", Some(to_fields(values.len() as f64))),
        MetricValue::AggregatedHistogram {
            buckets,
            count,
            sum,
        } => {
            let mut fields: HashMap<KeyString, Field> = buckets
                .iter()
                .map(|sample| {
                    (
                        format!("bucket_{}", sample.upper_limit).into(),
                        Field::UnsignedInt(sample.count),
                    )
                })
                .collect();
            fields.insert("count".into(), Field::UnsignedInt(*count));
            fields.insert("sum".into(), Field::Float(*sum));

            ("histogram", Some(fields))
        }
        MetricValue::AggregatedSummary {
            quantiles,
            count,
            sum,
        } => {
            let mut fields: HashMap<KeyString, Field> = quantiles
                .iter()
                .map(|quantile| {
                    (
                        format!("quantile_{}", quantile.quantile).into(),
                        Field::Float(quantile.value),
                    )
                })
                .collect();
            fields.insert("count".into(), Field::UnsignedInt(*count));
            fields.insert("sum".into(), Field::Float(*sum));

            ("summary", Some(fields))
        }
        MetricValue::Distribution { samples, statistic } => {
            let quantiles = match statistic {
                StatisticKind::Histogram => &[0.95] as &[_],
                StatisticKind::Summary => quantiles,
            };
            let fields = encode_distribution(samples, quantiles);
            ("distribution", fields)
        }
        MetricValue::Sketch { sketch } => match sketch {
            MetricSketch::AgentDDSketch(ddsketch) => {
                // Hard-coded quantiles because InfluxDB can't natively do anything useful with the
                // actual bins.
                let mut fields = [0.5, 0.75, 0.9, 0.99]
                    .iter()
                    .map(|q| {
                        let quantile = Quantile {
                            quantile: *q,
                            value: ddsketch.quantile(*q).unwrap_or(0.0),
                        };
                        (
                            quantile.to_percentile_string().into(),
                            Field::Float(quantile.value),
                        )
                    })
                    .collect::<HashMap<KeyString, _>>();
                fields.insert(
                    "count".into(),
                    Field::UnsignedInt(u64::from(ddsketch.count())),
                );
                fields.insert(
                    "min".into(),
                    Field::Float(ddsketch.min().unwrap_or(f64::MAX)),
                );
                fields.insert(
                    "max".into(),
                    Field::Float(ddsketch.max().unwrap_or(f64::MIN)),
                );
                fields.insert("sum".into(), Field::Float(ddsketch.sum().unwrap_or(0.0)));
                fields.insert("avg".into(), Field::Float(ddsketch.avg().unwrap_or(0.0)));

                ("sketch", Some(fields))
            }
        },
    }
}

fn encode_distribution(samples: &[Sample], quantiles: &[f64]) -> Option<HashMap<KeyString, Field>> {
    let statistic = DistributionStatistic::from_samples(samples, quantiles)?;

    Some(
        [
            ("min".into(), Field::Float(statistic.min)),
            ("max".into(), Field::Float(statistic.max)),
            ("median".into(), Field::Float(statistic.median)),
            ("avg".into(), Field::Float(statistic.avg)),
            ("sum".into(), Field::Float(statistic.sum)),
            ("count".into(), Field::Float(statistic.count as f64)),
        ]
        .into_iter()
        .chain(
            statistic
                .quantiles
                .iter()
                .map(|&(p, val)| (format!("quantile_{p:.2}").into(), Field::Float(val))),
        )
        .collect(),
    )
}

fn to_fields(value: f64) -> HashMap<KeyString, Field> {
    [("value".into(), Field::Float(value))]
        .into_iter()
        .collect()
}

#[cfg(test)]
mod tests {
    use indoc::indoc;
    use similar_asserts::assert_eq;

    use super::*;
    use crate::{
        event::metric::{Metric, MetricKind, MetricValue, StatisticKind},
        sinks::influxdb::test_util::{assert_fields, split_line_protocol, tags, ts},
    };

    #[test]
    fn generate_config() {
        crate::test_util::test_generate_config::<InfluxDbConfig>();
    }

    #[test]
    fn test_config_with_tags() {
        let config = indoc! {r#"
            namespace = "vector"
            endpoint = "http://localhost:9999"
            tags = {region="us-west-1"}
        "#};

        toml::from_str::<InfluxDbConfig>(config).unwrap();
    }

    #[test]
    fn test_encode_counter() {
        let events = vec![
            Metric::new(
                "total",
                MetricKind::Incremental,
                MetricValue::Counter { value: 1.5 },
            )
            .with_namespace(Some("ns"))
            .with_timestamp(Some(ts())),
            Metric::new(
                "check",
                MetricKind::Incremental,
                MetricValue::Counter { value: 1.0 },
            )
            .with_namespace(Some("ns"))
            .with_tags(Some(tags()))
            .with_timestamp(Some(ts())),
        ];

        let line_protocols = encode_events(ProtocolVersion::V2, events, Some("vector"), None, &[]);
        assert_eq!(
            line_protocols,
            "ns.total,metric_type=counter value=1.5 1542182950000000011\n\
            ns.check,metric_type=counter,normal_tag=value,true_tag=true value=1 1542182950000000011"
        );
    }

    #[test]
    fn test_encode_gauge() {
        let events = vec![
            Metric::new(
                "meter",
                MetricKind::Incremental,
                MetricValue::Gauge { value: -1.5 },
            )
            .with_namespace(Some("ns"))
            .with_tags(Some(tags()))
            .with_timestamp(Some(ts())),
        ];

        let line_protocols = encode_events(ProtocolVersion::V2, events, None, None, &[]);
        assert_eq!(
            line_protocols,
            "ns.meter,metric_type=gauge,normal_tag=value,true_tag=true value=-1.5 1542182950000000011"
        );
    }

    #[test]
    fn test_encode_set() {
        let events = vec![
            Metric::new(
                "users",
                MetricKind::Incremental,
                MetricValue::Set {
                    values: vec!["alice".into(), "bob".into()].into_iter().collect(),
                },
            )
            .with_namespace(Some("ns"))
            .with_tags(Some(tags()))
            .with_timestamp(Some(ts())),
        ];

        let line_protocols = encode_events(ProtocolVersion::V2, events, None, None, &[]);
        assert_eq!(
            line_protocols,
            "ns.users,metric_type=set,normal_tag=value,true_tag=true value=2 1542182950000000011"
        );
    }

    #[test]
    fn test_encode_histogram_v1() {
        let events = vec![
            Metric::new(
                "requests",
                MetricKind::Absolute,
                MetricValue::AggregatedHistogram {
                    buckets: vector_lib::buckets![1.0 => 1, 2.1 => 2, 3.0 => 3],
                    count: 6,
                    sum: 12.5,
                },
            )
            .with_namespace(Some("ns"))
            .with_tags(Some(tags()))
            .with_timestamp(Some(ts())),
        ];

        let line_protocols = encode_events(ProtocolVersion::V1, events, None, None, &[]);
        let line_protocols =
            String::from_utf8(line_protocols.freeze().as_ref().to_owned()).unwrap();
        let line_protocols: Vec<&str> = line_protocols.split('\n').collect();
        assert_eq!(line_protocols.len(), 1);

        let line_protocol1 = split_line_protocol(line_protocols[0]);
        assert_eq!("ns.requests", line_protocol1.0);
        assert_eq!(
            "metric_type=histogram,normal_tag=value,true_tag=true",
            line_protocol1.1
        );
        assert_fields(
            line_protocol1.2.to_string(),
            [
                "bucket_1=1i",
                "bucket_2.1=2i",
                "bucket_3=3i",
                "count=6i",
                "sum=12.5",
            ]
            .to_vec(),
        );
        assert_eq!("1542182950000000011", line_protocol1.3);
    }

    #[test]
    fn test_encode_histogram() {
        let events = vec![
            Metric::new(
                "requests",
                MetricKind::Absolute,
                MetricValue::AggregatedHistogram {
                    buckets: vector_lib::buckets![1.0 => 1, 2.1 => 2, 3.0 => 3],
                    count: 6,
                    sum: 12.5,
                },
            )
            .with_namespace(Some("ns"))
            .with_tags(Some(tags()))
            .with_timestamp(Some(ts())),
        ];

        let line_protocols = encode_events(ProtocolVersion::V2, events, None, None, &[]);
        let line_protocols =
            String::from_utf8(line_protocols.freeze().as_ref().to_owned()).unwrap();
        let line_protocols: Vec<&str> = line_protocols.split('\n').collect();
        assert_eq!(line_protocols.len(), 1);

        let line_protocol1 = split_line_protocol(line_protocols[0]);
        assert_eq!("ns.requests", line_protocol1.0);
        assert_eq!(
            "metric_type=histogram,normal_tag=value,true_tag=true",
            line_protocol1.1
        );
        assert_fields(
            line_protocol1.2.to_string(),
            [
                "bucket_1=1u",
                "bucket_2.1=2u",
                "bucket_3=3u",
                "count=6u",
                "sum=12.5",
            ]
            .to_vec(),
        );
        assert_eq!("1542182950000000011", line_protocol1.3);
    }

    #[test]
    fn test_encode_summary_v1() {
        let events = vec![
            Metric::new(
                "requests_sum",
                MetricKind::Absolute,
                MetricValue::AggregatedSummary {
                    quantiles: vector_lib::quantiles![0.01 => 1.5, 0.5 => 2.0, 0.99 => 3.0],
                    count: 6,
                    sum: 12.0,
                },
            )
            .with_namespace(Some("ns"))
            .with_tags(Some(tags()))
            .with_timestamp(Some(ts())),
        ];

        let line_protocols = encode_events(ProtocolVersion::V1, events, None, None, &[]);
        let line_protocols =
            String::from_utf8(line_protocols.freeze().as_ref().to_owned()).unwrap();
        let line_protocols: Vec<&str> = line_protocols.split('\n').collect();
        assert_eq!(line_protocols.len(), 1);

        let line_protocol1 = split_line_protocol(line_protocols[0]);
        assert_eq!("ns.requests_sum", line_protocol1.0);
        assert_eq!(
            "metric_type=summary,normal_tag=value,true_tag=true",
            line_protocol1.1
        );
        assert_fields(
            line_protocol1.2.to_string(),
            [
                "count=6i",
                "quantile_0.01=1.5",
                "quantile_0.5=2",
                "quantile_0.99=3",
                "sum=12",
            ]
            .to_vec(),
        );
        assert_eq!("1542182950000000011", line_protocol1.3);
    }

    #[test]
    fn test_encode_summary() {
        let events = vec![
            Metric::new(
                "requests_sum",
                MetricKind::Absolute,
                MetricValue::AggregatedSummary {
                    quantiles: vector_lib::quantiles![0.01 => 1.5, 0.5 => 2.0, 0.99 => 3.0],
                    count: 6,
                    sum: 12.0,
                },
            )
            .with_namespace(Some("ns"))
            .with_tags(Some(tags()))
            .with_timestamp(Some(ts())),
        ];

        let line_protocols = encode_events(ProtocolVersion::V2, events, None, None, &[]);
        let line_protocols =
            String::from_utf8(line_protocols.freeze().as_ref().to_owned()).unwrap();
        let line_protocols: Vec<&str> = line_protocols.split('\n').collect();
        assert_eq!(line_protocols.len(), 1);

        let line_protocol1 = split_line_protocol(line_protocols[0]);
        assert_eq!("ns.requests_sum", line_protocol1.0);
        assert_eq!(
            "metric_type=summary,normal_tag=value,true_tag=true",
            line_protocol1.1
        );
        assert_fields(
            line_protocol1.2.to_string(),
            [
                "count=6u",
                "quantile_0.01=1.5",
                "quantile_0.5=2",
                "quantile_0.99=3",
                "sum=12",
            ]
            .to_vec(),
        );
        assert_eq!("1542182950000000011", line_protocol1.3);
    }

    #[test]
    fn test_encode_distribution() {
        let events = vec![
            Metric::new(
                "requests",
                MetricKind::Incremental,
                MetricValue::Distribution {
                    samples: vector_lib::samples![1.0 => 3, 2.0 => 3, 3.0 => 2],
                    statistic: StatisticKind::Histogram,
                },
            )
            .with_namespace(Some("ns"))
            .with_tags(Some(tags()))
            .with_timestamp(Some(ts())),
            Metric::new(
                "dense_stats",
                MetricKind::Incremental,
                MetricValue::Distribution {
                    samples: (0..20)
                        .map(|v| Sample {
                            value: f64::from(v),
                            rate: 1,
                        })
                        .collect(),
                    statistic: StatisticKind::Histogram,
                },
            )
            .with_namespace(Some("ns"))
            .with_timestamp(Some(ts())),
            Metric::new(
                "sparse_stats",
                MetricKind::Incremental,
                MetricValue::Distribution {
                    samples: (1..5)
                        .map(|v| Sample {
                            value: f64::from(v),
                            rate: v,
                        })
                        .collect(),
                    statistic: StatisticKind::Histogram,
                },
            )
            .with_namespace(Some("ns"))
            .with_timestamp(Some(ts())),
        ];

        let line_protocols = encode_events(ProtocolVersion::V2, events, None, None, &[]);
        let line_protocols =
            String::from_utf8(line_protocols.freeze().as_ref().to_owned()).unwrap();
        let line_protocols: Vec<&str> = line_protocols.split('\n').collect();
        assert_eq!(line_protocols.len(), 3);

        let line_protocol1 = split_line_protocol(line_protocols[0]);
        assert_eq!("ns.requests", line_protocol1.0);
        assert_eq!(
            "metric_type=distribution,normal_tag=value,true_tag=true",
            line_protocol1.1
        );
        assert_fields(
            line_protocol1.2.to_string(),
            [
                "avg=1.875",
                "count=8",
                "max=3",
                "median=2",
                "min=1",
                "quantile_0.95=3",
                "sum=15",
            ]
            .to_vec(),
        );
        assert_eq!("1542182950000000011", line_protocol1.3);

        let line_protocol2 = split_line_protocol(line_protocols[1]);
        assert_eq!("ns.dense_stats", line_protocol2.0);
        assert_eq!("metric_type=distribution", line_protocol2.1);
        assert_fields(
            line_protocol2.2.to_string(),
            [
                "avg=9.5",
                "count=20",
                "max=19",
                "median=9",
                "min=0",
                "quantile_0.95=18",
                "sum=190",
            ]
            .to_vec(),
        );
        assert_eq!("1542182950000000011", line_protocol2.3);

        let line_protocol3 = split_line_protocol(line_protocols[2]);
        assert_eq!("ns.sparse_stats", line_protocol3.0);
        assert_eq!("metric_type=distribution", line_protocol3.1);
        assert_fields(
            line_protocol3.2.to_string(),
            [
                "avg=3",
                "count=10",
                "max=4",
                "median=3",
                "min=1",
                "quantile_0.95=4",
                "sum=30",
            ]
            .to_vec(),
        );
        assert_eq!("1542182950000000011", line_protocol3.3);
    }

    #[test]
    fn test_encode_distribution_empty_stats() {
        let events = vec![
            Metric::new(
                "requests",
                MetricKind::Incremental,
                MetricValue::Distribution {
                    samples: vec![],
                    statistic: StatisticKind::Histogram,
                },
            )
            .with_namespace(Some("ns"))
            .with_tags(Some(tags()))
            .with_timestamp(Some(ts())),
        ];

        let line_protocols = encode_events(ProtocolVersion::V2, events, None, None, &[]);
        assert_eq!(line_protocols.len(), 0);
    }

    #[test]
    fn test_encode_distribution_zero_counts_stats() {
        let events = vec![
            Metric::new(
                "requests",
                MetricKind::Incremental,
                MetricValue::Distribution {
                    samples: vector_lib::samples![1.0 => 0, 2.0 => 0],
                    statistic: StatisticKind::Histogram,
                },
            )
            .with_namespace(Some("ns"))
            .with_tags(Some(tags()))
            .with_timestamp(Some(ts())),
        ];

        let line_protocols = encode_events(ProtocolVersion::V2, events, None, None, &[]);
        assert_eq!(line_protocols.len(), 0);
    }

    #[test]
    fn test_encode_distribution_summary() {
        let events = vec![
            Metric::new(
                "requests",
                MetricKind::Incremental,
                MetricValue::Distribution {
                    samples: vector_lib::samples![1.0 => 3, 2.0 => 3, 3.0 => 2],
                    statistic: StatisticKind::Summary,
                },
            )
            .with_namespace(Some("ns"))
            .with_tags(Some(tags()))
            .with_timestamp(Some(ts())),
        ];

        let line_protocols = encode_events(
            ProtocolVersion::V2,
            events,
            None,
            None,
            &default_summary_quantiles(),
        );
        let line_protocols =
            String::from_utf8(line_protocols.freeze().as_ref().to_owned()).unwrap();
        let line_protocols: Vec<&str> = line_protocols.split('\n').collect();
        assert_eq!(line_protocols.len(), 1);

        let line_protocol = split_line_protocol(line_protocols[0]);
        assert_eq!("ns.requests", line_protocol.0);
        assert_eq!(
            "metric_type=distribution,normal_tag=value,true_tag=true",
            line_protocol.1
        );
        assert_fields(
            line_protocol.2.to_string(),
            [
                "avg=1.875",
                "count=8",
                "max=3",
                "median=2",
                "min=1",
                "sum=15",
                "quantile_0.50=2",
                "quantile_0.75=2",
                "quantile_0.90=3",
                "quantile_0.95=3",
                "quantile_0.99=3",
            ]
            .to_vec(),
        );
        assert_eq!("1542182950000000011", line_protocol.3);
    }

    #[test]
    fn test_encode_with_some_tags() {
        crate::test_util::trace_init();

        let events = vec![
            Metric::new(
                "cpu",
                MetricKind::Absolute,
                MetricValue::Gauge { value: 2.5 },
            )
            .with_namespace(Some("vector"))
            .with_timestamp(Some(ts())),
            Metric::new(
                "mem",
                MetricKind::Absolute,
                MetricValue::Gauge { value: 1000.0 },
            )
            .with_namespace(Some("vector"))
            .with_tags(Some(tags()))
            .with_timestamp(Some(ts())),
        ];

        let mut tags = HashMap::new();
        tags.insert("host".to_owned(), "local".to_owned());
        tags.insert("datacenter".to_owned(), "us-east".to_owned());

        let line_protocols = encode_events(
            ProtocolVersion::V1,
            events,
            Some("ns"),
            Some(tags).as_ref(),
            &[],
        );
        let line_protocols =
            String::from_utf8(line_protocols.freeze().as_ref().to_owned()).unwrap();
        let line_protocols: Vec<&str> = line_protocols.split('\n').collect();
        assert_eq!(line_protocols.len(), 2);
        assert_eq!(
            line_protocols[0],
            "vector.cpu,datacenter=us-east,host=local,metric_type=gauge value=2.5 1542182950000000011"
        );
        assert_eq!(
            line_protocols[1],
            "vector.mem,datacenter=us-east,host=local,metric_type=gauge,normal_tag=value,true_tag=true value=1000 1542182950000000011"
        );
    }
}

#[cfg(feature = "influxdb-integration-tests")]
#[cfg(test)]
mod integration_tests {
    use chrono::{SecondsFormat, Utc};
    use futures::stream;
    use similar_asserts::assert_eq;
    use vector_lib::metric_tags;

    use crate::{
        config::{SinkConfig, SinkContext},
        event::{
            Event,
            metric::{Metric, MetricKind, MetricValue},
        },
        http::HttpClient,
        sinks::influxdb::{
            InfluxDb1Settings, InfluxDb2Settings,
            metrics::{InfluxDbConfig, InfluxDbSvc, default_summary_quantiles},
            test_util::{
                BUCKET, ORG, TOKEN, address_v1, address_v2, cleanup_v1, format_timestamp,
                onboarding_v1, onboarding_v2, query_v1,
            },
        },
        test_util::components::{HTTP_SINK_TAGS, run_and_assert_sink_compliance},
        tls::{self, TlsConfig},
    };

    #[tokio::test]
    async fn inserts_metrics_v1_over_https() {
        insert_metrics_v1(
            address_v1(true).as_str(),
            Some(TlsConfig {
                ca_file: Some(tls::TEST_PEM_CA_PATH.into()),
                ..Default::default()
            }),
        )
        .await
    }

    #[tokio::test]
    async fn inserts_metrics_v1_over_http() {
        insert_metrics_v1(address_v1(false).as_str(), None).await
    }

    async fn insert_metrics_v1(url: &str, tls: Option<TlsConfig>) {
        crate::test_util::trace_init();
        let database = onboarding_v1(url).await;

        let cx = SinkContext::default();

        let config = InfluxDbConfig {
            endpoint: url.to_string(),
            influxdb1_settings: Some(InfluxDb1Settings {
                consistency: None,
                database: database.clone(),
                retention_policy_name: Some("autogen".to_string()),
                username: None,
                password: None,
            }),
            influxdb2_settings: None,
            batch: Default::default(),
            request: Default::default(),
            tls,
            quantiles: default_summary_quantiles(),
            tags: None,
            default_namespace: None,
            acknowledgements: Default::default(),
        };

        let events: Vec<_> = (0..10).map(create_event).collect();
        let (sink, _) = config.build(cx).await.expect("error when building config");
        run_and_assert_sink_compliance(sink, stream::iter(events.clone()), &HTTP_SINK_TAGS).await;

        let res = query_v1_json(url, &format!("show series on {database}")).await;

        //
        // {"results":[{"statement_id":0,"series":[{"columns":["key"],"values":
        //  [
        //    ["ns.counter-0,metric_type=counter,production=true,region=us-west-1"],
        //    ["ns.counter-1,metric_type=counter,production=true,region=us-west-1"],
        //    ["ns.counter-2,metric_type=counter,production=true,region=us-west-1"],
        //    ["ns.counter-3,metric_type=counter,production=true,region=us-west-1"],
        //    ["ns.counter-4,metric_type=counter,production=true,region=us-west-1"],
        //    ["ns.counter-5,metric_type=counter,production=true,region=us-west-1"],
        //    ["ns.counter-6,metric_type=counter,production=true,region=us-west-1"],
        //    ["ns.counter-7,metric_type=counter,production=true,region=us-west-1"],
        //    ["ns.counter-8,metric_type=counter,production=true,region=us-west-1"],
        //    ["ns.counter-9,metric_type=counter,production=true,region=us-west-1"]
        //  ]}]}]}\n
        //

        assert_eq!(
            res["results"][0]["series"][0]["values"]
                .as_array()
                .unwrap()
                .len(),
            events.len()
        );

        for event in events {
            let metric = event.into_metric();
            let name = format!("{}.{}", metric.namespace().unwrap(), metric.name());
            let value = match metric.value() {
                MetricValue::Counter { value } => *value,
                _ => unreachable!(),
            };
            let timestamp = format_timestamp(metric.timestamp().unwrap(), SecondsFormat::Nanos);
            let res = query_v1_json(url, &format!("select * from {database}..\"{name}\"")).await;

            assert_eq!(
                res,
                serde_json::json! {
                    {"results": [{
                        "statement_id": 0,
                        "series": [{
                            "name": name,
                            "columns": ["time", "metric_type", "production", "region", "value"],
                            "values": [[timestamp, "counter", "true", "us-west-1", value as isize]]
                        }]
                    }]}
                }
            );
        }

        cleanup_v1(url, &database).await;
    }

    async fn query_v1_json(url: &str, query: &str) -> serde_json::Value {
        let string = query_v1(url, query)
            .await
            .text()
            .await
            .expect("Fetching text from InfluxDB query failed");
        serde_json::from_str(&string).expect("Error when parsing InfluxDB response JSON")
    }

    #[tokio::test]
    async fn influxdb2_metrics_put_data() {
        crate::test_util::trace_init();
        let endpoint = address_v2();
        onboarding_v2(&endpoint).await;

        let cx = SinkContext::default();

        let config = InfluxDbConfig {
            endpoint,
            influxdb1_settings: None,
            influxdb2_settings: Some(InfluxDb2Settings {
                org: ORG.to_string(),
                bucket: BUCKET.to_string(),
                token: TOKEN.to_string().into(),
            }),
            quantiles: default_summary_quantiles(),
            batch: Default::default(),
            request: Default::default(),
            tags: None,
            tls: None,
            default_namespace: None,
            acknowledgements: Default::default(),
        };

        let metric = format!(
            "counter-{}",
            Utc::now()
                .timestamp_nanos_opt()
                .expect("Timestamp out of range")
        );
        let mut events = Vec::new();
        for i in 0..10 {
            let event = Event::Metric(
                Metric::new(
                    metric.clone(),
                    MetricKind::Incremental,
                    MetricValue::Counter { value: i as f64 },
                )
                .with_namespace(Some("ns"))
                .with_tags(Some(metric_tags!(
                    "region" => "us-west-1",
                    "production" => "true",
                ))),
            );
            events.push(event);
        }

        let client = HttpClient::new(None, cx.proxy()).unwrap();
        let sink = InfluxDbSvc::new(config, client).unwrap();
        run_and_assert_sink_compliance(sink, stream::iter(events), &HTTP_SINK_TAGS).await;

        let mut body = std::collections::HashMap::new();
        body.insert("query", format!("from(bucket:\"my-bucket\") |> range(start: 0) |> filter(fn: (r) => r._measurement == \"ns.{metric}\")"));
        body.insert("type", "flux".to_owned());

        let client = reqwest::Client::builder()
            .danger_accept_invalid_certs(true)
            .build()
            .unwrap();

        let res = client
            .post(format!("{}/api/v2/query?org=my-org", address_v2()))
            .json(&body)
            .header("accept", "application/json")
            .header("Authorization", "Token my-token")
            .send()
            .await
            .unwrap();
        let string = res.text().await.unwrap();

        let lines = string.split('\n').collect::<Vec<&str>>();
        let header = lines[0].split(',').collect::<Vec<&str>>();
        let record = lines[1].split(',').collect::<Vec<&str>>();

        assert_eq!(
            record[header
                .iter()
                .position(|&r| r.trim() == "metric_type")
                .unwrap()]
            .trim(),
            "counter"
        );
        assert_eq!(
            record[header
                .iter()
                .position(|&r| r.trim() == "production")
                .unwrap()]
            .trim(),
            "true"
        );
        assert_eq!(
            record[header.iter().position(|&r| r.trim() == "region").unwrap()].trim(),
            "us-west-1"
        );
        assert_eq!(
            record[header
                .iter()
                .position(|&r| r.trim() == "_measurement")
                .unwrap()]
            .trim(),
            format!("ns.{}", metric)
        );
        assert_eq!(
            record[header.iter().position(|&r| r.trim() == "_field").unwrap()].trim(),
            "value"
        );
        assert_eq!(
            record[header.iter().position(|&r| r.trim() == "_value").unwrap()].trim(),
            "45"
        );
    }

    fn create_event(i: i32) -> Event {
        Event::Metric(
            Metric::new(
                format!("counter-{i}"),
                MetricKind::Incremental,
                MetricValue::Counter { value: i as f64 },
            )
            .with_namespace(Some("ns"))
            .with_tags(Some(metric_tags!(
                "region" => "us-west-1",
                "production" => "true",
            )))
            .with_timestamp(Some(Utc::now())),
        )
    }
}<|MERGE_RESOLUTION|>--- conflicted
+++ resolved
@@ -1,11 +1,7 @@
 use std::{collections::HashMap, future::ready, task::Poll};
 
 use bytes::{Bytes, BytesMut};
-<<<<<<< HEAD
-use futures::{future::BoxFuture, stream, SinkExt};
-=======
 use futures::{SinkExt, future::BoxFuture, stream};
->>>>>>> eee6e669
 use tower::Service;
 use vector_lib::{
     ByteSizeOf, EstimatedJsonEncodedSizeOf,
@@ -222,17 +218,10 @@
     uri: http::Uri,
     token: &str,
 ) -> impl Fn(Bytes) -> BoxFuture<'static, crate::Result<hyper::Request<Bytes>>>
-<<<<<<< HEAD
-       + Sync
-       + Send
-       + 'static
-       + use<> {
-=======
 + Sync
 + Send
 + 'static
 + use<> {
->>>>>>> eee6e669
     let auth = format!("Token {token}");
     move |body| {
         Box::pin(ready(
