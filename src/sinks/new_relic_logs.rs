--- conflicted
+++ resolved
@@ -144,13 +144,9 @@
 mod tests {
     use super::*;
     use crate::{
-<<<<<<< HEAD
         event::Event,
         sinks::util::{service2::InFlightLimit, test::build_test_server},
-        test_util::{next_addr, runtime, shutdown_on_idle},
-=======
-        event::Event, sinks::util::test::build_test_server, test_util::next_addr,
->>>>>>> 07c44489
+        test_util::next_addr,
         topology::config::SinkConfig,
     };
     use bytes05::buf::BufExt;
