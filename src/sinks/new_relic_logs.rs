--- conflicted
+++ resolved
@@ -144,15 +144,10 @@
 mod tests {
     use super::*;
     use crate::{
-<<<<<<< HEAD
-        config::SinkConfig, event::Event, sinks::util::test::build_test_server,
-        test_util::next_addr,
-=======
+        config::SinkConfig,
         event::Event,
         sinks::util::{service2::InFlightLimit, test::build_test_server},
         test_util::next_addr,
-        topology::config::SinkConfig,
->>>>>>> 0f155670
     };
     use bytes05::buf::BufExt;
     use futures::compat::Future01CompatExt;
