--- conflicted
+++ resolved
@@ -1,15 +1,8 @@
-<<<<<<< HEAD
-use std::time::Duration;
-use vector_lib::codecs::TextSerializerConfig;
-
-use super::{ConfigSnafu, NatsError, config::NatsSinkConfig, sink::NatsSink};
-=======
 use super::{
     config::{NatsHeaderConfig, NatsSinkConfig},
     sink::NatsSink,
     ConfigSnafu, NatsError,
 };
->>>>>>> a9c4c166
 use crate::{
     nats::{
         NatsAuthConfig, NatsAuthCredentialsFile, NatsAuthNKey, NatsAuthToken, NatsAuthUserPassword,
@@ -17,7 +10,7 @@
     sinks::nats::config::JetStreamConfig,
     sinks::prelude::*,
     test_util::{
-        components::{SINK_TAGS, run_and_assert_sink_compliance},
+        components::{run_and_assert_sink_compliance, SINK_TAGS},
         random_lines_with_stream, random_string, trace_init,
     },
     tls::TlsEnableableConfig,
