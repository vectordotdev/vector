use std::sync::Arc;

use snafu::ResultExt;

use crate::sinks::prelude::*;

use super::{
<<<<<<< HEAD
    EncodingSnafu, NatsError,
    config::{NatsPublisher, NatsSinkConfig, NatsTowerRequestConfigDefaults},
=======
    config::{NatsHeaderConfig, NatsPublisher, NatsSinkConfig, NatsTowerRequestConfigDefaults},
>>>>>>> a9c4c166
    request_builder::{NatsEncoder, NatsRequestBuilder},
    service::{NatsResponse, NatsService},
};

pub(super) struct NatsEvent {
    pub(super) event: Event,
    pub(super) subject: String,
}

pub(super) struct NatsSink {
    request: TowerRequestConfig<NatsTowerRequestConfigDefaults>,
    transformer: Transformer,
    encoder: Encoder<()>,
    publisher: Arc<NatsPublisher>,
    subject: Template,
    headers: Option<NatsHeaderConfig>,
}

impl NatsSink {
    fn make_nats_event(&self, event: Event) -> Option<NatsEvent> {
        let subject = self
            .subject
            .render_string(&event)
            .map_err(|missing_keys| {
                emit!(TemplateRenderingError {
                    error: missing_keys,
                    field: Some("subject"),
                    drop_event: true,
                });
            })
            .ok()?;

        Some(NatsEvent { event, subject })
    }

    pub(super) async fn new(config: NatsSinkConfig) -> Result<Self, NatsError> {
        let publisher = Arc::new(config.publisher().await?);
        let transformer = config.encoding.transformer();
        let serializer = config.encoding.build().context(EncodingSnafu)?;
        let encoder = Encoder::<()>::new(serializer);
        let request = config.request;
        let subject = config.subject;
        let headers = config.jetstream.headers;

        Ok(NatsSink {
            request,
            transformer,
            encoder,
            publisher,
            subject,
            headers,
        })
    }

    async fn run_inner(self: Box<Self>, input: BoxStream<'_, Event>) -> Result<(), ()> {
        let request = self.request.into_settings();

        let request_builder = NatsRequestBuilder {
            encoder: NatsEncoder {
                encoder: self.encoder.clone(),
                transformer: self.transformer.clone(),
            },
            headers: self.headers.clone(),
        };

        let service = ServiceBuilder::new()
            .settings(request, NatsRetryLogic)
            .service(NatsService {
                publisher: Arc::clone(&self.publisher),
            });

        input
            .filter_map(|event| std::future::ready(self.make_nats_event(event)))
            .request_builder(default_request_builder_concurrency_limit(), request_builder)
            .filter_map(|request| async move {
                match request {
                    Err(e) => {
                        error!("Failed to build NATS request: {:?}.", e);
                        None
                    }
                    Ok(req) => Some(req),
                }
            })
            .into_driver(service)
            .protocol("nats")
            .run()
            .await
    }
}

#[async_trait]
impl StreamSink<Event> for NatsSink {
    async fn run(mut self: Box<Self>, input: BoxStream<'_, Event>) -> Result<(), ()> {
        self.run_inner(input).await
    }
}

#[derive(Debug, Clone)]
pub(super) struct NatsRetryLogic;

impl RetryLogic for NatsRetryLogic {
    type Error = NatsError;
    type Response = NatsResponse;

    fn is_retriable_error(&self, _error: &Self::Error) -> bool {
        true
    }
}<|MERGE_RESOLUTION|>--- conflicted
+++ resolved
@@ -5,14 +5,10 @@
 use crate::sinks::prelude::*;
 
 use super::{
-<<<<<<< HEAD
-    EncodingSnafu, NatsError,
-    config::{NatsPublisher, NatsSinkConfig, NatsTowerRequestConfigDefaults},
-=======
     config::{NatsHeaderConfig, NatsPublisher, NatsSinkConfig, NatsTowerRequestConfigDefaults},
->>>>>>> a9c4c166
     request_builder::{NatsEncoder, NatsRequestBuilder},
     service::{NatsResponse, NatsService},
+    EncodingSnafu, NatsError,
 };
 
 pub(super) struct NatsEvent {
