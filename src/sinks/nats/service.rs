--- conflicted
+++ resolved
@@ -8,11 +8,6 @@
 use super::{NatsError, config::NatsPublisher, request_builder::NatsRequest};
 use crate::sinks::prelude::*;
 
-<<<<<<< HEAD
-use super::{config::NatsPublisher, request_builder::NatsRequest, NatsError};
-
-=======
->>>>>>> eee6e669
 #[derive(Clone)]
 pub(super) struct NatsService {
     pub(super) publisher: Arc<NatsPublisher>,
@@ -52,11 +47,7 @@
 
         Box::pin(async move {
             match publisher
-<<<<<<< HEAD
-                .publish(req.subject, req.bytes)
-=======
                 .publish(req.subject, req.headers, req.bytes)
->>>>>>> eee6e669
                 .map_err(async_nats::Error::from)
                 .await
             {
