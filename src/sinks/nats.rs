--- conflicted
+++ resolved
@@ -9,12 +9,8 @@
 use crate::{
     config::{GenerateConfig, Input, SinkConfig, SinkContext, SinkDescription},
     event::Event,
-<<<<<<< HEAD
-    internal_events::{NatsEventSendFail, NatsEventSendSuccess, TemplateRenderingFailed},
+    internal_events::{NatsEventSendFail, NatsEventSendSuccess, TemplateRenderingError},
     nats::{from_tls_auth_config, NatsAuthConfig, NatsConfigError},
-=======
-    internal_events::{NatsEventSendFail, NatsEventSendSuccess, TemplateRenderingError},
->>>>>>> e99e5498
     sinks::util::{
         encoding::{EncodingConfig, EncodingConfiguration},
         StreamSink,
@@ -239,7 +235,8 @@
 
         // Create Sink
         let (acker, ack_counter) = Acker::basic();
-        let sink = Box::new(NatsSink::new(conf.clone(), acker).await?);
+        let sink = NatsSink::new(conf.clone(), acker).await?;
+        let sink = VectorSink::from_event_streamsink(sink);
 
         // Establish the consumer subscription.
         let subject = conf.subject.clone();
@@ -254,19 +251,10 @@
             .expect("failed to subscribe with test consumer");
 
         // Publish events.
-<<<<<<< HEAD
         let num_events = 1_000;
         let (input, events) = random_lines_with_stream(100, num_events, None);
-        let _ = sink.run(Box::pin(events)).await.unwrap();
-=======
-        let (acker, ack_counter) = Acker::basic();
-        let sink = NatsSink::new(cnf.clone(), acker).unwrap();
-        let sink = VectorSink::from_event_streamsink(sink);
-        let num_events = 1_000;
-        let (input, events) = random_lines_with_stream(100, num_events, None);
 
         let _ = sink.run(events).await.unwrap();
->>>>>>> e99e5498
 
         // Unsubscribe from the channel.
         thread::sleep(Duration::from_secs(3));
