use crate::{
    config::{DataType, SinkConfig, SinkContext, SinkDescription},
    event::{self, Event},
    sinks::util::{
        encoding::{EncodingConfig, EncodingConfiguration},
        http::{Auth, BatchedHttpSink, HttpClient, HttpSink},
<<<<<<< HEAD
        BatchConfig, BatchSettings, Buffer, Compression, InFlightLimit, TowerRequestConfig,
        UriSerde,
=======
        service2::{InFlightLimit, TowerRequestConfig},
        BatchConfig, BatchSettings, Buffer, Compression, UriSerde,
>>>>>>> 66beb532
    },
    tls::{TlsOptions, TlsSettings},
};
use futures::{FutureExt, TryFutureExt};
use futures01::{future, Sink};
use http::{
    header::{self, HeaderName, HeaderValue},
    Method, Request, StatusCode, Uri,
};
use hyper::Body;
use indexmap::IndexMap;
use lazy_static::lazy_static;
use serde::{Deserialize, Serialize};
use snafu::{ResultExt, Snafu};

#[derive(Debug, Snafu)]
enum BuildError {
    #[snafu(display("{}: {}", source, name))]
    InvalidHeaderName {
        name: String,
        source: header::InvalidHeaderName,
    },
    #[snafu(display("{}: {}", source, value))]
    InvalidHeaderValue {
        value: String,
        source: header::InvalidHeaderValue,
    },
}

#[derive(Deserialize, Serialize, Clone, Debug)]
#[serde(deny_unknown_fields)]
pub struct HttpSinkConfig {
    pub uri: UriSerde,
    pub method: Option<HttpMethod>,
    pub healthcheck_uri: Option<UriSerde>,
    pub auth: Option<Auth>,
    pub headers: Option<IndexMap<String, String>>,
    #[serde(default)]
    pub compression: Compression,
    pub encoding: EncodingConfig<Encoding>,
    #[serde(default)]
    pub batch: BatchConfig,
    #[serde(default)]
    pub request: TowerRequestConfig,
    pub tls: Option<TlsOptions>,
}

#[cfg(test)]
fn default_config(e: Encoding) -> HttpSinkConfig {
    HttpSinkConfig {
        uri: Default::default(),
        method: Default::default(),
        healthcheck_uri: Default::default(),
        auth: Default::default(),
        headers: Default::default(),
        compression: Default::default(),
        batch: Default::default(),
        encoding: e.into(),
        request: Default::default(),
        tls: Default::default(),
    }
}

lazy_static! {
    static ref REQUEST_DEFAULTS: TowerRequestConfig = TowerRequestConfig {
        in_flight_limit: InFlightLimit::Fixed(10),
        timeout_secs: Some(30),
        rate_limit_num: Some(10),
        ..Default::default()
    };
}

#[derive(Deserialize, Serialize, Debug, Eq, PartialEq, Clone, Derivative)]
#[serde(rename_all = "snake_case")]
#[derivative(Default)]
pub enum HttpMethod {
    #[derivative(Default)]
    Post,
    Put,
}

#[derive(Deserialize, Serialize, Debug, Eq, PartialEq, Clone)]
#[serde(rename_all = "snake_case")]
pub enum Encoding {
    Text,
    Ndjson,
    Json,
}

inventory::submit! {
    SinkDescription::new_without_default::<HttpSinkConfig>("http")
}

#[typetag::serde(name = "http")]
impl SinkConfig for HttpSinkConfig {
    fn build(&self, cx: SinkContext) -> crate::Result<(super::RouterSink, super::Healthcheck)> {
        validate_headers(&self.headers, &self.auth)?;
        let tls = TlsSettings::from_options(&self.tls)?;
        let client = HttpClient::new(cx.resolver(), tls)?;

        let mut config = self.clone();
        config.uri = build_uri(config.uri.clone()).into();

        let compression = config.compression;
        let batch = BatchSettings::default()
            .bytes(bytesize::mib(10u64))
            .timeout(1)
            .parse_config(config.batch)?;
        let request = config.request.unwrap_with(&REQUEST_DEFAULTS);

        let sink = BatchedHttpSink::new(
            config,
            Buffer::new(batch.size, compression),
            request,
            batch.timeout,
            client.clone(),
            cx.acker(),
        )
        .sink_map_err(|e| error!("Fatal http sink error: {}", e));

        let sink = Box::new(sink);

        match self.healthcheck_uri.clone() {
            Some(healthcheck_uri) => {
                let healthcheck = healthcheck(healthcheck_uri, self.auth.clone(), client)
                    .boxed()
                    .compat();
                Ok((sink, Box::new(healthcheck)))
            }
            None => Ok((sink, Box::new(future::ok(())))),
        }
    }

    fn input_type(&self) -> DataType {
        DataType::Log
    }

    fn sink_type(&self) -> &'static str {
        "http"
    }
}

#[async_trait::async_trait]
impl HttpSink for HttpSinkConfig {
    type Input = Vec<u8>;
    type Output = Vec<u8>;

    fn encode_event(&self, mut event: Event) -> Option<Self::Input> {
        self.encoding.apply_rules(&mut event);
        let event = event.into_log();

        let body = match &self.encoding.codec() {
            Encoding::Text => {
                if let Some(v) = event.get(&event::log_schema().message_key()) {
                    let mut b = v.to_string_lossy().into_bytes();
                    b.push(b'\n');
                    b
                } else {
                    warn!(
                        message = "Event missing the message key; Dropping event.",
                        rate_limit_secs = 30,
                    );
                    return None;
                }
            }

            Encoding::Ndjson => {
                let mut b = serde_json::to_vec(&event)
                    .map_err(|e| panic!("Unable to encode into JSON: {}", e))
                    .ok()?;
                b.push(b'\n');
                b
            }

            Encoding::Json => {
                let mut b = serde_json::to_vec(&event)
                    .map_err(|e| panic!("Unable to encode into JSON: {}", e))
                    .ok()?;
                b.push(b',');
                b
            }
        };

        Some(body)
    }

    async fn build_request(&self, mut body: Self::Output) -> crate::Result<http::Request<Vec<u8>>> {
        let method = match &self.method.clone().unwrap_or(HttpMethod::Post) {
            HttpMethod::Post => Method::POST,
            HttpMethod::Put => Method::PUT,
        };
        let uri: Uri = self.uri.clone().into();

        let ct = match self.encoding.codec() {
            Encoding::Text => "text/plain",
            Encoding::Ndjson => "application/x-ndjson",
            Encoding::Json => {
                body.insert(0, b'[');
                body.pop(); // remove trailing comma from last record
                body.push(b']');
                "application/json"
            }
        };

        let mut builder = Request::builder()
            .method(method)
            .uri(uri)
            .header("Content-Type", ct);

        if let Some(ce) = self.compression.content_encoding() {
            builder = builder.header("Content-Encoding", ce);
        }

        if let Some(headers) = &self.headers {
            for (header, value) in headers.iter() {
                builder = builder.header(header.as_str(), value.as_str());
            }
        }

        let mut request = builder.body(body).unwrap();

        if let Some(auth) = &self.auth {
            auth.apply(&mut request);
        }

        Ok(request)
    }
}

async fn healthcheck(
    uri: UriSerde,
    auth: Option<Auth>,
    mut client: HttpClient,
) -> crate::Result<()> {
    let uri = build_uri(uri);
    let mut request = Request::head(&uri).body(Body::empty()).unwrap();

    if let Some(auth) = auth {
        auth.apply(&mut request);
    }

    let response = client.send(request).await?;

    match response.status() {
        StatusCode::OK => Ok(()),
        status => Err(super::HealthcheckError::UnexpectedStatus { status }.into()),
    }
}

fn validate_headers(
    headers: &Option<IndexMap<String, String>>,
    auth: &Option<Auth>,
) -> crate::Result<()> {
    if let Some(map) = headers {
        for (name, value) in map {
            if auth.is_some() && name.eq_ignore_ascii_case("Authorization") {
                return Err(
                    "Authorization header can not be used with defined auth options".into(),
                );
            }

            HeaderName::from_bytes(name.as_bytes()).with_context(|| InvalidHeaderName { name })?;
            HeaderValue::from_bytes(value.as_bytes())
                .with_context(|| InvalidHeaderValue { value })?;
        }
    }
    Ok(())
}

fn build_uri(base: UriSerde) -> Uri {
    let base: Uri = base.into();
    Uri::builder()
        .scheme(base.scheme_str().unwrap_or("http"))
        .authority(base.authority().map(|a| a.as_str()).unwrap_or("127.0.0.1"))
        .path_and_query(base.path_and_query().map(|pq| pq.as_str()).unwrap_or(""))
        .build()
        .expect("bug building uri")
}

#[cfg(test)]
mod tests {
    use super::*;
    use crate::{
        assert_downcast_matches,
        config::SinkContext,
        sinks::http::HttpSinkConfig,
        sinks::util::http::HttpSink,
        sinks::util::test::build_test_server,
        test_util::{next_addr, random_lines_with_stream},
    };
    use bytes05::buf::BufExt;
    use futures::compat::Future01CompatExt;
    use futures01::{Sink, Stream};
    use headers::{Authorization, HeaderMapExt};
    use hyper::Method;
    use serde::Deserialize;
    use std::io::{BufRead, BufReader};

    #[test]
    fn http_encode_event_text() {
        let encoding = EncodingConfig::from(Encoding::Text);
        let event = Event::from("hello world");

        let mut config = default_config(Encoding::Text);
        config.encoding = encoding;
        let bytes = config.encode_event(event).unwrap();

        assert_eq!(bytes, Vec::from(&"hello world\n"[..]));
    }

    #[test]
    fn http_encode_event_json() {
        let encoding = EncodingConfig::from(Encoding::Ndjson);
        let event = Event::from("hello world");

        let mut config = default_config(Encoding::Json);
        config.encoding = encoding;
        let bytes = config.encode_event(event).unwrap();

        #[derive(Deserialize, Debug)]
        #[serde(deny_unknown_fields)]
        struct ExpectedEvent {
            message: String,
            timestamp: chrono::DateTime<chrono::Utc>,
        }

        let output = serde_json::from_slice::<ExpectedEvent>(&bytes[..]).unwrap();

        assert_eq!(output.message, "hello world".to_string());
    }

    #[test]
    fn http_validates_normal_headers() {
        let config = r#"
        uri = "http://$IN_ADDR/frames"
        encoding = "text"
        [headers]
        Auth = "token:thing_and-stuff"
        X-Custom-Nonsense = "_%_{}_-_&_._`_|_~_!_#_&_$_"
        "#;
        let config: HttpSinkConfig = toml::from_str(&config).unwrap();

        assert!(super::validate_headers(&config.headers, &None).is_ok());
    }

    #[test]
    fn http_catches_bad_header_names() {
        let config = r#"
        uri = "http://$IN_ADDR/frames"
        encoding = "text"
        [headers]
        "\u0001" = "bad"
        "#;
        let config: HttpSinkConfig = toml::from_str(&config).unwrap();

        assert_downcast_matches!(
            super::validate_headers(&config.headers, &None).unwrap_err(),
            BuildError,
            BuildError::InvalidHeaderName{..}
        );
    }

    #[test]
    #[should_panic(expected = "Authorization header can not be used with defined auth options")]
    fn http_headers_auth_conflict() {
        let config = r#"
        uri = "http://$IN_ADDR/"
        encoding = "text"
        [headers]
        Authorization = "Basic base64encodedstring"
        [auth]
        strategy = "basic"
        user = "user"
        password = "password"
        "#;
        let config: HttpSinkConfig = toml::from_str(&config).unwrap();

        let cx = SinkContext::new_test();

        let _ = config.build(cx).unwrap();
    }

    #[tokio::test(core_threads = 2)]
    async fn http_happy_path_post() {
        let num_lines = 1000;

        let in_addr = next_addr();

        let config = r#"
        uri = "http://$IN_ADDR/frames"
        compression = "gzip"
        encoding = "ndjson"

        [auth]
        strategy = "basic"
        user = "waldo"
        password = "hunter2"
    "#
        .replace("$IN_ADDR", &format!("{}", in_addr));
        let config: HttpSinkConfig = toml::from_str(&config).unwrap();

        let cx = SinkContext::new_test();

        let (sink, _) = config.build(cx).unwrap();
        let (rx, trigger, server) = build_test_server(in_addr);

        let (input_lines, events) = random_lines_with_stream(100, num_lines);
        let pump = sink.send_all(events);

        tokio::spawn(server);

        let _ = pump.compat().await.unwrap();
        drop(trigger);

        let output_lines = rx
            .wait()
            .map(Result::unwrap)
            .map(|(parts, body)| {
                assert_eq!(Method::POST, parts.method);
                assert_eq!("/frames", parts.uri.path());
                assert_eq!(
                    Some(Authorization::basic("waldo", "hunter2")),
                    parts.headers.typed_get()
                );
                body.reader()
            })
            .map(flate2::read::GzDecoder::new)
            .map(BufReader::new)
            .flat_map(BufRead::lines)
            .map(Result::unwrap)
            .map(|s| {
                let val: serde_json::Value = serde_json::from_str(&s).unwrap();
                val.get("message").unwrap().as_str().unwrap().to_owned()
            })
            .collect::<Vec<_>>();

        assert_eq!(num_lines, output_lines.len());
        assert_eq!(input_lines, output_lines);
    }

    #[tokio::test(core_threads = 2)]
    async fn http_happy_path_put() {
        let num_lines = 1000;

        let in_addr = next_addr();

        let config = r#"
        uri = "http://$IN_ADDR/frames"
        method = "put"
        compression = "gzip"
        encoding = "ndjson"

        [auth]
        strategy = "basic"
        user = "waldo"
        password = "hunter2"
    "#
        .replace("$IN_ADDR", &format!("{}", in_addr));
        let config: HttpSinkConfig = toml::from_str(&config).unwrap();

        let cx = SinkContext::new_test();

        let (sink, _) = config.build(cx).unwrap();
        let (rx, trigger, server) = build_test_server(in_addr);

        let (input_lines, events) = random_lines_with_stream(100, num_lines);
        let pump = sink.send_all(events);

        tokio::spawn(server);

        let _ = pump.compat().await.unwrap();
        drop(trigger);

        let output_lines = rx
            .wait()
            .map(Result::unwrap)
            .map(|(parts, body)| {
                assert_eq!(Method::PUT, parts.method);
                assert_eq!("/frames", parts.uri.path());
                assert_eq!(
                    Some(Authorization::basic("waldo", "hunter2")),
                    parts.headers.typed_get()
                );
                body.reader()
            })
            .map(flate2::read::GzDecoder::new)
            .map(BufReader::new)
            .flat_map(BufRead::lines)
            .map(Result::unwrap)
            .map(|s| {
                let val: serde_json::Value = serde_json::from_str(&s).unwrap();
                val.get("message").unwrap().as_str().unwrap().to_owned()
            })
            .collect::<Vec<_>>();

        assert_eq!(num_lines, output_lines.len());
        assert_eq!(input_lines, output_lines);
    }

    #[tokio::test(core_threads = 2)]
    async fn http_passes_custom_headers() {
        let num_lines = 1000;

        let in_addr = next_addr();

        let config = r#"
        uri = "http://$IN_ADDR/frames"
        encoding = "ndjson"
        compression = "gzip"
        [headers]
        foo = "bar"
        baz = "quux"
    "#
        .replace("$IN_ADDR", &format!("{}", in_addr));
        let config: HttpSinkConfig = toml::from_str(&config).unwrap();

        let cx = SinkContext::new_test();

        let (sink, _) = config.build(cx).unwrap();
        let (rx, trigger, server) = build_test_server(in_addr);

        let (input_lines, events) = random_lines_with_stream(100, num_lines);
        let pump = sink.send_all(events);

        tokio::spawn(server);

        let _ = pump.compat().await.unwrap();
        drop(trigger);

        let output_lines = rx
            .wait()
            .map(Result::unwrap)
            .map(|(parts, body)| {
                assert_eq!(Method::POST, parts.method);
                assert_eq!("/frames", parts.uri.path());
                assert_eq!(
                    Some("bar"),
                    parts.headers.get("foo").map(|v| v.to_str().unwrap())
                );
                assert_eq!(
                    Some("quux"),
                    parts.headers.get("baz").map(|v| v.to_str().unwrap())
                );
                body.reader()
            })
            .map(flate2::read::GzDecoder::new)
            .map(BufReader::new)
            .flat_map(BufRead::lines)
            .map(Result::unwrap)
            .map(|s| {
                let val: serde_json::Value = serde_json::from_str(&s).unwrap();
                val.get("message").unwrap().as_str().unwrap().to_owned()
            })
            .collect::<Vec<_>>();

        assert_eq!(num_lines, output_lines.len());
        assert_eq!(input_lines, output_lines);
    }
}<|MERGE_RESOLUTION|>--- conflicted
+++ resolved
@@ -4,13 +4,8 @@
     sinks::util::{
         encoding::{EncodingConfig, EncodingConfiguration},
         http::{Auth, BatchedHttpSink, HttpClient, HttpSink},
-<<<<<<< HEAD
         BatchConfig, BatchSettings, Buffer, Compression, InFlightLimit, TowerRequestConfig,
         UriSerde,
-=======
-        service2::{InFlightLimit, TowerRequestConfig},
-        BatchConfig, BatchSettings, Buffer, Compression, UriSerde,
->>>>>>> 66beb532
     },
     tls::{TlsOptions, TlsSettings},
 };
