--- conflicted
+++ resolved
@@ -1,23 +1,13 @@
 //! Configuration for the `http` sink.
 
-<<<<<<< HEAD
-=======
 use std::{collections::BTreeMap, path::PathBuf};
 
->>>>>>> eee6e669
 #[cfg(feature = "aws-core")]
 use aws_config::meta::region::ProvideRegion;
 #[cfg(feature = "aws-core")]
 use aws_types::region::Region;
-<<<<<<< HEAD
-use http::{header::AUTHORIZATION, HeaderName, HeaderValue, Method, Request, StatusCode};
-use hyper::Body;
-use std::collections::BTreeMap;
-use std::path::PathBuf;
-=======
 use http::{HeaderName, HeaderValue, Method, Request, StatusCode, header::AUTHORIZATION};
 use hyper::Body;
->>>>>>> eee6e669
 use vector_lib::codecs::{
     CharacterDelimitedEncoder,
     encoding::{Framer, Serializer},
@@ -39,10 +29,6 @@
     sinks::{
         prelude::*,
         util::{
-<<<<<<< HEAD
-            http::{http_response_retry_logic, HttpService, OrderedHeaderName, RequestConfig},
-=======
->>>>>>> eee6e669
             RealtimeSizeBasedDefaultBatchSettings, UriSerde,
             http::{HttpService, OrderedHeaderName, RequestConfig, http_response_retry_logic},
         },
@@ -397,16 +383,11 @@
     impl ValidatableComponent for HttpSinkConfig {
         fn validation_configuration() -> ValidationConfiguration {
             use std::str::FromStr;
-<<<<<<< HEAD
-            use vector_lib::codecs::{JsonSerializerConfig, MetricTagValues};
-            use vector_lib::config::LogNamespace;
-=======
 
             use vector_lib::{
                 codecs::{JsonSerializerConfig, MetricTagValues},
                 config::LogNamespace,
             };
->>>>>>> eee6e669
 
             let endpoint = "http://127.0.0.1:9000/endpoint";
             let uri = UriSerde::from_str(endpoint).expect("should never fail to parse");
