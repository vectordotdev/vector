use std::collections::HashMap;

use futures::future::FutureExt;
use serde::{Deserialize, Serialize};

use super::{healthcheck::healthcheck, sink::LokiSink};
<<<<<<< HEAD
use crate::sinks::util::Compression;
=======
>>>>>>> 9a9340ad
use crate::{
    codecs::EncodingConfig,
    config::{AcknowledgementsConfig, DataType, GenerateConfig, Input, SinkConfig, SinkContext},
    http::{Auth, HttpClient, MaybeAuth},
    sinks::{
        util::{BatchConfig, Compression, SinkBatchSettings, TowerRequestConfig, UriSerde},
        VectorSink,
    },
    template::Template,
    tls::{TlsConfig, TlsSettings},
};
use crate::{generate_custom_encoding_configuration, sinks::util::encoding::EncodingConfigAdapter};

<<<<<<< HEAD
generate_custom_encoding_configuration!(LokiEncoding { Text, Json, Logfmt });

=======
>>>>>>> 9a9340ad
#[derive(Clone, Debug, Deserialize, Serialize)]
#[serde(deny_unknown_fields)]
pub struct LokiConfig {
    pub endpoint: UriSerde,
<<<<<<< HEAD
    pub encoding: EncodingConfigAdapter<EncodingConfig<LokiEncoding>, LokiEncodingMigrator>,
=======
    pub encoding: EncodingConfig,
>>>>>>> 9a9340ad
    pub tenant_id: Option<Template>,
    pub labels: HashMap<Template, Template>,
    #[serde(default = "crate::serde::default_false")]
    pub remove_label_fields: bool,
    #[serde(default = "crate::serde::default_true")]
    pub remove_timestamp: bool,
    #[serde(default)]
    pub compression: Compression,
    #[serde(default)]
    pub out_of_order_action: OutOfOrderAction,
    pub auth: Option<Auth>,
    #[serde(default)]
    pub request: TowerRequestConfig,
    #[serde(default)]
    pub batch: BatchConfig<LokiDefaultBatchSettings>,
    pub tls: Option<TlsConfig>,
    #[serde(
        default,
        deserialize_with = "crate::serde::bool_or_struct",
        skip_serializing_if = "crate::serde::skip_serializing_if_default"
    )]
    acknowledgements: AcknowledgementsConfig,
}

#[derive(Clone, Copy, Debug, Default)]
pub struct LokiDefaultBatchSettings;

impl SinkBatchSettings for LokiDefaultBatchSettings {
    const MAX_EVENTS: Option<usize> = Some(100_000);
    const MAX_BYTES: Option<usize> = Some(1_000_000);
    const TIMEOUT_SECS: f64 = 1.0;
}

#[derive(Copy, Clone, Debug, Derivative, Deserialize, Serialize)]
#[derivative(Default)]
#[serde(rename_all = "snake_case")]
pub enum OutOfOrderAction {
    #[derivative(Default)]
    Drop,
    RewriteTimestamp,
    Accept,
}

impl GenerateConfig for LokiConfig {
    fn generate_config() -> toml::Value {
        toml::from_str(
            r#"endpoint = "http://localhost:3100"
            encoding.codec = "json"
            labels = {}"#,
        )
        .unwrap()
    }
}

impl LokiConfig {
    pub(super) fn build_client(&self, cx: SinkContext) -> crate::Result<HttpClient> {
        let tls = TlsSettings::from_options(&self.tls)?;
        let client = HttpClient::new(tls, cx.proxy())?;
        Ok(client)
    }
}

#[async_trait::async_trait]
#[typetag::serde(name = "loki")]
impl SinkConfig for LokiConfig {
    async fn build(
        &self,
        cx: SinkContext,
    ) -> crate::Result<(VectorSink, crate::sinks::Healthcheck)> {
        if self.labels.is_empty() {
            return Err("`labels` must include at least one label.".into());
        }

        for label in self.labels.keys() {
            if !valid_label_name(label) {
                return Err(format!("Invalid label name {:?}", label.get_ref()).into());
            }
        }

        let client = self.build_client(cx)?;

        let config = LokiConfig {
            auth: self.auth.choose_one(&self.endpoint.auth)?,
            ..self.clone()
        };

        let sink = LokiSink::new(config.clone(), client.clone())?;

        let healthcheck = healthcheck(config, client).boxed();

        Ok((VectorSink::from_event_streamsink(sink), healthcheck))
    }

    fn input(&self) -> Input {
        Input::new(self.encoding.config().input_type() & DataType::Log)
    }

    fn sink_type(&self) -> &'static str {
        "loki"
    }

    fn acknowledgements(&self) -> Option<&AcknowledgementsConfig> {
        Some(&self.acknowledgements)
    }
}

pub fn valid_label_name(label: &Template) -> bool {
    label.is_dynamic() || {
        // Loki follows prometheus on this https://prometheus.io/docs/concepts/data_model/#metric-names-and-labels
        // Although that isn't explicitly said anywhere besides what's in the code.
        // The closest mention is in section about Parser Expression https://grafana.com/docs/loki/latest/logql/
        //
        // [a-zA-Z_][a-zA-Z0-9_]*
        //
        // '*' symbol at the end of the label name will be treated as a prefix for
        // underlying object keys.
        let mut label_trim = label.get_ref().trim();
        if let Some(without_opening_end) = label_trim.strip_suffix('*') {
            label_trim = without_opening_end
        }

        let mut label_chars = label_trim.chars();
        if let Some(ch) = label_chars.next() {
            (ch.is_ascii_alphabetic() || ch == '_')
                && label_chars.all(|ch| ch.is_ascii_alphanumeric() || ch == '_')
        } else {
            false
        }
    }
}

#[cfg(test)]
mod tests {
    use std::convert::TryInto;

    use super::valid_label_name;

    #[test]
    fn valid_label_names() {
        assert!(valid_label_name(&"name".try_into().unwrap()));
        assert!(valid_label_name(&" name ".try_into().unwrap()));
        assert!(valid_label_name(&"bee_bop".try_into().unwrap()));
        assert!(valid_label_name(&"a09b".try_into().unwrap()));
        assert!(valid_label_name(&"abc_*".try_into().unwrap()));
        assert!(valid_label_name(&"_*".try_into().unwrap()));

        assert!(!valid_label_name(&"0ab".try_into().unwrap()));
        assert!(!valid_label_name(&"*".try_into().unwrap()));
        assert!(!valid_label_name(&"".try_into().unwrap()));
        assert!(!valid_label_name(&" ".try_into().unwrap()));

        assert!(valid_label_name(&"{{field}}".try_into().unwrap()));
    }
}<|MERGE_RESOLUTION|>--- conflicted
+++ resolved
@@ -4,10 +4,6 @@
 use serde::{Deserialize, Serialize};
 
 use super::{healthcheck::healthcheck, sink::LokiSink};
-<<<<<<< HEAD
-use crate::sinks::util::Compression;
-=======
->>>>>>> 9a9340ad
 use crate::{
     codecs::EncodingConfig,
     config::{AcknowledgementsConfig, DataType, GenerateConfig, Input, SinkConfig, SinkContext},
@@ -19,22 +15,12 @@
     template::Template,
     tls::{TlsConfig, TlsSettings},
 };
-use crate::{generate_custom_encoding_configuration, sinks::util::encoding::EncodingConfigAdapter};
 
-<<<<<<< HEAD
-generate_custom_encoding_configuration!(LokiEncoding { Text, Json, Logfmt });
-
-=======
->>>>>>> 9a9340ad
 #[derive(Clone, Debug, Deserialize, Serialize)]
 #[serde(deny_unknown_fields)]
 pub struct LokiConfig {
     pub endpoint: UriSerde,
-<<<<<<< HEAD
-    pub encoding: EncodingConfigAdapter<EncodingConfig<LokiEncoding>, LokiEncodingMigrator>,
-=======
     pub encoding: EncodingConfig,
->>>>>>> 9a9340ad
     pub tenant_id: Option<Template>,
     pub labels: HashMap<Template, Template>,
     #[serde(default = "crate::serde::default_false")]
