use std::{collections::HashMap, io};

use bytes::Bytes;
use serde::{ser::SerializeSeq, Serialize};
use vector_buffers::EventCount;
use vector_core::{
    event::{EventFinalizers, Finalizable},
    ByteSizeOf,
};

use crate::sinks::util::encoding::Encoder;

pub type Labels = Vec<(String, String)>;

#[derive(Clone)]
pub enum LokiBatchEncoding {
    Json,
    Protobuf,
}

#[derive(Clone)]
pub struct LokiBatchEncoder(pub LokiBatchEncoding);

impl Encoder<Vec<LokiRecord>> for LokiBatchEncoder {
    fn encode_input(
        &self,
        input: Vec<LokiRecord>,
        writer: &mut dyn io::Write,
    ) -> io::Result<usize> {
        let batch = LokiBatch::from(input);
<<<<<<< HEAD
        let body = match self.0 {
            LokiBatchEncoding::Json => {
                let body = serde_json::json!({ "streams": [batch] });
                let body = serde_json::to_vec(&body)?;
                body
            }
            LokiBatchEncoding::Protobuf => {
                let labels = batch.stream;
                let entries = batch
                    .values
                    .iter()
                    .map(|event| {
                        loki_logproto::util::Entry(
                            event.timestamp,
                            String::from_utf8_lossy(&event.event).into_owned(),
                        )
                        .into()
                    })
                    .collect();
                let batch = loki_logproto::util::Batch(labels, entries);
                batch.encode()
            }
        };
        writer.write(&body)
=======
        let body = serde_json::json!({ "streams": [batch] });
        let body = serde_json::to_vec(&body)?;
        writer.write_all(&body).map(|()| body.len())
>>>>>>> f8bc670c
    }
}

#[derive(Debug, Default, Serialize)]
pub struct LokiBatch {
    stream: HashMap<String, String>,
    values: Vec<LokiEvent>,
    #[serde(skip)]
    finalizers: EventFinalizers,
}

impl From<Vec<LokiRecord>> for LokiBatch {
    fn from(events: Vec<LokiRecord>) -> Self {
        let mut result = events
            .into_iter()
            .fold(Self::default(), |mut res, mut item| {
                res.finalizers.merge(item.take_finalizers());
                res.stream.extend(item.labels.into_iter());
                res.values.push(item.event);
                res
            });
        result.values.sort_by_key(|e| e.timestamp);
        result
    }
}

#[derive(Clone, Debug)]
pub struct LokiEvent {
    pub timestamp: i64,
    pub event: Bytes,
}

impl ByteSizeOf for LokiEvent {
    fn allocated_bytes(&self) -> usize {
        self.timestamp.allocated_bytes() + self.event.allocated_bytes()
    }
}

impl Serialize for LokiEvent {
    fn serialize<S>(&self, serializer: S) -> Result<S::Ok, S::Error>
    where
        S: serde::Serializer,
    {
        let mut seq = serializer.serialize_seq(Some(2))?;
        seq.serialize_element(&self.timestamp.to_string())?;
        let event = String::from_utf8_lossy(&self.event);
        seq.serialize_element(&event)?;
        seq.end()
    }
}

#[derive(Clone, Debug)]
pub struct LokiRecord {
    pub partition: PartitionKey,
    pub labels: Labels,
    pub event: LokiEvent,
    pub finalizers: EventFinalizers,
}

impl ByteSizeOf for LokiRecord {
    fn allocated_bytes(&self) -> usize {
        self.partition.allocated_bytes()
            + self.labels.iter().fold(0, |res, item| {
                res + item.0.allocated_bytes() + item.1.allocated_bytes()
            })
            + self.event.allocated_bytes()
    }
}

impl EventCount for LokiRecord {
    fn event_count(&self) -> usize {
        // A Loki record is mapped one-to-one with an event.
        1
    }
}

impl Finalizable for LokiRecord {
    fn take_finalizers(&mut self) -> EventFinalizers {
        std::mem::take(&mut self.finalizers)
    }
}

#[derive(Hash, Eq, PartialEq, Clone, Debug)]
pub struct PartitionKey {
    pub tenant_id: Option<String>,
    labels: String,
}

impl ByteSizeOf for PartitionKey {
    fn allocated_bytes(&self) -> usize {
        self.tenant_id
            .as_ref()
            .map(|value| value.allocated_bytes())
            .unwrap_or(0)
            + self.labels.allocated_bytes()
    }
}

impl PartitionKey {
    pub fn new(tenant_id: Option<String>, labels: &mut Labels) -> Self {
        // Let's join all of the labels to single string so that
        // cloning requires only single allocation.
        // That requires sorting to ensure uniqueness, but
        // also choosing a separator that isn't likely to be
        // used in either name or value.
        labels.sort();
        PartitionKey {
            tenant_id,
            labels: labels.iter().flat_map(|(a, b)| [a, "→", b, "∇"]).collect(),
        }
    }
}<|MERGE_RESOLUTION|>--- conflicted
+++ resolved
@@ -28,7 +28,6 @@
         writer: &mut dyn io::Write,
     ) -> io::Result<usize> {
         let batch = LokiBatch::from(input);
-<<<<<<< HEAD
         let body = match self.0 {
             LokiBatchEncoding::Json => {
                 let body = serde_json::json!({ "streams": [batch] });
@@ -52,12 +51,7 @@
                 batch.encode()
             }
         };
-        writer.write(&body)
-=======
-        let body = serde_json::json!({ "streams": [batch] });
-        let body = serde_json::to_vec(&body)?;
         writer.write_all(&body).map(|()| body.len())
->>>>>>> f8bc670c
     }
 }
 
