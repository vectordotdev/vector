--- conflicted
+++ resolved
@@ -330,19 +330,11 @@
 
         let exp_event = input_event.as_mut_log();
         exp_event.insert(
-<<<<<<< HEAD
-            crate::config::log_schema().timestamp_key().clone(),
-            format!(
-                "{}",
-                exp_event
-                    .get(&crate::config::log_schema().timestamp_key())
-=======
             log_schema().timestamp_key().clone(),
             format!(
                 "{}",
                 exp_event
                     .get(&log_schema().timestamp_key())
->>>>>>> 463e0838
                     .unwrap()
                     .as_timestamp()
                     .unwrap()
@@ -396,19 +388,11 @@
 
         let exp_event = input_event.as_mut_log();
         exp_event.insert(
-<<<<<<< HEAD
-            crate::config::log_schema().timestamp_key().clone(),
-            format!(
-                "{}",
-                exp_event
-                    .get(&crate::config::log_schema().timestamp_key())
-=======
             log_schema().timestamp_key().clone(),
             format!(
                 "{}",
                 exp_event
                     .get(&log_schema().timestamp_key())
->>>>>>> 463e0838
                     .unwrap()
                     .as_timestamp()
                     .unwrap()
