--- conflicted
+++ resolved
@@ -37,7 +37,7 @@
                 .port_u16()
                 .ok_or_else(|| "A port is required for endpoints".to_string())?;
 
-            (host.to_string(), port, self.tls.clone())
+            (format!("{}", host), port, self.tls.clone())
         } else {
             let tls = self.tls.clone().unwrap_or({
                 let mut tls = TlsConfig::default();
@@ -50,13 +50,8 @@
 
         let tls_settings = MaybeTlsSettings::from_config(&tls, false)?;
 
-<<<<<<< HEAD
-        let sink = TcpSink::new(host.clone(), port, cx.resolver(), tls_settings);
-        let healthcheck = tcp_healthcheck(host, port, cx.resolver());
-=======
         let sink = TcpSink::new(host, port, cx.resolver(), tls_settings);
         let healthcheck = sink.healthcheck();
->>>>>>> d1d7d1a6
 
         let encoding = self.encoding.clone();
         let api_key = Bytes::from(format!("{} ", self.api_key));
