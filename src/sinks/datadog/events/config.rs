use indoc::indoc;
use tower::ServiceBuilder;
use vector_lib::{config::proxy::ProxyConfig, configurable::configurable_component, schema};
use vrl::value::Kind;

use super::{
    service::{DatadogEventsResponse, DatadogEventsService},
    sink::DatadogEventsSink,
};
use crate::{
    common::datadog,
    config::{AcknowledgementsConfig, GenerateConfig, Input, SinkConfig, SinkContext},
    http::HttpClient,
    sinks::{
<<<<<<< HEAD
        datadog::{DatadogCommonConfig, LocalDatadogCommonConfig},
        util::{http::HttpStatusRetryLogic, ServiceBuilderExt, TowerRequestConfig},
=======
>>>>>>> eee6e669
        Healthcheck, VectorSink,
        datadog::{DatadogCommonConfig, LocalDatadogCommonConfig},
        util::{ServiceBuilderExt, TowerRequestConfig, http::HttpStatusRetryLogic},
    },
    tls::MaybeTlsSettings,
};

/// Configuration for the `datadog_events` sink.
#[configurable_component(sink(
    "datadog_events",
    "Publish observability events to the Datadog Events API."
))]
#[derive(Clone, Debug, Default)]
#[serde(deny_unknown_fields)]
pub struct DatadogEventsConfig {
    #[serde(flatten)]
    pub dd_common: LocalDatadogCommonConfig,

    #[configurable(derived)]
    #[serde(default)]
    pub request: TowerRequestConfig,
}

impl GenerateConfig for DatadogEventsConfig {
    fn generate_config() -> toml::Value {
        toml::from_str(indoc! {r#"
            default_api_key = "${DATADOG_API_KEY_ENV_VAR}"
        "#})
        .unwrap()
    }
}

impl DatadogEventsConfig {
    fn build_client(&self, proxy: &ProxyConfig) -> crate::Result<HttpClient> {
        let tls = MaybeTlsSettings::from_config(self.dd_common.tls.as_ref(), false)?;
        let client = HttpClient::new(tls, proxy)?;
        Ok(client)
    }

    fn build_sink(
        &self,
        dd_common: &DatadogCommonConfig,
        client: HttpClient,
    ) -> crate::Result<VectorSink> {
        let service = DatadogEventsService::new(
            dd_common.get_api_endpoint("/api/v1/events")?,
            dd_common.default_api_key.clone(),
            client,
        );

        let request_opts = self.request;
        let request_settings = request_opts.into_settings();
        let retry_logic = HttpStatusRetryLogic::new(|req: &DatadogEventsResponse| req.http_status);

        let service = ServiceBuilder::new()
            .settings(request_settings, retry_logic)
            .service(service);

        let sink = DatadogEventsSink { service };

        Ok(VectorSink::from_event_streamsink(sink))
    }
}

#[async_trait::async_trait]
#[typetag::serde(name = "datadog_events")]
impl SinkConfig for DatadogEventsConfig {
    async fn build(&self, cx: SinkContext) -> crate::Result<(VectorSink, Healthcheck)> {
        let client = self.build_client(cx.proxy())?;
        let global = cx.extra_context.get_or_default::<datadog::Options>();
        let dd_common = self.dd_common.with_globals(global)?;
        let healthcheck = dd_common.build_healthcheck(client.clone())?;
        let sink = self.build_sink(&dd_common, client)?;

        Ok((sink, healthcheck))
    }

    fn input(&self) -> Input {
        let requirement = schema::Requirement::empty()
            .required_meaning("message", Kind::bytes())
            .optional_meaning("host", Kind::bytes())
            .optional_meaning("timestamp", Kind::timestamp());

        Input::log().with_schema_requirement(requirement)
    }

    fn acknowledgements(&self) -> &AcknowledgementsConfig {
        &self.dd_common.acknowledgements
    }
}

#[cfg(test)]
mod tests {
    use crate::sinks::datadog::events::config::DatadogEventsConfig;

    #[test]
    fn generate_config() {
        crate::test_util::test_generate_config::<DatadogEventsConfig>();
    }
}<|MERGE_RESOLUTION|>--- conflicted
+++ resolved
@@ -12,11 +12,6 @@
     config::{AcknowledgementsConfig, GenerateConfig, Input, SinkConfig, SinkContext},
     http::HttpClient,
     sinks::{
-<<<<<<< HEAD
-        datadog::{DatadogCommonConfig, LocalDatadogCommonConfig},
-        util::{http::HttpStatusRetryLogic, ServiceBuilderExt, TowerRequestConfig},
-=======
->>>>>>> eee6e669
         Healthcheck, VectorSink,
         datadog::{DatadogCommonConfig, LocalDatadogCommonConfig},
         util::{ServiceBuilderExt, TowerRequestConfig, http::HttpStatusRetryLogic},
