--- conflicted
+++ resolved
@@ -38,14 +38,9 @@
         }
     }
 
-<<<<<<< HEAD
-    fn bytes_sent(&self) -> Option<BytesSent> {
+    fn bytes_sent(&self) -> Option<(usize, &str)> {
         // HttpBatchService emits EndpointBytesSend
         None
-=======
-    fn bytes_sent(&self) -> Option<(usize, &str)> {
-        Some((self.raw_byte_size, &self.protocol))
->>>>>>> 86465583
     }
 }
 
