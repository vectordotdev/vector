use std::{
    borrow::Cow,
    fmt::Debug,
    io::{self, Write},
    num::NonZeroUsize,
    sync::Arc,
};

use async_trait::async_trait;
use bytes::Bytes;
use futures::{stream::BoxStream, StreamExt};
use lookup::path;
use snafu::Snafu;
use tower::Service;
use vector_core::{
    buffers::Acker,
    config::{log_schema, LogSchema},
    event::{Event, EventFinalizers, Finalizable, Value},
    partition::Partitioner,
    sink::StreamSink,
    stream::{BatcherSettings, DriverResponse},
    ByteSizeOf,
};

use super::{config::MAX_PAYLOAD_BYTES, service::LogApiRequest};
use crate::{
    config::SinkContext,
    sinks::util::{
        encoding::{Encoder, EncodingConfigFixed, StandardEncodings},
        request_builder::EncodeResult,
        Compression, Compressor, RequestBuilder, SinkBuilderExt,
    },
};
#[derive(Default)]
struct EventPartitioner;

impl Partitioner for EventPartitioner {
    type Item = Event;
    type Key = Option<Arc<str>>;

    fn partition(&self, item: &Self::Item) -> Self::Key {
        item.metadata().datadog_api_key().clone()
    }
}

#[derive(Debug)]
pub struct LogSinkBuilder<S> {
    service: S,
    context: SinkContext,
    batch_settings: BatcherSettings,
    compression: Option<Compression>,
    default_api_key: Arc<str>,
}

impl<S> LogSinkBuilder<S> {
    pub fn new(
        service: S,
        context: SinkContext,
        default_api_key: Arc<str>,
        batch_settings: BatcherSettings,
    ) -> Self {
        Self {
            service,
            context,
            default_api_key,
            batch_settings,
            compression: None,
        }
    }

    pub const fn compression(mut self, compression: Compression) -> Self {
        self.compression = Some(compression);
        self
    }

    pub fn build(self) -> LogSink<S> {
        LogSink {
            default_api_key: self.default_api_key,
            schema_enabled: false,
            acker: self.context.acker(),
            service: self.service,
            batch_settings: self.batch_settings,
            compression: self.compression.unwrap_or_default(),
        }
    }
}

pub struct LogSink<S> {
    /// The default Datadog API key to use
    ///
    /// In some instances an `Event` will come in on the stream with an
    /// associated API key. That API key is the one it'll get batched up by but
    /// otherwise we will see `Event` instances with no associated key. In that
    /// case we batch them by this default.
    default_api_key: Arc<str>,
    /// The ack system for this sink to vector's buffer mechanism
    acker: Acker,
    /// The API service
    service: S,
    /// Whether to enable schema support.
    schema_enabled: bool,
    /// The compression technique to use when building the request body
    compression: Compression,
    /// Batch settings: timeout, max events, max bytes, etc.
    batch_settings: BatcherSettings,
}

/// Customized encoding specific to the Datadog Logs sink, as the logs API only accepts JSON encoded
/// log lines, and requires some specific normalization of certain event fields.
#[derive(Clone, Debug, PartialEq)]
pub struct JsonEncoding {
    log_schema: &'static LogSchema,
    inner: StandardEncodings,
}

impl Default for JsonEncoding {
    fn default() -> Self {
        Self {
            log_schema: log_schema(),
            inner: StandardEncodings::Json,
        }
    }
}

#[derive(Clone, Debug, PartialEq)]
pub struct SemanticJsonEncoding {
    log_schema: &'static LogSchema,
    inner: StandardEncodings,
}

impl Default for SemanticJsonEncoding {
    fn default() -> Self {
        Self {
            log_schema: log_schema(),
            inner: StandardEncodings::Json,
        }
    }
}

impl Encoder<Vec<Event>> for JsonEncoding {
    fn encode_input(&self, mut input: Vec<Event>, writer: &mut dyn io::Write) -> io::Result<usize> {
        for event in input.iter_mut() {
            let log = event.as_mut_log();
            log.rename_key(self.log_schema.message_key(), path!("message"));
            log.rename_key(self.log_schema.host_key(), path!("host"));
            if let Some(Value::Timestamp(ts)) = log.remove(self.log_schema.timestamp_key()) {
                log.insert(path!("timestamp"), Value::Integer(ts.timestamp_millis()));
            }
        }

        self.inner.encode_input(input, writer)
    }
}

impl Encoder<Vec<Event>> for SemanticJsonEncoding {
    fn encode_input(&self, mut input: Vec<Event>, writer: &mut dyn io::Write) -> io::Result<usize> {
        for event in input.iter_mut() {
            let log = event.as_mut_log();

            // message
            let message_key = log
                .find_key_by_meaning("message")
                .map(Cow::Owned)
                .expect("enforced by schema");
            let key: &str = &message_key;
            log.rename_key_flat(key, "message");

            // host
            let host_key = log
                .find_key_by_meaning("host")
                .map(Cow::Owned)
                .unwrap_or_else(|| self.log_schema.host_key().into());
            let key: &str = &host_key;
            log.rename_key_flat(key, "host");

            // timestamp
            let ts = log
                .get_by_meaning("timestamp")
                .expect("enforced by schema")
                .as_timestamp_unwrap();
            let ms = ts.timestamp_millis();
            log.insert_flat("timestamp", Value::Integer(ms));
        }

        self.inner.encode_input(input, writer)
    }
}

#[derive(Debug, Snafu)]
pub enum RequestBuildError {
    #[snafu(display("Encoded payload is greater than the max limit."))]
    PayloadTooBig,
    #[snafu(display("Failed to build payload with error: {}", error))]
    Io { error: std::io::Error },
}

impl From<io::Error> for RequestBuildError {
    fn from(error: io::Error) -> RequestBuildError {
        RequestBuildError::Io { error }
    }
}

struct LogRequestBuilder {
    default_api_key: Arc<str>,
    encoding: EncodingConfigFixed<JsonEncoding>,
    compression: Compression,
}

impl RequestBuilder<(Option<Arc<str>>, Vec<Event>)> for LogRequestBuilder {
    type Metadata = (Arc<str>, usize, EventFinalizers, usize);
    type Events = Vec<Event>;
<<<<<<< HEAD
    type Encoder = EncodingConfigFixed<JsonEncoding>;
    type Payload = LogRequestPayload;
    type Request = LogApiRequest;
    type Error = RequestBuildError;

    fn compression(&self) -> Compression {
        self.compression
    }

    fn encoder(&self) -> &Self::Encoder {
        &self.encoding
    }

    fn split_input(&self, input: (Option<Arc<str>>, Vec<Event>)) -> (Self::Metadata, Self::Events) {
        let (api_key, mut events) = input;
        let events_len = events.len();
        let finalizers = events.take_finalizers();
        let events_byte_size = events.size_of();

        let api_key = api_key.unwrap_or_else(|| Arc::clone(&self.default_api_key));
        ((api_key, events_len, finalizers, events_byte_size), events)
    }

    fn encode_events(&self, events: Self::Events) -> Result<Self::Payload, Self::Error> {
        // We need to first serialize the payload separately so that we can figure out how big it is
        // before compression.  The Datadog Logs API has a limit on uncompressed data, so we can't
        // use the default implementation of this method.
        let mut buf = Vec::new();
        let n = self.encoder().encode_input(events, &mut buf)?;
        if n > MAX_PAYLOAD_BYTES {
            return Err(RequestBuildError::PayloadTooBig);
        }

        // Now just compress it like normal.
        let uncompressed_size = buf.len();
        let mut compressor = Compressor::from(self.compression);
        let _ = compressor.write_all(&buf)?;
        let bytes = compressor.into_inner().freeze();

        Ok(LogRequestPayload {
            bytes,
            uncompressed_size,
        })
    }

    fn build_request(&self, metadata: Self::Metadata, payload: Self::Payload) -> Self::Request {
        let (api_key, batch_size, finalizers, events_byte_size) = metadata;
        LogApiRequest {
            batch_size,
            api_key,
            compression: self.compression,
            body: payload.bytes,
            finalizers,
            events_byte_size,
            uncompressed_size: payload.uncompressed_size,
        }
    }
}

struct SemanticLogRequestBuilder {
    default_api_key: Arc<str>,
    encoding: EncodingConfigFixed<SemanticJsonEncoding>,
    compression: Compression,
}

impl RequestBuilder<(Option<Arc<str>>, Vec<Event>)> for SemanticLogRequestBuilder {
    type Metadata = (Arc<str>, usize, EventFinalizers, usize);
    type Events = Vec<Event>;
    type Encoder = EncodingConfigFixed<SemanticJsonEncoding>;
    type Payload = LogRequestPayload;
=======
    type Encoder = EncodingConfigFixed<DatadogLogsJsonEncoding>;
    type Payload = Bytes;
>>>>>>> 83bd797f
    type Request = LogApiRequest;
    type Error = RequestBuildError;

    fn compression(&self) -> Compression {
        self.compression
    }

    fn encoder(&self) -> &Self::Encoder {
        &self.encoding
    }

    fn split_input(&self, input: (Option<Arc<str>>, Vec<Event>)) -> (Self::Metadata, Self::Events) {
        let (api_key, mut events) = input;
        let events_len = events.len();
        let finalizers = events.take_finalizers();
        let events_byte_size = events.size_of();

        let api_key = api_key.unwrap_or_else(|| Arc::clone(&self.default_api_key));
        ((api_key, events_len, finalizers, events_byte_size), events)
    }

    fn encode_events(
        &self,
        events: Self::Events,
    ) -> Result<EncodeResult<Self::Payload>, Self::Error> {
        // We need to first serialize the payload separately so that we can figure out how big it is
        // before compression.  The Datadog Logs API has a limit on uncompressed data, so we can't
        // use the default implementation of this method.
        //
        // TODO: We should probably make `build_request` fallible itself, because then this override of `encode_events`
        // wouldn't even need to exist, and we could handle it in `build_request` which is required by all implementors.
        //
        // On the flip side, it would mean that we'd potentially be compressing payloads that we would inevitably end up
        // rejecting anyways, which is meh. This might be a signal that the true "right" fix is to actually switch this
        // sink to incremental encoding and simply put up with suboptimal batch sizes if we need to end up splitting due
        // to (un)compressed size limitations.
        let mut buf = Vec::new();
        let uncompressed_size = self.encoder().encode_input(events, &mut buf)?;
        if uncompressed_size > MAX_PAYLOAD_BYTES {
            return Err(RequestBuildError::PayloadTooBig);
        }

        // Now just compress it like normal.
        let mut compressor = Compressor::from(self.compression);
        let _ = compressor.write_all(&buf)?;
        let bytes = compressor.into_inner().freeze();

        if self.compression.is_compressed() {
            Ok(EncodeResult::compressed(bytes, uncompressed_size))
        } else {
            Ok(EncodeResult::uncompressed(bytes))
        }
    }

    fn build_request(
        &self,
        metadata: Self::Metadata,
        payload: EncodeResult<Self::Payload>,
    ) -> Self::Request {
        let (api_key, batch_size, finalizers, events_byte_size) = metadata;
        let uncompressed_size = payload.uncompressed_byte_size;
        LogApiRequest {
            batch_size,
            api_key,
            compression: self.compression,
            body: payload.into_payload(),
            finalizers,
            events_byte_size,
            uncompressed_size,
        }
    }
}

impl<S> LogSink<S>
where
    S: Service<LogApiRequest> + Send + 'static,
    S::Future: Send + 'static,
    S::Response: DriverResponse + Send + 'static,
    S::Error: Debug + Into<crate::Error> + Send,
{
    async fn run_inner(self: Box<Self>, input: BoxStream<'_, Event>) -> Result<(), ()> {
        let default_api_key = Arc::clone(&self.default_api_key);

        let partitioner = EventPartitioner::default();

        let builder_limit = NonZeroUsize::new(64);
        if self.schema_enabled {
            let sink = input
                .batched_partitioned(partitioner, self.batch_settings)
                .request_builder(
                    builder_limit,
                    SemanticLogRequestBuilder {
                        default_api_key,
                        encoding: EncodingConfigFixed::default(),
                        compression: self.compression,
                    },
                )
                .filter_map(|request| async move {
                    match request {
                        Err(e) => {
                            error!("Failed to build Datadog Logs request: {:?}.", e);
                            None
                        }
                        Ok(req) => Some(req),
                    }
                })
                .into_driver(self.service, self.acker);

            sink.run().await
        } else {
            let sink = input
                .batched_partitioned(partitioner, self.batch_settings)
                .request_builder(
                    builder_limit,
                    LogRequestBuilder {
                        default_api_key,
                        encoding: EncodingConfigFixed::default(),
                        compression: self.compression,
                    },
                )
                .filter_map(|request| async move {
                    match request {
                        Err(e) => {
                            error!("Failed to build Datadog Logs request: {:?}.", e);
                            None
                        }
                        Ok(req) => Some(req),
                    }
                })
                .into_driver(self.service, self.acker);

            sink.run().await
        }
    }
}

#[async_trait]
impl<S> StreamSink<Event> for LogSink<S>
where
    S: Service<LogApiRequest> + Send + 'static,
    S::Future: Send + 'static,
    S::Response: DriverResponse + Send + 'static,
    S::Error: Debug + Into<crate::Error> + Send,
{
    async fn run(self: Box<Self>, input: BoxStream<'_, Event>) -> Result<(), ()> {
        self.run_inner(input).await
    }
}<|MERGE_RESOLUTION|>--- conflicted
+++ resolved
@@ -209,9 +209,8 @@
 impl RequestBuilder<(Option<Arc<str>>, Vec<Event>)> for LogRequestBuilder {
     type Metadata = (Arc<str>, usize, EventFinalizers, usize);
     type Events = Vec<Event>;
-<<<<<<< HEAD
     type Encoder = EncodingConfigFixed<JsonEncoding>;
-    type Payload = LogRequestPayload;
+    type Payload = Bytes;
     type Request = LogApiRequest;
     type Error = RequestBuildError;
 
@@ -233,26 +232,37 @@
         ((api_key, events_len, finalizers, events_byte_size), events)
     }
 
-    fn encode_events(&self, events: Self::Events) -> Result<Self::Payload, Self::Error> {
+    fn encode_events(
+        &self,
+        events: Self::Events,
+    ) -> Result<EncodeResult<Self::Payload>, Self::Error> {
         // We need to first serialize the payload separately so that we can figure out how big it is
         // before compression.  The Datadog Logs API has a limit on uncompressed data, so we can't
         // use the default implementation of this method.
+        //
+        // TODO: We should probably make `build_request` fallible itself, because then this override of `encode_events`
+        // wouldn't even need to exist, and we could handle it in `build_request` which is required by all implementors.
+        //
+        // On the flip side, it would mean that we'd potentially be compressing payloads that we would inevitably end up
+        // rejecting anyways, which is meh. This might be a signal that the true "right" fix is to actually switch this
+        // sink to incremental encoding and simply put up with suboptimal batch sizes if we need to end up splitting due
+        // to (un)compressed size limitations.
         let mut buf = Vec::new();
-        let n = self.encoder().encode_input(events, &mut buf)?;
-        if n > MAX_PAYLOAD_BYTES {
+        let uncompressed_size = self.encoder().encode_input(events, &mut buf)?;
+        if uncompressed_size > MAX_PAYLOAD_BYTES {
             return Err(RequestBuildError::PayloadTooBig);
         }
 
         // Now just compress it like normal.
-        let uncompressed_size = buf.len();
         let mut compressor = Compressor::from(self.compression);
         let _ = compressor.write_all(&buf)?;
         let bytes = compressor.into_inner().freeze();
 
-        Ok(LogRequestPayload {
-            bytes,
-            uncompressed_size,
-        })
+        if self.compression.is_compressed() {
+            Ok(EncodeResult::compressed(bytes, uncompressed_size))
+        } else {
+            Ok(EncodeResult::uncompressed(bytes))
+        }
     }
 
     fn build_request(&self, metadata: Self::Metadata, payload: Self::Payload) -> Self::Request {
@@ -279,11 +289,7 @@
     type Metadata = (Arc<str>, usize, EventFinalizers, usize);
     type Events = Vec<Event>;
     type Encoder = EncodingConfigFixed<SemanticJsonEncoding>;
-    type Payload = LogRequestPayload;
-=======
-    type Encoder = EncodingConfigFixed<DatadogLogsJsonEncoding>;
     type Payload = Bytes;
->>>>>>> 83bd797f
     type Request = LogApiRequest;
     type Error = RequestBuildError;
 
