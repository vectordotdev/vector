use std::{
    sync::Arc,
    task::{Context, Poll},
};

use bytes::Bytes;
use futures::future::BoxFuture;
use headers::HeaderName;
use http::{
    header::{CONTENT_ENCODING, CONTENT_LENGTH, CONTENT_TYPE},
    HeaderValue, Request, Uri,
};
use hyper::Body;
use indexmap::IndexMap;
use tower::Service;
use tracing::Instrument;
<<<<<<< HEAD
use vector_common::request_metadata::{MetaDescriptive, RequestCountByteSize, RequestMetadata};
=======
use vector_common::{
    json_size::JsonSize,
    request_metadata::{MetaDescriptive, RequestMetadata},
};
>>>>>>> bcc5b6c5
use vector_core::{
    event::{EventFinalizers, EventStatus, Finalizable},
    internal_event::CountByteSize,
    stream::DriverResponse,
};

use crate::{
    http::HttpClient,
    sinks::util::{retries::RetryLogic, Compression},
    sinks::{datadog::DatadogApiError, util::http::validate_headers},
};

#[derive(Debug, Default, Clone)]
pub struct LogApiRetry;

impl RetryLogic for LogApiRetry {
    type Error = DatadogApiError;
    type Response = LogApiResponse;

    fn is_retriable_error(&self, error: &Self::Error) -> bool {
        error.is_retriable()
    }
}

#[derive(Debug, Clone)]
pub struct LogApiRequest {
    pub api_key: Arc<str>,
    pub compression: Compression,
    pub body: Bytes,
    pub finalizers: EventFinalizers,
    pub uncompressed_size: usize,
    pub metadata: RequestMetadata,
}

impl Finalizable for LogApiRequest {
    fn take_finalizers(&mut self) -> EventFinalizers {
        std::mem::take(&mut self.finalizers)
    }
}

impl MetaDescriptive for LogApiRequest {
    fn get_metadata(&self) -> &RequestMetadata {
        &self.metadata
    }
}

#[derive(Debug)]
pub struct LogApiResponse {
    event_status: EventStatus,
    count: usize,
    events_byte_size: JsonSize,
    raw_byte_size: usize,
}

impl DriverResponse for LogApiResponse {
    fn event_status(&self) -> EventStatus {
        self.event_status
    }

    fn events_sent(&self) -> RequestCountByteSize {
        CountByteSize(self.count, self.events_byte_size).into()
    }

    fn bytes_sent(&self) -> Option<usize> {
        Some(self.raw_byte_size)
    }
}

/// Wrapper for the Datadog API.
///
/// Provides a `tower::Service` for the Datadog Logs API, allowing it to be
/// composed within a Tower "stack", such that we can easily and transparently
/// provide retries, concurrency limits, rate limits, and more.
#[derive(Debug, Clone)]
pub struct LogApiService {
    client: HttpClient,
    uri: Uri,
    user_provided_headers: IndexMap<HeaderName, HeaderValue>,
}

impl LogApiService {
    pub fn new(
        client: HttpClient,
        uri: Uri,
        headers: IndexMap<String, String>,
    ) -> crate::Result<Self> {
        let headers = validate_headers(&headers)?;

        Ok(Self {
            client,
            uri,
            user_provided_headers: headers,
        })
    }
}

impl Service<LogApiRequest> for LogApiService {
    type Response = LogApiResponse;
    type Error = DatadogApiError;
    type Future = BoxFuture<'static, Result<Self::Response, Self::Error>>;

    // Emission of Error internal event is handled upstream by the caller
    fn poll_ready(&mut self, _cx: &mut Context) -> Poll<Result<(), Self::Error>> {
        Poll::Ready(Ok(()))
    }

    // Emission of Error internal event is handled upstream by the caller
    fn call(&mut self, request: LogApiRequest) -> Self::Future {
        let mut client = self.client.clone();
        let http_request = Request::post(&self.uri)
            .header(CONTENT_TYPE, "application/json")
            .header("DD-EVP-ORIGIN", "vector")
            .header("DD-EVP-ORIGIN-VERSION", crate::get_version())
            .header("DD-API-KEY", request.api_key.to_string());

        let http_request = if let Some(ce) = request.compression.content_encoding() {
            http_request.header(CONTENT_ENCODING, ce)
        } else {
            http_request
        };

        let count = request.get_metadata().event_count();
        let events_byte_size = request
            .get_metadata()
            .events_estimated_json_encoded_byte_size();
        let raw_byte_size = request.uncompressed_size;

        let mut http_request = http_request.header(CONTENT_LENGTH, request.body.len());

        if let Some(headers) = http_request.headers_mut() {
            for (name, value) in &self.user_provided_headers {
                // Replace rather than append to any existing header values
                headers.insert(name, value.clone());
            }
        }

        let http_request = http_request
            .body(Body::from(request.body))
            .expect("building HTTP request failed unexpectedly");

        Box::pin(async move {
            DatadogApiError::from_result(client.call(http_request).in_current_span().await).map(
                |_| LogApiResponse {
                    event_status: EventStatus::Delivered,
                    count,
                    events_byte_size,
                    raw_byte_size,
                },
            )
        })
    }
}<|MERGE_RESOLUTION|>--- conflicted
+++ resolved
@@ -14,17 +14,9 @@
 use indexmap::IndexMap;
 use tower::Service;
 use tracing::Instrument;
-<<<<<<< HEAD
 use vector_common::request_metadata::{MetaDescriptive, RequestCountByteSize, RequestMetadata};
-=======
-use vector_common::{
-    json_size::JsonSize,
-    request_metadata::{MetaDescriptive, RequestMetadata},
-};
->>>>>>> bcc5b6c5
 use vector_core::{
     event::{EventFinalizers, EventStatus, Finalizable},
-    internal_event::CountByteSize,
     stream::DriverResponse,
 };
 
@@ -71,8 +63,7 @@
 #[derive(Debug)]
 pub struct LogApiResponse {
     event_status: EventStatus,
-    count: usize,
-    events_byte_size: JsonSize,
+    events_byte_size: RequestCountByteSize,
     raw_byte_size: usize,
 }
 
@@ -82,7 +73,7 @@
     }
 
     fn events_sent(&self) -> RequestCountByteSize {
-        CountByteSize(self.count, self.events_byte_size).into()
+        self.events_byte_size.clone()
     }
 
     fn bytes_sent(&self) -> Option<usize> {
@@ -129,7 +120,7 @@
     }
 
     // Emission of Error internal event is handled upstream by the caller
-    fn call(&mut self, request: LogApiRequest) -> Self::Future {
+    fn call(&mut self, mut request: LogApiRequest) -> Self::Future {
         let mut client = self.client.clone();
         let http_request = Request::post(&self.uri)
             .header(CONTENT_TYPE, "application/json")
@@ -143,10 +134,8 @@
             http_request
         };
 
-        let count = request.get_metadata().event_count();
-        let events_byte_size = request
-            .get_metadata()
-            .events_estimated_json_encoded_byte_size();
+        let metadata = request.take_metadata();
+        let events_byte_size = metadata.into_events_estimated_json_encoded_byte_size();
         let raw_byte_size = request.uncompressed_size;
 
         let mut http_request = http_request.header(CONTENT_LENGTH, request.body.len());
@@ -166,7 +155,6 @@
             DatadogApiError::from_result(client.call(http_request).in_current_span().await).map(
                 |_| LogApiResponse {
                     event_status: EventStatus::Delivered,
-                    count,
                     events_byte_size,
                     raw_byte_size,
                 },
