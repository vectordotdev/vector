--- conflicted
+++ resolved
@@ -151,11 +151,7 @@
         let partitioner = KeyPartitioner::new(key_prefix);
         let batch_size_bytes = NonZeroUsize::new(batch_settings.size.bytes);
         let batch_size_events = NonZeroUsize::new(batch_settings.size.events)
-<<<<<<< HEAD
-            .ok_or("batch size, in events, must be greater than 0")?;
-=======
             .ok_or("batch events must be greater than 0")?;
->>>>>>> 650bcbc7
         let batch_timeout = batch_settings.timeout;
 
         // And now collect all of the S3-specific options and configuration knobs.
