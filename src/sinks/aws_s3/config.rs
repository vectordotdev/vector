use aws_sdk_s3::Client as S3Client;
use tower::ServiceBuilder;
use vector_lib::codecs::{
    encoding::{Framer, FramingConfig},
    TextSerializerConfig,
};
use vector_lib::configurable::configurable_component;
use vector_lib::sink::VectorSink;
use vector_lib::TimeZone;

use super::sink::S3RequestOptions;
use crate::{
    aws::{AwsAuthentication, RegionOrEndpoint},
    codecs::{Encoder, EncodingConfigWithFraming, SinkType},
    config::{AcknowledgementsConfig, GenerateConfig, Input, ProxyConfig, SinkConfig, SinkContext},
    sinks::{
        s3_common::{
            self,
            config::{S3Options, S3RetryLogic},
            partitioner::S3KeyPartitioner,
            service::S3Service,
            sink::S3Sink,
        },
        util::{
            timezone_to_offset, BatchConfig, BulkSizeBasedDefaultBatchSettings, Compression,
            ServiceBuilderExt, TowerRequestConfig,
        },
        Healthcheck,
    },
    template::Template,
    tls::TlsConfig,
};

/// Configuration for the `aws_s3` sink.
#[configurable_component(sink(
    "aws_s3",
    "Store observability events in the AWS S3 object storage system."
))]
#[derive(Clone, Debug)]
#[serde(deny_unknown_fields)]
pub struct S3SinkConfig {
    /// The S3 bucket name.
    ///
    /// This must not include a leading `s3://` or a trailing `/`.
    #[configurable(metadata(docs::examples = "my-bucket"))]
    pub bucket: String,

    /// A prefix to apply to all object keys.
    ///
    /// Prefixes are useful for partitioning objects, such as by creating an object key that
    /// stores objects under a particular directory. If using a prefix for this purpose, it must end
    /// in `/` to act as a directory path. A trailing `/` is **not** automatically added.
    #[serde(default = "default_key_prefix")]
    #[configurable(metadata(docs::templateable))]
    #[configurable(metadata(docs::examples = "date=%F/hour=%H"))]
    #[configurable(metadata(docs::examples = "year=%Y/month=%m/day=%d"))]
    #[configurable(metadata(docs::examples = "application_id={{ application_id }}/date=%F"))]
    pub key_prefix: String,

    /// The timestamp format for the time component of the object key.
    ///
    /// By default, object keys are appended with a timestamp that reflects when the objects are
    /// sent to S3, such that the resulting object key is functionally equivalent to joining the key
    /// prefix with the formatted timestamp, such as `date=2022-07-18/1658176486`.
    ///
    /// This would represent a `key_prefix` set to `date=%F/` and the timestamp of Mon Jul 18 2022
    /// 20:34:44 GMT+0000, with the `filename_time_format` being set to `%s`, which renders
    /// timestamps in seconds since the Unix epoch.
    ///
    /// Supports the common [`strftime`][chrono_strftime_specifiers] specifiers found in most
    /// languages.
    ///
    /// When set to an empty string, no timestamp is appended to the key prefix.
    ///
    /// [chrono_strftime_specifiers]: https://docs.rs/chrono/latest/chrono/format/strftime/index.html#specifiers
    #[serde(default = "default_filename_time_format")]
    pub filename_time_format: String,

    /// Whether or not to append a UUID v4 token to the end of the object key.
    ///
    /// The UUID is appended to the timestamp portion of the object key, such that if the object key
    /// generated is `date=2022-07-18/1658176486`, setting this field to `true` results
    /// in an object key that looks like `date=2022-07-18/1658176486-30f6652c-71da-4f9f-800d-a1189c47c547`.
    ///
    /// This ensures there are no name collisions, and can be useful in high-volume workloads where
    /// object keys must be unique.
    #[serde(default = "crate::serde::default_true")]
    #[configurable(metadata(docs::human_name = "Append UUID to Filename"))]
    pub filename_append_uuid: bool,

    /// The filename extension to use in the object key.
    ///
    /// This overrides setting the extension based on the configured `compression`.
    #[configurable(metadata(docs::examples = "json"))]
    pub filename_extension: Option<String>,

    #[serde(flatten)]
    pub options: S3Options,

    #[serde(flatten)]
    pub region: RegionOrEndpoint,

    #[serde(flatten)]
    pub encoding: EncodingConfigWithFraming,

    /// Compression configuration.
    ///
    /// All compression algorithms use the default compression level unless otherwise specified.
    ///
    /// Some cloud storage API clients and browsers handle decompression transparently, so
    /// depending on how they are accessed, files may not always appear to be compressed.
    #[configurable(derived)]
    #[serde(default = "Compression::gzip_default")]
    pub compression: Compression,

    #[configurable(derived)]
    #[serde(default)]
    pub batch: BatchConfig<BulkSizeBasedDefaultBatchSettings>,

    #[configurable(derived)]
    #[serde(default)]
    pub request: TowerRequestConfig,

    #[configurable(derived)]
    pub tls: Option<TlsConfig>,

    #[configurable(derived)]
    #[serde(default)]
    pub auth: AwsAuthentication,

    #[configurable(derived)]
    #[serde(
        default,
        deserialize_with = "crate::serde::bool_or_struct",
        skip_serializing_if = "crate::serde::is_default"
    )]
    pub acknowledgements: AcknowledgementsConfig,

    #[configurable(derived)]
    #[serde(default)]
    pub timezone: Option<TimeZone>,

    /// Specifies which addressing style to use.
    ///
    /// This controls if the bucket name is in the hostname or part of the URL.
    #[serde(default = "crate::serde::default_true")]
    pub force_path_style: bool,
}

pub(super) fn default_key_prefix() -> String {
    "date=%F".to_string()
}

pub(super) fn default_filename_time_format() -> String {
    "%s".to_string()
}

impl GenerateConfig for S3SinkConfig {
    fn generate_config() -> toml::Value {
        toml::Value::try_from(Self {
            bucket: "".to_owned(),
            key_prefix: default_key_prefix(),
            filename_time_format: default_filename_time_format(),
            filename_append_uuid: true,
            filename_extension: None,
            options: S3Options::default(),
            region: RegionOrEndpoint::default(),
            encoding: (None::<FramingConfig>, TextSerializerConfig::default()).into(),
            compression: Compression::gzip_default(),
            batch: BatchConfig::default(),
            request: TowerRequestConfig::default(),
            tls: Some(TlsConfig::default()),
            auth: AwsAuthentication::default(),
            acknowledgements: Default::default(),
            timezone: Default::default(),
            force_path_style: Default::default(),
        })
        .unwrap()
    }
}

#[async_trait::async_trait]
#[typetag::serde(name = "aws_s3")]
impl SinkConfig for S3SinkConfig {
    async fn build(&self, cx: SinkContext) -> crate::Result<(VectorSink, Healthcheck)> {
        let service = self.create_service(&cx.proxy).await?;
        let healthcheck = self.build_healthcheck(service.client())?;
        let sink = self.build_processor(service, cx)?;
        Ok((sink, healthcheck))
    }

    fn input(&self) -> Input {
        Input::new(self.encoding.config().1.input_type())
    }

    fn acknowledgements(&self) -> &AcknowledgementsConfig {
        &self.acknowledgements
    }
}

impl S3SinkConfig {
    pub fn build_processor(
        &self,
        service: S3Service,
        cx: SinkContext,
    ) -> crate::Result<VectorSink> {
        // Build our S3 client/service, which is what we'll ultimately feed
        // requests into in order to ship files to S3.  We build this here in
        // order to configure the client/service with retries, concurrency
        // limits, rate limits, and whatever else the client should have.
        let request_limits = self.request.into_settings();
        let service = ServiceBuilder::new()
            .settings(request_limits, S3RetryLogic)
            .service(service);

        let offset = self
            .timezone
            .or(cx.globals.timezone)
            .and_then(timezone_to_offset);

        // Configure our partitioning/batching.
        let batch_settings = self.batch.into_batcher_settings()?;

        let key_prefix = Template::try_from(self.key_prefix.clone())?.with_tz_offset(offset);

        let ssekms_key_id = self
            .options
            .ssekms_key_id
            .as_ref()
            .cloned()
            .map(|ssekms_key_id| Template::try_from(ssekms_key_id.as_str()))
            .transpose()?;

        let partitioner = S3KeyPartitioner::new(key_prefix, ssekms_key_id, None);

        let transformer = self.encoding.transformer();
        let (framer, serializer) = self.encoding.build(SinkType::MessageBased)?;
        let encoder = Encoder::<Framer>::new(framer, serializer);

        let request_options = S3RequestOptions {
            bucket: self.bucket.clone(),
            api_options: self.options.clone(),
            filename_extension: self.filename_extension.clone(),
            filename_time_format: self.filename_time_format.clone(),
            filename_append_uuid: self.filename_append_uuid,
            encoder: (transformer, encoder),
            compression: self.compression,
            filename_tz_offset: offset,
        };

        let sink = S3Sink::new(service, request_options, partitioner, batch_settings);

        Ok(VectorSink::from_event_streamsink(sink))
    }

    pub fn build_healthcheck(&self, client: S3Client) -> crate::Result<Healthcheck> {
        s3_common::config::build_healthcheck(self.bucket.clone(), client)
    }

    pub async fn create_service(&self, proxy: &ProxyConfig) -> crate::Result<S3Service> {
<<<<<<< HEAD
        s3_common::config::create_service(&self.region, &self.auth, proxy, self.tls.as_ref()).await
=======
        s3_common::config::create_service(
            &self.region,
            &self.auth,
            proxy,
            &self.tls,
            self.force_path_style,
        )
        .await
>>>>>>> 029a2ffc
    }
}

#[cfg(test)]
mod tests {
    use super::S3SinkConfig;

    #[test]
    fn generate_config() {
        crate::test_util::test_generate_config::<S3SinkConfig>();
    }
}<|MERGE_RESOLUTION|>--- conflicted
+++ resolved
@@ -258,18 +258,14 @@
     }
 
     pub async fn create_service(&self, proxy: &ProxyConfig) -> crate::Result<S3Service> {
-<<<<<<< HEAD
-        s3_common::config::create_service(&self.region, &self.auth, proxy, self.tls.as_ref()).await
-=======
         s3_common::config::create_service(
             &self.region,
             &self.auth,
             proxy,
-            &self.tls,
+            self.tls.as_ref(),
             self.force_path_style,
         )
         .await
->>>>>>> 029a2ffc
     }
 }
 
