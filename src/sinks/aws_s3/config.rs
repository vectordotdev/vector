use aws_sdk_s3::Client as S3Client;
use tower::ServiceBuilder;
use vector_lib::{
    TimeZone,
    codecs::{
        TextSerializerConfig,
        encoding::{Framer, FramingConfig},
    },
    configurable::configurable_component,
    sink::VectorSink,
};
<<<<<<< HEAD
use vector_lib::{configurable::configurable_component, sink::VectorSink, TimeZone};
=======
>>>>>>> eee6e669

use super::sink::S3RequestOptions;
use crate::{
    aws::{AwsAuthentication, RegionOrEndpoint},
    codecs::{Encoder, EncodingConfigWithFraming, SinkType},
    config::{AcknowledgementsConfig, GenerateConfig, Input, ProxyConfig, SinkConfig, SinkContext},
    sinks::{
        Healthcheck,
        s3_common::{
            self,
            config::{RetryStrategy, S3Options},
            partitioner::S3KeyPartitioner,
            service::S3Service,
            sink::S3Sink,
        },
        util::{
            BatchConfig, BulkSizeBasedDefaultBatchSettings, Compression, ServiceBuilderExt,
            TowerRequestConfig, timezone_to_offset,
        },
    },
    template::Template,
    tls::TlsConfig,
};

/// Configuration for the `aws_s3` sink.
#[configurable_component(sink(
    "aws_s3",
    "Store observability events in the AWS S3 object storage system."
))]
#[derive(Clone, Debug)]
#[serde(deny_unknown_fields)]
pub struct S3SinkConfig {
    /// The S3 bucket name.
    ///
    /// This must not include a leading `s3://` or a trailing `/`.
    #[configurable(metadata(docs::examples = "my-bucket"))]
    pub bucket: String,

    /// A prefix to apply to all object keys.
    ///
    /// Prefixes are useful for partitioning objects, such as by creating an object key that
    /// stores objects under a particular directory. If using a prefix for this purpose, it must end
    /// in `/` to act as a directory path. A trailing `/` is **not** automatically added.
    #[serde(default = "default_key_prefix")]
    #[configurable(metadata(docs::templateable))]
    #[configurable(metadata(docs::examples = "date=%F/hour=%H"))]
    #[configurable(metadata(docs::examples = "year=%Y/month=%m/day=%d"))]
    #[configurable(metadata(docs::examples = "application_id={{ application_id }}/date=%F"))]
    pub key_prefix: String,

    /// The timestamp format for the time component of the object key.
    ///
    /// By default, object keys are appended with a timestamp that reflects when the objects are
    /// sent to S3, such that the resulting object key is functionally equivalent to joining the key
    /// prefix with the formatted timestamp, such as `date=2022-07-18/1658176486`.
    ///
    /// This would represent a `key_prefix` set to `date=%F/` and the timestamp of Mon Jul 18 2022
    /// 20:34:44 GMT+0000, with the `filename_time_format` being set to `%s`, which renders
    /// timestamps in seconds since the Unix epoch.
    ///
    /// Supports the common [`strftime`][chrono_strftime_specifiers] specifiers found in most
    /// languages.
    ///
    /// When set to an empty string, no timestamp is appended to the key prefix.
    ///
    /// [chrono_strftime_specifiers]: https://docs.rs/chrono/latest/chrono/format/strftime/index.html#specifiers
    #[serde(default = "default_filename_time_format")]
    pub filename_time_format: String,

    /// Whether or not to append a UUID v4 token to the end of the object key.
    ///
    /// The UUID is appended to the timestamp portion of the object key, such that if the object key
    /// generated is `date=2022-07-18/1658176486`, setting this field to `true` results
    /// in an object key that looks like `date=2022-07-18/1658176486-30f6652c-71da-4f9f-800d-a1189c47c547`.
    ///
    /// This ensures there are no name collisions, and can be useful in high-volume workloads where
    /// object keys must be unique.
    #[serde(default = "crate::serde::default_true")]
    #[configurable(metadata(docs::human_name = "Append UUID to Filename"))]
    pub filename_append_uuid: bool,

    /// The filename extension to use in the object key.
    ///
    /// This overrides setting the extension based on the configured `compression`.
    #[configurable(metadata(docs::examples = "json"))]
    pub filename_extension: Option<String>,

    #[serde(flatten)]
    pub options: S3Options,

    #[serde(flatten)]
    pub region: RegionOrEndpoint,

    #[serde(flatten)]
    pub encoding: EncodingConfigWithFraming,

    /// Compression configuration.
    ///
    /// All compression algorithms use the default compression level unless otherwise specified.
    ///
    /// Some cloud storage API clients and browsers handle decompression transparently, so
    /// depending on how they are accessed, files may not always appear to be compressed.
    #[configurable(derived)]
    #[serde(default = "Compression::gzip_default")]
    pub compression: Compression,

    #[configurable(derived)]
    #[serde(default)]
    pub batch: BatchConfig<BulkSizeBasedDefaultBatchSettings>,

    #[configurable(derived)]
    #[serde(default)]
    pub request: TowerRequestConfig,

    #[configurable(derived)]
    pub tls: Option<TlsConfig>,

    #[configurable(derived)]
    #[serde(default)]
    pub auth: AwsAuthentication,

    #[configurable(derived)]
    #[serde(
        default,
        deserialize_with = "crate::serde::bool_or_struct",
        skip_serializing_if = "crate::serde::is_default"
    )]
    pub acknowledgements: AcknowledgementsConfig,

    #[configurable(derived)]
    #[serde(default)]
    pub timezone: Option<TimeZone>,

    /// Specifies which addressing style to use.
    ///
    /// This controls if the bucket name is in the hostname or part of the URL.
    #[serde(default = "crate::serde::default_true")]
    pub force_path_style: bool,

    /// Specifies errors to retry
    ///
    /// By default, the sink only retries attempts it deems possible to retry.
    /// These settings extend the default behavior.
    #[configurable(derived)]
    #[serde(default, skip_serializing_if = "vector_lib::serde::is_default")]
    pub retry_strategy: RetryStrategy,
}

pub(super) fn default_key_prefix() -> String {
    "date=%F".to_string()
}

pub(super) fn default_filename_time_format() -> String {
    "%s".to_string()
}

impl GenerateConfig for S3SinkConfig {
    fn generate_config() -> toml::Value {
        toml::Value::try_from(Self {
            bucket: "".to_owned(),
            key_prefix: default_key_prefix(),
            filename_time_format: default_filename_time_format(),
            filename_append_uuid: true,
            filename_extension: None,
            options: S3Options::default(),
            region: RegionOrEndpoint::default(),
            encoding: (None::<FramingConfig>, TextSerializerConfig::default()).into(),
            compression: Compression::gzip_default(),
            batch: BatchConfig::default(),
            request: TowerRequestConfig::default(),
            tls: Some(TlsConfig::default()),
            auth: AwsAuthentication::default(),
            acknowledgements: Default::default(),
            timezone: Default::default(),
            force_path_style: Default::default(),
            retry_strategy: Default::default(),
        })
        .unwrap()
    }
}

#[async_trait::async_trait]
#[typetag::serde(name = "aws_s3")]
impl SinkConfig for S3SinkConfig {
    async fn build(&self, cx: SinkContext) -> crate::Result<(VectorSink, Healthcheck)> {
        let service = self.create_service(&cx.proxy).await?;
        let healthcheck = self.build_healthcheck(service.client())?;
        let sink = self.build_processor(service, cx)?;
        Ok((sink, healthcheck))
    }

    fn input(&self) -> Input {
        Input::new(self.encoding.config().1.input_type())
    }

    fn acknowledgements(&self) -> &AcknowledgementsConfig {
        &self.acknowledgements
    }
}

impl S3SinkConfig {
    pub fn build_processor(
        &self,
        service: S3Service,
        cx: SinkContext,
    ) -> crate::Result<VectorSink> {
        // Build our S3 client/service, which is what we'll ultimately feed
        // requests into in order to ship files to S3.  We build this here in
        // order to configure the client/service with retries, concurrency
        // limits, rate limits, and whatever else the client should have.
        let request_limits = self.request.into_settings();
        let retry_strategy = self.retry_strategy.clone();
        let service = ServiceBuilder::new()
            .settings(request_limits, retry_strategy)
            .service(service);

        let offset = self
            .timezone
            .or(cx.globals.timezone)
            .and_then(timezone_to_offset);

        // Configure our partitioning/batching.
        let batch_settings = self.batch.into_batcher_settings()?;

        let key_prefix = Template::try_from(self.key_prefix.clone())?.with_tz_offset(offset);

        let ssekms_key_id = self
            .options
            .ssekms_key_id
            .as_ref()
            .cloned()
            .map(|ssekms_key_id| Template::try_from(ssekms_key_id.as_str()))
            .transpose()?;

        let partitioner = S3KeyPartitioner::new(key_prefix, ssekms_key_id, None);

        let transformer = self.encoding.transformer();
        let (framer, serializer) = self.encoding.build(SinkType::MessageBased)?;
        let encoder = Encoder::<Framer>::new(framer, serializer);

        let request_options = S3RequestOptions {
            bucket: self.bucket.clone(),
            api_options: self.options.clone(),
            filename_extension: self.filename_extension.clone(),
            filename_time_format: self.filename_time_format.clone(),
            filename_append_uuid: self.filename_append_uuid,
            encoder: (transformer, encoder),
            compression: self.compression,
            filename_tz_offset: offset,
        };

        let sink = S3Sink::new(service, request_options, partitioner, batch_settings);

        Ok(VectorSink::from_event_streamsink(sink))
    }

    pub fn build_healthcheck(&self, client: S3Client) -> crate::Result<Healthcheck> {
        s3_common::config::build_healthcheck(self.bucket.clone(), client)
    }

    pub async fn create_service(&self, proxy: &ProxyConfig) -> crate::Result<S3Service> {
        s3_common::config::create_service(
            &self.region,
            &self.auth,
            proxy,
            self.tls.as_ref(),
            self.force_path_style,
        )
        .await
    }
}

#[cfg(test)]
mod tests {
    use super::S3SinkConfig;

    #[test]
    fn generate_config() {
        crate::test_util::test_generate_config::<S3SinkConfig>();
    }
}<|MERGE_RESOLUTION|>--- conflicted
+++ resolved
@@ -9,10 +9,6 @@
     configurable::configurable_component,
     sink::VectorSink,
 };
-<<<<<<< HEAD
-use vector_lib::{configurable::configurable_component, sink::VectorSink, TimeZone};
-=======
->>>>>>> eee6e669
 
 use super::sink::S3RequestOptions;
 use crate::{
