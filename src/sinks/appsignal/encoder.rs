use serde_json::{Value, json};
use vector_lib::{
    EstimatedJsonEncodedSizeOf, config::telemetry, event::Event,
    request_metadata::GroupedCountByteSize,
};

use crate::{
    codecs::Transformer,
    sinks::util::encoding::{Encoder, as_tracked_write},
};

#[derive(Clone)]
pub(super) struct AppsignalEncoder {
    pub transformer: Transformer,
}

impl Encoder<Vec<Event>> for AppsignalEncoder {
    fn encode_input(
        &self,
        events: Vec<Event>,
        writer: &mut dyn std::io::Write,
    ) -> std::io::Result<(usize, GroupedCountByteSize)> {
        let mut result = Value::Array(Vec::new());
        let mut byte_size = telemetry().create_request_count_byte_size();
        for mut event in events {
            self.transformer.transform(&mut event);

            byte_size.add_event(&event, event.estimated_json_encoded_size_of());

            let json = match event {
                Event::Log(log) => json!({ "log": log }),
                Event::Metric(metric) => json!({ "metric": metric }),
                _ => {
                    return Err(std::io::Error::other(format!(
                        "The AppSignal sink does not support this type of event: {event:?}"
<<<<<<< HEAD
                    )))
=======
                    )));
>>>>>>> eee6e669
                }
            };
            if let Value::Array(ref mut array) = result {
                array.push(json);
            }
        }
        let written_bytes =
            as_tracked_write::<_, _, std::io::Error>(writer, &result, |writer, value| {
                serde_json::to_writer(writer, value)?;
                Ok(())
            })?;

        Ok((written_bytes, byte_size))
    }
}<|MERGE_RESOLUTION|>--- conflicted
+++ resolved
@@ -33,11 +33,7 @@
                 _ => {
                     return Err(std::io::Error::other(format!(
                         "The AppSignal sink does not support this type of event: {event:?}"
-<<<<<<< HEAD
-                    )))
-=======
                     )));
->>>>>>> eee6e669
                 }
             };
             if let Value::Array(ref mut array) = result {
