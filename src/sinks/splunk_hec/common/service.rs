use std::{
    fmt,
    sync::Arc,
    task::{Context, Poll},
};

use bytes::Bytes;
use futures_util::{future::BoxFuture, ready};
use http::Request;
use serde::{Deserialize, Serialize};
use snafu::ResultExt;
use tokio::sync::{
    mpsc::{self},
    oneshot, OwnedSemaphorePermit, Semaphore,
};
use tokio_util::sync::PollSemaphore;
use tower::Service;
use uuid::Uuid;
use vector_core::event::EventStatus;

use super::acknowledgements::{run_acknowledgements, HecClientAcknowledgementsConfig};
use crate::{
    http::HttpClient,
    internal_events::{SplunkIndexerAcknowledgementUnavailableError, SplunkResponseParseError},
    sinks::{
        splunk_hec::common::{build_uri, request::HecRequest, response::HecResponse},
        util::{sink::Response, Compression},
        UriParseError,
    },
};

pub struct HecService<S> {
    pub inner: S,
    ack_finalizer_tx: Option<mpsc::Sender<(u64, oneshot::Sender<EventStatus>)>>,
    ack_slots: PollSemaphore,
    current_ack_slot: Option<OwnedSemaphorePermit>,
}

#[derive(Deserialize, Serialize, Debug)]
struct HecAckResponseBody {
    #[serde(alias = "ackId")]
    ack_id: Option<u64>,
}

impl<S> HecService<S>
where
    S: Service<HecRequest> + Send + 'static,
    S::Future: Send + 'static,
    S::Response: Response + ResponseExt + Send + 'static,
    S::Error: fmt::Debug + Into<crate::Error> + Send,
{
    pub fn new(
        inner: S,
        ack_client: Option<HttpClient>,
        http_request_builder: Arc<HttpRequestBuilder>,
        indexer_acknowledgements: HecClientAcknowledgementsConfig,
    ) -> Self {
        let max_pending_acks = indexer_acknowledgements.max_pending_acks.get();
        let tx = if let Some(ack_client) = ack_client {
            let (tx, rx) = mpsc::channel(128);
            tokio::spawn(run_acknowledgements(
                rx,
                ack_client,
                Arc::clone(&http_request_builder),
                indexer_acknowledgements,
            ));
            Some(tx)
        } else {
            None
        };

        let ack_slots = PollSemaphore::new(Arc::new(Semaphore::new(max_pending_acks as usize)));
        Self {
            inner,
            ack_finalizer_tx: tx,
            ack_slots,
            current_ack_slot: None,
        }
    }
}

impl<S> Service<HecRequest> for HecService<S>
where
    S: Service<HecRequest> + Send + 'static,
    S::Future: Send + 'static,
    S::Response: Response + ResponseExt + Send + 'static,
    S::Error: fmt::Debug + Into<crate::Error> + Send,
{
    type Response = HecResponse;
    type Error = crate::Error;
    type Future = BoxFuture<'static, Result<Self::Response, Self::Error>>;

    fn poll_ready(&mut self, cx: &mut Context) -> std::task::Poll<Result<(), Self::Error>> {
        // Ready if indexer acknowledgements is disabled or there is room for
        // additional pending acks. Otherwise, wait until there is room.
        if self.ack_finalizer_tx.is_none() || self.current_ack_slot.is_some() {
            self.inner.poll_ready(cx).map_err(Into::into)
        } else {
            match ready!(self.ack_slots.poll_acquire(cx)) {
                Some(permit) => {
                    self.current_ack_slot.replace(permit);
                    self.inner.poll_ready(cx).map_err(Into::into)
                }
                None => Poll::Ready(Err(
                    "Indexer acknowledgements semaphore unexpectedly closed".into(),
                )),
            }
        }
    }

    fn call(&mut self, req: HecRequest) -> Self::Future {
        let ack_finalizer_tx = self.ack_finalizer_tx.clone();
        let ack_slot = self.current_ack_slot.take();

        let events_count = req.events_count;
        let events_byte_size = req.events_byte_size;
        let response = self.inner.call(req);

        Box::pin(async move {
            let response = response.await.map_err(Into::into)?;
            let event_status = if response.is_successful() {
                if let Some(ack_finalizer_tx) = ack_finalizer_tx {
                    let _ack_slot = ack_slot.expect("poll_ready not called before invoking call");
                    let body = serde_json::from_slice::<HecAckResponseBody>(response.body());
                    match body {
                        Ok(body) => {
                            if let Some(ack_id) = body.ack_id {
                                let (tx, rx) = oneshot::channel();
                                match ack_finalizer_tx.send((ack_id, tx)).await {
                                    Ok(_) => rx.await.unwrap_or(EventStatus::Rejected),
                                    // If we cannot send ack ids to the ack client, fall back to default behavior
                                    Err(_) => {
                                        emit!(&SplunkIndexerAcknowledgementUnavailableError);
                                        EventStatus::Delivered
                                    }
                                }
                            } else {
                                // Default behavior if indexer acknowledgements is disabled on the Splunk server
                                EventStatus::Delivered
                            }
                        }
                        Err(error) => {
                            // This may occur if Splunk changes the response format in future versions.
                            emit!(&SplunkResponseParseError { error });
                            EventStatus::Delivered
                        }
                    }
                } else {
                    // Default behavior if indexer acknowledgements is disabled by configuration
                    EventStatus::Delivered
                }
            } else if response.is_transient() {
                EventStatus::Errored
            } else {
                EventStatus::Rejected
            };

            Ok(HecResponse {
                event_status,
                events_count,
                events_byte_size,
            })
        })
    }
}

pub trait ResponseExt {
    fn body(&self) -> &Bytes;
}

impl ResponseExt for http::Response<Bytes> {
    fn body(&self) -> &Bytes {
        self.body()
    }
}

pub struct HttpRequestBuilder {
    pub endpoint: String,
    pub default_token: String,
    pub compression: Compression,
    // A Splunk channel must be a GUID/UUID formatted value
    // https://docs.splunk.com/Documentation/Splunk/8.2.3/Data/AboutHECIDXAck#About_channels_and_sending_data
    pub channel: String,
}

impl HttpRequestBuilder {
    pub fn new(endpoint: String, default_token: String, compression: Compression) -> Self {
        let channel = Uuid::new_v4().to_hyphenated().to_string();
        Self {
            endpoint,
            default_token,
            compression,
            channel,
        }
    }

    pub fn build_request(
        &self,
        body: Vec<u8>,
        path: &str,
        passthrough_token: Option<Arc<str>>,
    ) -> Result<Request<Vec<u8>>, crate::Error> {
        let uri = build_uri(self.endpoint.as_str(), path).context(UriParseError)?;

        let mut builder = Request::post(uri)
            .header("Content-Type", "application/json")
            .header(
                "Authorization",
                format!(
                    "Splunk {}",
                    passthrough_token.unwrap_or_else(|| self.default_token.as_str().into())
                ),
            )
            .header("X-Splunk-Request-Channel", self.channel.as_str());

        if let Some(ce) = self.compression.content_encoding() {
            builder = builder.header("Content-Encoding", ce);
        }

        builder.body(body).map_err(Into::into)
    }
}

#[cfg(test)]
mod tests {
    use std::{
        collections::HashMap,
        num::{NonZeroU64, NonZeroU8},
        sync::{
            atomic::{AtomicU64, Ordering},
            Arc,
        },
        task::Poll,
    };

    use bytes::Bytes;
    use futures_util::{future::poll_fn, poll, stream::FuturesUnordered, StreamExt};
    use tower::{util::BoxService, Service, ServiceExt};
    use vector_core::{
        config::proxy::ProxyConfig,
        event::{EventFinalizers, EventStatus},
    };
    use wiremock::{
        matchers::{header, header_exists, method, path},
        Mock, MockServer, Request, Respond, ResponseTemplate,
    };

    use crate::{
        http::HttpClient,
        sinks::{
            splunk_hec::common::{
                acknowledgements::{
                    HecAckStatusRequest, HecAckStatusResponse, HecClientAcknowledgementsConfig,
                },
                build_http_batch_service,
                request::HecRequest,
                service::{HecAckResponseBody, HecService, HttpRequestBuilder},
            },
            util::Compression,
        },
    };

    const TOKEN: &str = "token";
    static ACK_ID: AtomicU64 = AtomicU64::new(0);

    fn get_hec_service(
        endpoint: String,
        acknowledgements_config: HecClientAcknowledgementsConfig,
<<<<<<< HEAD
    ) -> HecService {
        let client = HttpClient::new(None, &ProxyConfig::default(), None).unwrap();
        let http_request_builder =
            HttpRequestBuilder::new(endpoint, String::from(TOKEN), Compression::default());
        HecService::new(client, http_request_builder, acknowledgements_config)
=======
    ) -> HecService<BoxService<HecRequest, http::Response<Bytes>, crate::Error>> {
        let client = HttpClient::new(None, &ProxyConfig::default()).unwrap();
        let http_request_builder = Arc::new(HttpRequestBuilder::new(
            endpoint,
            String::from(TOKEN),
            Compression::default(),
        ));
        let http_service =
            build_http_batch_service(client.clone(), Arc::clone(&http_request_builder));
        HecService::new(
            BoxService::new(http_service),
            Some(client),
            http_request_builder,
            acknowledgements_config,
        )
>>>>>>> e4d391e3
    }

    fn get_hec_request() -> HecRequest {
        let body = String::from("test-message").into_bytes();
        let events_byte_size = body.len();
        HecRequest {
            body,
            events_count: 1,
            events_byte_size,
            finalizers: EventFinalizers::default(),
            passthrough_token: None,
        }
    }

    async fn get_hec_mock_server<R>(acknowledgements_enabled: bool, ack_response: R) -> MockServer
    where
        R: Respond + 'static,
    {
        // Authorization tokens and channels are required
        let mock_server = MockServer::start().await;

        Mock::given(method("POST"))
            .and(path("/services/collector/event"))
            .and(header(
                "Authorization",
                format!("Splunk {}", TOKEN).as_str(),
            ))
            .and(header_exists("X-Splunk-Request-Channel"))
            .respond_with(move |_: &Request| {
                let ack_id =
                    acknowledgements_enabled.then(|| ACK_ID.fetch_add(1, Ordering::Relaxed));
                ResponseTemplate::new(200).set_body_json(HecAckResponseBody { ack_id })
            })
            .mount(&mock_server)
            .await;

        Mock::given(method("POST"))
            .and(path("/services/collector/ack"))
            .and(header(
                "Authorization",
                format!("Splunk {}", TOKEN).as_str(),
            ))
            .and(header_exists("X-Splunk-Request-Channel"))
            .respond_with(ack_response)
            .mount(&mock_server)
            .await;

        mock_server
    }

    fn ack_response_always_succeed(req: &Request) -> ResponseTemplate {
        let req = serde_json::from_slice::<HecAckStatusRequest>(req.body.as_slice()).unwrap();
        ResponseTemplate::new(200).set_body_json(HecAckStatusResponse {
            acks: req
                .acks
                .into_iter()
                .map(|ack_id| (ack_id, true))
                .collect::<HashMap<_, _>>(),
        })
    }

    fn ack_response_always_fail(req: &Request) -> ResponseTemplate {
        let req = serde_json::from_slice::<HecAckStatusRequest>(req.body.as_slice()).unwrap();
        ResponseTemplate::new(200).set_body_json(HecAckStatusResponse {
            acks: req
                .acks
                .into_iter()
                .map(|ack_id| (ack_id, false))
                .collect::<HashMap<_, _>>(),
        })
    }

    #[tokio::test]
    async fn acknowledgements_disabled_in_config() {
        let mock_server = get_hec_mock_server(true, ack_response_always_succeed).await;

        let acknowledgements_config = HecClientAcknowledgementsConfig {
            indexer_acknowledgements_enabled: false,
            ..Default::default()
        };
        let mut service = get_hec_service(mock_server.uri(), acknowledgements_config);

        let request = get_hec_request();
        let response = service.ready().await.unwrap().call(request).await.unwrap();
        assert_eq!(EventStatus::Delivered, response.event_status)
    }

    #[tokio::test]
    async fn acknowledgements_enabled_on_server() {
        let mock_server = get_hec_mock_server(true, ack_response_always_succeed).await;

        let acknowledgements_config = HecClientAcknowledgementsConfig {
            query_interval: NonZeroU8::new(1).unwrap(),
            ..Default::default()
        };
        let mut service = get_hec_service(mock_server.uri(), acknowledgements_config);

        let mut responses = FuturesUnordered::new();
        responses.push(service.ready().await.unwrap().call(get_hec_request()));
        responses.push(service.ready().await.unwrap().call(get_hec_request()));
        responses.push(service.ready().await.unwrap().call(get_hec_request()));
        while let Some(response) = responses.next().await {
            assert_eq!(EventStatus::Delivered, response.unwrap().event_status)
        }
    }

    #[tokio::test]
    async fn acknowledgements_disabled_on_server() {
        let ack_response = |_: &Request| ResponseTemplate::new(400);
        let mock_server = get_hec_mock_server(false, ack_response).await;

        let acknowledgements_config = HecClientAcknowledgementsConfig {
            query_interval: NonZeroU8::new(1).unwrap(),
            ..Default::default()
        };
        let mut service = get_hec_service(mock_server.uri(), acknowledgements_config);

        let request = get_hec_request();
        let response = service.ready().await.unwrap().call(request).await.unwrap();
        assert_eq!(EventStatus::Delivered, response.event_status)
    }

    #[tokio::test]
    async fn acknowledgements_enabled_on_server_retry_limit_exceeded() {
        let mock_server = get_hec_mock_server(true, ack_response_always_fail).await;

        let acknowledgements_config = HecClientAcknowledgementsConfig {
            query_interval: NonZeroU8::new(1).unwrap(),
            retry_limit: NonZeroU8::new(1).unwrap(),
            ..Default::default()
        };
        let mut service = get_hec_service(mock_server.uri(), acknowledgements_config);

        let request = get_hec_request();
        let response = service.ready().await.unwrap().call(request).await.unwrap();
        assert_eq!(EventStatus::Rejected, response.event_status)
    }

    #[tokio::test]
    async fn acknowledgements_server_changed_ack_response_format() {
        let ack_response = |_: &Request| {
            ResponseTemplate::new(200)
                .set_body_json(serde_json::json!(r#"{ "new": "a new response body" }"#))
        };
        let mock_server = get_hec_mock_server(true, ack_response).await;

        let acknowledgements_config = HecClientAcknowledgementsConfig {
            query_interval: NonZeroU8::new(1).unwrap(),
            retry_limit: NonZeroU8::new(3).unwrap(),
            ..Default::default()
        };
        let mut service = get_hec_service(mock_server.uri(), acknowledgements_config);

        let request = get_hec_request();
        let response = service.ready().await.unwrap().call(request).await.unwrap();
        assert_eq!(EventStatus::Delivered, response.event_status)
    }

    #[tokio::test]
    async fn acknowledgements_enabled_on_server_ack_endpoint_failing() {
        let ack_response = |_: &Request| ResponseTemplate::new(503);
        let mock_server = get_hec_mock_server(true, ack_response).await;

        let acknowledgements_config = HecClientAcknowledgementsConfig {
            query_interval: NonZeroU8::new(1).unwrap(),
            retry_limit: NonZeroU8::new(3).unwrap(),
            ..Default::default()
        };
        let mut service = get_hec_service(mock_server.uri(), acknowledgements_config);

        let request = get_hec_request();
        let response = service.ready().await.unwrap().call(request).await.unwrap();
        assert_eq!(EventStatus::Errored, response.event_status)
    }

    #[tokio::test]
    async fn acknowledgements_server_changed_event_response_format() {
        let mock_server = get_hec_mock_server(true, ack_response_always_succeed).await;
        // Override the usual event endpoint
        Mock::given(method("POST"))
            .and(path("/services/collector/event"))
            .and(header(
                "Authorization",
                format!("Splunk {}", TOKEN).as_str(),
            ))
            .and(header_exists("X-Splunk-Request-Channel"))
            .respond_with(move |_: &Request| {
                ResponseTemplate::new(200).set_body_json(r#"{ "new": "a new response body" }"#)
            })
            .mount(&mock_server)
            .await;

        let acknowledgements_config = HecClientAcknowledgementsConfig {
            query_interval: NonZeroU8::new(1).unwrap(),
            retry_limit: NonZeroU8::new(1).unwrap(),
            ..Default::default()
        };
        let mut service = get_hec_service(mock_server.uri(), acknowledgements_config);

        let request = get_hec_request();
        let response = service.ready().await.unwrap().call(request).await.unwrap();
        assert_eq!(EventStatus::Delivered, response.event_status)
    }

    #[tokio::test]
    async fn service_poll_ready_multiple_times() {
        let mock_server = get_hec_mock_server(true, ack_response_always_fail).await;
        let mut service = get_hec_service(mock_server.uri(), Default::default());

        assert!(service.ready().await.is_ok());
        // Consecutive poll_ready returns OK since an ack slot has been granted
        // but has not been used (call has not been invoked)
        assert!(service.ready().await.is_ok());
    }

    #[tokio::test]
    #[should_panic]
    async fn service_call_without_poll_ready() {
        let mock_server = get_hec_mock_server(true, ack_response_always_fail).await;
        let mut service = get_hec_service(mock_server.uri(), Default::default());

        let _ = service.call(get_hec_request()).await;
    }

    #[tokio::test]
    async fn acknowledgements_max_pending_acks_reached() {
        let mock_server = get_hec_mock_server(true, ack_response_always_fail).await;

        let acknowledgements_config = HecClientAcknowledgementsConfig {
            query_interval: NonZeroU8::new(1).unwrap(),
            retry_limit: NonZeroU8::new(5).unwrap(),
            // Allow a single pending ack
            max_pending_acks: NonZeroU64::new(1).unwrap(),
            ..Default::default()
        };
        let mut service = get_hec_service(mock_server.uri(), acknowledgements_config);

        // Grab the one available ack slot
        let pending_call = service.ready().await.unwrap().call(get_hec_request());
        // The service should return pending for additional requests
        assert!(matches!(
            poll!(poll_fn(|cx| service.poll_ready(cx))),
            Poll::Pending
        ));
        // Complete the call to free up the slot
        let response = pending_call.await.unwrap();
        assert_eq!(EventStatus::Rejected, response.event_status);
        // The service should now be ready for additional requests
        assert!(matches!(
            poll!(poll_fn(|cx| service.poll_ready(cx))),
            Poll::Ready(Ok(_))
        ));
    }
}<|MERGE_RESOLUTION|>--- conflicted
+++ resolved
@@ -266,15 +266,8 @@
     fn get_hec_service(
         endpoint: String,
         acknowledgements_config: HecClientAcknowledgementsConfig,
-<<<<<<< HEAD
-    ) -> HecService {
+    ) -> HecService<BoxService<HecRequest, http::Response<Bytes>, crate::Error>> {
         let client = HttpClient::new(None, &ProxyConfig::default(), None).unwrap();
-        let http_request_builder =
-            HttpRequestBuilder::new(endpoint, String::from(TOKEN), Compression::default());
-        HecService::new(client, http_request_builder, acknowledgements_config)
-=======
-    ) -> HecService<BoxService<HecRequest, http::Response<Bytes>, crate::Error>> {
-        let client = HttpClient::new(None, &ProxyConfig::default()).unwrap();
         let http_request_builder = Arc::new(HttpRequestBuilder::new(
             endpoint,
             String::from(TOKEN),
@@ -288,7 +281,6 @@
             http_request_builder,
             acknowledgements_config,
         )
->>>>>>> e4d391e3
     }
 
     fn get_hec_request() -> HecRequest {
