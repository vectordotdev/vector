--- conflicted
+++ resolved
@@ -2,16 +2,7 @@
 
 use chrono::{TimeZone, Utc};
 use futures_util::StreamExt;
-<<<<<<< HEAD
-use serde::{de, Deserialize};
-use vector_lib::codecs::{JsonSerializerConfig, TextSerializerConfig};
-use vector_lib::config::{LegacyKey, LogNamespace};
-use vector_lib::event::EventMetadata;
-use vector_lib::lookup::lookup_v2::OptionalTargetPath;
-use vector_lib::schema::{meaning, Definition};
-=======
 use serde::{Deserialize, de};
->>>>>>> eee6e669
 use vector_lib::{
     codecs::{JsonSerializerConfig, TextSerializerConfig},
     config::{LegacyKey, LogNamespace, log_schema},
@@ -19,18 +10,9 @@
     lookup::lookup_v2::OptionalTargetPath,
     schema::{Definition, meaning},
 };
-<<<<<<< HEAD
-use vrl::path::OwnedTargetPath;
-use vrl::value::Kind;
-use vrl::{event_path, metadata_path, owned_value_path};
+use vrl::{event_path, metadata_path, owned_value_path, path::OwnedTargetPath, value::Kind};
 
 use super::sink::{HecLogsProcessedEventMetadata, HecProcessedEvent};
-use crate::sinks::util::processed_event::ProcessedEvent;
-=======
-use vrl::{event_path, metadata_path, owned_value_path, path::OwnedTargetPath, value::Kind};
-
-use super::sink::{HecLogsProcessedEventMetadata, HecProcessedEvent};
->>>>>>> eee6e669
 use crate::{
     codecs::{Encoder, EncodingConfig},
     config::{SinkConfig, SinkContext},
@@ -322,7 +304,6 @@
 
     // timestamp_key is provided but no timestamp in the event
     hec_data = get_hec_data_for_timestamp_test(None, timestamp_key.clone(), dont_auto_extract);
-<<<<<<< HEAD
     assert_eq!(hec_data.time, None);
 
     // timestamp_key is provided and timestamp is valid
@@ -340,25 +321,6 @@
         do_auto_extract,
     );
     assert_eq!(hec_data.time, None);
-=======
-    assert_eq!(hec_data.time, None);
-
-    // timestamp_key is provided and timestamp is valid
-    hec_data = get_hec_data_for_timestamp_test(
-        Some(Value::Timestamp(Utc::now())),
-        timestamp_key.clone(),
-        dont_auto_extract,
-    );
-    assert!(hec_data.time.is_some());
-
-    // timestamp_key is provided and timestamp is valid, but auto_extract_timestamp is set
-    hec_data = get_hec_data_for_timestamp_test(
-        Some(Value::Timestamp(Utc::now())),
-        timestamp_key.clone(),
-        do_auto_extract,
-    );
-    assert_eq!(hec_data.time, None);
->>>>>>> eee6e669
 }
 
 #[test]
