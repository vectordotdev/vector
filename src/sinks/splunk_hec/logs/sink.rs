use std::{fmt, sync::Arc};

use serde::Serialize;

use super::request_builder::HecLogsRequestBuilder;
use crate::{
    internal_events::SplunkEventTimestampInvalidType,
    internal_events::SplunkEventTimestampMissing,
    sinks::{
        prelude::*,
        splunk_hec::common::{
            render_template_string, request::HecRequest, EndpointTarget, INDEX_FIELD,
            SOURCETYPE_FIELD, SOURCE_FIELD,
        },
        util::processed_event::ProcessedEvent,
    },
};
use lookup::{event_path, OwnedValuePath, PathPrefix};

pub struct HecLogsSink<S> {
    pub context: SinkContext,
    pub service: S,
    pub request_builder: HecLogsRequestBuilder,
    pub batch_settings: BatcherSettings,
    pub sourcetype: Option<Template>,
    pub source: Option<Template>,
    pub index: Option<Template>,
    pub indexed_fields: Vec<OwnedValuePath>,
    pub host_key: Option<OwnedValuePath>,
    pub timestamp_nanos_key: Option<String>,
    pub timestamp_key: Option<OwnedValuePath>,
    pub endpoint_target: EndpointTarget,
}

pub struct HecLogData<'a> {
    pub sourcetype: Option<&'a Template>,
    pub source: Option<&'a Template>,
    pub index: Option<&'a Template>,
    pub indexed_fields: &'a [OwnedValuePath],
    pub host_key: Option<OwnedValuePath>,
    pub timestamp_nanos_key: Option<&'a String>,
    pub timestamp_key: Option<OwnedValuePath>,
    pub endpoint_target: EndpointTarget,
}

impl<S> HecLogsSink<S>
where
    S: Service<HecRequest> + Send + 'static,
    S::Future: Send + 'static,
    S::Response: DriverResponse + Send + 'static,
    S::Error: fmt::Debug + Into<crate::Error> + Send,
{
    async fn run_inner(self: Box<Self>, input: BoxStream<'_, Event>) -> Result<(), ()> {
        let data = HecLogData {
            sourcetype: self.sourcetype.as_ref(),
            source: self.source.as_ref(),
            index: self.index.as_ref(),
            indexed_fields: self.indexed_fields.as_slice(),
            host_key: self.host_key.clone(),
            timestamp_nanos_key: self.timestamp_nanos_key.as_ref(),
            timestamp_key: self.timestamp_key.clone(),
            endpoint_target: self.endpoint_target,
        };
<<<<<<< HEAD
        let batch_settings = self.batch_settings.clone();
=======
        let batch_settings = self.batch_settings;
>>>>>>> 817bc462

        input
            .map(move |event| process_log(event, &data))
            .batched_partitioned(
                if self.endpoint_target == EndpointTarget::Raw {
                    // We only need to partition by the metadata fields for the raw endpoint since those fields
                    // are sent via query parameters in the request.
                    EventPartitioner::new(
                        self.sourcetype.clone(),
                        self.source.clone(),
                        self.index.clone(),
                        self.host_key.clone(),
                    )
                } else {
                    EventPartitioner::new(None, None, None, None)
                },
<<<<<<< HEAD
                Box::new(move || batch_settings.clone().into_byte_size_config()),
=======
                || batch_settings.as_byte_size_config(),
>>>>>>> 817bc462
            )
            .request_builder(
                default_request_builder_concurrency_limit(),
                self.request_builder,
            )
            .filter_map(|request| async move {
                match request {
                    Err(e) => {
                        error!("Failed to build HEC Logs request: {:?}.", e);
                        None
                    }
                    Ok(req) => Some(req),
                }
            })
            .into_driver(self.service)
            .run()
            .await
    }
}

#[async_trait]
impl<S> StreamSink<Event> for HecLogsSink<S>
where
    S: Service<HecRequest> + Send + 'static,
    S::Future: Send + 'static,
    S::Response: DriverResponse + Send + 'static,
    S::Error: fmt::Debug + Into<crate::Error> + Send,
{
    async fn run(self: Box<Self>, input: BoxStream<'_, Event>) -> Result<(), ()> {
        self.run_inner(input).await
    }
}

#[derive(Clone, Debug, PartialEq, Hash, Eq)]
pub(super) struct Partitioned {
    pub(super) token: Option<Arc<str>>,
    pub(super) source: Option<String>,
    pub(super) sourcetype: Option<String>,
    pub(super) index: Option<String>,
    pub(super) host: Option<String>,
}

#[derive(Default)]
struct EventPartitioner {
    pub sourcetype: Option<Template>,
    pub source: Option<Template>,
    pub index: Option<Template>,
    pub host_key: Option<OwnedValuePath>,
}

impl EventPartitioner {
    const fn new(
        sourcetype: Option<Template>,
        source: Option<Template>,
        index: Option<Template>,
        host_key: Option<OwnedValuePath>,
    ) -> Self {
        Self {
            sourcetype,
            source,
            index,
            host_key,
        }
    }
}

impl Partitioner for EventPartitioner {
    type Item = HecProcessedEvent;
    type Key = Option<Partitioned>;

    fn partition(&self, item: &Self::Item) -> Self::Key {
        let emit_err = |error, field| {
            emit!(TemplateRenderingError {
                error,
                field: Some(field),
                drop_event: false,
            })
        };

        let source = self.source.as_ref().and_then(|source| {
            source
                .render_string(&item.event)
                .map_err(|error| emit_err(error, SOURCE_FIELD))
                .ok()
        });

        let sourcetype = self.sourcetype.as_ref().and_then(|sourcetype| {
            sourcetype
                .render_string(&item.event)
                .map_err(|error| emit_err(error, SOURCETYPE_FIELD))
                .ok()
        });

        let index = self.index.as_ref().and_then(|index| {
            index
                .render_string(&item.event)
                .map_err(|error| emit_err(error, INDEX_FIELD))
                .ok()
        });

        let host = self
            .host_key
            .as_ref()
            .and_then(|host_key| item.event.get((PathPrefix::Event, host_key)))
            .and_then(|value| value.as_str().map(|s| s.to_string()));

        Some(Partitioned {
            token: item.event.metadata().splunk_hec_token(),
            source,
            sourcetype,
            index,
            host,
        })
    }
}

#[derive(PartialEq, Default, Clone, Debug, Serialize)]
pub struct HecLogsProcessedEventMetadata {
    pub event_byte_size: usize,
    pub sourcetype: Option<String>,
    pub source: Option<String>,
    pub index: Option<String>,
    pub host: Option<Value>,
    pub timestamp: Option<f64>,
    pub fields: LogEvent,
    pub endpoint_target: EndpointTarget,
}

impl ByteSizeOf for HecLogsProcessedEventMetadata {
    fn allocated_bytes(&self) -> usize {
        self.sourcetype.allocated_bytes()
            + self.source.allocated_bytes()
            + self.index.allocated_bytes()
            + self.host.allocated_bytes()
            + self.fields.allocated_bytes()
    }
}

pub type HecProcessedEvent = ProcessedEvent<LogEvent, HecLogsProcessedEventMetadata>;

pub fn process_log(event: Event, data: &HecLogData) -> HecProcessedEvent {
    let event_byte_size = event.size_of();
    let mut log = event.into_log();

    let sourcetype = data
        .sourcetype
        .and_then(|sourcetype| render_template_string(sourcetype, &log, SOURCETYPE_FIELD));

    let source = data
        .source
        .and_then(|source| render_template_string(source, &log, SOURCE_FIELD));

    let index = data
        .index
        .and_then(|index| render_template_string(index, &log, INDEX_FIELD));

    let host = data
        .host_key
        .as_ref()
        .and_then(|key| log.get((PathPrefix::Event, key)))
        .cloned();

    let timestamp = data.timestamp_key.as_ref().and_then(|timestamp_key| {
        match log.remove((PathPrefix::Event, timestamp_key)) {
            Some(Value::Timestamp(ts)) => {
                // set nanos in log if valid timestamp in event and timestamp_nanos_key is configured
                if let Some(key) = data.timestamp_nanos_key {
                    log.try_insert(event_path!(key), ts.timestamp_subsec_nanos() % 1_000_000);
                }
                Some((ts.timestamp_millis() as f64) / 1000f64)
            }
            Some(value) => {
                emit!(SplunkEventTimestampInvalidType {
                    r#type: value.kind_str()
                });
                None
            }
            None => {
                emit!(SplunkEventTimestampMissing {});
                None
            }
        }
    });

    let fields = data
        .indexed_fields
        .iter()
        .filter_map(|field| {
            log.get((PathPrefix::Event, field))
                .map(|value| (field.to_string(), value.clone()))
        })
        .collect::<LogEvent>();

    let metadata = HecLogsProcessedEventMetadata {
        event_byte_size,
        sourcetype,
        source,
        index,
        host,
        timestamp,
        fields,
        endpoint_target: data.endpoint_target,
    };

    ProcessedEvent {
        event: log,
        metadata,
    }
}

impl EventCount for HecProcessedEvent {
    fn event_count(&self) -> usize {
        // A HecProcessedEvent is mapped one-to-one with an event.
        1
    }
}<|MERGE_RESOLUTION|>--- conflicted
+++ resolved
@@ -61,11 +61,7 @@
             timestamp_key: self.timestamp_key.clone(),
             endpoint_target: self.endpoint_target,
         };
-<<<<<<< HEAD
-        let batch_settings = self.batch_settings.clone();
-=======
         let batch_settings = self.batch_settings;
->>>>>>> 817bc462
 
         input
             .map(move |event| process_log(event, &data))
@@ -82,11 +78,7 @@
                 } else {
                     EventPartitioner::new(None, None, None, None)
                 },
-<<<<<<< HEAD
-                Box::new(move || batch_settings.clone().into_byte_size_config()),
-=======
                 || batch_settings.as_byte_size_config(),
->>>>>>> 817bc462
             )
             .request_builder(
                 default_request_builder_concurrency_limit(),
