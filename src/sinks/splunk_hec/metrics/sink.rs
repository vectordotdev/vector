--- conflicted
+++ resolved
@@ -39,11 +39,7 @@
         let index = self.index.as_ref();
         let host_key = self.host_key.as_ref();
         let default_namespace = self.default_namespace.as_deref();
-<<<<<<< HEAD
-        let batch_settings = self.batch_settings.clone();
-=======
         let batch_settings = self.batch_settings;
->>>>>>> 817bc462
 
         input
             .map(|event| (event.size_of(), event.into_metric()))
@@ -58,14 +54,7 @@
                     default_namespace,
                 ))
             })
-<<<<<<< HEAD
-            .batched_partitioned(
-                EventPartitioner,
-                Box::new(move || batch_settings.clone().into_byte_size_config()),
-            )
-=======
             .batched_partitioned(EventPartitioner, || batch_settings.as_byte_size_config())
->>>>>>> 817bc462
             .request_builder(
                 default_request_builder_concurrency_limit(),
                 self.request_builder,
