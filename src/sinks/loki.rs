--- conflicted
+++ resolved
@@ -69,12 +69,9 @@
     SinkDescription::new::<LokiConfig>("loki")
 }
 
-<<<<<<< HEAD
 impl GenerateConfig for LokiConfig {}
 
-=======
 #[async_trait::async_trait]
->>>>>>> f8afe0b1
 #[typetag::serde(name = "loki")]
 impl SinkConfig for LokiConfig {
     async fn build(
