//! Loki sink
//!
//! This sink provides downstream support for `Loki` via
//! the v1 http json endpoint.
//!
//! https://github.com/grafana/loki/blob/master/docs/api.md
//!
//! This sink does not use `PartitionBatching` but elects to do
//! stream multiplexing by organizing the streams in the `build_request`
//! phase. There must be at least one valid set of labels.
//!
//! If an event produces no labels, this can happen if the template
//! does not match, we will add a default label `{agent="vector"}`.

use crate::{
    config::{log_schema, DataType, SinkConfig, SinkContext, SinkDescription},
    event::{self, Event, Value},
    sinks::util::{
        buffer::loki::{LokiBuffer, LokiEvent, LokiRecord},
        encoding::{EncodingConfigWithDefault, EncodingConfiguration},
        http::{Auth, BatchedHttpSink, HttpClient, HttpSink},
        BatchConfig, BatchSettings, TowerRequestConfig, UriSerde,
    },
    template::Template,
    tls::{TlsOptions, TlsSettings},
};
use derivative::Derivative;
use futures::{FutureExt, TryFutureExt};
use futures01::Sink;
use serde::{Deserialize, Serialize};
use std::collections::HashMap;

#[derive(Clone, Debug, Deserialize, Serialize)]
#[serde(deny_unknown_fields)]
pub struct LokiConfig {
    endpoint: UriSerde,
    #[serde(default)]
    encoding: EncodingConfigWithDefault<Encoding>,

    tenant_id: Option<String>,
    labels: HashMap<String, Template>,

    #[serde(default = "crate::serde::default_false")]
    remove_label_fields: bool,
    #[serde(default = "crate::serde::default_true")]
    remove_timestamp: bool,

    auth: Option<Auth>,

    #[serde(default)]
    request: TowerRequestConfig,

    #[serde(default)]
    batch: BatchConfig,

    tls: Option<TlsOptions>,
}

#[derive(Clone, Debug, Serialize, Deserialize, PartialEq, Eq, Derivative)]
#[serde(rename_all = "snake_case")]
#[derivative(Default)]
enum Encoding {
    #[derivative(Default)]
    Json,
    Text,
}

inventory::submit! {
    SinkDescription::new_without_default::<LokiConfig>("loki")
}

#[typetag::serde(name = "loki")]
impl SinkConfig for LokiConfig {
    fn build(&self, cx: SinkContext) -> crate::Result<(super::RouterSink, super::Healthcheck)> {
        if self.labels.is_empty() {
            return Err("`labels` must include at least one label.".into());
        }

        let request_settings = self.request.unwrap_with(&TowerRequestConfig::default());
        let batch_settings = BatchSettings::default()
            .bytes(102_400)
            .events(100_000)
            .timeout(1)
            .parse_config(self.batch)?;
        let tls = TlsSettings::from_options(&self.tls)?;
        let client = HttpClient::new(cx.resolver(), tls)?;

        let sink = BatchedHttpSink::new(
            self.clone(),
            LokiBuffer::new(batch_settings.size),
            request_settings,
            batch_settings.timeout,
            client.clone(),
            cx.acker(),
        )
        .sink_map_err(|e| error!("Fatal loki sink error: {}", e));

        let healthcheck = healthcheck(self.clone(), client).boxed().compat();

        Ok((Box::new(sink), Box::new(healthcheck)))
    }

    fn input_type(&self) -> DataType {
        DataType::Log
    }

    fn sink_type(&self) -> &'static str {
        "loki"
    }
}

#[async_trait::async_trait]
impl HttpSink for LokiConfig {
    type Input = LokiRecord;
    type Output = serde_json::Value;

    fn encode_event(&self, mut event: Event) -> Option<Self::Input> {
        self.encoding.apply_rules(&mut event);
        let mut labels = Vec::new();

        for (key, template) in &self.labels {
            if let Ok(value) = template.render_string(&event) {
                labels.push((key.clone(), value));
            }

            if self.remove_label_fields {
                if let Some(fields) = template.get_fields() {
                    for field in fields {
                        event.as_mut_log().remove(&field);
                    }
                }
            }
        }

<<<<<<< HEAD
        let timestamp = match event
            .as_log()
            .get(&crate::config::log_schema().timestamp_key())
        {
=======
        let timestamp = match event.as_log().get(&log_schema().timestamp_key()) {
>>>>>>> 463e0838
            Some(event::Value::Timestamp(ts)) => ts.timestamp_nanos(),
            _ => chrono::Utc::now().timestamp_nanos(),
        };

        if self.remove_timestamp {
<<<<<<< HEAD
            event
                .as_mut_log()
                .remove(&crate::config::log_schema().timestamp_key());
=======
            event.as_mut_log().remove(&log_schema().timestamp_key());
>>>>>>> 463e0838
        }

        let event = match &self.encoding.codec() {
            Encoding::Json => serde_json::to_string(&event.as_log().all_fields())
                .expect("json encoding should never fail"),

            Encoding::Text => event
                .as_log()
<<<<<<< HEAD
                .get(&crate::config::log_schema().message_key())
=======
                .get(&log_schema().message_key())
>>>>>>> 463e0838
                .map(Value::to_string_lossy)
                .unwrap_or_default(),
        };

        // If no labels are provided we set our own default
        // `{agent="vector"}` label. This can happen if the only
        // label is a templatable one but the event doesn't match.
        if labels.is_empty() {
            labels = vec![("agent".to_string(), "vector".to_string())]
        }

        let event = LokiEvent { timestamp, event };
        Some(LokiRecord { labels, event })
    }

    async fn build_request(&self, json: Self::Output) -> crate::Result<http::Request<Vec<u8>>> {
        let body = serde_json::to_vec(&json).unwrap();

        let uri = format!("{}loki/api/v1/push", self.endpoint);

        let mut req = http::Request::post(uri).header("Content-Type", "application/json");

        if let Some(tenant_id) = &self.tenant_id {
            req = req.header("X-Scope-OrgID", tenant_id);
        }

        let mut req = req.body(body).unwrap();

        if let Some(auth) = &self.auth {
            auth.apply(&mut req);
        }

        Ok(req)
    }
}

async fn healthcheck(config: LokiConfig, mut client: HttpClient) -> crate::Result<()> {
    let uri = format!("{}ready", config.endpoint);

    let req = http::Request::get(uri).body(hyper::Body::empty()).unwrap();

    let res = client.send(req).await?;

    if res.status() != http::StatusCode::OK {
        return Err(format!("A non-successful status returned: {}", res.status()).into());
    }

    Ok(())
}

#[cfg(test)]
mod tests {
    use super::*;
    use crate::sinks::util::http::HttpSink;
    use crate::sinks::util::test::load_sink;
    use crate::Event;

    #[test]
    fn interpolate_labels() {
        let (config, _cx) = load_sink::<LokiConfig>(
            r#"
            endpoint = "http://localhost:3100"
            labels = {label1 = "{{ foo }}", label2 = "some-static-label"}
            encoding = "json"
            remove_label_fields = true
        "#,
        )
        .unwrap();

        let mut e1 = Event::from("hello world");

        e1.as_mut_log().insert("foo", "bar");

        let mut record = config.encode_event(e1).unwrap();

        // HashMap -> Vec doesn't like keeping ordering
        record.labels.sort();

        // The final event should have timestamps and labels removed
        let expected_line = serde_json::to_string(&serde_json::json!({
            "message": "hello world",
        }))
        .unwrap();

        assert_eq!(record.event.event, expected_line);

        assert_eq!(record.labels[0], ("label1".to_string(), "bar".to_string()));
        assert_eq!(
            record.labels[1],
            ("label2".to_string(), "some-static-label".to_string())
        );
    }
}

#[cfg(feature = "docker")]
#[cfg(test)]
mod integration_tests {
    use super::*;
    use crate::{
        config::SinkConfig, sinks::util::test::load_sink, template::Template,
        test_util::random_lines, Event,
    };
    use bytes::Bytes;
    use futures::compat::Future01CompatExt;
    use futures01::Sink;
    use std::convert::TryFrom;

    #[tokio::test]
    async fn text() {
        let stream = uuid::Uuid::new_v4();

        let (mut config, cx) = load_sink::<LokiConfig>(
            r#"
            endpoint = "http://localhost:3100"
            labels = {test_name = "placeholder"}
            encoding = "text"
        "#,
        )
        .unwrap();

        let test_name = config.labels.get_mut("test_name").unwrap();
        assert_eq!(test_name.get_ref(), &Bytes::from("placeholder"));

        *test_name = Template::try_from(stream.to_string()).unwrap();

        let (sink, _) = config.build(cx).unwrap();

        let lines = random_lines(100).take(10).collect::<Vec<_>>();

        let events = lines.clone().into_iter().map(Event::from);
        let _ = sink
            .send_all(futures01::stream::iter_ok(events))
            .compat()
            .await
            .unwrap();

        let outputs = fetch_stream(stream.to_string()).await;
        for (i, output) in outputs.iter().enumerate() {
            assert_eq!(output, &lines[i]);
        }
    }

    #[tokio::test]
    async fn json() {
        let stream = uuid::Uuid::new_v4();

        let (mut config, cx) = load_sink::<LokiConfig>(
            r#"
            endpoint = "http://localhost:3100"
            labels = {test_name = "placeholder"}
            encoding = "json"
            remove_timestamp = false
        "#,
        )
        .unwrap();

        let test_name = config.labels.get_mut("test_name").unwrap();
        assert_eq!(test_name.get_ref(), &Bytes::from("placeholder"));

        *test_name = Template::try_from(stream.to_string()).unwrap();

        let (sink, _) = config.build(cx).unwrap();

        let events = random_lines(100)
            .take(10)
            .map(Event::from)
            .collect::<Vec<_>>();
        let _ = sink
            .send_all(futures01::stream::iter_ok(events.clone()))
            .compat()
            .await
            .unwrap();

        let outputs = fetch_stream(stream.to_string()).await;
        for (i, output) in outputs.iter().enumerate() {
            let expected_json = serde_json::to_string(&events[i].as_log().all_fields()).unwrap();
            assert_eq!(output, &expected_json);
        }
    }

    #[tokio::test]
    async fn many_streams() {
        let stream1 = uuid::Uuid::new_v4();
        let stream2 = uuid::Uuid::new_v4();

        let (config, cx) = load_sink::<LokiConfig>(
            r#"
            endpoint = "http://localhost:3100"
            labels = {test_name = "{{ stream_id }}"}
            encoding = "text"
        "#,
        )
        .unwrap();

        let (sink, _) = config.build(cx).unwrap();

        let lines = random_lines(100).take(10).collect::<Vec<_>>();

        let mut events = lines
            .clone()
            .into_iter()
            .map(Event::from)
            .collect::<Vec<_>>();

        for i in 0..10 {
            let event = events.get_mut(i).unwrap();

            if i % 2 == 0 {
                event.as_mut_log().insert("stream_id", stream1.to_string());
            } else {
                event.as_mut_log().insert("stream_id", stream2.to_string());
            }
        }

        let _ = sink
            .send_all(futures01::stream::iter_ok(events))
            .compat()
            .await
            .unwrap();

        let outputs1 = fetch_stream(stream1.to_string()).await;
        let outputs2 = fetch_stream(stream2.to_string()).await;

        for (i, output) in outputs1.iter().enumerate() {
            let index = (i % 5) * 2;
            assert_eq!(output, &lines[index]);
        }

        for (i, output) in outputs2.iter().enumerate() {
            let index = ((i % 5) * 2) + 1;
            assert_eq!(output, &lines[index]);
        }
    }

    async fn fetch_stream(stream: String) -> Vec<String> {
        let query = format!("%7Btest_name%3D\"{}\"%7D", stream);
        let query = format!(
            "http://localhost:3100/loki/api/v1/query_range?query={}&direction=forward",
            query
        );
        let res = reqwest::get(&query).await.unwrap();

        assert_eq!(res.status(), 200);

        // The response type follows this api https://github.com/grafana/loki/blob/master/docs/api.md#get-lokiapiv1query_range
        // where the result type is `streams`.
        let data = res.json::<serde_json::Value>().await.unwrap();

        // TODO: clean this up or explain it via docs
        let results = data
            .get("data")
            .unwrap()
            .get("result")
            .unwrap()
            .as_array()
            .unwrap();

        let values = results[0].get("values").unwrap().as_array().unwrap();

        values
            .iter()
            // Lets check the message field of the array where
            // the array looks like: [ts, line].
            .map(|v| v[1].as_str().unwrap().to_string())
            .collect::<Vec<_>>()
    }
}<|MERGE_RESOLUTION|>--- conflicted
+++ resolved
@@ -132,26 +132,13 @@
             }
         }
 
-<<<<<<< HEAD
-        let timestamp = match event
-            .as_log()
-            .get(&crate::config::log_schema().timestamp_key())
-        {
-=======
         let timestamp = match event.as_log().get(&log_schema().timestamp_key()) {
->>>>>>> 463e0838
             Some(event::Value::Timestamp(ts)) => ts.timestamp_nanos(),
             _ => chrono::Utc::now().timestamp_nanos(),
         };
 
         if self.remove_timestamp {
-<<<<<<< HEAD
-            event
-                .as_mut_log()
-                .remove(&crate::config::log_schema().timestamp_key());
-=======
             event.as_mut_log().remove(&log_schema().timestamp_key());
->>>>>>> 463e0838
         }
 
         let event = match &self.encoding.codec() {
@@ -160,11 +147,7 @@
 
             Encoding::Text => event
                 .as_log()
-<<<<<<< HEAD
-                .get(&crate::config::log_schema().message_key())
-=======
                 .get(&log_schema().message_key())
->>>>>>> 463e0838
                 .map(Value::to_string_lossy)
                 .unwrap_or_default(),
         };
