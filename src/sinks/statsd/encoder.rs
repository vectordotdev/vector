use std::{
    fmt::Display,
    io::{self, Write},
};

use bytes::{BufMut, BytesMut};
use tokio_util::codec::Encoder;
use vector_lib::event::{Metric, MetricKind, MetricTags, MetricValue, StatisticKind};

use crate::{
    internal_events::StatsdInvalidMetricError,
    sinks::util::{buffer::metrics::compress_distribution, encode_namespace},
};

/// Error type for errors that can never happen, but for use with `Encoder`.
///
/// For the StatsD encoder, the encoding operation is infallible. However, as `Encoder<T>` requires
/// that the associated error type can be created by `From<io::Error>`, we can't simply use
/// `Infallible`. This type exists to bridge that gap, acting as a marker type for "we emit no
/// errors" while supporting the trait bounds on `Encoder<T>::Error`.
#[derive(Debug)]
pub struct InfallibleIo;

impl From<io::Error> for InfallibleIo {
    fn from(_: io::Error) -> Self {
        Self
    }
}

#[derive(Debug, Clone)]
pub(super) struct StatsdEncoder {
    default_namespace: Option<String>,
}

impl StatsdEncoder {
    /// Creates a new `StatsdEncoder` with the given default namespace, if any.
    pub const fn new(default_namespace: Option<String>) -> Self {
        Self { default_namespace }
    }
}

impl<'a> Encoder<&'a Metric> for StatsdEncoder {
    type Error = InfallibleIo;

    fn encode(&mut self, metric: &'a Metric, buf: &mut BytesMut) -> Result<(), Self::Error> {
        let namespace = metric.namespace().or(self.default_namespace.as_deref());
        let name = encode_namespace(namespace, '.', metric.name());
        let tags = metric.tags().map(encode_tags);

        match metric.value() {
            MetricValue::Counter { value } => {
                encode_and_write_single_event(buf, &name, tags.as_deref(), value, "c", None);
            }
            MetricValue::Gauge { value } => {
                match metric.kind() {
                    MetricKind::Incremental => encode_and_write_single_event(
                        buf,
                        &name,
                        tags.as_deref(),
                        format!("{value:+}"),
                        "g",
                        None,
                    ),
                    MetricKind::Absolute => {
                        encode_and_write_single_event(buf, &name, tags.as_deref(), value, "g", None)
                    }
                };
            }
            MetricValue::Distribution { samples, statistic } => {
                let metric_type = match statistic {
                    StatisticKind::Histogram => "h",
                    StatisticKind::Summary => "d",
                };

                // TODO: This would actually be good to potentially add a helper combinator for, in the same vein as
                // `SinkBuilderExt::normalized`, that provides a metric "optimizer" for doing these sorts of things. We
                // don't actually compress distributions as-is in other metrics sinks unless they use the old-style
                // approach coupled with `MetricBuffer`. While not every sink would benefit from this -- the
                // `datadog_metrics` sink always converts distributions to sketches anyways, for example -- a lot of
                // them could.
                let mut samples = samples.clone();
                let compressed_samples = compress_distribution(&mut samples);
                for sample in compressed_samples {
                    encode_and_write_single_event(
                        buf,
                        &name,
                        tags.as_deref(),
                        sample.value,
                        metric_type,
                        Some(sample.rate),
                    );
                }
            }
            MetricValue::Set { values } => {
                for val in values {
                    encode_and_write_single_event(buf, &name, tags.as_deref(), val, "s", None);
                }
            }
            _ => {
                emit!(StatsdInvalidMetricError {
                    value: metric.value(),
                    kind: metric.kind(),
                });

                return Ok(());
            }
        };

        Ok(())
    }
}

// Note that if multi-valued tags are present, this encoding may change the order from the input
// event, since the tags with multiple values may not have been grouped together.
// This is not an issue, but noting as it may be an observed behavior.
fn encode_tags(tags: &MetricTags) -> String {
    let parts: Vec<_> = tags
        .iter_all()
        .map(|(name, tag_value)| match tag_value {
            Some(value) => format!("{name}:{value}"),
            None => name.to_owned(),
        })
        .collect();

    // `parts` is already sorted by key because of BTreeMap
    parts.join(",")
}

fn encode_and_write_single_event<V: Display>(
    buf: &mut BytesMut,
    metric_name: &str,
    metric_tags: Option<&str>,
    val: V,
    metric_type: &str,
    sample_rate: Option<u32>,
) {
    let mut writer = buf.writer();

    write!(&mut writer, "{metric_name}:{val}|{metric_type}").unwrap();

    if let Some(sample_rate) = sample_rate
        && sample_rate != 1
    {
        write!(&mut writer, "|@{}", 1.0 / f64::from(sample_rate)).unwrap();
    };

    if let Some(t) = metric_tags {
        write!(&mut writer, "|#{t}").unwrap();
    };

    writeln!(&mut writer).unwrap();
}

#[cfg(test)]
mod tests {
    #[cfg(feature = "sources-statsd")]
    use vector_lib::event::{Metric, MetricKind, MetricValue, StatisticKind};
    use vector_lib::{
        event::{MetricTags, metric::TagValue},
        metric_tags,
    };

    use super::encode_tags;

    #[cfg(feature = "sources-statsd")]
    fn encode_metric(metric: &Metric) -> bytes::BytesMut {
        use tokio_util::codec::Encoder;

        let mut encoder = super::StatsdEncoder {
            default_namespace: None,
        };
        let mut frame = bytes::BytesMut::new();
        encoder.encode(metric, &mut frame).unwrap();
        frame
    }

    #[cfg(feature = "sources-statsd")]
    fn parse_encoded_metrics(metric: &[u8]) -> Vec<Metric> {
<<<<<<< HEAD
        use crate::sources::statsd::{parser::Parser, ConversionUnit};
=======
        use crate::sources::statsd::{ConversionUnit, parser::Parser};
>>>>>>> eee6e669
        let statsd_parser = Parser::new(true, ConversionUnit::Seconds);

        let s = std::str::from_utf8(metric).unwrap().trim();
        s.split('\n')
            .map(|packet| {
                statsd_parser
                    .parse(packet)
                    .expect("should not fail to parse statsd packet")
            })
            .collect()
    }

    fn tags() -> MetricTags {
        metric_tags!(
            "normal_tag" => "value",
            "multi_value" => "true",
            "multi_value" => "false",
            "multi_value" => TagValue::Bare,
            "bare_tag" => TagValue::Bare,
        )
    }

    #[test]
    fn test_encode_tags() {
        let actual = encode_tags(&tags());
        let mut actual = actual.split(',').collect::<Vec<_>>();
        actual.sort();

        let mut expected =
            "bare_tag,normal_tag:value,multi_value:true,multi_value:false,multi_value"
                .split(',')
                .collect::<Vec<_>>();
        expected.sort();

        assert_eq!(actual, expected);
    }

    #[test]
    fn tags_order() {
        assert_eq!(
            &encode_tags(
                &vec![
                    ("a", "value"),
                    ("b", "value"),
                    ("c", "value"),
                    ("d", "value"),
                    ("e", "value"),
                ]
                .into_iter()
                .map(|(k, v)| (k.to_owned(), v.to_owned()))
                .collect()
            ),
            "a:value,b:value,c:value,d:value,e:value"
        );
    }

    #[cfg(feature = "sources-statsd")]
    #[test]
    fn test_encode_counter() {
        let input = Metric::new(
            "counter",
            MetricKind::Incremental,
            MetricValue::Counter { value: 1.5 },
        )
        .with_tags(Some(tags()));

        let frame = encode_metric(&input);
        let mut output = parse_encoded_metrics(&frame);
        vector_lib::assert_event_data_eq!(input, output.remove(0));
    }

    #[cfg(feature = "sources-statsd")]
    #[test]
    fn test_encode_absolute_counter() {
        let input = Metric::new(
            "counter",
            MetricKind::Absolute,
            MetricValue::Counter { value: 1.5 },
        );

        let frame = encode_metric(&input);
        // The statsd parser will parse the counter as Incremental,
        // so we can't compare it with the parsed value.
        assert_eq!("counter:1.5|c\n", std::str::from_utf8(&frame).unwrap());
    }

    #[cfg(feature = "sources-statsd")]
    #[test]
    fn test_encode_gauge() {
        let input = Metric::new(
            "gauge",
            MetricKind::Incremental,
            MetricValue::Gauge { value: -1.5 },
        )
        .with_tags(Some(tags()));

        let frame = encode_metric(&input);
        let mut output = parse_encoded_metrics(&frame);
        vector_lib::assert_event_data_eq!(input, output.remove(0));
    }

    #[cfg(feature = "sources-statsd")]
    #[test]
    fn test_encode_absolute_gauge() {
        let input = Metric::new(
            "gauge",
            MetricKind::Absolute,
            MetricValue::Gauge { value: 1.5 },
        )
        .with_tags(Some(tags()));

        let frame = encode_metric(&input);
        let mut output = parse_encoded_metrics(&frame);
        vector_lib::assert_event_data_eq!(input, output.remove(0));
    }

    #[cfg(feature = "sources-statsd")]
    #[test]
    fn test_encode_distribution() {
        let input = Metric::new(
            "distribution",
            MetricKind::Incremental,
            MetricValue::Distribution {
                samples: vector_lib::samples![1.5 => 1, 1.5 => 1],
                statistic: StatisticKind::Histogram,
            },
        )
        .with_tags(Some(tags()));

        let expected = Metric::new(
            "distribution",
            MetricKind::Incremental,
            MetricValue::Distribution {
                samples: vector_lib::samples![1.5 => 2],
                statistic: StatisticKind::Histogram,
            },
        )
        .with_tags(Some(tags()));

        let frame = encode_metric(&input);
        let mut output = parse_encoded_metrics(&frame);
        vector_lib::assert_event_data_eq!(expected, output.remove(0));
    }

    #[cfg(feature = "sources-statsd")]
    #[test]
    fn test_encode_distribution_aggregated() {
        let input = Metric::new(
            "distribution",
            MetricKind::Incremental,
            MetricValue::Distribution {
                samples: vector_lib::samples![2.5 => 1, 1.5 => 1, 1.5 => 1],
                statistic: StatisticKind::Histogram,
            },
        )
        .with_tags(Some(tags()));

        let expected1 = Metric::new(
            "distribution",
            MetricKind::Incremental,
            MetricValue::Distribution {
                samples: vector_lib::samples![1.5 => 2],
                statistic: StatisticKind::Histogram,
            },
        )
        .with_tags(Some(tags()));
        let expected2 = Metric::new(
            "distribution",
            MetricKind::Incremental,
            MetricValue::Distribution {
                samples: vector_lib::samples![2.5 => 1],
                statistic: StatisticKind::Histogram,
            },
        )
        .with_tags(Some(tags()));

        let frame = encode_metric(&input);
        let mut output = parse_encoded_metrics(&frame);
        vector_lib::assert_event_data_eq!(expected1, output.remove(0));
        vector_lib::assert_event_data_eq!(expected2, output.remove(0));
    }

    #[cfg(feature = "sources-statsd")]
    #[test]
    fn test_encode_set() {
        let input = Metric::new(
            "set",
            MetricKind::Incremental,
            MetricValue::Set {
                values: vec!["abc".to_owned()].into_iter().collect(),
            },
        )
        .with_tags(Some(tags()));

        let frame = encode_metric(&input);
        let mut output = parse_encoded_metrics(&frame);
        vector_lib::assert_event_data_eq!(input, output.remove(0));
    }
}<|MERGE_RESOLUTION|>--- conflicted
+++ resolved
@@ -176,11 +176,7 @@
 
     #[cfg(feature = "sources-statsd")]
     fn parse_encoded_metrics(metric: &[u8]) -> Vec<Metric> {
-<<<<<<< HEAD
-        use crate::sources::statsd::{parser::Parser, ConversionUnit};
-=======
         use crate::sources::statsd::{ConversionUnit, parser::Parser};
->>>>>>> eee6e669
         let statsd_parser = Parser::new(true, ConversionUnit::Seconds);
 
         let s = std::str::from_utf8(metric).unwrap().trim();
