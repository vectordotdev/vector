<<<<<<< HEAD
use vector_lib::codecs::encoding::FramingConfig;
use vector_lib::codecs::encoding::JsonSerializerConfig;
use vector_lib::codecs::encoding::JsonSerializerOptions;
use vector_lib::codecs::encoding::SerializerConfig;
use vector_lib::codecs::MetricTagValues;
use vector_lib::configurable::configurable_component;
use vector_lib::sensitive_string::SensitiveString;
=======
use vector_lib::{
    codecs::{
        MetricTagValues,
        encoding::{FramingConfig, JsonSerializerConfig, JsonSerializerOptions, SerializerConfig},
    },
    configurable::configurable_component,
    sensitive_string::SensitiveString,
};
>>>>>>> eee6e669

use crate::{
    codecs::{EncodingConfigWithFraming, Transformer},
    config::{AcknowledgementsConfig, DataType, GenerateConfig, Input, SinkConfig, SinkContext},
    http::Auth as HttpAuthConfig,
    sinks::{
<<<<<<< HEAD
        http::config::{HttpMethod, HttpSinkConfig},
        util::{
            http::RequestConfig, BatchConfig, Compression, RealtimeSizeBasedDefaultBatchSettings,
        },
=======
>>>>>>> eee6e669
        Healthcheck, VectorSink,
        http::config::{HttpMethod, HttpSinkConfig},
        util::{
            BatchConfig, Compression, RealtimeSizeBasedDefaultBatchSettings, http::RequestConfig,
        },
    },
    tls::TlsConfig,
};

static CLOUD_URL: &str = "https://api.axiom.co";

/// Configuration for the `axiom` sink.
#[configurable_component(sink("axiom", "Deliver log events to Axiom."))]
#[derive(Clone, Debug, Default)]
pub struct AxiomConfig {
    /// URI of the Axiom endpoint to send data to.
    ///
    /// Only required if not using Axiom Cloud.
    #[configurable(validation(format = "uri"))]
    #[configurable(metadata(docs::examples = "https://axiom.my-domain.com"))]
    #[configurable(metadata(docs::examples = "${AXIOM_URL}"))]
    url: Option<String>,

    /// The Axiom organization ID.
    ///
    /// Only required when using personal tokens.
    #[configurable(metadata(docs::examples = "${AXIOM_ORG_ID}"))]
    #[configurable(metadata(docs::examples = "123abc"))]
    org_id: Option<String>,

    /// The Axiom API token.
    #[configurable(metadata(docs::examples = "${AXIOM_TOKEN}"))]
    #[configurable(metadata(docs::examples = "123abc"))]
    token: SensitiveString,

    /// The Axiom dataset to write to.
    #[configurable(metadata(docs::examples = "${AXIOM_DATASET}"))]
    #[configurable(metadata(docs::examples = "vector_rocks"))]
    dataset: String,

    #[configurable(derived)]
    #[serde(default)]
    request: RequestConfig,

    /// The compression algorithm to use.
    #[configurable(derived)]
    #[serde(default = "Compression::zstd_default")]
    compression: Compression,

    /// The TLS settings for the connection.
    ///
    /// Optional, constrains TLS settings for this sink.
    #[configurable(derived)]
    tls: Option<TlsConfig>,

    /// The batch settings for the sink.
    #[configurable(derived)]
    #[serde(default)]
    pub batch: BatchConfig<RealtimeSizeBasedDefaultBatchSettings>,

    /// Controls how acknowledgements are handled for this sink.
    #[configurable(derived)]
    #[serde(
        default,
        deserialize_with = "crate::serde::bool_or_struct",
        skip_serializing_if = "crate::serde::is_default"
    )]
    acknowledgements: AcknowledgementsConfig,
}

impl GenerateConfig for AxiomConfig {
    fn generate_config() -> toml::Value {
        toml::from_str(
            r#"token = "${AXIOM_TOKEN}"
            dataset = "${AXIOM_DATASET}"
            url = "${AXIOM_URL}"
            org_id = "${AXIOM_ORG_ID}""#,
        )
        .unwrap()
    }
}

#[async_trait::async_trait]
#[typetag::serde(name = "axiom")]
impl SinkConfig for AxiomConfig {
    async fn build(&self, cx: SinkContext) -> crate::Result<(VectorSink, Healthcheck)> {
        let mut request = self.request.clone();
        if let Some(org_id) = &self.org_id {
            // NOTE: Only add the org id header if an org id is provided
            request
                .headers
                .insert("X-Axiom-Org-Id".to_string(), org_id.clone());
        }

        // Axiom has a custom high-performance database that can be ingested
        // into using the native HTTP ingest endpoint. This configuration wraps
        // the vector HTTP sink with the necessary adjustments to send data
        // to Axiom, whilst keeping the configuration simple and easy to use
        // and maintenance of the vector axiom sink to a minimum.
        //
        let http_sink_config = HttpSinkConfig {
            uri: self.build_endpoint().try_into()?,
            compression: self.compression,
            auth: Some(HttpAuthConfig::Bearer {
                token: self.token.clone(),
            }),
            method: HttpMethod::Post,
            tls: self.tls.clone(),
            request,
            acknowledgements: self.acknowledgements,
            batch: self.batch,
            headers: None,
            encoding: EncodingConfigWithFraming::new(
                Some(FramingConfig::NewlineDelimited),
                SerializerConfig::Json(JsonSerializerConfig {
                    metric_tag_values: MetricTagValues::Single,
                    options: JsonSerializerOptions { pretty: false }, // Minified JSON
                }),
                Transformer::default(),
            ),
            payload_prefix: "".into(), // Always newline delimited JSON
            payload_suffix: "".into(), // Always newline delimited JSON
        };

        http_sink_config.build(cx).await
    }

    fn input(&self) -> Input {
        Input::new(DataType::Metric | DataType::Log | DataType::Trace)
    }

    fn acknowledgements(&self) -> &AcknowledgementsConfig {
        &self.acknowledgements
    }
}

impl AxiomConfig {
    fn build_endpoint(&self) -> String {
        let url = if let Some(url) = self.url.as_ref() {
            url.clone()
        } else {
            CLOUD_URL.to_string()
        };

        // NOTE trim any trailing slashes to avoid redundant rewriting or 301 redirects from intermediate proxies
        // NOTE Most axiom users will not need to configure a url, this is for the other 1%
        let url = url.trim_end_matches('/');

        format!("{}/v1/datasets/{}/ingest", url, self.dataset)
    }
}

#[cfg(test)]
mod test {
    #[test]
    fn generate_config() {
        crate::test_util::test_generate_config::<super::AxiomConfig>();

        let config = super::AxiomConfig {
            url: Some("https://axiom.my-domain.com///".to_string()),
            org_id: None,
            dataset: "vector_rocks".to_string(),
            ..Default::default()
        };
        let endpoint = config.build_endpoint();
        assert_eq!(
            endpoint,
            "https://axiom.my-domain.com/v1/datasets/vector_rocks/ingest"
        );
    }
}

#[cfg(feature = "axiom-integration-tests")]
#[cfg(test)]
mod integration_tests {
    use std::env;

    use chrono::{DateTime, Duration, Utc};
    use futures::stream;
    use serde::{Deserialize, Serialize};
    use vector_lib::event::{BatchNotifier, BatchStatus, Event, LogEvent};

    use super::*;
    use crate::{
        config::SinkContext,
        sinks::axiom::AxiomConfig,
        test_util::components::{HTTP_SINK_TAGS, run_and_assert_sink_compliance},
    };

    #[tokio::test]
    async fn axiom_logs_put_data() {
        let client = reqwest::Client::new();
        let url = env::var("AXIOM_URL").unwrap();
        let token = env::var("AXIOM_TOKEN").expect("AXIOM_TOKEN environment variable to be set");
        assert!(!token.is_empty(), "$AXIOM_TOKEN required");
        let dataset = env::var("AXIOM_DATASET").unwrap();
        let org_id = env::var("AXIOM_ORG_ID").unwrap();

        let cx = SinkContext::default();

        let config = AxiomConfig {
            url: Some(url.clone()),
            token: token.clone().into(),
            dataset: dataset.clone(),
            org_id: Some(org_id.clone()),
            ..Default::default()
        };

        // create unique test id so tests can run in parallel
        let test_id = uuid::Uuid::new_v4().to_string();

        let (sink, _) = config.build(cx).await.unwrap();

        let (batch, mut receiver) = BatchNotifier::new_with_receiver();

        let mut event1 = LogEvent::from("message_1").with_batch_notifier(&batch);
        event1.insert("host", "aws.cloud.eur");
        event1.insert("source_type", "file");
        event1.insert("test_id", test_id.clone());

        let mut event2 = LogEvent::from("message_2").with_batch_notifier(&batch);
        event2.insert("host", "aws.cloud.eur");
        event2.insert("source_type", "file");
        event2.insert("test_id", test_id.clone());

        drop(batch);

        let events = vec![Event::Log(event1), Event::Log(event2)];

        run_and_assert_sink_compliance(sink, stream::iter(events), &HTTP_SINK_TAGS).await;

        assert_eq!(receiver.try_recv(), Ok(BatchStatus::Delivered));

        #[derive(Serialize)]
        struct QueryRequest {
            apl: String,
            #[serde(rename = "endTime")]
            end_time: DateTime<Utc>,
            #[serde(rename = "startTime")]
            start_time: DateTime<Utc>,
            // ...
        }

        #[derive(Deserialize, Debug)]
        struct QueryResponseMatch {
            data: serde_json::Value,
            // ...
        }

        #[derive(Deserialize, Debug)]
        struct QueryResponse {
            matches: Vec<QueryResponseMatch>,
            // ...
        }

        let query_req = QueryRequest {
            apl: format!(
                "['{dataset}'] | where test_id == '{test_id}' | order by _time desc | limit 2"
            ),
            start_time: Utc::now() - Duration::minutes(10),
            end_time: Utc::now() + Duration::minutes(10),
        };
        let query_res: QueryResponse = client
            .post(format!("{url}/v1/datasets/_apl?format=legacy"))
            .header("X-Axiom-Org-Id", org_id)
            .header("Authorization", format!("Bearer {token}"))
            .json(&query_req)
            .send()
            .await
            .unwrap()
            .error_for_status()
            .unwrap()
            .json()
            .await
            .unwrap();

        assert_eq!(2, query_res.matches.len());

        let fst = match query_res.matches[0].data {
            serde_json::Value::Object(ref obj) => obj,
            _ => panic!("Unexpected value, expected object"),
        };
        // Note that we order descending, so message_2 comes first
        assert_eq!("message_2", fst.get("message").unwrap().as_str().unwrap());

        let snd = match query_res.matches[1].data {
            serde_json::Value::Object(ref obj) => obj,
            _ => panic!("Unexpected value, expected object"),
        };
        assert_eq!("message_1", snd.get("message").unwrap().as_str().unwrap());
    }
}<|MERGE_RESOLUTION|>--- conflicted
+++ resolved
@@ -1,12 +1,3 @@
-<<<<<<< HEAD
-use vector_lib::codecs::encoding::FramingConfig;
-use vector_lib::codecs::encoding::JsonSerializerConfig;
-use vector_lib::codecs::encoding::JsonSerializerOptions;
-use vector_lib::codecs::encoding::SerializerConfig;
-use vector_lib::codecs::MetricTagValues;
-use vector_lib::configurable::configurable_component;
-use vector_lib::sensitive_string::SensitiveString;
-=======
 use vector_lib::{
     codecs::{
         MetricTagValues,
@@ -15,20 +6,12 @@
     configurable::configurable_component,
     sensitive_string::SensitiveString,
 };
->>>>>>> eee6e669
 
 use crate::{
     codecs::{EncodingConfigWithFraming, Transformer},
     config::{AcknowledgementsConfig, DataType, GenerateConfig, Input, SinkConfig, SinkContext},
     http::Auth as HttpAuthConfig,
     sinks::{
-<<<<<<< HEAD
-        http::config::{HttpMethod, HttpSinkConfig},
-        util::{
-            http::RequestConfig, BatchConfig, Compression, RealtimeSizeBasedDefaultBatchSettings,
-        },
-=======
->>>>>>> eee6e669
         Healthcheck, VectorSink,
         http::config::{HttpMethod, HttpSinkConfig},
         util::{
