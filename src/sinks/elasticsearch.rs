use crate::{
    dns::Resolver,
    emit,
    event::Event,
    internal_events::{ElasticSearchEventReceived, ElasticSearchMissingKeys},
    region::{region_from_endpoint, RegionOrEndpoint},
    sinks::util::{
        encoding::{EncodingConfigWithDefault, EncodingConfiguration},
        http::{BatchedHttpSink, HttpClient, HttpSink},
        retries2::{RetryAction, RetryLogic},
        rusoto,
        service2::TowerRequestConfig,
        BatchBytesConfig, Buffer, Compression,
    },
    template::{Template, TemplateError},
    tls::{TlsOptions, TlsSettings},
    topology::config::{DataType, SinkConfig, SinkContext, SinkDescription},
};
use bytes05::Bytes;
use futures::{FutureExt, TryFutureExt};
use futures01::Sink;
use http::{
    header::{HeaderName, HeaderValue},
    uri::InvalidUri,
    Request, StatusCode, Uri,
};
use hyper::Body;
use lazy_static::lazy_static;
use rusoto_core::Region;
use rusoto_credential::{CredentialsError, ProvideAwsCredentials};
use rusoto_signature::{SignedRequest, SignedRequestPayload};
use serde::{Deserialize, Serialize};
use serde_json::json;
use snafu::{ResultExt, Snafu};
use std::collections::HashMap;
use std::convert::TryFrom;

#[derive(Deserialize, Serialize, Debug, Clone, Default)]
#[serde(deny_unknown_fields)]
pub struct ElasticSearchConfig {
    pub host: String,
    pub index: Option<String>,
    pub doc_type: Option<String>,
    pub id_key: Option<String>,
    pub pipeline: Option<String>,

    #[serde(default)]
    pub compression: Compression,
    #[serde(
        skip_serializing_if = "crate::serde::skip_serializing_if_default",
        default
    )]
    pub encoding: EncodingConfigWithDefault<Encoding>,
    #[serde(default)]
    pub batch: BatchBytesConfig,
    #[serde(default)]
    pub request: TowerRequestConfig,
    pub auth: Option<ElasticSearchAuth>,

    pub headers: Option<HashMap<String, String>>,
    pub query: Option<HashMap<String, String>>,

    pub aws: Option<RegionOrEndpoint>,
    pub tls: Option<TlsOptions>,
}

lazy_static! {
    static ref REQUEST_DEFAULTS: TowerRequestConfig = TowerRequestConfig {
        ..Default::default()
    };
}

#[derive(Deserialize, Serialize, Debug, Eq, PartialEq, Clone, Derivative)]
#[serde(rename_all = "snake_case")]
#[derivative(Default)]
pub enum Encoding {
    #[derivative(Default)]
    Default,
}

#[derive(Deserialize, Serialize, Clone, Debug)]
#[serde(deny_unknown_fields, rename_all = "snake_case", tag = "strategy")]
pub enum ElasticSearchAuth {
    Basic { user: String, password: String },
    Aws { assume_role: Option<String> },
}

impl ElasticSearchAuth {
    pub fn apply<B>(&self, req: &mut Request<B>) {
        if let Self::Basic { user, password } = &self {
            use headers03::HeaderMapExt;
            let auth = headers03::Authorization::basic(&user, &password);
            req.headers_mut().typed_insert(auth);
        }
    }
}

inventory::submit! {
    SinkDescription::new::<ElasticSearchConfig>("elasticsearch")
}

#[typetag::serde(name = "elasticsearch")]
impl SinkConfig for ElasticSearchConfig {
    fn build(&self, cx: SinkContext) -> crate::Result<(super::RouterSink, super::Healthcheck)> {
        let common = ElasticSearchCommon::parse_config(&self)?;
        let healthcheck = healthcheck(cx.resolver(), common).boxed().compat();

        let common = ElasticSearchCommon::parse_config(&self)?;
        let compression = common.compression;
        let batch = self.batch.unwrap_or(bytesize::mib(10u64), 1);
        let request = self.request.unwrap_with(&REQUEST_DEFAULTS);
        let tls_settings = common.tls_settings.clone();

        let sink = BatchedHttpSink::with_retry_logic(
            common,
            Buffer::new(compression),
            ElasticSearchRetryLogic,
            request,
            batch,
            tls_settings,
            &cx,
        )
        .sink_map_err(|e| error!("Fatal elasticsearch sink error: {}", e));

        Ok((Box::new(sink), Box::new(healthcheck)))
    }

    fn input_type(&self) -> DataType {
        DataType::Log
    }

    fn sink_type(&self) -> &'static str {
        "elasticsearch"
    }
}

#[derive(Debug)]
pub struct ElasticSearchCommon {
    pub base_url: String,
    bulk_uri: Uri,
    authorization: Option<String>,
    credentials: Option<rusoto::AwsCredentialsProvider>,
    index: Template,
    doc_type: String,
    tls_settings: TlsSettings,
    config: ElasticSearchConfig,
    compression: Compression,
    region: Region,
    query_params: HashMap<String, String>,
}

#[derive(Debug, Snafu)]
enum ParseError {
    #[snafu(display("Invalid host {:?}: {:?}", host, source))]
    InvalidHost { host: String, source: InvalidUri },
    #[snafu(display("Host {:?} must include hostname", host))]
    HostMustIncludeHostname { host: String },
    #[snafu(display("Could not generate AWS credentials: {:?}", source))]
    AWSCredentialsGenerateFailed { source: CredentialsError },
    #[snafu(display("Compression can not be used with AWS hosted Elasticsearch"))]
    AWSCompressionNotAllowed,
    #[snafu(display("Index template parse error: {}", source))]
    IndexTemplate { source: TemplateError },
}

#[async_trait::async_trait]
impl HttpSink for ElasticSearchCommon {
    type Input = Vec<u8>;
    type Output = Vec<u8>;

    fn encode_event(&self, mut event: Event) -> Option<Self::Input> {
        self.config.encoding.apply_rules(&mut event);

        let index = self
            .index
            .render_string(&event)
            .map_err(|missing_keys| {
                emit!(ElasticSearchMissingKeys { keys: missing_keys });
            })
            .ok()?;
        info!("inserting into index: {}", index);

        let mut action = json!({
            "index": {
                "_index": index,
                "_type": self.doc_type,
            }
        });
        maybe_set_id(
            self.config.id_key.as_ref(),
            action.pointer_mut("/index").unwrap(),
            &mut event,
        );

        let mut body = serde_json::to_vec(&action).unwrap();
        body.push(b'\n');

        serde_json::to_writer(&mut body, &event.into_log()).unwrap();
        body.push(b'\n');

        emit!(ElasticSearchEventReceived {
            byte_size: body.len()
        });

        Some(body)
    }

    async fn build_request(&self, events: Self::Output) -> crate::Result<http::Request<Vec<u8>>> {
        let mut builder = Request::post(&self.bulk_uri);

        if let Some(credentials_provider) = &self.credentials {
            let mut request = self.signed_request("POST", &self.bulk_uri, true);

            request.add_header("Content-Type", "application/x-ndjson");

            if let Some(headers) = &self.config.headers {
                for (header, value) in headers {
                    request.add_header(header, value);
                }
            }

            request.set_payload(Some(events));

            // mut builder?
            builder = finish_signer(&mut request, &credentials_provider, builder).await?;

            // The SignedRequest ends up owning the body, so we have
            // to play games here
            let body = request.payload.take().unwrap();
            match body {
                SignedRequestPayload::Buffer(body) => {
                    builder.body(body.to_vec()).map_err(Into::into)
                }
                _ => unreachable!(),
            }
        } else {
            builder = builder.header("Content-Type", "application/x-ndjson");

            if let Some(ce) = self.compression.content_encoding() {
                builder = builder.header("Content-Encoding", ce);
            }

            if let Some(headers) = &self.config.headers {
                for (header, value) in headers {
                    builder = builder.header(&header[..], &value[..]);
                }
            }

            if let Some(auth) = &self.authorization {
                builder = builder.header("Authorization", &auth[..]);
            }

            builder.body(events).map_err(Into::into)
        }
    }
}

#[derive(Clone)]
struct ElasticSearchRetryLogic;

#[derive(Deserialize, Debug)]
struct ESResultResponse {
    items: Vec<ESResultItem>,
}
#[derive(Deserialize, Debug)]
struct ESResultItem {
    index: ESIndexResult,
}
#[derive(Deserialize, Debug)]
struct ESIndexResult {
    error: Option<ESErrorDetails>,
}
#[derive(Deserialize, Debug)]
struct ESErrorDetails {
    reason: String,
    #[serde(rename = "type")]
    err_type: String,
}

impl RetryLogic for ElasticSearchRetryLogic {
    type Error = hyper::Error;
    type Response = hyper::Response<Bytes>;

    fn is_retriable_error(&self, error: &Self::Error) -> bool {
        error.is_connect() || error.is_closed()
    }

    fn should_retry_response(&self, response: &Self::Response) -> RetryAction {
        let status = response.status();

        match status {
            StatusCode::TOO_MANY_REQUESTS => RetryAction::Retry("Too many requests".into()),
            StatusCode::NOT_IMPLEMENTED => {
                RetryAction::DontRetry("endpoint not implemented".into())
            }
            _ if status.is_server_error() => RetryAction::Retry(
                format!("{}: {}", status, String::from_utf8_lossy(response.body())).into(),
            ),
            _ if status.is_client_error() => {
                let body = String::from_utf8_lossy(response.body());
                warn!(
                    message = "client error",
                    body = %body,
                    rate_limit_secs = 30
                );
                RetryAction::DontRetry("client error".into())
            }
            _ if status.is_success() => {
                let body = String::from_utf8_lossy(response.body());
                match body.find("\"errors\":true") {
                    Some(_) => match serde_json::from_str::<ESResultResponse>(&body) {
                        Err(json_error) => {
                            warn!(
                                message = "ElasticSearch unparsable error response",
                                %json_error,
                                rate_limit_secs = 30
                            );
                            RetryAction::DontRetry(
                                "some messages failed, and invalid response from elasticsearch"
                                    .into(),
                            )
                        }
                        Ok(esrr) => {
                            match esrr.items.into_iter().find_map(|item| item.index.error) {
                                Some(error) => warn!(
                                    message = "ElasticSearch error response",
                                    err_type = %error.err_type,
                                    reason = %error.reason,
                                    rate_limit_secs = 30
                                ),
                                _ => warn!(
                                    message = "Unusual ElasticSearch error response",
                                    %body,
                                    rate_limit_secs = 30
                                ),
                            };
                            RetryAction::DontRetry("some messages failed".into())
                        }
                    },
                    None => RetryAction::Successful,
                }
            }
            _ => RetryAction::DontRetry(format!("response status: {}", status)),
        }
    }
}

impl ElasticSearchCommon {
    pub fn parse_config(config: &ElasticSearchConfig) -> crate::Result<Self> {
        let authorization = match &config.auth {
            Some(ElasticSearchAuth::Basic { user, password }) => {
                let token = format!("{}:{}", user, password);
                Some(format!("Basic {}", base64::encode(token.as_bytes())))
            }
            _ => None,
        };

        let base_url = config.host.clone();
        let region = match &config.aws {
            Some(region) => Region::try_from(region)?,
            None => region_from_endpoint(&config.host)?,
        };

        // Test the configured host, but ignore the result
        let uri = format!("{}/_test", &config.host);
        let uri = uri
            .parse::<Uri>()
            .with_context(|| InvalidHost { host: &base_url })?;
        if uri.host().is_none() {
            return Err(ParseError::HostMustIncludeHostname {
                host: config.host.clone(),
            }
            .into());
        }

        let credentials = match &config.auth {
            Some(ElasticSearchAuth::Basic { .. }) | None => None,
            Some(ElasticSearchAuth::Aws { assume_role }) => Some(
                rusoto::AwsCredentialsProvider::new(&region, assume_role.clone())?,
            ),
        };

        // Only allow compression if we are running with no AWS credentials.
        let compression = config.compression;
        if credentials.is_some() && compression != Compression::None {
            return Err(ParseError::AWSCompressionNotAllowed.into());
        }

        let index = config
            .index
            .as_ref()
            .map(String::as_str)
            .unwrap_or("vector-%Y.%m.%d");
        let index = Template::try_from(index).context(IndexTemplate)?;

        let doc_type = config.doc_type.clone().unwrap_or("_doc".into());

        let request = config.request.unwrap_with(&REQUEST_DEFAULTS);

        let mut query_params = config.query.clone().unwrap_or_default();
        query_params.insert("timeout".into(), format!("{}s", request.timeout.as_secs()));

        if let Some(pipeline) = &config.pipeline {
            query_params.insert("pipeline".into(), pipeline.into());
        }

        let mut query = url::form_urlencoded::Serializer::new(String::new());
        for (p, v) in &query_params {
            query.append_pair(&p[..], &v[..]);
        }
        let bulk_url = format!("{}/_bulk?{}", base_url, query.finish());
        let bulk_uri = bulk_url.parse::<Uri>().unwrap();

        let tls_settings = TlsSettings::from_options(&config.tls)?;
        let config = config.clone();

        Ok(Self {
            base_url,
            bulk_uri,
            authorization,
            credentials,
            index,
            doc_type,
            tls_settings,
            config,
            compression,
            region,
            query_params,
        })
    }

    fn signed_request(&self, method: &str, uri: &Uri, use_params: bool) -> SignedRequest {
        let mut request = SignedRequest::new(method, "es", &self.region, uri.path());
        if use_params {
            for (key, value) in &self.query_params {
                request.add_param(key, value);
            }
        }
        request
    }
}

async fn healthcheck(resolver: Resolver, common: ElasticSearchCommon) -> crate::Result<()> {
    let mut builder = Request::get(format!("{}/_cluster/health", common.base_url));

    match &common.credentials {
        None => {
            if let Some(authorization) = &common.authorization {
                builder = builder.header("Authorization", authorization.clone());
            }
        }
        Some(credentials_provider) => {
            let mut signer = common.signed_request("GET", builder.uri_ref().unwrap(), false);
            builder = finish_signer(&mut signer, &credentials_provider, builder).await?;
        }
    }
    let request = builder.body(Body::empty())?;
    let mut client = HttpClient::new(resolver, common.tls_settings.clone())?;
    let response = client.send(request).await?;

    match response.status() {
        StatusCode::OK => Ok(()),
        status => Err(super::HealthcheckError::UnexpectedStatus { status }.into()),
    }
}

async fn finish_signer(
    signer: &mut SignedRequest,
<<<<<<< HEAD
    credentials: &AwsCredentials,
    mut builder: http::request::Builder,
) -> http::request::Builder {
=======
    credentials_provider: &rusoto::AwsCredentialsProvider,
    mut builder: http02::request::Builder,
) -> crate::Result<http02::request::Builder> {
    let credentials = credentials_provider
        .credentials()
        .await
        .context(AWSCredentialsGenerateFailed)?;

>>>>>>> 6517265b
    signer.sign(&credentials);

    for (name, values) in signer.headers() {
        let header_name = name
            .parse::<HeaderName>()
            .expect("Could not parse header name.");
        for value in values {
            let header_value =
                HeaderValue::from_bytes(value).expect("Could not parse header value.");
            builder = builder.header(&header_name, header_value);
        }
    }

    Ok(builder)
}

fn maybe_set_id(key: Option<impl AsRef<str>>, doc: &mut serde_json::Value, event: &mut Event) {
    if let Some(val) = key.and_then(|k| event.as_mut_log().remove(&k.as_ref().into())) {
        let val = val.to_string_lossy();

        doc.as_object_mut()
            .unwrap()
            .insert("_id".into(), json!(val));
    }
}

#[cfg(test)]
mod tests {
    use super::*;
    use crate::{sinks::util::retries2::RetryAction, Event};
    use http::{Response, StatusCode};
    use serde_json::json;
    use string_cache::DefaultAtom as Atom;

    #[test]
    fn removes_and_sets_id_from_custom_field() {
        let id_key = Some("foo");
        let mut event = Event::from("butts");
        event.as_mut_log().insert("foo", "bar");
        let mut action = json!({});

        maybe_set_id(id_key, &mut action, &mut event);

        assert_eq!(json!({"_id": "bar"}), action);
        assert_eq!(None, event.as_log().get(&Atom::from("foo")));
    }

    #[test]
    fn doesnt_set_id_when_field_missing() {
        let id_key = Some("foo");
        let mut event = Event::from("butts");
        event.as_mut_log().insert("not_foo", "bar");
        let mut action = json!({});

        maybe_set_id(id_key, &mut action, &mut event);

        assert_eq!(json!({}), action);
    }

    #[test]
    fn doesnt_set_id_when_not_configured() {
        let id_key: Option<&str> = None;
        let mut event = Event::from("butts");
        event.as_mut_log().insert("foo", "bar");
        let mut action = json!({});

        maybe_set_id(id_key, &mut action, &mut event);

        assert_eq!(json!({}), action);
    }

    #[test]
    fn handles_error_response() {
        let json = "{\"took\":185,\"errors\":true,\"items\":[{\"index\":{\"_index\":\"test-hgw28jv10u\",\"_type\":\"log_lines\",\"_id\":\"3GhQLXEBE62DvOOUKdFH\",\"status\":400,\"error\":{\"type\":\"illegal_argument_exception\",\"reason\":\"mapper [message] of different type, current_type [long], merged_type [text]\"}}}]}";
        let response = Response::builder()
            .status(StatusCode::OK)
            .body(Bytes::from(json))
            .unwrap();
        let logic = ElasticSearchRetryLogic;
        assert!(matches!(
            logic.should_retry_response(&response),
            RetryAction::DontRetry(_)
        ));
    }
}

#[cfg(test)]
#[cfg(feature = "es-integration-tests")]
mod integration_tests {
    use super::*;
    use crate::{
        event,
        sinks::util::http::HttpClient,
        test_util::{random_events_with_stream, random_string, runtime},
        tls::TlsOptions,
        topology::config::{SinkConfig, SinkContext},
        Event,
    };
    use futures::compat::Future01CompatExt;
    use futures01::{Sink, Stream};
    use http::{Request, StatusCode};
    use hyper::Body;
    use serde_json::{json, Value};
    use std::fs::File;
    use std::io::Read;

    #[test]
    fn ensure_pipeline_in_params() {
        let index = gen_index();
        let pipeline = String::from("test-pipeline");

        let config = ElasticSearchConfig {
            host: "http://localhost:9200".into(),
            index: Some(index.clone()),
            pipeline: Some(pipeline.clone()),
            ..config()
        };
        let common = ElasticSearchCommon::parse_config(&config).expect("Config error");

        assert_eq!(common.query_params["pipeline"], pipeline);
    }

    #[test]
    fn structures_events_correctly() {
        let mut rt = runtime();

        let index = gen_index();
        let config = ElasticSearchConfig {
            host: "http://localhost:9200".into(),
            index: Some(index.clone()),
            doc_type: Some("log_lines".into()),
            id_key: Some("my_id".into()),
            compression: Compression::None,
            ..config()
        };
        let common = ElasticSearchCommon::parse_config(&config).expect("Config error");
        let base_url = common.base_url.clone();

        let cx = SinkContext::new_test(rt.executor());
        let (sink, _hc) = config.build(cx.clone()).unwrap();

        let mut input_event = Event::from("raw log line");
        input_event.as_mut_log().insert("my_id", "42");
        input_event.as_mut_log().insert("foo", "bar");

        let pump = sink.send(input_event.clone());
        rt.block_on(pump).unwrap();

        // make sure writes all all visible
        rt.block_on_std(flush(cx.resolver(), common)).unwrap();

        let response = reqwest::Client::new()
            .get(&format!("{}/{}/_search", base_url, index))
            .json(&json!({
                "query": { "query_string": { "query": "*" } }
            }))
            .send()
            .unwrap()
            .json::<elastic_responses::search::SearchResponse<Value>>()
            .unwrap();

        assert_eq!(1, response.total());

        let hit = response.into_hits().next().unwrap();
        assert_eq!("42", hit.id());

        let doc = hit.document().unwrap();
        assert_eq!(None, doc["my_id"].as_str());

        let value = hit.into_document().unwrap();
        let expected = json!({
            "message": "raw log line",
            "foo": "bar",
            "timestamp": input_event.as_log()[&event::log_schema().timestamp_key()],
        });
        assert_eq!(expected, value);
    }

    #[test]
    fn insert_events_over_http() {
        run_insert_tests(
            ElasticSearchConfig {
                host: "http://localhost:9200".into(),
                doc_type: Some("log_lines".into()),
                compression: Compression::None,
                ..config()
            },
            false,
        );
    }

    #[test]
    fn insert_events_over_https() {
        run_insert_tests(
            ElasticSearchConfig {
                host: "https://localhost:9201".into(),
                doc_type: Some("log_lines".into()),
                compression: Compression::None,
                tls: Some(TlsOptions {
                    ca_file: Some("tests/data/Vector_CA.crt".into()),
                    ..Default::default()
                }),
                ..config()
            },
            false,
        );
    }

    #[test]
    fn insert_events_on_aws() {
        run_insert_tests(
            ElasticSearchConfig {
                auth: Some(ElasticSearchAuth::Aws { assume_role: None }),
                host: "http://localhost:4571".into(),
                ..config()
            },
            false,
        );
    }

    #[test]
    fn insert_events_with_failure() {
        run_insert_tests(
            ElasticSearchConfig {
                host: "http://localhost:9200".into(),
                doc_type: Some("log_lines".into()),
                compression: Compression::None,
                ..config()
            },
            true,
        );
    }

    fn run_insert_tests(mut config: ElasticSearchConfig, break_events: bool) {
        crate::test_util::trace_init();
        let mut rt = runtime();

        let index = gen_index();
        config.index = Some(index.clone());
        let common = ElasticSearchCommon::parse_config(&config).expect("Config error");
        let base_url = common.base_url.clone();

        let cx = SinkContext::new_test(rt.executor());
        let (sink, healthcheck) = config.build(cx.clone()).expect("Building config failed");

        rt.block_on_std(async move {
            healthcheck.compat().await.expect("Health check failed");

            let (input, events) = random_events_with_stream(100, 100);
            match break_events {
                true => {
                    // Break all but the first event to simulate some kind of partial failure
                    let mut doit = false;
                    let _ = sink
                        .send_all(events.map(move |mut event| {
                            if doit {
                                event.as_mut_log().insert("message", 1);
                            }
                            doit = true;
                            event
                        }))
                        .compat()
                        .await
                        .expect("Sending events failed");
                }
                false => {
                    let _ = sink
                        .send_all(events)
                        .compat()
                        .await
                        .expect("Sending events failed");
                }
            };

            // make sure writes all all visible
            flush(cx.resolver(), common)
                .await
                .expect("Flushing writes failed");

            let mut test_ca = Vec::<u8>::new();
            File::open("tests/data/Vector_CA.crt")
                .unwrap()
                .read_to_end(&mut test_ca)
                .unwrap();
            let test_ca = reqwest::Certificate::from_pem(&test_ca).unwrap();

            let client = reqwest::Client::builder()
                .add_root_certificate(test_ca)
                .build()
                .expect("Could not build HTTP client");

            let response = client
                .get(&format!("{}/{}/_search", base_url, index))
                .json(&json!({
                    "query": { "query_string": { "query": "*" } }
                }))
                .send()
                .unwrap()
                .json::<elastic_responses::search::SearchResponse<Value>>()
                .unwrap();

            if break_events {
                assert_ne!(input.len() as u64, response.total());
            } else {
                assert_eq!(input.len() as u64, response.total());

                let input = input
                    .into_iter()
                    .map(|rec| serde_json::to_value(&rec.into_log()).unwrap())
                    .collect::<Vec<_>>();
                for hit in response.into_hits() {
                    let event = hit.into_document().unwrap();
                    assert!(input.contains(&event));
                }
            }
        });
    }

    fn gen_index() -> String {
        format!("test-{}", random_string(10).to_lowercase())
    }

    async fn flush(resolver: Resolver, common: ElasticSearchCommon) -> crate::Result<()> {
        let uri = format!("{}/_flush", common.base_url);
        let request = Request::post(uri).body(Body::empty()).unwrap();

        let mut client = HttpClient::new(resolver, common.tls_settings.clone())
            .expect("Could not build client to flush");
        let response = client.send(request).await?;
        match response.status() {
            StatusCode::OK => Ok(()),
            status => Err(super::super::HealthcheckError::UnexpectedStatus { status }.into()),
        }
    }

    fn config() -> ElasticSearchConfig {
        ElasticSearchConfig {
            batch: BatchBytesConfig {
                max_size: Some(1),
                timeout_secs: None,
            },
            ..Default::default()
        }
    }
}<|MERGE_RESOLUTION|>--- conflicted
+++ resolved
@@ -466,20 +466,14 @@
 
 async fn finish_signer(
     signer: &mut SignedRequest,
-<<<<<<< HEAD
-    credentials: &AwsCredentials,
+    credentials_provider: &rusoto::AwsCredentialsProvider,
     mut builder: http::request::Builder,
-) -> http::request::Builder {
-=======
-    credentials_provider: &rusoto::AwsCredentialsProvider,
-    mut builder: http02::request::Builder,
-) -> crate::Result<http02::request::Builder> {
+) -> crate::Result<http::request::Builder> {
     let credentials = credentials_provider
         .credentials()
         .await
         .context(AWSCredentialsGenerateFailed)?;
 
->>>>>>> 6517265b
     signer.sign(&credentials);
 
     for (name, values) in signer.headers() {
