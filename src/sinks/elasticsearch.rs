use crate::{
    buffers::Acker,
    event::Event,
    region::RegionOrEndpoint,
    sinks::util::{
        http::{HttpRetryLogic, HttpService},
        retries::FixedRetryPolicy,
        BatchServiceSink, Buffer, Compression, SinkExt,
    },
    template::Template,
    topology::config::{DataType, SinkConfig},
};
use futures::{stream::iter_ok, Future, Sink};
use http::{Method, Uri};
use hyper::header::{HeaderName, HeaderValue};
use hyper::{Body, Client, Request};
use hyper_tls::HttpsConnector;
use rusoto_core::signature::{SignedRequest, SignedRequestPayload};
use rusoto_core::{DefaultCredentialsProvider, ProvideAwsCredentials, Region};
use rusoto_credential::AwsCredentials;
use serde::{Deserialize, Serialize};
use serde_json::json;
use std::collections::HashMap;
use std::convert::TryInto;
use std::time::Duration;
use tower::ServiceBuilder;

#[derive(Deserialize, Serialize, Debug, Clone, Default)]
#[serde(deny_unknown_fields)]
pub struct ElasticSearchConfig {
    pub host: String,
    pub index: Option<String>,
    pub doc_type: Option<String>,
    pub id_key: Option<String>,
    pub batch_size: Option<usize>,
    pub batch_timeout: Option<u64>,
    pub compression: Option<Compression>,
    pub provider: Option<Provider>,
    pub region: Option<RegionOrEndpoint>,

    // Tower Request based configuration
    pub request_in_flight_limit: Option<usize>,
    pub request_timeout_secs: Option<u64>,
    pub request_rate_limit_duration_secs: Option<u64>,
    pub request_rate_limit_num: Option<u64>,
    pub request_retry_attempts: Option<usize>,
    pub request_retry_backoff_secs: Option<u64>,

    pub basic_auth: Option<ElasticSearchBasicAuthConfig>,

    pub headers: Option<HashMap<String, String>>,
    pub query: Option<HashMap<String, String>>,
}

#[derive(Deserialize, Serialize, Debug, Clone, Default)]
#[serde(deny_unknown_fields)]
pub struct ElasticSearchBasicAuthConfig {
    pub password: String,
    pub user: String,
}

#[derive(Deserialize, Serialize, Debug, Clone)]
#[serde(rename_all = "snake_case")]
pub enum Provider {
    Default,
    Aws,
}

#[typetag::serde(name = "elasticsearch")]
impl SinkConfig for ElasticSearchConfig {
<<<<<<< HEAD
    fn build(&self, acker: Acker) -> Result<(super::RouterSink, super::Healthcheck), crate::Error> {
        let sink = es(self, acker);
        let healthcheck = healthcheck(&self.host);
=======
    fn build(&self, acker: Acker) -> Result<(super::RouterSink, super::Healthcheck), String> {
        let common = ElasticSearchCommon::parse_config(&self)?;
        let healthcheck = healthcheck(&common);
        let sink = es(self, common, acker);
>>>>>>> 95f7d345

        Ok((sink, healthcheck))
    }

    fn input_type(&self) -> DataType {
        DataType::Log
    }
}

struct ElasticSearchCommon {
    host: String,
    authorization: Option<String>,
    region: Option<Region>,
    credentials: Option<AwsCredentials>,
}

impl ElasticSearchCommon {
    fn parse_config(config: &ElasticSearchConfig) -> Result<Self, String> {
        // Test the configured host, but ignore the result
        let uri = format!("{}/_test", config.host);
        uri.parse::<Uri>()
            .map_err(|err| format!("Invalid elasticsearch host: {}", err))?;

        let authorization = config.basic_auth.as_ref().map(|auth| {
            let token = format!("{}:{}", auth.user, auth.password);
            format!("Basic {}", base64::encode(token.as_bytes()))
        });

        let region: Option<Region> = match config.region {
            Some(ref region) => Some(region.try_into().map_err(|err| format!("{}", err))?),
            None => None,
        };

        let credentials = match config.provider.as_ref().unwrap_or(&Provider::Default) {
            Provider::Default => None,
            Provider::Aws => {
                if region.is_none() {
                    return Err("AWS provider requires a configured region".into());
                }
                Some(
                    DefaultCredentialsProvider::new()
                        .map_err(|err| {
                            format!("Could not create AWS credentials provider: {}", err)
                        })?
                        .credentials()
                        .wait()
                        .map_err(|err| format!("Could not generate AWS credentials: {}", err))?,
                )
            }
        };

        Ok(Self {
            host: config.host.clone(),
            authorization,
            region,
            credentials,
        })
    }

    fn builder(&self, method: Method, path: &str) -> (Uri, http::request::Builder) {
        let uri = format!("{}{}", self.host, path);
        let uri = uri.parse::<Uri>().unwrap(); // Already tested that this parses above.
        let mut builder = Request::builder();
        builder.method(method);
        builder.uri(&uri);
        (uri, builder)
    }
}

fn es(
    config: &ElasticSearchConfig,
    common: ElasticSearchCommon,
    acker: Acker,
) -> super::RouterSink {
    let id_key = config.id_key.clone();
    let mut gzip = match config.compression.unwrap_or(Compression::Gzip) {
        Compression::None => false,
        Compression::Gzip => true,
    };

    let batch_size = config.batch_size.unwrap_or(bytesize::mib(10u64) as usize);
    let batch_timeout = config.batch_timeout.unwrap_or(1);

    let timeout = config.request_timeout_secs.unwrap_or(60);
    let in_flight_limit = config.request_in_flight_limit.unwrap_or(5);
    let rate_limit_duration = config.request_rate_limit_duration_secs.unwrap_or(1);
    let rate_limit_num = config.request_rate_limit_num.unwrap_or(5);
    let retry_attempts = config.request_retry_attempts.unwrap_or(usize::max_value());
    let retry_backoff_secs = config.request_retry_backoff_secs.unwrap_or(1);

    let index = if let Some(idx) = &config.index {
        Template::from(idx.as_str())
    } else {
        Template::from("vector-%Y.%m.%d")
    };
    let doc_type = config.doc_type.clone().unwrap_or("_doc".into());

    let policy = FixedRetryPolicy::new(
        retry_attempts,
        Duration::from_secs(retry_backoff_secs),
        HttpRetryLogic,
    );

    let headers = config
        .headers
        .as_ref()
        .unwrap_or(&HashMap::default())
        .clone();

    let mut path_query = url::form_urlencoded::Serializer::new(String::from("/_bulk"));
    if let Some(ref query) = config.query {
        for (p, v) in query {
            path_query.append_pair(&p[..], &v[..]);
        }
    }
    let path_query = path_query.finish();

    if common.credentials.is_some() {
        gzip = false;
    }

    let http_service = HttpService::new(move |body: Vec<u8>| {
        let (uri, mut builder) = common.builder(Method::POST, &path_query);

        match common.credentials {
            None => {
                builder.header("Content-Type", "application/x-ndjson");
                if gzip {
                    builder.header("Content-Encoding", "gzip");
                }

                for (header, value) in &headers {
                    builder.header(&header[..], &value[..]);
                }

                if let Some(ref auth) = common.authorization {
                    builder.header("Authorization", &auth[..]);
                }

                builder.body(body).unwrap()
            }
            Some(ref credentials) => {
                let mut request =
                    SignedRequest::new("POST", "es", common.region.as_ref().unwrap(), uri.path());
                request.set_hostname(uri.host().map(|s| s.into()));

                request.add_header("Content-Type", "application/x-ndjson");

                for (header, value) in &headers {
                    request.add_header(header, value);
                }

                request.set_payload(Some(body));

                finish_signer(&mut request, &credentials, &mut builder);

                // The SignedRequest ends up owning the body, so we have
                // to play games here
                let body = request.payload.take().unwrap();
                match body {
                    SignedRequestPayload::Buffer(body) => builder.body(body).unwrap(),
                    _ => unreachable!(),
                }
            }
        }
    });

    let service = ServiceBuilder::new()
        .concurrency_limit(in_flight_limit)
        .rate_limit(rate_limit_num, Duration::from_secs(rate_limit_duration))
        .retry(policy)
        .timeout(Duration::from_secs(timeout))
        .service(http_service);

    let sink = BatchServiceSink::new(service, acker)
        .batched_with_min(
            Buffer::new(gzip),
            batch_size,
            Duration::from_secs(batch_timeout),
        )
        .with_flat_map(move |e| iter_ok(encode_event(e, &index, &doc_type, &id_key)));

    Box::new(sink)
}

fn encode_event(
    event: Event,
    index: &Template,
    doc_type: &String,
    id_key: &Option<String>,
) -> Option<Vec<u8>> {
    let index = index
        .render_string(&event)
        .map_err(|keys| {
            warn!(
                message = "Keys do not exist on the event. Dropping event.",
                ?keys
            );
        })
        .ok()?;

    let mut action = json!({
        "index": {
            "_index": index,
            "_type": doc_type,
        }
    });
    maybe_set_id(
        id_key.as_ref(),
        action.pointer_mut("/index").unwrap(),
        &event,
    );

    let mut body = serde_json::to_vec(&action).unwrap();
    body.push(b'\n');

    serde_json::to_writer(&mut body, &event.into_log().unflatten()).unwrap();
    body.push(b'\n');
    Some(body)
}

fn healthcheck(common: &ElasticSearchCommon) -> super::Healthcheck {
    let (uri, mut builder) = common.builder(Method::GET, "/_cluster/health");
    match &common.credentials {
        None => {
            if let Some(authorization) = &common.authorization {
                builder.header("Authorization", authorization.clone());
            }
        }
        Some(credentials) => {
            let mut signer =
                SignedRequest::new("GET", "es", common.region.as_ref().unwrap(), uri.path());
            signer.set_hostname(uri.host().map(|s| s.into()));
            finish_signer(&mut signer, &credentials, &mut builder);
        }
    }
    let request = builder.body(Body::empty()).unwrap();

    let https = HttpsConnector::new(4).expect("TLS initialization failed");
    let client = Client::builder().build(https);
    Box::new(
        client
            .request(request)
            .map_err(|err| err.into())
            .and_then(|response| match response.status() {
                hyper::StatusCode::OK => Ok(()),
                status => Err(super::HealthcheckError::UnexpectedStatus { status }.into()),
            }),
    )
}

fn finish_signer(
    signer: &mut SignedRequest,
    credentials: &AwsCredentials,
    builder: &mut http::request::Builder,
) {
    signer.sign_with_plus(&credentials, true);

    for (name, values) in signer.headers() {
        let header_name = name
            .parse::<HeaderName>()
            .expect("Could not parse header name.");
        for value in values {
            let header_value =
                HeaderValue::from_bytes(value).expect("Could not parse header value.");
            builder.header(&header_name, header_value);
        }
    }
}

fn maybe_set_id(key: Option<impl AsRef<str>>, doc: &mut serde_json::Value, event: &Event) {
    if let Some(val) = key.and_then(|k| event.as_log().get(&k.as_ref().into())) {
        let val = val.to_string_lossy();

        doc.as_object_mut()
            .unwrap()
            .insert("_id".into(), json!(val));
    }
}

#[cfg(test)]
mod tests {
    use super::*;
    use crate::Event;
    use serde_json::json;

    #[test]
    fn sets_id_from_custom_field() {
        let id_key = Some("foo");
        let mut event = Event::from("butts");
        event
            .as_mut_log()
            .insert_explicit("foo".into(), "bar".into());
        let mut action = json!({});

        maybe_set_id(id_key, &mut action, &event);

        assert_eq!(json!({"_id": "bar"}), action);
    }

    #[test]
    fn doesnt_set_id_when_field_missing() {
        let id_key = Some("foo");
        let mut event = Event::from("butts");
        event
            .as_mut_log()
            .insert_explicit("not_foo".into(), "bar".into());
        let mut action = json!({});

        maybe_set_id(id_key, &mut action, &event);

        assert_eq!(json!({}), action);
    }

    #[test]
    fn doesnt_set_id_when_not_configured() {
        let id_key: Option<&str> = None;
        let mut event = Event::from("butts");
        event
            .as_mut_log()
            .insert_explicit("foo".into(), "bar".into());
        let mut action = json!({});

        maybe_set_id(id_key, &mut action, &event);

        assert_eq!(json!({}), action);
    }
}

#[cfg(test)]
#[cfg(feature = "es-integration-tests")]
mod integration_tests {
    use super::*;
    use crate::buffers::Acker;
    use crate::{
        event,
        test_util::{block_on, random_events_with_stream, random_string},
        topology::config::SinkConfig,
        Event,
    };
    use elastic::client::SyncClientBuilder;
    use futures::{Future, Sink};
    use hyper::{Body, Client, Request};
    use hyper_tls::HttpsConnector;
    use serde_json::{json, Value};

    #[test]
    fn structures_events_correctly() {
        let index = gen_index();
        let config = ElasticSearchConfig {
            host: "http://localhost:9200/".into(),
            index: Some(index.clone()),
            doc_type: Some("log_lines".into()),
            id_key: Some("my_id".into()),
            compression: Some(Compression::None),
            batch_size: Some(1),
            ..Default::default()
        };

        let (sink, _hc) = config.build(Acker::Null).unwrap();

        let mut input_event = Event::from("raw log line");
        input_event
            .as_mut_log()
            .insert_explicit("my_id".into(), "42".into());
        input_event
            .as_mut_log()
            .insert_explicit("foo".into(), "bar".into());

        let pump = sink.send(input_event.clone());
        block_on(pump).unwrap();

        // make sure writes all all visible
        block_on(flush(&config.host)).unwrap();

        let client = SyncClientBuilder::new().build().unwrap();

        let response = client
            .search::<Value>()
            .index(index)
            .body(json!({
                "query": { "query_string": { "query": "*" } }
            }))
            .send()
            .unwrap();
        assert_eq!(1, response.total());

        let hit = response.into_hits().next().unwrap();
        assert_eq!("42", hit.id());

        let value = hit.into_document().unwrap();
        let expected = json!({
            "message": "raw log line",
            "my_id": "42",
            "foo": "bar",
            "timestamp": input_event.as_log()[&event::TIMESTAMP],
        });
        assert_eq!(expected, value);
    }

    #[test]
    fn insert_events() {
        run_insert_tests(ElasticSearchConfig {
            host: "http://localhost:9200".into(),
            doc_type: Some("log_lines".into()),
            compression: Some(Compression::None),
            batch_size: Some(1),
            ..Default::default()
        });
    }

    #[test]
    fn insert_events_on_aws() {
        let url = "http://localhost:4571";
        run_insert_tests(ElasticSearchConfig {
            host: url.into(),
            batch_size: Some(1),
            provider: Some(Provider::Aws),
            region: Some(RegionOrEndpoint::with_endpoint(url.into())),
            ..Default::default()
        });
    }

    fn run_insert_tests(mut config: ElasticSearchConfig) {
        let index = gen_index();
        config.index = Some(index.clone());

        let (sink, _hc) = config.build(Acker::Null).unwrap();

        let (input, events) = random_events_with_stream(100, 100);

        let pump = sink.send_all(events);
        block_on(pump).unwrap();

        // make sure writes all all visible
        block_on(flush(&config.host)).unwrap();

        let client = SyncClientBuilder::new()
            .static_node(config.host)
            .build()
            .unwrap();

        let response = client
            .search::<Value>()
            .index(index)
            .body(json!({
                "query": { "query_string": { "query": "*" } }
            }))
            .send()
            .unwrap();

        assert_eq!(input.len() as u64, response.total());
        let input = input
            .into_iter()
            .map(|rec| serde_json::to_value(rec.into_log().unflatten()).unwrap())
            .collect::<Vec<_>>();
        for hit in response.into_hits() {
            let event = hit.into_document().unwrap();
            assert!(input.contains(&event));
        }
    }

    fn gen_index() -> String {
        format!("test-{}", random_string(10).to_lowercase())
    }

<<<<<<< HEAD
    fn flush(host: String) -> impl Future<Item = (), Error = crate::Error> {
=======
    fn flush(host: &str) -> impl Future<Item = (), Error = String> {
>>>>>>> 95f7d345
        let uri = format!("{}/_flush", host);
        let request = Request::post(uri).body(Body::empty()).unwrap();

        let https = HttpsConnector::new(4).expect("TLS initialization failed");
        let client = Client::builder().build(https);
        client
            .request(request)
            .map_err(|source| source.into())
            .and_then(|response| match response.status() {
                hyper::StatusCode::OK => Ok(()),
                status => Err(super::super::HealthcheckError::UnexpectedStatus { status }.into()),
            })
    }
}<|MERGE_RESOLUTION|>--- conflicted
+++ resolved
@@ -68,16 +68,10 @@
 
 #[typetag::serde(name = "elasticsearch")]
 impl SinkConfig for ElasticSearchConfig {
-<<<<<<< HEAD
     fn build(&self, acker: Acker) -> Result<(super::RouterSink, super::Healthcheck), crate::Error> {
-        let sink = es(self, acker);
-        let healthcheck = healthcheck(&self.host);
-=======
-    fn build(&self, acker: Acker) -> Result<(super::RouterSink, super::Healthcheck), String> {
         let common = ElasticSearchCommon::parse_config(&self)?;
         let healthcheck = healthcheck(&common);
         let sink = es(self, common, acker);
->>>>>>> 95f7d345
 
         Ok((sink, healthcheck))
     }
@@ -544,11 +538,7 @@
         format!("test-{}", random_string(10).to_lowercase())
     }
 
-<<<<<<< HEAD
-    fn flush(host: String) -> impl Future<Item = (), Error = crate::Error> {
-=======
-    fn flush(host: &str) -> impl Future<Item = (), Error = String> {
->>>>>>> 95f7d345
+    fn flush(host: &str) -> impl Future<Item = (), Error = crate::Error> {
         let uri = format!("{}/_flush", host);
         let request = Request::post(uri).body(Body::empty()).unwrap();
 
