<<<<<<< HEAD
use super::util::{
    self, retries::FixedRetryPolicy, BatchServiceSink, Buffer, Compression, SinkExt,
};
use crate::buffers::Acker;
use crate::record::Record;
=======
use super::util::{self, retries::FixedRetryPolicy, Buffer, Compression, ServiceSink, SinkExt};
use crate::{bytes::BytesExt, record::Record};
>>>>>>> 3cc9b281
use futures::{Future, Sink};
use http::{Method, Uri};
use hyper::{Body, Client, Request};
use hyper_tls::HttpsConnector;
use serde::{Deserialize, Serialize};
use serde_json::json;
use std::time::Duration;
use tower::ServiceBuilder;

#[derive(Deserialize, Serialize, Debug, Clone)]
#[serde(deny_unknown_fields)]
pub struct ElasticSearchConfig {
    pub host: String,
    pub index: String,
    pub doc_type: String,
    pub id_key: Option<String>,
    pub buffer_size: Option<usize>,
    pub compression: Option<Compression>,
    pub request_timeout_secs: Option<u64>,
    pub retries: Option<usize>,
    pub in_flight_request_limit: Option<usize>,
}

#[typetag::serde(name = "elasticsearch")]
impl crate::topology::config::SinkConfig for ElasticSearchConfig {
    fn build(&self, acker: Acker) -> Result<(super::RouterSink, super::Healthcheck), String> {
        Ok((es(self.clone(), acker), healthcheck(self.host.clone())))
    }
}

fn es(config: ElasticSearchConfig, acker: Acker) -> super::RouterSink {
    let host = config.host.clone();
    let id_key = config.id_key.clone();
    let buffer_size = config.buffer_size.unwrap_or(2 * 1024 * 1024);
    let gzip = match config.compression.unwrap_or(Compression::Gzip) {
        Compression::None => false,
        Compression::Gzip => true,
    };
    let timeout_secs = config.request_timeout_secs.unwrap_or(10);
    let retries = config.retries.unwrap_or(5);
    let in_flight_limit = config.in_flight_request_limit.unwrap_or(1);

    let policy = FixedRetryPolicy::new(retries, Duration::from_secs(1), util::http::HttpRetryLogic);

    let http_service = util::http::HttpService::new(move |body: Vec<u8>| {
        let uri = format!("{}/_bulk", host);
        let uri: Uri = uri.parse().unwrap();

        let mut builder = hyper::Request::builder();
        builder.method(Method::POST);
        builder.uri(uri);

        builder.header("Content-Type", "application/x-ndjson");
        builder.header("Content-Encoding", "gzip");

        builder.body(body.into()).unwrap()
    });

    let service = ServiceBuilder::new()
        .in_flight_limit(in_flight_limit)
        .retry(policy)
        .timeout(Duration::from_secs(timeout_secs))
        .service(http_service)
        .expect("This is a bug, there is no spawning");

    let sink = BatchServiceSink::new(service, acker)
        .batched(Buffer::new(gzip), buffer_size)
        .with(move |record: Record| {
            let mut action = json!({
                "index": {
                    "_index": config.index,
                    "_type": config.doc_type,
                }
            });
            maybe_set_id(
                id_key.as_ref(),
                action.pointer_mut("/index").unwrap(),
                &record,
            );

            let mut body = serde_json::to_vec(&action).unwrap();
            body.push(b'\n');

            serde_json::to_writer(&mut body, &record).unwrap();
            body.push(b'\n');
            Ok(body)
        });

    Box::new(sink)
}

fn maybe_set_id(key: Option<impl AsRef<str>>, doc: &mut serde_json::Value, record: &Record) {
    if let Some(val) = key.and_then(|k| record.structured.get(&k.as_ref().into())) {
        let val = val.as_utf8_lossy();

        doc.as_object_mut()
            .unwrap()
            .insert("_id".into(), json!(val));
    }
}

fn healthcheck(host: String) -> super::Healthcheck {
    let uri = format!("{}/_cluster/health", host);
    let request = Request::get(uri).body(Body::empty()).unwrap();

    let https = HttpsConnector::new(4).expect("TLS initialization failed");
    let client = Client::builder().build(https);
    let healthcheck = client
        .request(request)
        .map_err(|err| err.to_string())
        .and_then(|response| {
            if response.status() == hyper::StatusCode::OK {
                Ok(())
            } else {
                Err(format!("Unexpected status: {}", response.status()))
            }
        });

    Box::new(healthcheck)
}

#[cfg(test)]
mod tests {
    use super::maybe_set_id;
    use crate::Record;
    use serde_json::json;

    #[test]
    fn sets_id_from_custom_field() {
        let id_key = Some("foo");
        let mut record = Record::from("butts");
        record.structured.insert("foo".into(), "bar".into());
        let mut action = json!({});

        maybe_set_id(id_key, &mut action, &record);

        assert_eq!(json!({"_id": "bar"}), action);
    }

    #[test]
    fn doesnt_set_id_when_field_missing() {
        let id_key = Some("foo");
        let mut record = Record::from("butts");
        record.structured.insert("not_foo".into(), "bar".into());
        let mut action = json!({});

        maybe_set_id(id_key, &mut action, &record);

        assert_eq!(json!({}), action);
    }

    #[test]
    fn doesnt_set_id_when_not_configured() {
        let id_key: Option<&str> = None;
        let mut record = Record::from("butts");
        record.structured.insert("foo".into(), "bar".into());
        let mut action = json!({});

        maybe_set_id(id_key, &mut action, &record);

        assert_eq!(json!({}), action);
    }
}

#[cfg(test)]
#[cfg(feature = "es-integration-tests")]
mod integration_tests {
    use super::ElasticSearchConfig;
    use crate::buffers::Acker;
    use crate::{
        test_util::{block_on, random_records_with_stream, random_string},
        topology::config::SinkConfig,
        Record,
    };
    use elastic::client::SyncClientBuilder;
    use futures::{Future, Sink};
    use hyper::{Body, Client, Request};
    use hyper_tls::HttpsConnector;
    use serde_json::{json, Value};

    #[test]
    fn structures_records_correctly() {
        let index = gen_index();
        let config = ElasticSearchConfig {
            host: "http://localhost:9200/".into(),
            index: index.clone(),
            doc_type: "log_lines".into(),
            id_key: Some("my_id".into()),
            buffer_size: None,
            compression: None,
            request_timeout_secs: None,
            retries: None,
            in_flight_request_limit: None,
        };

        let (sink, _hc) = config.build().unwrap();

        let mut input_record = Record::from("raw log line");
        input_record.structured.insert("my_id".into(), "42".into());
        input_record.structured.insert("foo".into(), "bar".into());

        let pump = sink.send(input_record.clone());
        block_on(pump).unwrap();

        // make sure writes all all visible
        block_on(flush(config.host)).unwrap();

        let client = SyncClientBuilder::new().build().unwrap();

        let response = client
            .search::<Value>()
            .index(index)
            .body(json!({
                "query": { "query_string": { "query": "*" } }
            }))
            .send()
            .unwrap();
        assert_eq!(1, response.total());

        let hit = response.into_hits().next().unwrap();
        assert_eq!("42", hit.id());

        let value = hit.into_document().unwrap();
        let expected = json!({
            "message": "raw log line",
            "my_id": "42",
            "foo": "bar",
            "timestamp": input_record.timestamp,
        });
        assert_eq!(expected, value);
    }

    #[test]
    fn insert_records() {
        let index = gen_index();
        let config = ElasticSearchConfig {
            host: "http://localhost:9200/".into(),
            index: index.clone(),
            doc_type: "log_lines".into(),
            id_key: None,
            buffer_size: None,
            compression: None,
            request_timeout_secs: None,
            retries: None,
            in_flight_request_limit: None,
        };

        let (sink, _hc) = config.build(Acker::Null).unwrap();

        let (input, records) = random_records_with_stream(100, 100);

        let pump = sink.send_all(records);
        block_on(pump).unwrap();

        // make sure writes all all visible
        block_on(flush(config.host)).unwrap();

        let client = SyncClientBuilder::new().build().unwrap();

        let response = client
            .search::<Value>()
            .index(index)
            .body(json!({
                "query": { "query_string": { "query": "*" } }
            }))
            .send()
            .unwrap();

        assert_eq!(input.len() as u64, response.total());
        for hit in response.into_hits() {
            let record: Record = serde_json::from_value(hit.into_document().unwrap()).unwrap();
            assert!(input.contains(&record));
        }
    }

    fn gen_index() -> String {
        format!("test-{}", random_string(10).to_lowercase())
    }

    fn flush(host: String) -> impl Future<Item = (), Error = String> {
        let uri = format!("{}/_flush", host);
        let request = Request::post(uri).body(Body::empty()).unwrap();

        let https = HttpsConnector::new(4).expect("TLS initialization failed");
        let client = Client::builder().build(https);
        client
            .request(request)
            .map_err(|err| err.to_string())
            .and_then(|response| {
                if response.status() == hyper::StatusCode::OK {
                    Ok(())
                } else {
                    Err(format!("Unexpected status: {}", response.status()))
                }
            })
    }

}<|MERGE_RESOLUTION|>--- conflicted
+++ resolved
@@ -1,13 +1,8 @@
-<<<<<<< HEAD
 use super::util::{
     self, retries::FixedRetryPolicy, BatchServiceSink, Buffer, Compression, SinkExt,
 };
 use crate::buffers::Acker;
-use crate::record::Record;
-=======
-use super::util::{self, retries::FixedRetryPolicy, Buffer, Compression, ServiceSink, SinkExt};
 use crate::{bytes::BytesExt, record::Record};
->>>>>>> 3cc9b281
 use futures::{Future, Sink};
 use http::{Method, Uri};
 use hyper::{Body, Client, Request};
@@ -203,7 +198,7 @@
             in_flight_request_limit: None,
         };
 
-        let (sink, _hc) = config.build().unwrap();
+        let (sink, _hc) = config.build(Acker::Null).unwrap();
 
         let mut input_record = Record::from("raw log line");
         input_record.structured.insert("my_id".into(), "42".into());
