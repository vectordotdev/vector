--- conflicted
+++ resolved
@@ -1,12 +1,7 @@
-<<<<<<< HEAD
-use std::sync::LazyLock;
-use std::task::{Context, Poll};
-=======
 use std::{
     sync::LazyLock,
     task::{Context, Poll},
 };
->>>>>>> eee6e669
 
 use bytes::Bytes;
 use http::{
