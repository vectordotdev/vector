use std::{
    io,
    num::NonZeroU64,
    time::{Duration, Instant},
};

use crate::{
    codecs::{Encoder, Transformer},
    common::websocket::{PingInterval, WebSocketConnector, is_closed},
    event::{Event, EventStatus, Finalizable},
    internal_events::{
        ConnectionOpen, OpenGauge, WebSocketConnectionError, WebSocketConnectionShutdown,
    },
    sinks::{util::StreamSink, websocket::config::WebSocketSinkConfig},
};
use async_trait::async_trait;
use bytes::BytesMut;
use futures::{Sink, Stream, StreamExt, pin_mut, sink::SinkExt, stream::BoxStream};
use tokio_tungstenite::tungstenite::{error::Error as TungsteniteError, protocol::Message};
use tokio_util::codec::Encoder as _;
use vector_lib::{
    EstimatedJsonEncodedSizeOf,
    codecs::encoding::Serializer::Syslog,
    emit,
    internal_event::{
        ByteSize, BytesSent, CountByteSize, EventsSent, InternalEventHandle as _, Output, Protocol,
    },
};

pub struct WebSocketSink {
    transformer: Transformer,
    encoder: Encoder<()>,
    connector: WebSocketConnector,
    ping_interval: Option<NonZeroU64>,
    ping_timeout: Option<NonZeroU64>,
}

impl WebSocketSink {
    pub(crate) fn new(
        config: &WebSocketSinkConfig,
        connector: WebSocketConnector,
    ) -> crate::Result<Self> {
        let transformer = config.encoding.transformer();
        let serializer = config.encoding.build()?;
        let encoder = Encoder::<()>::new(serializer);

        Ok(Self {
            transformer,
            encoder,
            connector,
            ping_interval: config.common.ping_interval,
            ping_timeout: config.common.ping_timeout,
        })
    }

    async fn create_sink_and_stream(
        &self,
    ) -> (
        impl Sink<Message, Error = TungsteniteError> + use<>,
        impl Stream<Item = Result<Message, TungsteniteError>> + use<>,
    ) {
        let ws_stream = self.connector.connect_backoff().await;
        ws_stream.split()
    }

    fn check_received_pong_time(&self, last_pong: Instant) -> Result<(), TungsteniteError> {
        if let Some(ping_timeout) = self.ping_timeout
            && last_pong.elapsed() > Duration::from_secs(ping_timeout.into())
        {
            return Err(TungsteniteError::Io(io::Error::new(
                io::ErrorKind::TimedOut,
                "Pong not received in time",
            )));
        }

        Ok(())
    }

<<<<<<< HEAD
    const fn should_encode_as_binary(&self) -> bool {
        use vector_lib::codecs::encoding::Serializer::{
            Avro, Cef, Csv, Gelf, Json, Logfmt, Native, NativeJson, Protobuf, RawMessage, Text,
        };

        match self.encoder.serializer() {
            RawMessage(_) | Avro(_) | Native(_) | Protobuf(_) => true,
            Cef(_) | Csv(_) | Logfmt(_) | Gelf(_) | Json(_) | Text(_) | NativeJson(_)
            | Syslog(_) => false,
        }
    }

=======
>>>>>>> e162bda8
    async fn handle_events<I, WS, O>(
        &mut self,
        input: &mut I,
        ws_stream: &mut WS,
        ws_sink: &mut O,
    ) -> Result<(), ()>
    where
        I: Stream<Item = Event> + Unpin,
        WS: Stream<Item = Result<Message, TungsteniteError>> + Unpin,
        O: Sink<Message, Error = TungsteniteError> + Unpin,
    {
        const PING: &[u8] = b"PING";

        // tokio::time::Interval panics if the period arg is zero. Since the struct members are
        // using NonZeroU64 that is not something we need to account for.
        let mut ping_interval = PingInterval::new(self.ping_interval.map(u64::from));

        if let Err(error) = ws_sink.send(Message::Ping(PING.to_vec())).await {
            emit!(WebSocketConnectionError { error });
            return Err(());
        }
        let mut last_pong = Instant::now();

        let bytes_sent = register!(BytesSent::from(Protocol("websocket".into())));
        let events_sent = register!(EventsSent::from(Output(None)));
        let encode_as_binary = self.encoder.serializer().is_binary();

        loop {
            let result = tokio::select! {
                _ = ping_interval.tick() => {
                    match self.check_received_pong_time(last_pong) {
                        Ok(()) => ws_sink.send(Message::Ping(PING.to_vec())).await.map(|_| ()),
                        Err(e) => Err(e)
                    }
                },

                Some(msg) = ws_stream.next() => {
                    // Pongs are sent automatically by tungstenite during reading from the stream.
                    match msg {
                        Ok(Message::Pong(_)) => {
                            last_pong = Instant::now();
                            Ok(())
                        },
                        Ok(_) => Ok(()),
                        Err(e) => Err(e)
                    }
                },

                event = input.next() => {
                    let mut event = if let Some(event) = event {
                        event
                    } else {
                        break;
                    };

                    let finalizers = event.take_finalizers();

                    self.transformer.transform(&mut event);

                    let event_byte_size = event.estimated_json_encoded_size_of();

                    let mut bytes = BytesMut::new();
                    match self.encoder.encode(event, &mut bytes) {
                        Ok(()) => {
                            finalizers.update_status(EventStatus::Delivered);

                            let message = if encode_as_binary {
                                Message::binary(bytes)
                            }
                            else {
                                Message::text(String::from_utf8_lossy(&bytes))
                            };
                            let message_len = message.len();

                            ws_sink.send(message).await.map(|_| {
                                events_sent.emit(CountByteSize(1, event_byte_size));
                                bytes_sent.emit(ByteSize(message_len));
                            })
                        },
                        Err(_) => {
                            // Error is handled by `Encoder`.
                            finalizers.update_status(EventStatus::Errored);
                            Ok(())
                        }
                    }
                },
                else => break,
            };

            if let Err(error) = result {
                if is_closed(&error) {
                    emit!(WebSocketConnectionShutdown);
                } else {
                    emit!(WebSocketConnectionError { error });
                }
                return Err(());
            }
        }

        Ok(())
    }
}

#[async_trait]
impl StreamSink<Event> for WebSocketSink {
    async fn run(mut self: Box<Self>, input: BoxStream<'_, Event>) -> Result<(), ()> {
        let input = input.fuse().peekable();
        pin_mut!(input);

        while input.as_mut().peek().await.is_some() {
            let (ws_sink, ws_stream) = self.create_sink_and_stream().await;
            pin_mut!(ws_sink);
            pin_mut!(ws_stream);

            let _open_token = OpenGauge::new().open(|count| emit!(ConnectionOpen { count }));

            if self
                .handle_events(&mut input, &mut ws_stream, &mut ws_sink)
                .await
                .is_ok()
            {
                _ = ws_sink.close().await;
            }
        }

        Ok(())
    }
}

#[cfg(test)]
mod tests {
    use std::net::SocketAddr;

    use futures::{FutureExt, StreamExt, future};
    use serde_json::Value as JsonValue;
    use tokio::{time, time::timeout};
    use tokio_tungstenite::{
        accept_async, accept_hdr_async,
        tungstenite::{
            error::ProtocolError,
            handshake::server::{Request, Response},
        },
    };
    use vector_lib::codecs::JsonSerializerConfig;

    use super::*;
    use crate::{
        common::websocket::WebSocketCommonConfig,
        config::{SinkConfig, SinkContext},
        http::Auth,
        test_util::{
            CountReceiver,
            components::{SINK_TAGS, run_and_assert_sink_compliance},
            next_addr, random_lines_with_stream, trace_init,
        },
        tls::{self, MaybeTlsSettings, TlsConfig, TlsEnableableConfig},
    };

    #[tokio::test(flavor = "multi_thread")]
    async fn test_websocket() {
        trace_init();

        let addr = next_addr();
        let config = WebSocketSinkConfig {
            common: WebSocketCommonConfig {
                uri: format!("ws://{addr}"),
                tls: None,
                ping_interval: None,
                ping_timeout: None,
                auth: None,
            },
            encoding: JsonSerializerConfig::default().into(),
            acknowledgements: Default::default(),
        };
        let tls = MaybeTlsSettings::Raw(());

        send_events_and_assert(addr, config, tls, None).await;
    }

    #[tokio::test(flavor = "multi_thread")]
    async fn test_auth_websocket() {
        trace_init();

        let auth = Some(Auth::Bearer {
            token: "OiJIUzI1NiIsInR5cCI6IkpXVCJ".to_string().into(),
        });
        let auth_clone = auth.clone();
        let addr = next_addr();
        let config = WebSocketSinkConfig {
            common: WebSocketCommonConfig {
                uri: format!("ws://{addr}"),
                tls: None,
                ping_interval: None,
                ping_timeout: None,
                auth: None,
            },
            encoding: JsonSerializerConfig::default().into(),
            acknowledgements: Default::default(),
        };
        let tls = MaybeTlsSettings::Raw(());

        send_events_and_assert(addr, config, tls, auth_clone).await;
    }

    #[tokio::test(flavor = "multi_thread")]
    async fn test_tls_websocket() {
        trace_init();

        let addr = next_addr();
        let tls_config = Some(TlsEnableableConfig::test_config());
        let tls = MaybeTlsSettings::from_config(tls_config.as_ref(), true).unwrap();

        let config = WebSocketSinkConfig {
            common: WebSocketCommonConfig {
                uri: format!("wss://{addr}"),
                tls: Some(TlsEnableableConfig {
                    enabled: Some(true),
                    options: TlsConfig {
                        verify_certificate: Some(false),
                        verify_hostname: Some(true),
                        ca_file: Some(tls::TEST_PEM_CRT_PATH.into()),
                        ..Default::default()
                    },
                }),
                ping_timeout: None,
                ping_interval: None,
                auth: None,
            },
            encoding: JsonSerializerConfig::default().into(),
            acknowledgements: Default::default(),
        };

        send_events_and_assert(addr, config, tls, None).await;
    }

    #[tokio::test]
    async fn test_websocket_reconnect() {
        trace_init();

        let addr = next_addr();
        let config = WebSocketSinkConfig {
            common: WebSocketCommonConfig {
                uri: format!("ws://{addr}"),
                tls: None,
                ping_interval: None,
                ping_timeout: None,
                auth: None,
            },
            encoding: JsonSerializerConfig::default().into(),
            acknowledgements: Default::default(),
        };
        let tls = MaybeTlsSettings::Raw(());

        let mut receiver = create_count_receiver(addr, tls.clone(), true, None);

        let context = SinkContext::default();
        let (sink, _healthcheck) = config.build(context).await.unwrap();

        let (_lines, events) = random_lines_with_stream(10, 100, None);
        let events = events.then(|event| async move {
            time::sleep(Duration::from_millis(10)).await;
            event
        });
        drop(tokio::spawn(sink.run(events)));

        receiver.connected().await;
        time::sleep(Duration::from_millis(500)).await;
        assert!(!receiver.await.is_empty());

        let mut receiver = create_count_receiver(addr, tls, false, None);
        assert!(
            timeout(Duration::from_secs(10), receiver.connected())
                .await
                .is_ok()
        );
    }

    async fn send_events_and_assert(
        addr: SocketAddr,
        config: WebSocketSinkConfig,
        tls: MaybeTlsSettings,
        auth: Option<Auth>,
    ) {
        let mut receiver = create_count_receiver(addr, tls, false, auth);

        let context = SinkContext::default();
        let (sink, _healthcheck) = config.build(context).await.unwrap();

        let (lines, events) = random_lines_with_stream(10, 100, None);
        run_and_assert_sink_compliance(sink, events, &SINK_TAGS).await;

        receiver.connected().await;

        let output = receiver.await;
        assert_eq!(lines.len(), output.len());
        let message_key = crate::config::log_schema()
            .message_key()
            .expect("global log_schema.message_key to be valid path")
            .to_string();
        for (source, received) in lines.iter().zip(output) {
            let json = serde_json::from_str::<JsonValue>(&received).expect("Invalid JSON");
            let received = json.get(message_key.as_str()).unwrap().as_str().unwrap();
            assert_eq!(source, received);
        }
    }

    fn create_count_receiver(
        addr: SocketAddr,
        tls: MaybeTlsSettings,
        interrupt_stream: bool,
        auth: Option<Auth>,
    ) -> CountReceiver<String> {
        CountReceiver::receive_items_stream(move |tripwire, connected| async move {
            let listener = tls.bind(&addr).await.unwrap();
            let stream = listener.accept_stream();

            let tripwire = tripwire.map(|_| ()).shared();
            let stream_tripwire = tripwire.clone();
            let mut connected = Some(connected);

            let stream = stream
                .take_until(tripwire)
                .filter_map(move |maybe_tls_stream| {
                    let au = auth.clone();
                    async move {
                        let maybe_tls_stream = maybe_tls_stream.unwrap();
                        let ws_stream = match au {
                            Some(a) => {
                                let auth_callback = |req: &Request, res: Response| {
                                    let hdr = req.headers().get("Authorization");
                                    if let Some(h) = hdr {
                                        match a {
                                            Auth::Bearer { token } => {
                                                if format!("Bearer {}", token.inner())
                                                    != h.to_str().unwrap()
                                                {
                                                    return Err(
                                                        http::Response::<Option<String>>::new(None),
                                                    );
                                                }
                                            }
                                            Auth::Basic {
                                                user: _user,
                                                password: _password,
                                            } => { /* Not needed for tests at the moment */ }
                                            #[cfg(feature = "aws-core")]
                                            _ => {}
                                        }
                                    }
                                    Ok(res)
                                };
                                accept_hdr_async(maybe_tls_stream, auth_callback)
                                    .await
                                    .unwrap()
                            }
                            None => accept_async(maybe_tls_stream).await.unwrap(),
                        };

                        Some(
                            ws_stream
                                .filter_map(|msg| {
                                    future::ready(match msg {
                                        Ok(msg) if msg.is_text() => {
                                            Some(Ok(msg.into_text().unwrap()))
                                        }
                                        Err(TungsteniteError::Protocol(
                                            ProtocolError::ResetWithoutClosingHandshake,
                                        )) => None,
                                        Err(e) => Some(Err(e)),
                                        _ => None,
                                    })
                                })
                                .take_while(|msg| future::ready(msg.is_ok()))
                                .filter_map(|msg| future::ready(msg.ok())),
                        )
                    }
                })
                .map(move |ws_stream| {
                    connected.take().map(|trigger| trigger.send(()));
                    ws_stream
                })
                .flatten();

            match interrupt_stream {
                false => stream.boxed(),
                true => stream.take_until(stream_tripwire).boxed(),
            }
        })
    }
}<|MERGE_RESOLUTION|>--- conflicted
+++ resolved
@@ -20,7 +20,6 @@
 use tokio_util::codec::Encoder as _;
 use vector_lib::{
     EstimatedJsonEncodedSizeOf,
-    codecs::encoding::Serializer::Syslog,
     emit,
     internal_event::{
         ByteSize, BytesSent, CountByteSize, EventsSent, InternalEventHandle as _, Output, Protocol,
@@ -76,21 +75,6 @@
         Ok(())
     }
 
-<<<<<<< HEAD
-    const fn should_encode_as_binary(&self) -> bool {
-        use vector_lib::codecs::encoding::Serializer::{
-            Avro, Cef, Csv, Gelf, Json, Logfmt, Native, NativeJson, Protobuf, RawMessage, Text,
-        };
-
-        match self.encoder.serializer() {
-            RawMessage(_) | Avro(_) | Native(_) | Protobuf(_) => true,
-            Cef(_) | Csv(_) | Logfmt(_) | Gelf(_) | Json(_) | Text(_) | NativeJson(_)
-            | Syslog(_) => false,
-        }
-    }
-
-=======
->>>>>>> e162bda8
     async fn handle_events<I, WS, O>(
         &mut self,
         input: &mut I,
