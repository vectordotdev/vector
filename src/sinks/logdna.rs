--- conflicted
+++ resolved
@@ -436,16 +436,11 @@
         let addr = next_addr();
         // Swap out the host so we can force send it
         // to our local server
-<<<<<<< HEAD
-        let endpoint = format!("http://{addr}").parse::<http::Uri>().unwrap();
-        config.endpoint = Some(endpoint.into());
-=======
         let endpoint = UriSerde {
-            uri: format!("http://{}", addr).parse::<http::Uri>().unwrap(),
+            uri: format!("http://{addr}").parse::<http::Uri>().unwrap(),
             auth: None,
         };
         config.endpoint = endpoint;
->>>>>>> 61710fa2
 
         let (sink, _) = config.build(cx).await.unwrap();
 
