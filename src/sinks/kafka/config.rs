use std::{collections::HashMap, time::Duration};

use futures::FutureExt;
use rdkafka::ClientConfig;
use serde_with::serde_as;
use vector_lib::codecs::JsonSerializerConfig;
use vector_lib::configurable::configurable_component;
use vector_lib::lookup::lookup_v2::ConfigTargetPath;
use vrl::value::Kind;

use crate::{
    kafka::{KafkaAuthConfig, KafkaCompression},
    serde::json::to_string,
    sinks::{
        kafka::sink::{healthcheck, KafkaSink},
        prelude::*,
    },
};

/// Configuration for the `kafka` sink.
#[serde_as]
#[configurable_component(sink(
    "kafka",
    "Publish observability event data to Apache Kafka topics."
))]
#[derive(Clone, Debug)]
#[serde(deny_unknown_fields)]
pub struct KafkaSinkConfig {
    /// A comma-separated list of Kafka bootstrap servers.
    ///
    /// These are the servers in a Kafka cluster that a client should use to bootstrap its
    /// connection to the cluster, allowing discovery of all the other hosts in the cluster.
    ///
    /// Must be in the form of `host:port`, and comma-separated.
    #[configurable(metadata(docs::examples = "10.14.22.123:9092,10.14.23.332:9092"))]
    pub bootstrap_servers: String,

    /// The Kafka topic name to write events to.
    #[configurable(metadata(docs::templateable))]
    #[configurable(metadata(
        docs::examples = "topic-1234",
        docs::examples = "logs-{{unit}}-%Y-%m-%d"
    ))]
    pub topic: Template,

    /// The topic name to use for healthcheck. If omitted, `topic` is used.
    /// This option helps prevent healthcheck warnings when `topic` is templated.
    ///
    /// It is ignored when healthcheck is disabled.
    pub healthcheck_topic: Option<String>,

    /// The log field name or tag key to use for the topic key.
    ///
    /// If the field does not exist in the log or in the tags, a blank value is used. If
    /// unspecified, the key is not sent.
    ///
    /// Kafka uses a hash of the key to choose the partition or uses round-robin if the record has
    /// no key.
    #[configurable(metadata(docs::advanced))]
    #[configurable(metadata(docs::examples = "user_id"))]
    #[configurable(metadata(docs::examples = ".my_topic"))]
    #[configurable(metadata(docs::examples = "%my_topic"))]
    pub key_field: Option<ConfigTargetPath>,

    #[configurable(derived)]
    pub encoding: EncodingConfig,

    // These batching options will **not** override librdkafka_options values.
    #[configurable(derived)]
    #[configurable(metadata(docs::advanced))]
    #[serde(default)]
    pub batch: BatchConfig<NoDefaultsBatchSettings>,

    #[configurable(derived)]
    #[configurable(metadata(docs::advanced))]
    #[serde(default)]
    pub compression: KafkaCompression,

    #[configurable(derived)]
    #[serde(flatten)]
    pub auth: KafkaAuthConfig,

    /// Default timeout, in milliseconds, for network requests.
    #[serde_as(as = "serde_with::DurationMilliSeconds<u64>")]
    #[serde(default = "default_socket_timeout_ms")]
    #[configurable(metadata(docs::examples = 30000, docs::examples = 60000))]
    #[configurable(metadata(docs::advanced))]
    #[configurable(metadata(docs::human_name = "Socket Timeout"))]
    pub socket_timeout_ms: Duration,

    /// Local message timeout, in milliseconds.
    #[serde_as(as = "serde_with::DurationMilliSeconds<u64>")]
    #[configurable(metadata(docs::examples = 150000, docs::examples = 450000))]
    #[serde(default = "default_message_timeout_ms")]
    #[configurable(metadata(docs::human_name = "Message Timeout"))]
    #[configurable(metadata(docs::advanced))]
    pub message_timeout_ms: Duration,

    /// A map of advanced options to pass directly to the underlying `librdkafka` client.
    ///
    /// For more information on configuration options, see [Configuration properties][config_props_docs].
    ///
    /// [config_props_docs]: https://github.com/edenhill/librdkafka/blob/master/CONFIGURATION.md
    #[serde(default)]
    #[configurable(metadata(docs::examples = "example_librdkafka_options()"))]
    #[configurable(metadata(docs::advanced))]
    #[configurable(metadata(
        docs::additional_props_description = "A librdkafka configuration option."
    ))]
    pub librdkafka_options: HashMap<String, String>,

    /// The log field name to use for the Kafka headers.
    ///
    /// If omitted, no headers are written.
    #[configurable(metadata(docs::advanced))]
    #[serde(alias = "headers_field")] // accidentally released as `headers_field` in 0.18
    #[configurable(metadata(docs::examples = "headers"))]
    pub headers_key: Option<ConfigTargetPath>,

    #[configurable(derived)]
    #[serde(
        default,
        deserialize_with = "crate::serde::bool_or_struct",
        skip_serializing_if = "crate::serde::is_default"
    )]
    pub acknowledgements: AcknowledgementsConfig,
}

const fn default_socket_timeout_ms() -> Duration {
    Duration::from_millis(60000) // default in librdkafka
}

const fn default_message_timeout_ms() -> Duration {
    Duration::from_millis(300000) // default in librdkafka
}

fn example_librdkafka_options() -> HashMap<String, String> {
    HashMap::<_, _>::from_iter([
        ("client.id".to_string(), "${ENV_VAR}".to_string()),
        ("fetch.error.backoff.ms".to_string(), "1000".to_string()),
        ("socket.send.buffer.bytes".to_string(), "100".to_string()),
    ])
}

impl KafkaSinkConfig {
    pub(crate) fn to_rdkafka(&self) -> crate::Result<ClientConfig> {
        let mut client_config = ClientConfig::new();
        client_config
            .set("bootstrap.servers", &self.bootstrap_servers)
            .set(
                "socket.timeout.ms",
                self.socket_timeout_ms.as_millis().to_string(),
            )
            .set("statistics.interval.ms", "1000");

        self.auth.apply(&mut client_config)?;

        // All batch options are producer only.
<<<<<<< HEAD
        if kafka_role == KafkaRole::Producer {
            client_config
                .set("compression.codec", to_string(self.compression))
                .set(
                    "message.timeout.ms",
                    self.message_timeout_ms.as_millis().to_string(),
                );

            if let Some(value) = self.batch.timeout_secs {
                // Delay in milliseconds to wait for messages in the producer queue to accumulate before
                // constructing message batches (MessageSets) to transmit to brokers. A higher value
                // allows larger and more effective (less overhead, improved compression) batches of
                // messages to accumulate at the expense of increased message delivery latency.
                // Type: float
                let key = "queue.buffering.max.ms";
                if let Some(val) = self.librdkafka_options.get(key) {
                    return Err(format!("Batching setting `batch.timeout_secs` sets `librdkafka_options.{}={}`.\
                                        The config already sets this as `librdkafka_options.queue.buffering.max.ms={}`.\
                                        Please delete one.", key, value, val).into());
                }
                debug!(
                    librdkafka_option = key,
                    batch_option = "timeout_secs",
                    value,
                    "Applying batch option as librdkafka option."
                );
                client_config.set(key, (value * 1000.0).round().to_string());
            }
            if let Some(value) = self.batch.max_events {
                // Maximum number of messages batched in one MessageSet. The total MessageSet size is
                // also limited by batch.size and message.max.bytes.
                // Type: integer
                let key = "batch.num.messages";
                if let Some(val) = self.librdkafka_options.get(key) {
                    return Err(format!("Batching setting `batch.max_events` sets `librdkafka_options.{}={}`.\
                                        The config already sets this as `librdkafka_options.batch.num.messages={}`.\
                                        Please delete one.", key, value, val).into());
                }
                debug!(
                    librdkafka_option = key,
                    batch_option = "max_events",
                    value,
                    "Applying batch option as librdkafka option."
                );
                client_config.set(key, value.to_string());
            }
            if let Some(value) = self.batch.max_bytes {
                // Maximum size (in bytes) of all messages batched in one MessageSet, including protocol
                // framing overhead. This limit is applied after the first message has been added to the
                // batch, regardless of the first message's size, this is to ensure that messages that
                // exceed batch.size are produced. The total MessageSet size is also limited by
                // batch.num.messages and message.max.bytes.
                // Type: integer
                let key = "batch.size";
                if let Some(val) = self.librdkafka_options.get(key) {
                    return Err(format!("Batching setting `batch.max_bytes` sets `librdkafka_options.{}={}`.\
                                        The config already sets this as `librdkafka_options.batch.size={}`.\
                                        Please delete one.", key, value, val).into());
                }
                debug!(
                    librdkafka_option = key,
                    batch_option = "max_bytes",
                    value,
                    "Applying batch option as librdkafka option."
                );
                client_config.set(key, value.to_string());
=======
        client_config
            .set("compression.codec", &to_string(self.compression))
            .set(
                "message.timeout.ms",
                &self.message_timeout_ms.as_millis().to_string(),
            );

        if let Some(value) = self.batch.timeout_secs {
            // Delay in milliseconds to wait for messages in the producer queue to accumulate before
            // constructing message batches (MessageSets) to transmit to brokers. A higher value
            // allows larger and more effective (less overhead, improved compression) batches of
            // messages to accumulate at the expense of increased message delivery latency.
            // Type: float
            let key = "queue.buffering.max.ms";
            if let Some(val) = self.librdkafka_options.get(key) {
                return Err(format!("Batching setting `batch.timeout_secs` sets `librdkafka_options.{key}={value}`.\
                                    The config already sets this as `librdkafka_options.queue.buffering.max.ms={val}`.\
                                    Please delete one.").into());
            }
            debug!(
                librdkafka_option = key,
                batch_option = "timeout_secs",
                value,
                "Applying batch option as librdkafka option."
            );
            client_config.set(key, &((value * 1000.0).round().to_string()));
        }
        if let Some(value) = self.batch.max_events {
            // Maximum number of messages batched in one MessageSet. The total MessageSet size is
            // also limited by batch.size and message.max.bytes.
            // Type: integer
            let key = "batch.num.messages";
            if let Some(val) = self.librdkafka_options.get(key) {
                return Err(format!("Batching setting `batch.max_events` sets `librdkafka_options.{key}={value}`.\
                                    The config already sets this as `librdkafka_options.batch.num.messages={val}`.\
                                    Please delete one.").into());
            }
            debug!(
                librdkafka_option = key,
                batch_option = "max_events",
                value,
                "Applying batch option as librdkafka option."
            );
            client_config.set(key, &value.to_string());
        }
        if let Some(value) = self.batch.max_bytes {
            // Maximum size (in bytes) of all messages batched in one MessageSet, including protocol
            // framing overhead. This limit is applied after the first message has been added to the
            // batch, regardless of the first message's size, this is to ensure that messages that
            // exceed batch.size are produced. The total MessageSet size is also limited by
            // batch.num.messages and message.max.bytes.
            // Type: integer
            let key = "batch.size";
            if let Some(val) = self.librdkafka_options.get(key) {
                return Err(format!("Batching setting `batch.max_bytes` sets `librdkafka_options.{key}={value}`.\
                                    The config already sets this as `librdkafka_options.batch.size={val}`.\
                                    Please delete one.").into());
>>>>>>> 1aeed4d2
            }
            debug!(
                librdkafka_option = key,
                batch_option = "max_bytes",
                value,
                "Applying batch option as librdkafka option."
            );
            client_config.set(key, &value.to_string());
        }

        for (key, value) in self.librdkafka_options.iter() {
            debug!(option = %key, value = %value, "Setting librdkafka option.");
            client_config.set(key.as_str(), value.as_str());
        }

        Ok(client_config)
    }
}

impl GenerateConfig for KafkaSinkConfig {
    fn generate_config() -> toml::Value {
        toml::Value::try_from(Self {
            bootstrap_servers: "10.14.22.123:9092,10.14.23.332:9092".to_owned(),
            topic: Template::try_from("topic-1234".to_owned()).unwrap(),
            healthcheck_topic: None,
            key_field: Some(ConfigTargetPath::try_from("user_id".to_owned()).unwrap()),
            encoding: JsonSerializerConfig::default().into(),
            batch: Default::default(),
            compression: KafkaCompression::None,
            auth: Default::default(),
            socket_timeout_ms: default_socket_timeout_ms(),
            message_timeout_ms: default_message_timeout_ms(),
            librdkafka_options: Default::default(),
            headers_key: None,
            acknowledgements: Default::default(),
        })
        .unwrap()
    }
}

#[async_trait::async_trait]
#[typetag::serde(name = "kafka")]
impl SinkConfig for KafkaSinkConfig {
    async fn build(&self, _cx: SinkContext) -> crate::Result<(VectorSink, Healthcheck)> {
        let sink = KafkaSink::new(self.clone())?;
        let hc = healthcheck(self.clone()).boxed();
        Ok((VectorSink::from_event_streamsink(sink), hc))
    }

    fn input(&self) -> Input {
        let requirements = Requirement::empty().optional_meaning("timestamp", Kind::timestamp());

        Input::new(self.encoding.config().input_type() & (DataType::Log | DataType::Metric))
            .with_schema_requirement(requirements)
    }

    fn acknowledgements(&self) -> &AcknowledgementsConfig {
        &self.acknowledgements
    }
}

#[cfg(test)]
mod tests {
    use super::*;

    #[test]
    fn generate_config() {
        KafkaSinkConfig::generate_config();
    }
}<|MERGE_RESOLUTION|>--- conflicted
+++ resolved
@@ -156,74 +156,6 @@
         self.auth.apply(&mut client_config)?;
 
         // All batch options are producer only.
-<<<<<<< HEAD
-        if kafka_role == KafkaRole::Producer {
-            client_config
-                .set("compression.codec", to_string(self.compression))
-                .set(
-                    "message.timeout.ms",
-                    self.message_timeout_ms.as_millis().to_string(),
-                );
-
-            if let Some(value) = self.batch.timeout_secs {
-                // Delay in milliseconds to wait for messages in the producer queue to accumulate before
-                // constructing message batches (MessageSets) to transmit to brokers. A higher value
-                // allows larger and more effective (less overhead, improved compression) batches of
-                // messages to accumulate at the expense of increased message delivery latency.
-                // Type: float
-                let key = "queue.buffering.max.ms";
-                if let Some(val) = self.librdkafka_options.get(key) {
-                    return Err(format!("Batching setting `batch.timeout_secs` sets `librdkafka_options.{}={}`.\
-                                        The config already sets this as `librdkafka_options.queue.buffering.max.ms={}`.\
-                                        Please delete one.", key, value, val).into());
-                }
-                debug!(
-                    librdkafka_option = key,
-                    batch_option = "timeout_secs",
-                    value,
-                    "Applying batch option as librdkafka option."
-                );
-                client_config.set(key, (value * 1000.0).round().to_string());
-            }
-            if let Some(value) = self.batch.max_events {
-                // Maximum number of messages batched in one MessageSet. The total MessageSet size is
-                // also limited by batch.size and message.max.bytes.
-                // Type: integer
-                let key = "batch.num.messages";
-                if let Some(val) = self.librdkafka_options.get(key) {
-                    return Err(format!("Batching setting `batch.max_events` sets `librdkafka_options.{}={}`.\
-                                        The config already sets this as `librdkafka_options.batch.num.messages={}`.\
-                                        Please delete one.", key, value, val).into());
-                }
-                debug!(
-                    librdkafka_option = key,
-                    batch_option = "max_events",
-                    value,
-                    "Applying batch option as librdkafka option."
-                );
-                client_config.set(key, value.to_string());
-            }
-            if let Some(value) = self.batch.max_bytes {
-                // Maximum size (in bytes) of all messages batched in one MessageSet, including protocol
-                // framing overhead. This limit is applied after the first message has been added to the
-                // batch, regardless of the first message's size, this is to ensure that messages that
-                // exceed batch.size are produced. The total MessageSet size is also limited by
-                // batch.num.messages and message.max.bytes.
-                // Type: integer
-                let key = "batch.size";
-                if let Some(val) = self.librdkafka_options.get(key) {
-                    return Err(format!("Batching setting `batch.max_bytes` sets `librdkafka_options.{}={}`.\
-                                        The config already sets this as `librdkafka_options.batch.size={}`.\
-                                        Please delete one.", key, value, val).into());
-                }
-                debug!(
-                    librdkafka_option = key,
-                    batch_option = "max_bytes",
-                    value,
-                    "Applying batch option as librdkafka option."
-                );
-                client_config.set(key, value.to_string());
-=======
         client_config
             .set("compression.codec", &to_string(self.compression))
             .set(
@@ -281,7 +213,6 @@
                 return Err(format!("Batching setting `batch.max_bytes` sets `librdkafka_options.{key}={value}`.\
                                     The config already sets this as `librdkafka_options.batch.size={val}`.\
                                     Please delete one.").into());
->>>>>>> 1aeed4d2
             }
             debug!(
                 librdkafka_option = key,
