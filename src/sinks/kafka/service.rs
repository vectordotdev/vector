use std::task::{Context, Poll};

use bytes::Bytes;
use rdkafka::{
    error::KafkaError,
    message::OwnedHeaders,
    producer::{FutureProducer, FutureRecord},
    util::Timeout,
};

use crate::{kafka::KafkaStatisticsContext, sinks::prelude::*};

pub struct KafkaRequest {
    pub body: Bytes,
    pub metadata: KafkaRequestMetadata,
    pub request_metadata: RequestMetadata,
}

pub struct KafkaRequestMetadata {
    pub finalizers: EventFinalizers,
    pub key: Option<Bytes>,
    pub timestamp_millis: Option<i64>,
    pub headers: Option<OwnedHeaders>,
    pub topic: String,
}

pub struct KafkaResponse {
    event_byte_size: GroupedCountByteSize,
    raw_byte_size: usize,
}

impl DriverResponse for KafkaResponse {
    fn event_status(&self) -> EventStatus {
        EventStatus::Delivered
    }

    fn events_sent(&self) -> &GroupedCountByteSize {
        &self.event_byte_size
    }

    fn bytes_sent(&self) -> Option<usize> {
        Some(self.raw_byte_size)
    }
}

impl Finalizable for KafkaRequest {
    fn take_finalizers(&mut self) -> EventFinalizers {
        std::mem::take(&mut self.metadata.finalizers)
    }
}

impl MetaDescriptive for KafkaRequest {
    fn get_metadata(&self) -> &RequestMetadata {
        &self.request_metadata
    }

    fn metadata_mut(&mut self) -> &mut RequestMetadata {
        &mut self.request_metadata
    }
}

#[derive(Clone)]
pub struct KafkaService {
    kafka_producer: FutureProducer<KafkaStatisticsContext>,
}

impl KafkaService {
    pub(crate) const fn new(
        kafka_producer: FutureProducer<KafkaStatisticsContext>,
    ) -> KafkaService {
        KafkaService { kafka_producer }
    }
}

impl Service<KafkaRequest> for KafkaService {
    type Response = KafkaResponse;
    type Error = KafkaError;
    type Future = BoxFuture<'static, Result<Self::Response, Self::Error>>;

    fn poll_ready(&mut self, _cx: &mut Context<'_>) -> Poll<Result<(), Self::Error>> {
        Poll::Ready(Ok(()))
    }

    fn call(&mut self, request: KafkaRequest) -> Self::Future {
        let this = self.clone();

        Box::pin(async move {
            let event_byte_size = request
                .request_metadata
                .into_events_estimated_json_encoded_byte_size();

            let mut record =
                FutureRecord::to(&request.metadata.topic).payload(request.body.as_ref());
            if let Some(key) = &request.metadata.key {
                record = record.key(&key[..]);
            }
            if let Some(timestamp) = request.metadata.timestamp_millis {
                record = record.timestamp(timestamp);
            }
            if let Some(headers) = request.metadata.headers {
                record = record.headers(headers);
            }

            // rdkafka will internally retry forever if the queue is full
            match this.kafka_producer.send(record, Timeout::Never).await {
                Ok((_partition, _offset)) => {
                    let raw_byte_size =
<<<<<<< HEAD
                        request.body.len() + request.metadata.key.map(|x| x.len()).unwrap_or(0);
=======
                        request.body.len() + request.metadata.key.map_or(0, |x| x.len());
>>>>>>> 21aec0c7
                    Ok(KafkaResponse {
                        event_byte_size,
                        raw_byte_size,
                    })
                }
                Err((kafka_err, _original_record)) => Err(kafka_err),
            }
        })
    }
}<|MERGE_RESOLUTION|>--- conflicted
+++ resolved
@@ -105,11 +105,7 @@
             match this.kafka_producer.send(record, Timeout::Never).await {
                 Ok((_partition, _offset)) => {
                     let raw_byte_size =
-<<<<<<< HEAD
-                        request.body.len() + request.metadata.key.map(|x| x.len()).unwrap_or(0);
-=======
                         request.body.len() + request.metadata.key.map_or(0, |x| x.len());
->>>>>>> 21aec0c7
                     Ok(KafkaResponse {
                         event_byte_size,
                         raw_byte_size,
