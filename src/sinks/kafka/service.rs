use std::{
    sync::{
        Arc,
        atomic::{AtomicUsize, Ordering},
    },
    task::{Context, Poll},
    time::Duration,
};

use bytes::Bytes;
use rdkafka::{
    error::KafkaError,
    message::OwnedHeaders,
    producer::{FutureProducer, FutureRecord},
    types::RDKafkaErrorCode,
};
use vector_lib::config;

use crate::{kafka::KafkaStatisticsContext, sinks::prelude::*};

pub struct KafkaRequest {
    pub body: Bytes,
    pub metadata: KafkaRequestMetadata,
    pub request_metadata: RequestMetadata,
}

pub struct KafkaRequestMetadata {
    pub finalizers: EventFinalizers,
    pub key: Option<Bytes>,
    pub timestamp_millis: Option<i64>,
    pub headers: Option<OwnedHeaders>,
    pub topic: String,
}

pub struct KafkaResponse {
    event_byte_size: GroupedCountByteSize,
    raw_byte_size: usize,
    event_status: EventStatus,
}

impl DriverResponse for KafkaResponse {
    fn event_status(&self) -> EventStatus {
        self.event_status
    }

    fn events_sent(&self) -> &GroupedCountByteSize {
        &self.event_byte_size
    }

    fn bytes_sent(&self) -> Option<usize> {
        Some(self.raw_byte_size)
    }
}

impl Finalizable for KafkaRequest {
    fn take_finalizers(&mut self) -> EventFinalizers {
        std::mem::take(&mut self.metadata.finalizers)
    }
}

impl MetaDescriptive for KafkaRequest {
    fn get_metadata(&self) -> &RequestMetadata {
        &self.request_metadata
    }

    fn metadata_mut(&mut self) -> &mut RequestMetadata {
        &mut self.request_metadata
    }
}

/// BlockedRecordState manages state for a record blocked from being enqueued on the producer.
struct BlockedRecordState {
    records_blocked: Arc<AtomicUsize>,
}

impl BlockedRecordState {
    fn new(records_blocked: Arc<AtomicUsize>) -> Self {
        records_blocked.fetch_add(1, Ordering::Relaxed);
        Self { records_blocked }
    }
}

impl Drop for BlockedRecordState {
    fn drop(&mut self) {
        self.records_blocked.fetch_sub(1, Ordering::Relaxed);
    }
}

#[derive(Clone)]
pub struct KafkaService {
    kafka_producer: FutureProducer<KafkaStatisticsContext>,

    /// The number of records blocked from being enqueued on the producer.
    records_blocked: Arc<AtomicUsize>,
}

impl KafkaService {
    pub(crate) fn new(kafka_producer: FutureProducer<KafkaStatisticsContext>) -> KafkaService {
        KafkaService {
            kafka_producer,
            records_blocked: Arc::new(AtomicUsize::new(0)),
        }
    }
}

impl Service<KafkaRequest> for KafkaService {
    type Response = KafkaResponse;
    type Error = KafkaError;
    type Future = BoxFuture<'static, Result<Self::Response, Self::Error>>;

    fn poll_ready(&mut self, _cx: &mut Context<'_>) -> Poll<Result<(), Self::Error>> {
        // The Kafka service is at capacity if any records are currently blocked from being enqueued
        // on the producer.
        if self.records_blocked.load(Ordering::Relaxed) > 0 {
            Poll::Pending
        } else {
            Poll::Ready(Ok(()))
        }
    }

    fn call(&mut self, request: KafkaRequest) -> Self::Future {
        let this = self.clone();

        Box::pin(async move {
            let raw_byte_size =
                request.body.len() + request.metadata.key.as_ref().map_or(0, |x| x.len());
            let event_byte_size = request
                .request_metadata
                .into_events_estimated_json_encoded_byte_size();

            let mut record =
                FutureRecord::to(&request.metadata.topic).payload(request.body.as_ref());
            if let Some(key) = &request.metadata.key {
                record = record.key(&key[..]);
            }
            if let Some(timestamp) = request.metadata.timestamp_millis {
                record = record.timestamp(timestamp);
            }
            if let Some(headers) = request.metadata.headers {
                record = record.headers(headers);
            }

            // Manually poll [FutureProducer::send_result] instead of [FutureProducer::send] to track
            // records that fail to be enqueued on the producer.
            let mut blocked_state: Option<BlockedRecordState> = None;
            loop {
                match this.kafka_producer.send_result(record) {
                    // Record was successfully enqueued on the producer.
                    Ok(fut) => {
                        // Drop the blocked state (if any), as the producer is no longer blocked.
                        drop(blocked_state.take());
                        return fut
                            .await
                            .expect("producer unexpectedly dropped")
                            .map(|_| KafkaResponse {
                                event_byte_size,
                                raw_byte_size,
                                event_status: EventStatus::Delivered,
                            })
                            .map_err(|(err, _)| err);
                    }
                    // Producer queue is full or a policy has been violated and the request should
                    // be retried
                    Err((
                        KafkaError::MessageProduction(
                            RDKafkaErrorCode::QueueFull | RDKafkaErrorCode::PolicyViolation,
                        ),
                        original_record,
                    )) => {
                        if blocked_state.is_none() {
                            blocked_state =
                                Some(BlockedRecordState::new(Arc::clone(&this.records_blocked)));
                        }
                        record = original_record;
                        tokio::time::sleep(Duration::from_millis(100)).await;
                    }
                    // A final/non-retriable error occurred.
                    Err((
                        err @ KafkaError::MessageProduction(
                            RDKafkaErrorCode::InvalidMessage
                            | RDKafkaErrorCode::InvalidMessageSize
                            | RDKafkaErrorCode::MessageSizeTooLarge
                            | RDKafkaErrorCode::UnknownTopicOrPartition
                            | RDKafkaErrorCode::InvalidRecord
                            | RDKafkaErrorCode::InvalidRequiredAcks
                            | RDKafkaErrorCode::TopicAuthorizationFailed
                            | RDKafkaErrorCode::UnsupportedForMessageFormat
                            | RDKafkaErrorCode::ClusterAuthorizationFailed,
                        ),
                        _,
                    )) => return Err(err),

                    // A different error occurred. Set event status to Errored not Rejected.
                    Err(_) => {
                        return Ok(KafkaResponse {
                            event_byte_size: config::telemetry().create_request_count_byte_size(),
                            raw_byte_size: 0,
                            event_status: EventStatus::Errored,
<<<<<<< HEAD
                        })
=======
                        });
>>>>>>> eee6e669
                    }
                };
            }
        })
    }
}<|MERGE_RESOLUTION|>--- conflicted
+++ resolved
@@ -196,11 +196,7 @@
                             event_byte_size: config::telemetry().create_request_count_byte_size(),
                             raw_byte_size: 0,
                             event_status: EventStatus::Errored,
-<<<<<<< HEAD
-                        })
-=======
                         });
->>>>>>> eee6e669
                     }
                 };
             }
