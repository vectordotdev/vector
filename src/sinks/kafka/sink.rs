use std::time::Duration;

use rdkafka::{
<<<<<<< HEAD
    error::KafkaError,
    producer::{BaseProducer, FutureProducer, Producer},
=======
>>>>>>> eee6e669
    ClientConfig,
    error::KafkaError,
    producer::{BaseProducer, FutureProducer, Producer},
};
use snafu::{ResultExt, Snafu};
use tower::limit::RateLimit;
use tracing::Span;
use vrl::path::OwnedTargetPath;

use super::config::KafkaSinkConfig;
use crate::{
    config::SinkHealthcheckOptions,
    kafka::KafkaStatisticsContext,
    sinks::{
        kafka::{request_builder::KafkaRequestBuilder, service::KafkaService},
        prelude::*,
    },
};

#[derive(Debug, Snafu)]
#[snafu(visibility(pub(crate)))]
pub(super) enum BuildError {
    #[snafu(display("creating kafka producer failed: {}", source))]
    KafkaCreateFailed { source: KafkaError },
}

pub struct KafkaSink {
    transformer: Transformer,
    encoder: Encoder<()>,
    service: RateLimit<KafkaService>,
    topic: Template,
    key_field: Option<OwnedTargetPath>,
    headers_key: Option<OwnedTargetPath>,
}

pub(crate) fn create_producer(
    client_config: ClientConfig,
) -> crate::Result<FutureProducer<KafkaStatisticsContext>> {
    let producer = client_config
        .create_with_context(KafkaStatisticsContext {
            expose_lag_metrics: false,
            span: Span::current(),
        })
        .context(KafkaCreateFailedSnafu)?;
    Ok(producer)
}

impl KafkaSink {
    pub(crate) fn new(config: KafkaSinkConfig) -> crate::Result<Self> {
        let producer_config = config.to_rdkafka()?;
        let producer = create_producer(producer_config)?;
        let transformer = config.encoding.transformer();
        let serializer = config.encoding.build()?;
        let encoder = Encoder::<()>::new(serializer);

        Ok(KafkaSink {
            headers_key: config.headers_key.map(|key| key.0),
            transformer,
            encoder,
            service: ServiceBuilder::new()
                .rate_limit(
                    config.rate_limit_num,
                    Duration::from_secs(config.rate_limit_duration_secs),
                )
                .service(KafkaService::new(producer)),
            topic: config.topic,
            key_field: config.key_field.map(|key| key.0),
        })
    }

    async fn run_inner(self: Box<Self>, input: BoxStream<'_, Event>) -> Result<(), ()> {
        let request_builder = KafkaRequestBuilder {
            key_field: self.key_field,
            headers_key: self.headers_key,
            encoder: (self.transformer, self.encoder),
        };

        input
            .filter_map(|event| {
                // Compute the topic.
                future::ready(
                    self.topic
                        .render_string(&event)
                        .map_err(|error| {
                            emit!(TemplateRenderingError {
                                field: None,
                                drop_event: true,
                                error,
                            });
                        })
                        .ok()
                        .map(|topic| (topic, event)),
                )
            })
            .request_builder(default_request_builder_concurrency_limit(), request_builder)
            .filter_map(|request| async {
                match request {
                    Err(error) => {
                        emit!(SinkRequestBuildError { error });
                        None
                    }
                    Ok(req) => Some(req),
                }
            })
            .into_driver(self.service)
            .protocol("kafka")
            .run()
            .await
    }
}

pub(crate) async fn healthcheck(
    config: KafkaSinkConfig,
    healthcheck_options: SinkHealthcheckOptions,
) -> crate::Result<()> {
    trace!("Healthcheck started.");
    let client_config = config.to_rdkafka().unwrap();
    let topic: Option<String> = match config.healthcheck_topic {
        Some(topic) => Some(topic),
        _ => match config.topic.render_string(&LogEvent::from_str_legacy("")) {
            Ok(topic) => Some(topic),
            Err(error) => {
                warn!(
                    message = "Could not generate topic for healthcheck.",
                    %error,
                );
                None
            }
        },
    };

    tokio::task::spawn_blocking(move || {
        let producer: BaseProducer = client_config.create().unwrap();
        let topic = topic.as_ref().map(|topic| &topic[..]);

        producer
            .client()
            .fetch_metadata(topic, healthcheck_options.timeout)
            .map(|_| ())
    })
    .await??;
    trace!("Healthcheck completed.");
    Ok(())
}

#[async_trait]
impl StreamSink<Event> for KafkaSink {
    async fn run(self: Box<Self>, input: BoxStream<'_, Event>) -> Result<(), ()> {
        self.run_inner(input).await
    }
}<|MERGE_RESOLUTION|>--- conflicted
+++ resolved
@@ -1,11 +1,6 @@
 use std::time::Duration;
 
 use rdkafka::{
-<<<<<<< HEAD
-    error::KafkaError,
-    producer::{BaseProducer, FutureProducer, Producer},
-=======
->>>>>>> eee6e669
     ClientConfig,
     error::KafkaError,
     producer::{BaseProducer, FutureProducer, Producer},
