use std::{
    collections::{BTreeMap, HashMap, HashSet},
    convert::TryFrom,
    io::{self, Write},
    sync::{
        atomic::{AtomicU32, Ordering},
        Arc,
    },
};

use bytes::{BufMut, Bytes, BytesMut};
use chrono::{SecondsFormat, Utc};
use http::header::{HeaderName, HeaderValue};
use rand::{thread_rng, Rng};
use serde::{Deserialize, Serialize};
use snafu::Snafu;
use tower::ServiceBuilder;
use uuid::Uuid;

use vector_core::{
    config::{log_schema, LogSchema},
    event::{Event, Finalizable},
    ByteSizeOf,
};

<<<<<<< HEAD
use crate::aws::auth::AwsAuthentication;
use crate::aws::rusoto::RegionOrEndpoint;
use crate::{
    config::GenerateConfig,
    config::{DataType, SinkConfig, SinkContext},
=======
use super::util::{
    batch::BatchError,
    encoding::{Encoder, StandardEncodings},
    BatchSettings, Compression, RequestBuilder,
};
use crate::{
    config::GenerateConfig,
    config::{DataType, SinkConfig, SinkContext},
    http::HttpClient,
    rusoto::{AwsAuthentication, RegionOrEndpoint},
    serde::to_string,
>>>>>>> f957dfe8
    sinks::{
        azure_common::{
            self,
            config::{AzureBlobMetadata, AzureBlobRequest, AzureBlobRetryLogic},
            service::AzureBlobService,
            sink::AzureBlobSink,
        },
        gcp::{GcpAuthConfig, GcpCredentials},
        gcs_common::{
            self,
            config::{GcsPredefinedAcl, GcsRetryLogic, GcsStorageClass, BASE_URL},
            service::GcsMetadata,
            service::{GcsRequest, GcsRequestSettings, GcsService},
            sink::GcsSink,
        },
        s3_common::{
            self,
            config::{
                create_service, S3CannedAcl, S3RetryLogic, S3ServerSideEncryption, S3StorageClass,
            },
            service::{S3Metadata, S3Request, S3Service},
            sink::S3Sink,
        },
        util::partitioner::KeyPartitioner,
        util::{ServiceBuilderExt, TowerRequestConfig},
        VectorSink,
    },
    template::Template,
    tls::{TlsOptions, TlsSettings},
};
use azure_storage::blob::prelude::ContainerClient;
use goauth::scopes::Scope;

const DEFAULT_COMPRESSION: Compression = Compression::gzip_default();

#[derive(Deserialize, Serialize, Debug, Clone)]
#[serde(deny_unknown_fields)]
pub struct DatadogArchivesSinkConfig {
    pub service: String,
    pub bucket: String,
    pub key_prefix: Option<String>,
    #[serde(default)]
    pub request: TowerRequestConfig,
    #[serde(default)]
    pub aws_s3: Option<S3Config>,
    #[serde(default)]
    pub azure_blob: Option<AzureBlobConfig>,
    #[serde(default)]
    pub gcp_cloud_storage: Option<GcsConfig>,
    pub tls: Option<TlsOptions>,
}

#[derive(Deserialize, Serialize, Default, Debug, Clone)]
#[serde(deny_unknown_fields)]
pub struct S3Config {
    #[serde(flatten)]
    pub options: S3Options,
    #[serde(flatten)]
    pub region: RegionOrEndpoint,
    #[serde(default)]
    pub auth: AwsAuthentication,
}

#[derive(Clone, Debug, Default, Deserialize, Serialize)]
#[serde(deny_unknown_fields)]
pub struct S3Options {
    acl: Option<S3CannedAcl>,
    grant_full_control: Option<String>,
    grant_read: Option<String>,
    grant_read_acp: Option<String>,
    grant_write_acp: Option<String>,
    server_side_encryption: Option<S3ServerSideEncryption>,
    ssekms_key_id: Option<String>,
    storage_class: Option<S3StorageClass>,
    tags: Option<BTreeMap<String, String>>,
}

#[derive(Deserialize, Serialize, Default, Debug, Clone)]
#[serde(deny_unknown_fields)]
pub struct AzureBlobConfig {
    pub connection_string: String,
}

#[derive(Deserialize, Serialize, Default, Debug, Clone)]
#[serde(deny_unknown_fields)]
pub struct GcsConfig {
    acl: Option<GcsPredefinedAcl>,
    storage_class: Option<GcsStorageClass>,
    metadata: Option<HashMap<String, String>>,
    #[serde(flatten)]
    auth: GcpAuthConfig,
}

impl GenerateConfig for DatadogArchivesSinkConfig {
    fn generate_config() -> toml::Value {
        toml::Value::try_from(Self {
            service: "".to_owned(),
            bucket: "".to_owned(),
            key_prefix: None,
            request: TowerRequestConfig::default(),
            aws_s3: None,
            gcp_cloud_storage: None,
            tls: None,
            azure_blob: None,
        })
        .unwrap()
    }
}

#[derive(Debug, Snafu, PartialEq)]
enum ConfigError {
    #[snafu(display("Unsupported service: {}", service))]
    UnsupportedService { service: String },
    #[snafu(display("Unsupported storage class: {}", storage_class))]
    UnsupportedStorageClass { storage_class: String },
    #[snafu(display("Invalid batch configuration: {}", source))]
    InvalidBatchConfiguration { source: BatchError },
}

const KEY_TEMPLATE: &str = "/dt=%Y%m%d/hour=%H/";

/// We should avoid producing many small batches - this might slow down Log Rehydration,
/// these values are similar with how DataDog's Log Archives work internally:
/// batch size - 100mb
/// batch timeout - 15min
const DEFAULT_BATCH_SETTINGS: BatchSettings<()> = {
    BatchSettings::const_default()
        .bytes(100_000_000)
        .timeout(900)
};

impl DatadogArchivesSinkConfig {
    async fn build_sink(
        &self,
        cx: SinkContext,
    ) -> crate::Result<(super::VectorSink, super::Healthcheck)> {
        match &self.service[..] {
            "aws_s3" => {
                let s3_config = self.aws_s3.as_ref().expect("s3 config wasn't provided");
                let service = create_service(&s3_config.region, &s3_config.auth, None, &cx.proxy)?;
                let client = service.client();
                let svc = self
                    .build_s3_sink(&s3_config.options, service, cx)
                    .map_err(|error| format!("{}", error))?;
                Ok((
                    svc,
                    s3_common::config::build_healthcheck(self.bucket.clone(), client)?,
                ))
            }
            "azure_blob" => {
                let azure_config = self
                    .azure_blob
                    .as_ref()
                    .expect("azire blob config wasn't provided");
                let client = azure_common::config::build_client(
                    azure_config.connection_string.clone(),
                    self.bucket.clone(),
                )?;
                let svc = self
                    .build_azure_sink(
                        Arc::<azure_storage::blob::prelude::ContainerClient>::clone(&client),
                        cx,
                    )
                    .map_err(|error| format!("{}", error))?;
                let healthcheck =
                    azure_common::config::build_healthcheck(self.bucket.clone(), client)?;
                Ok((svc, healthcheck))
            }
            "gcp_cloud_storage" => {
                let gcs_config = self
                    .gcp_cloud_storage
                    .as_ref()
                    .expect("gcs config wasn't provided");
                let creds = gcs_config
                    .auth
                    .make_credentials(Scope::DevStorageReadWrite)
                    .await?;
                let base_url = format!("{}{}/", BASE_URL, self.bucket);
                let tls = TlsSettings::from_options(&self.tls)?;
                let client = HttpClient::new(tls, cx.proxy())?;
                let healthcheck = gcs_common::config::build_healthcheck(
                    self.bucket.clone(),
                    client.clone(),
                    base_url.clone(),
                    creds.clone(),
                )?;
                let sink = self
                    .build_gcs_sink(client, base_url, creds, cx)
                    .map_err(|error| format!("{}", error))?;
                Ok((sink, healthcheck))
            }

            service => Err(Box::new(ConfigError::UnsupportedService {
                service: service.to_owned(),
            })),
        }
    }

    fn build_s3_sink(
        &self,
        s3_options: &S3Options,
        service: S3Service,
        cx: SinkContext,
    ) -> std::result::Result<VectorSink, ConfigError> {
        // we use lower default limits, because we send 100mb batches,
        // thus no need in the the higher number of outcoming requests
        let request_limits = self.request.unwrap_with(&Default::default());
        let service = ServiceBuilder::new()
            .settings(request_limits, S3RetryLogic)
            .service(service);

        match s3_options.storage_class {
            Some(class @ S3StorageClass::DeepArchive) | Some(class @ S3StorageClass::Glacier) => {
                return Err(ConfigError::UnsupportedStorageClass {
                    storage_class: format!("{:?}", class),
                });
            }
            _ => (),
        }

        // We use the default batch settings directly as we don't support allowing users to change
        // the batching behavior, as it could negatively impact performance.
        let batcher_settings = DEFAULT_BATCH_SETTINGS
            .into_batcher_settings()
            .map_err(|source| ConfigError::InvalidBatchConfiguration { source })?;

        let partitioner = DatadogArchivesSinkConfig::build_partitioner();

        let s3_config = self
            .aws_s3
            .as_ref()
            .expect("s3 config wasn't provided")
            .clone();
        let request_builder =
            DatadogS3RequestBuilder::new(self.bucket.clone(), self.key_prefix.clone(), s3_config);

        let sink = S3Sink::new(cx, service, request_builder, partitioner, batcher_settings);

        Ok(VectorSink::Stream(Box::new(sink)))
    }

    pub fn build_gcs_sink(
        &self,
        client: HttpClient,
        base_url: String,
        creds: Option<GcpCredentials>,
        cx: SinkContext,
    ) -> crate::Result<VectorSink> {
        let request = self.request.unwrap_with(&Default::default());

        let batcher_settings = DEFAULT_BATCH_SETTINGS.into_batcher_settings()?;

        let svc = ServiceBuilder::new()
            .settings(request, GcsRetryLogic)
            .service(GcsService::new(client, base_url, creds));

        let gcs_config = self
            .gcp_cloud_storage
            .as_ref()
            .expect("gcs config wasn't provided")
            .clone();

        let acl = gcs_config
            .acl
            .map(|acl| HeaderValue::from_str(&to_string(acl)).unwrap());
        let storage_class = gcs_config.storage_class.unwrap_or_default();
        let storage_class = HeaderValue::from_str(&to_string(storage_class)).unwrap();
        let metadata = gcs_config
            .metadata
            .as_ref()
            .map(|metadata| {
                metadata
                    .iter()
                    .map(make_header)
                    .collect::<Result<Vec<_>, _>>()
            })
            .unwrap_or_else(|| Ok(vec![]))?;
        let request_builder = DatadogGcsRequestBuilder {
            bucket: self.bucket.clone(),
            key_prefix: self.key_prefix.clone(),
            acl,
            storage_class,
            metadata,
            encoding: DatadogArchivesEncoding::default(),
            compression: DEFAULT_COMPRESSION,
        };

        let partitioner = DatadogArchivesSinkConfig::build_partitioner();

        let sink = GcsSink::new(cx, svc, request_builder, partitioner, batcher_settings);

        Ok(VectorSink::Stream(Box::new(sink)))
    }

    fn build_azure_sink(
        &self,
        client: Arc<ContainerClient>,
        cx: SinkContext,
    ) -> crate::Result<VectorSink> {
        let request_limits = self.request.unwrap_with(&Default::default());
        let service = ServiceBuilder::new()
            .settings(request_limits, AzureBlobRetryLogic)
            .service(AzureBlobService::new(client));
        // We use the default batch settings directly as we don't support allowing users to change
        // the batching behavior, as it could negatively impact performance.
        let batcher_settings = DEFAULT_BATCH_SETTINGS
            .into_batcher_settings()
            .map_err(|source| ConfigError::InvalidBatchConfiguration { source })?;
        let partitioner = DatadogArchivesSinkConfig::build_partitioner();
        let request_builder = DatadogAzureRequestBuilder {
            container_name: self.bucket.clone(),
            blob_prefix: self.key_prefix.clone(),
            encoding: DatadogArchivesEncoding::default(),
        };

        let sink = AzureBlobSink::new(cx, service, request_builder, partitioner, batcher_settings);

        Ok(VectorSink::Stream(Box::new(sink)))
    }

    pub fn build_partitioner() -> KeyPartitioner {
        KeyPartitioner::new(Template::try_from(KEY_TEMPLATE).expect("invalid object key format"))
    }
}

const RESERVED_ATTRIBUTES: [&str; 10] = [
    "_id", "date", "message", "host", "source", "service", "status", "tags", "trace_id", "span_id",
];

#[derive(Debug)]
struct DatadogArchivesEncoding {
    inner: StandardEncodings,
    reserved_attributes: HashSet<&'static str>,
    id_rnd_bytes: [u8; 8],
    id_seq_number: AtomicU32,
    log_schema: &'static LogSchema,
}

impl DatadogArchivesEncoding {
    /// Generates a unique event ID compatible with DD:
    /// - 18 bytes;
    /// - first 6 bytes represent a "now" timestamp in millis;
    /// - the rest 12 bytes can be just any sequence unique for a given timestamp.
    ///
    /// To generate unique-ish trailing 12 bytes we use random 8 bytes, generated at startup,
    /// and a rolling-over 4-bytes sequence number.
    fn generate_log_id(&self) -> String {
        let mut id = BytesMut::with_capacity(18);
        // timestamp in millis - 6 bytes
        let now = Utc::now();
        id.put_int(now.timestamp_millis(), 6);

        // 8 random bytes
        id.put_slice(&self.id_rnd_bytes);

        // 4 bytes for the counter should be more than enough - it should be unique for 1 millisecond only
        let id_seq_number = self.id_seq_number.fetch_add(1, Ordering::Relaxed);
        id.put_u32(id_seq_number);

        base64::encode(id.freeze())
    }
}

impl Default for DatadogArchivesEncoding {
    fn default() -> Self {
        Self {
            inner: StandardEncodings::Ndjson,
            reserved_attributes: RESERVED_ATTRIBUTES.to_vec().into_iter().collect(),
            id_rnd_bytes: thread_rng().gen::<[u8; 8]>(),
            id_seq_number: AtomicU32::new(0),
            log_schema: log_schema(),
        }
    }
}

impl Encoder<Vec<Event>> for DatadogArchivesEncoding {
    /// Applies the following transformations to align event's schema with DD:
    /// - `_id` is generated in the sink(format described below);
    /// - `date` is set from the Global Log Schema's `timestamp` mapping, or to the current time if missing;
    /// - `message`,`host` are set from the corresponding Global Log Schema mappings;
    /// - `source`, `service`, `status`, `tags` and other reserved attributes are left as is;
    /// - the rest of the fields is moved to `attributes`.
    fn encode_input(&self, mut input: Vec<Event>, writer: &mut dyn Write) -> io::Result<usize> {
        for event in input.iter_mut() {
            let log_event = event.as_mut_log();

            log_event.insert("_id", self.generate_log_id());

            let timestamp = log_event
                .remove(self.log_schema.timestamp_key())
                .unwrap_or_else(|| chrono::Utc::now().timestamp_millis().into());
            log_event.insert(
                "date",
                timestamp
                    .as_timestamp()
                    .cloned()
                    .unwrap_or_else(chrono::Utc::now)
                    .to_rfc3339_opts(SecondsFormat::Millis, true),
            );
            log_event.rename_key_flat(self.log_schema.message_key(), "message");
            log_event.rename_key_flat(self.log_schema.host_key(), "host");

            let mut attributes = BTreeMap::new();
            let custom_attributes: Vec<String> = log_event
                .as_map()
                .keys()
                .filter(|&path| !self.reserved_attributes.contains(path.as_str()))
                .map(|v| v.to_owned())
                .collect();
            for path in custom_attributes {
                if let Some(value) = log_event.remove(&path) {
                    attributes.insert(path, value);
                }
            }
            log_event.insert("attributes", attributes);
        }

        self.inner.encode_input(input, writer)
    }
}
#[derive(Debug)]
struct DatadogS3RequestBuilder {
    bucket: String,
    key_prefix: Option<String>,
    config: S3Config,
    encoding: DatadogArchivesEncoding,
}

impl DatadogS3RequestBuilder {
    pub fn new(bucket: String, key_prefix: Option<String>, config: S3Config) -> Self {
        Self {
            bucket,
            key_prefix,
            config,
            encoding: DatadogArchivesEncoding::default(),
        }
    }
}

impl RequestBuilder<(String, Vec<Event>)> for DatadogS3RequestBuilder {
    type Metadata = S3Metadata;
    type Events = Vec<Event>;
    type Encoder = DatadogArchivesEncoding;
    type Payload = Bytes;
    type Request = S3Request;
    type Error = io::Error;

    fn compression(&self) -> Compression {
        DEFAULT_COMPRESSION
    }

    fn encoder(&self) -> &Self::Encoder {
        &self.encoding
    }

    fn split_input(&self, input: (String, Vec<Event>)) -> (Self::Metadata, Self::Events) {
        let (partition_key, mut events) = input;
        let finalizers = events.take_finalizers();
        let metadata = S3Metadata {
            partition_key,
            count: events.len(),
            byte_size: events.size_of(),
            finalizers,
        };

        (metadata, events)
    }

    fn build_request(&self, mut metadata: Self::Metadata, payload: Self::Payload) -> Self::Request {
        metadata.partition_key =
            generate_object_key(self.key_prefix.clone(), metadata.partition_key);

        trace!(
            message = "Sending events.",
            bytes = ?payload.len(),
            events_len = ?metadata.byte_size,
            bucket = ?self.bucket,
            key = ?metadata.partition_key
        );

        let s3_options = self.config.options.clone();
        S3Request {
            body: payload,
            bucket: self.bucket.clone(),
            metadata,
            content_encoding: DEFAULT_COMPRESSION.content_encoding(),
            options: s3_common::config::S3Options {
                acl: s3_options.acl,
                grant_full_control: s3_options.grant_full_control,
                grant_read: s3_options.grant_read,
                grant_read_acp: s3_options.grant_read_acp,
                grant_write_acp: s3_options.grant_write_acp,
                server_side_encryption: s3_options.server_side_encryption,
                ssekms_key_id: s3_options.ssekms_key_id,
                storage_class: s3_options.storage_class,
                tags: s3_options.tags,
                content_encoding: None,
                content_type: None,
            },
        }
    }
}

#[derive(Debug)]
struct DatadogGcsRequestBuilder {
    bucket: String,
    key_prefix: Option<String>,
    acl: Option<HeaderValue>,
    storage_class: HeaderValue,
    metadata: Vec<(HeaderName, HeaderValue)>,
    encoding: DatadogArchivesEncoding,
    compression: Compression,
}

impl RequestBuilder<(String, Vec<Event>)> for DatadogGcsRequestBuilder {
    type Metadata = GcsMetadata;
    type Events = Vec<Event>;
    type Payload = Bytes;
    type Request = GcsRequest;
    type Encoder = DatadogArchivesEncoding;
    type Error = io::Error;

    fn split_input(&self, input: (String, Vec<Event>)) -> (Self::Metadata, Self::Events) {
        let (key, mut events) = input;
        let finalizers = events.take_finalizers();
        let metadata = GcsMetadata {
            key,
            count: events.len(),
            byte_size: events.size_of(),
            finalizers,
        };

        (metadata, events)
    }

    fn build_request(&self, mut metadata: Self::Metadata, payload: Self::Payload) -> Self::Request {
        metadata.key = generate_object_key(self.key_prefix.clone(), metadata.key);

        trace!(
            message = "Sending events.",
            bytes = ?payload.len(),
            events_len = ?metadata.count,
            bucket = ?self.bucket,
            key = ?metadata.key
        );

        let content_type = HeaderValue::from_str(StandardEncodings::Ndjson.content_type()).unwrap();
        let content_encoding = DEFAULT_COMPRESSION
            .content_encoding()
            .map(|ce| HeaderValue::from_str(&to_string(ce)).unwrap());

        GcsRequest {
            body: payload,
            settings: GcsRequestSettings {
                acl: self.acl.clone(),
                content_type,
                content_encoding,
                storage_class: self.storage_class.clone(),
                headers: self.metadata.clone(),
            },
            metadata,
        }
    }

    fn compression(&self) -> Compression {
        self.compression
    }

    fn encoder(&self) -> &Self::Encoder {
        &self.encoding
    }
}

fn generate_object_key(key_prefix: Option<String>, partition_key: String) -> String {
    let filename = Uuid::new_v4().to_string();

    let key = format!(
        "{}/{}{}.{}",
        key_prefix.unwrap_or_default(),
        partition_key,
        filename,
        "json.gz"
    )
    .replace("//", "/");
    key
}

#[derive(Debug)]
struct DatadogAzureRequestBuilder {
    container_name: String,
    blob_prefix: Option<String>,
    encoding: DatadogArchivesEncoding,
}

impl RequestBuilder<(String, Vec<Event>)> for DatadogAzureRequestBuilder {
    type Metadata = AzureBlobMetadata;
    type Events = Vec<Event>;
    type Encoder = DatadogArchivesEncoding;
    type Payload = Bytes;
    type Request = AzureBlobRequest;
    type Error = io::Error;

    fn compression(&self) -> Compression {
        DEFAULT_COMPRESSION
    }

    fn encoder(&self) -> &Self::Encoder {
        &self.encoding
    }

    fn split_input(&self, input: (String, Vec<Event>)) -> (Self::Metadata, Self::Events) {
        let (partition_key, mut events) = input;
        let finalizers = events.take_finalizers();
        let metadata = AzureBlobMetadata {
            partition_key,
            count: events.len(),
            byte_size: events.size_of(),
            finalizers,
        };

        (metadata, events)
    }

    fn build_request(&self, mut metadata: Self::Metadata, payload: Self::Payload) -> Self::Request {
        metadata.partition_key =
            generate_object_key(self.blob_prefix.clone(), metadata.partition_key);

        trace!(
            message = "Sending events.",
            bytes = ?payload.len(),
            events_len = ?metadata.count,
            container = ?self.container_name,
            blob = ?metadata.partition_key
        );

        AzureBlobRequest {
            blob_data: payload,
            content_encoding: DEFAULT_COMPRESSION.content_encoding(),
            content_type: "application/gzip",
            metadata,
        }
    }
}

#[async_trait::async_trait]
#[typetag::serde(name = "datadog_archives")]
impl SinkConfig for DatadogArchivesSinkConfig {
    async fn build(
        &self,
        cx: SinkContext,
    ) -> crate::Result<(super::VectorSink, super::Healthcheck)> {
        let sink_and_healthcheck = self.build_sink(cx).await?;
        Ok(sink_and_healthcheck)
    }

    fn input_type(&self) -> DataType {
        DataType::Log
    }

    fn sink_type(&self) -> &'static str {
        "datadog_archives"
    }
}

// Make a header pair from a key-value string pair
fn make_header((name, value): (&String, &String)) -> crate::Result<(HeaderName, HeaderValue)> {
    Ok((
        HeaderName::from_bytes(name.as_bytes())?,
        HeaderValue::from_str(value)?,
    ))
}

#[cfg(test)]
mod tests {
    use super::*;
    use crate::event::LogEvent;
    use chrono::DateTime;
    use std::{collections::BTreeMap, io::Cursor};
    use vector_core::partition::Partitioner;

    #[test]
    fn generate_config() {
        crate::test_util::test_generate_config::<DatadogArchivesSinkConfig>();
    }

    #[test]
    fn encodes_event() {
        let mut event = Event::from("test message");
        let log_mut = event.as_mut_log();
        log_mut.insert("service", "test-service");
        log_mut.insert("not_a_reserved_attribute", "value");
        log_mut.insert("tags", vec!["tag1:value1", "tag2:value2"]);
        let timestamp = DateTime::parse_from_rfc3339("2021-08-23T18:00:27.879+02:00")
            .expect("invalid test case")
            .with_timezone(&Utc);
        log_mut.insert("timestamp", timestamp);

        let mut writer = Cursor::new(Vec::new());
        let encoding = DatadogArchivesEncoding::default();
        let _ = encoding.encode_input(vec![event], &mut writer);

        let encoded = writer.into_inner();
        let json: BTreeMap<String, serde_json::Value> =
            serde_json::from_slice(encoded.as_slice()).unwrap();

        validate_event_id(
            json.get("_id")
                .expect("_id not found")
                .as_str()
                .expect("_id is not a string"),
        );

        assert_eq!(json.len(), 6); // _id, message, date, service, attributes
        assert_eq!(
            json.get("message")
                .expect("message not found")
                .as_str()
                .expect("message is not a string"),
            "test message"
        );
        assert_eq!(
            json.get("date")
                .expect("date not found")
                .as_str()
                .expect("date is not a string"),
            "2021-08-23T16:00:27.879Z"
        );
        assert_eq!(
            json.get("service")
                .expect("service not found")
                .as_str()
                .expect("service is not a string"),
            "test-service"
        );

        assert_eq!(
            json.get("tags")
                .expect("tags not found")
                .as_array()
                .expect("service is not an array")
                .to_owned(),
            vec!["tag1:value1", "tag2:value2"]
        );

        let attributes = json
            .get("attributes")
            .expect("attributes not found")
            .as_object()
            .expect("attributes is not an object");
        assert_eq!(attributes.len(), 1);
        assert_eq!(
            String::from_utf8_lossy(
                attributes
                    .get("not_a_reserved_attribute")
                    .expect("not_a_reserved_attribute wasn't moved to attributes")
                    .as_str()
                    .expect("not_a_reserved_attribute is not a string")
                    .as_ref()
            ),
            "value"
        );
    }

    #[test]
    fn generates_valid_key_for_an_event() {
        let mut log = LogEvent::from("test message");

        let timestamp = DateTime::parse_from_rfc3339("2021-08-23T18:00:27.879+02:00")
            .expect("invalid test case")
            .with_timezone(&Utc);
        log.insert("timestamp", timestamp);

        let partitioner = DatadogArchivesSinkConfig::build_partitioner();
        let key = partitioner
            .partition(&log.into())
            .expect("key wasn't provided");

        assert_eq!(key, "/dt=20210823/hour=16/");
    }

    #[test]
    fn generates_valid_id() {
        let log1 = Event::from("test event 1");
        let mut writer = Cursor::new(Vec::new());
        let encoding = DatadogArchivesEncoding::default();
        let _ = encoding.encode_input(vec![log1], &mut writer);
        let encoded = writer.into_inner();
        let json: BTreeMap<String, serde_json::Value> =
            serde_json::from_slice(encoded.as_slice()).unwrap();
        let id1 = json
            .get("_id")
            .expect("_id not found")
            .as_str()
            .expect("_id is not a string");
        validate_event_id(id1);

        // check that id is different for the next event
        let log2 = Event::from("test event 2");
        let mut writer = Cursor::new(Vec::new());
        let _ = encoding.encode_input(vec![log2], &mut writer);
        let encoded = writer.into_inner();
        let json: BTreeMap<String, serde_json::Value> =
            serde_json::from_slice(encoded.as_slice()).unwrap();
        let id2 = json
            .get("_id")
            .expect("_id not found")
            .as_str()
            .expect("_id is not a string");
        validate_event_id(id2);
        assert_ne!(id1, id2)
    }

    #[test]
    fn generates_date_if_missing() {
        let log = Event::from("test message");
        let mut writer = Cursor::new(Vec::new());
        let encoding = DatadogArchivesEncoding::default();
        let _ = encoding.encode_input(vec![log], &mut writer);
        let encoded = writer.into_inner();
        let json: BTreeMap<String, serde_json::Value> =
            serde_json::from_slice(encoded.as_slice()).unwrap();

        let date = DateTime::parse_from_rfc3339(
            json.get("date")
                .expect("date not found")
                .as_str()
                .expect("date is not a string"),
        )
        .expect("date is not in an rfc3339 format");

        // check that it is a recent timestamp
        assert!(Utc::now().timestamp() - date.timestamp() < 1000);
    }

    /// check that _id is:
    /// - 18 bytes,
    /// - base64-encoded,
    /// - first 6 bytes - a "now" timestamp in millis
    fn validate_event_id(id: &str) {
        let bytes = base64::decode(id).expect("_id is not base64-encoded");
        assert_eq!(bytes.len(), 18);
        let mut timestamp: [u8; 8] = [0; 8];
        for (i, b) in bytes[..6].iter().enumerate() {
            timestamp[i + 2] = *b;
        }
        let timestamp = i64::from_be_bytes(timestamp);
        // check that it is a recent timestamp in millis
        assert!(Utc::now().timestamp_millis() - timestamp < 1000);
    }

    #[test]
    fn s3_build_request() {
        let fake_buf = Bytes::new();
        let mut log = Event::from("test message");
        let timestamp = DateTime::parse_from_rfc3339("2021-08-23T18:00:27.879+02:00")
            .expect("invalid test case")
            .with_timezone(&Utc);
        log.as_mut_log().insert("timestamp", timestamp);
        let partitioner = DatadogArchivesSinkConfig::build_partitioner();
        let key = partitioner.partition(&log).expect("key wasn't provided");

        let request_builder = DatadogS3RequestBuilder::new(
            "dd-logs".into(),
            Some("audit".into()),
            S3Config::default(),
        );

        let (metadata, _events) = request_builder.split_input((key, vec![log]));
        let req = request_builder.build_request(metadata, fake_buf.clone());
        let expected_key_prefix = "audit/dt=20210823/hour=16/";
        let expected_key_ext = ".json.gz";
        println!("{}", req.metadata.partition_key);
        assert!(req.metadata.partition_key.starts_with(expected_key_prefix));
        assert!(req.metadata.partition_key.ends_with(expected_key_ext));
        let uuid1 = &req.metadata.partition_key
            [expected_key_prefix.len()..req.metadata.partition_key.len() - expected_key_ext.len()];
        assert_eq!(uuid1.len(), 36);

        // check the the second batch has a different UUID
        let log2 = Event::new_empty_log();

        let key = partitioner.partition(&log2).expect("key wasn't provided");
        let (metadata, _events) = request_builder.split_input((key, vec![log2]));
        let req = request_builder.build_request(metadata, fake_buf);
        let uuid2 = &req.metadata.partition_key
            [expected_key_prefix.len()..req.metadata.partition_key.len() - expected_key_ext.len()];
        assert_ne!(uuid1, uuid2);
    }

    #[tokio::test]
    async fn error_if_unsupported_s3_storage_class() {
        for (class, supported) in [
            (S3StorageClass::Standard, true),
            (S3StorageClass::StandardIa, true),
            (S3StorageClass::IntelligentTiering, true),
            (S3StorageClass::OnezoneIa, true),
            (S3StorageClass::ReducedRedundancy, true),
            (S3StorageClass::DeepArchive, false),
            (S3StorageClass::Glacier, false),
        ] {
            let config = DatadogArchivesSinkConfig {
                service: "aws_s3".to_owned(),
                bucket: "vector-datadog-archives".to_owned(),
                key_prefix: Some("logs/".to_owned()),
                request: TowerRequestConfig::default(),
                aws_s3: Some(S3Config {
                    options: S3Options {
                        storage_class: Some(class),
                        ..Default::default()
                    },
                    region: RegionOrEndpoint::with_region("us-east-1".to_owned()),
                    auth: Default::default(),
                }),
                azure_blob: None,
                gcp_cloud_storage: None,
                tls: None,
            };

            let res = config.build_sink(SinkContext::new_test()).await;

            if supported {
                assert!(res.is_ok());
            } else {
                assert_eq!(
                    res.err().unwrap().to_string(),
                    format!(r#"Unsupported storage class: {:?}"#, class)
                );
            }
        }
    }
}<|MERGE_RESOLUTION|>--- conflicted
+++ resolved
@@ -23,25 +23,20 @@
     ByteSizeOf,
 };
 
-<<<<<<< HEAD
-use crate::aws::auth::AwsAuthentication;
-use crate::aws::rusoto::RegionOrEndpoint;
-use crate::{
-    config::GenerateConfig,
-    config::{DataType, SinkConfig, SinkContext},
-=======
 use super::util::{
     batch::BatchError,
     encoding::{Encoder, StandardEncodings},
     BatchSettings, Compression, RequestBuilder,
 };
 use crate::{
+    aws::{AwsAuthentication, RegionOrEndpoint},
+    http::HttpClient,
+    serde::to_string,
+};
+
+use crate::{
     config::GenerateConfig,
     config::{DataType, SinkConfig, SinkContext},
-    http::HttpClient,
-    rusoto::{AwsAuthentication, RegionOrEndpoint},
-    serde::to_string,
->>>>>>> f957dfe8
     sinks::{
         azure_common::{
             self,
