use std::time::{Duration, Instant};

use async_compression::tokio::write::{GzipEncoder, ZstdEncoder};
use async_trait::async_trait;
use bytes::{Bytes, BytesMut};
use codecs::{
    encoding::{Framer, FramingConfig},
    TextSerializerConfig,
};
use futures::{
    future,
    stream::{BoxStream, StreamExt},
    FutureExt,
};
use tokio::{
    fs::{self, File},
    io::AsyncWriteExt,
};
use tokio_util::codec::Encoder as _;
use vector_config::configurable_component;
<<<<<<< HEAD
use vector_core::{
    internal_event::{CountByteSize, EventsSent, InternalEventHandle as _, Output, Registered},
    ByteSizeOf,
};
=======
use vector_core::{internal_event::EventsSent, EstimatedJsonEncodedSizeOf};
>>>>>>> 95fabca3

use crate::{
    codecs::{Encoder, EncodingConfigWithFraming, SinkType, Transformer},
    config::{AcknowledgementsConfig, DataType, GenerateConfig, Input, SinkConfig, SinkContext},
    event::{Event, EventStatus, Finalizable},
    expiring_hash_map::ExpiringHashMap,
    internal_events::{FileBytesSent, FileIoError, FileOpen, TemplateRenderingError},
    sinks::util::StreamSink,
    template::Template,
};
mod bytes_path;
use std::convert::TryFrom;

use bytes_path::BytesPath;

/// Configuration for the `file` sink.
#[configurable_component(sink("file"))]
#[derive(Clone, Debug)]
#[serde(deny_unknown_fields)]
pub struct FileSinkConfig {
    /// File name to write events to.
    pub path: Template,

    /// The amount of time, in seconds, that a file can be idle and stay open.
    ///
    /// After not receiving any events in this amount of time, the file will be flushed and closed.
    pub idle_timeout_secs: Option<u64>,

    #[serde(flatten)]
    pub encoding: EncodingConfigWithFraming,

    #[configurable(derived)]
    #[serde(
        default,
        skip_serializing_if = "crate::serde::skip_serializing_if_default"
    )]
    pub compression: Compression,

    #[configurable(derived)]
    #[serde(
        default,
        deserialize_with = "crate::serde::bool_or_struct",
        skip_serializing_if = "crate::serde::skip_serializing_if_default"
    )]
    pub acknowledgements: AcknowledgementsConfig,
}

impl GenerateConfig for FileSinkConfig {
    fn generate_config() -> toml::Value {
        toml::Value::try_from(Self {
            path: Template::try_from("/tmp/vector-%Y-%m-%d.log").unwrap(),
            idle_timeout_secs: None,
            encoding: (None::<FramingConfig>, TextSerializerConfig::new()).into(),
            compression: Default::default(),
            acknowledgements: Default::default(),
        })
        .unwrap()
    }
}

/// Compression algorithm.
// TODO: Why doesn't this already use `crate::sinks::util::Compression`? :thinkies:
#[configurable_component]
#[derive(Clone, Copy, Debug, Eq, PartialEq)]
#[serde(rename_all = "snake_case")]
pub enum Compression {
    /// Gzip compression.
    Gzip,

    /// Zstandard compression.
    Zstd,

    /// No compression.
    None,
}

impl Default for Compression {
    fn default() -> Self {
        Compression::None
    }
}

enum OutFile {
    Regular(File),
    Gzip(GzipEncoder<File>),
    Zstd(ZstdEncoder<File>),
}

impl OutFile {
    fn new(file: File, compression: Compression) -> Self {
        match compression {
            Compression::None => OutFile::Regular(file),
            Compression::Gzip => OutFile::Gzip(GzipEncoder::new(file)),
            Compression::Zstd => OutFile::Zstd(ZstdEncoder::new(file)),
        }
    }

    async fn sync_all(&mut self) -> Result<(), std::io::Error> {
        match self {
            OutFile::Regular(file) => file.sync_all().await,
            OutFile::Gzip(gzip) => gzip.get_mut().sync_all().await,
            OutFile::Zstd(zstd) => zstd.get_mut().sync_all().await,
        }
    }

    async fn shutdown(&mut self) -> Result<(), std::io::Error> {
        match self {
            OutFile::Regular(file) => file.shutdown().await,
            OutFile::Gzip(gzip) => gzip.shutdown().await,
            OutFile::Zstd(zstd) => zstd.shutdown().await,
        }
    }

    async fn write_all(&mut self, src: &[u8]) -> Result<(), std::io::Error> {
        match self {
            OutFile::Regular(file) => file.write_all(src).await,
            OutFile::Gzip(gzip) => gzip.write_all(src).await,
            OutFile::Zstd(zstd) => zstd.write_all(src).await,
        }
    }

    /// Shutdowns by flushing data, writing headers, and syncing all of that
    /// data and metadata to the filesystem.
    async fn close(&mut self) -> Result<(), std::io::Error> {
        self.shutdown().await?;
        self.sync_all().await
    }
}

#[async_trait::async_trait]
impl SinkConfig for FileSinkConfig {
    async fn build(
        &self,
        _cx: SinkContext,
    ) -> crate::Result<(super::VectorSink, super::Healthcheck)> {
        let sink = FileSink::new(self)?;
        Ok((
            super::VectorSink::from_event_streamsink(sink),
            future::ok(()).boxed(),
        ))
    }

    fn input(&self) -> Input {
        Input::new(self.encoding.config().1.input_type() & DataType::Log)
    }

    fn acknowledgements(&self) -> &AcknowledgementsConfig {
        &self.acknowledgements
    }
}

pub struct FileSink {
    path: Template,
    transformer: Transformer,
    encoder: Encoder<Framer>,
    idle_timeout: Duration,
    files: ExpiringHashMap<Bytes, OutFile>,
    compression: Compression,
    events_sent: Registered<EventsSent>,
}

impl FileSink {
    pub fn new(config: &FileSinkConfig) -> crate::Result<Self> {
        let transformer = config.encoding.transformer();
        let (framer, serializer) = config.encoding.build(SinkType::StreamBased)?;
        let encoder = Encoder::<Framer>::new(framer, serializer);

        Ok(Self {
            path: config.path.clone(),
            transformer,
            encoder,
            idle_timeout: Duration::from_secs(config.idle_timeout_secs.unwrap_or(30)),
            files: ExpiringHashMap::default(),
            compression: config.compression,
            events_sent: register!(EventsSent::from(Output(None))),
        })
    }

    /// Uses pass the `event` to `self.path` template to obtain the file path
    /// to store the event as.
    fn partition_event(&mut self, event: &Event) -> Option<bytes::Bytes> {
        let bytes = match self.path.render(event) {
            Ok(b) => b,
            Err(error) => {
                emit!(TemplateRenderingError {
                    error,
                    field: Some("path"),
                    drop_event: true,
                });
                return None;
            }
        };

        Some(bytes)
    }

    fn deadline_at(&self) -> Instant {
        Instant::now()
            .checked_add(self.idle_timeout)
            .expect("unable to compute next deadline")
    }

    async fn run(&mut self, mut input: BoxStream<'_, Event>) -> crate::Result<()> {
        loop {
            tokio::select! {
                event = input.next() => {
                    match event {
                        Some(event) => self.process_event(event).await,
                        None => {
                            // If we got `None` - terminate the processing.
                            debug!(message = "Receiver exhausted, terminating the processing loop.");

                            // Close all the open files.
                            debug!(message = "Closing all the open files.");
                            for (path, file) in self.files.iter_mut() {
                                if let Err(error) = file.close().await {
                                    emit!(FileIoError {
                                        error,
                                        code: "failed_closing_file",
                                        message: "Failed to close file.",
                                        path,
                                        dropped_events: 0,
                                    });
                                } else{
                                    trace!(message = "Successfully closed file.", path = ?path);
                                }
                            }

                            emit!(FileOpen {
                                count: 0
                            });

                            break;
                        }
                    }
                }
                result = self.files.next_expired(), if !self.files.is_empty() => {
                    match result {
                        // We do not poll map when it's empty, so we should
                        // never reach this branch.
                        None => unreachable!(),
                        Some((mut expired_file, path)) => {
                            // We got an expired file. All we really want is to
                            // flush and close it.
                            if let Err(error) = expired_file.close().await {
                                emit!(FileIoError {
                                    error,
                                    code: "failed_closing_file",
                                    message: "Failed to close file.",
                                    path: &path,
                                    dropped_events: 0,
                                });
                            }
                            drop(expired_file); // ignore close error
                            emit!(FileOpen {
                                count: self.files.len()
                            });
                        }
                    }
                }
            }
        }

        Ok(())
    }

    async fn process_event(&mut self, mut event: Event) {
        let path = match self.partition_event(&event) {
            Some(path) => path,
            None => {
                // We weren't able to find the path to use for the
                // file.
                // The error is already handled at `partition_event`, so
                // here we just skip the event.
                event.metadata().update_status(EventStatus::Errored);
                return;
            }
        };

        let next_deadline = self.deadline_at();
        trace!(message = "Computed next deadline.", next_deadline = ?next_deadline, path = ?path);

        let file = if let Some(file) = self.files.reset_at(&path, next_deadline) {
            trace!(message = "Working with an already opened file.", path = ?path);
            file
        } else {
            trace!(message = "Opening new file.", ?path);
            let file = match open_file(BytesPath::new(path.clone())).await {
                Ok(file) => file,
                Err(error) => {
                    // We couldn't open the file for this event.
                    // Maybe other events will work though! Just log
                    // the error and skip this event.
                    emit!(FileIoError {
                        code: "failed_opening_file",
                        message: "Unable to open the file.",
                        error,
                        path: &path,
                        dropped_events: 1,
                    });
                    event.metadata().update_status(EventStatus::Errored);
                    return;
                }
            };

            let outfile = OutFile::new(file, self.compression);

            self.files.insert_at(path.clone(), outfile, next_deadline);
            emit!(FileOpen {
                count: self.files.len()
            });
            self.files.get_mut(&path).unwrap()
        };

        trace!(message = "Writing an event to file.", path = ?path);
        let event_size = event.estimated_json_encoded_size_of();
        let finalizers = event.take_finalizers();
        match write_event_to_file(file, event, &self.transformer, &mut self.encoder).await {
            Ok(byte_size) => {
                finalizers.update_status(EventStatus::Delivered);
                self.events_sent.emit(CountByteSize(1, event_size));
                emit!(FileBytesSent {
                    byte_size,
                    file: String::from_utf8_lossy(&path),
                });
            }
            Err(error) => {
                finalizers.update_status(EventStatus::Errored);
                emit!(FileIoError {
                    code: "failed_writing_file",
                    message: "Failed to write the file.",
                    error,
                    path: &path,
                    dropped_events: 1,
                });
            }
        }
    }
}

async fn open_file(path: impl AsRef<std::path::Path>) -> std::io::Result<File> {
    let parent = path.as_ref().parent();

    if let Some(parent) = parent {
        fs::create_dir_all(parent).await?;
    }

    fs::OpenOptions::new()
        .read(false)
        .write(true)
        .create(true)
        .append(true)
        .open(path)
        .await
}

async fn write_event_to_file(
    file: &mut OutFile,
    mut event: Event,
    transformer: &Transformer,
    encoder: &mut Encoder<Framer>,
) -> Result<usize, std::io::Error> {
    transformer.transform(&mut event);
    let mut buffer = BytesMut::new();
    encoder
        .encode(event, &mut buffer)
        .map_err(|error| std::io::Error::new(std::io::ErrorKind::InvalidData, error))?;
    file.write_all(&buffer).await.map(|()| buffer.len())
}

#[async_trait]
impl StreamSink<Event> for FileSink {
    async fn run(mut self: Box<Self>, input: BoxStream<'_, Event>) -> Result<(), ()> {
        FileSink::run(&mut self, input)
            .await
            .expect("file sink error");
        Ok(())
    }
}

#[cfg(test)]
mod tests {
    use std::convert::TryInto;

    use futures::{stream, SinkExt};
    use similar_asserts::assert_eq;
    use vector_core::{event::LogEvent, sink::VectorSink};

    use super::*;
    use crate::{
        config::log_schema,
        test_util::{
            components::{run_and_assert_sink_compliance, FILE_SINK_TAGS},
            lines_from_file, lines_from_gzip_file, lines_from_zstd_file, random_events_with_stream,
            random_lines_with_stream, temp_dir, temp_file, trace_init,
        },
    };

    #[test]
    fn generate_config() {
        crate::test_util::test_generate_config::<FileSinkConfig>();
    }

    #[tokio::test]
    async fn single_partition() {
        trace_init();

        let template = temp_file();

        let config = FileSinkConfig {
            path: template.clone().try_into().unwrap(),
            idle_timeout_secs: None,
            encoding: (None::<FramingConfig>, TextSerializerConfig::new()).into(),
            compression: Compression::None,
            acknowledgements: Default::default(),
        };

        let sink = FileSink::new(&config).unwrap();
        let (input, _events) = random_lines_with_stream(100, 64, None);

        let events = Box::pin(stream::iter(
            input
                .clone()
                .into_iter()
                .map(|e| Event::Log(LogEvent::from(e))),
        ));
        run_and_assert_sink_compliance(
            VectorSink::from_event_streamsink(sink),
            events,
            &FILE_SINK_TAGS,
        )
        .await;

        let output = lines_from_file(template);
        for (input, output) in input.into_iter().zip(output) {
            assert_eq!(input, output);
        }
    }

    #[tokio::test]
    async fn single_partition_gzip() {
        trace_init();

        let template = temp_file();

        let config = FileSinkConfig {
            path: template.clone().try_into().unwrap(),
            idle_timeout_secs: None,
            encoding: (None::<FramingConfig>, TextSerializerConfig::new()).into(),
            compression: Compression::Gzip,
            acknowledgements: Default::default(),
        };

        let sink = FileSink::new(&config).unwrap();
        let (input, _) = random_lines_with_stream(100, 64, None);

        let events = Box::pin(stream::iter(
            input
                .clone()
                .into_iter()
                .map(|e| Event::Log(LogEvent::from(e))),
        ));
        run_and_assert_sink_compliance(
            VectorSink::from_event_streamsink(sink),
            events,
            &FILE_SINK_TAGS,
        )
        .await;

        let output = lines_from_gzip_file(template);
        for (input, output) in input.into_iter().zip(output) {
            assert_eq!(input, output);
        }
    }

    #[tokio::test]
    async fn single_partition_zstd() {
        trace_init();

        let template = temp_file();

        let config = FileSinkConfig {
            path: template.clone().try_into().unwrap(),
            idle_timeout_secs: None,
            encoding: (None::<FramingConfig>, TextSerializerConfig::new()).into(),
            compression: Compression::Zstd,
            acknowledgements: Default::default(),
        };

        let sink = FileSink::new(&config).unwrap();
        let (input, _) = random_lines_with_stream(100, 64, None);

        let events = Box::pin(stream::iter(
            input
                .clone()
                .into_iter()
                .map(|e| Event::Log(LogEvent::from(e))),
        ));
        run_and_assert_sink_compliance(
            VectorSink::from_event_streamsink(sink),
            events,
            &FILE_SINK_TAGS,
        )
        .await;

        let output = lines_from_zstd_file(template);
        for (input, output) in input.into_iter().zip(output) {
            assert_eq!(input, output);
        }
    }

    #[tokio::test]
    async fn many_partitions() {
        trace_init();

        let directory = temp_dir();

        let mut template = directory.to_string_lossy().to_string();
        template.push_str("/{{level}}s-{{date}}.log");

        trace!(message = "Template.", %template);

        let config = FileSinkConfig {
            path: template.try_into().unwrap(),
            idle_timeout_secs: None,
            encoding: (None::<FramingConfig>, TextSerializerConfig::new()).into(),
            compression: Compression::None,
            acknowledgements: Default::default(),
        };

        let sink = FileSink::new(&config).unwrap();

        let (mut input, _events) = random_events_with_stream(32, 8, None);
        input[0].as_mut_log().insert("date", "2019-26-07");
        input[0].as_mut_log().insert("level", "warning");
        input[1].as_mut_log().insert("date", "2019-26-07");
        input[1].as_mut_log().insert("level", "error");
        input[2].as_mut_log().insert("date", "2019-26-07");
        input[2].as_mut_log().insert("level", "warning");
        input[3].as_mut_log().insert("date", "2019-27-07");
        input[3].as_mut_log().insert("level", "error");
        input[4].as_mut_log().insert("date", "2019-27-07");
        input[4].as_mut_log().insert("level", "warning");
        input[5].as_mut_log().insert("date", "2019-27-07");
        input[5].as_mut_log().insert("level", "warning");
        input[6].as_mut_log().insert("date", "2019-28-07");
        input[6].as_mut_log().insert("level", "warning");
        input[7].as_mut_log().insert("date", "2019-29-07");
        input[7].as_mut_log().insert("level", "error");

        let events = Box::pin(stream::iter(input.clone().into_iter()));
        run_and_assert_sink_compliance(
            VectorSink::from_event_streamsink(sink),
            events,
            &FILE_SINK_TAGS,
        )
        .await;

        let output = vec![
            lines_from_file(&directory.join("warnings-2019-26-07.log")),
            lines_from_file(&directory.join("errors-2019-26-07.log")),
            lines_from_file(&directory.join("warnings-2019-27-07.log")),
            lines_from_file(&directory.join("errors-2019-27-07.log")),
            lines_from_file(&directory.join("warnings-2019-28-07.log")),
            lines_from_file(&directory.join("errors-2019-29-07.log")),
        ];

        assert_eq!(
            input[0].as_log()[log_schema().message_key()],
            From::<&str>::from(&output[0][0])
        );
        assert_eq!(
            input[1].as_log()[log_schema().message_key()],
            From::<&str>::from(&output[1][0])
        );
        assert_eq!(
            input[2].as_log()[log_schema().message_key()],
            From::<&str>::from(&output[0][1])
        );
        assert_eq!(
            input[3].as_log()[log_schema().message_key()],
            From::<&str>::from(&output[3][0])
        );
        assert_eq!(
            input[4].as_log()[log_schema().message_key()],
            From::<&str>::from(&output[2][0])
        );
        assert_eq!(
            input[5].as_log()[log_schema().message_key()],
            From::<&str>::from(&output[2][1])
        );
        assert_eq!(
            input[6].as_log()[log_schema().message_key()],
            From::<&str>::from(&output[4][0])
        );
        assert_eq!(
            input[7].as_log()[log_schema().message_key()],
            From::<&str>::from(&output[5][0])
        );
    }

    #[tokio::test]
    async fn reopening() {
        trace_init();

        let template = temp_file();

        let config = FileSinkConfig {
            path: template.clone().try_into().unwrap(),
            idle_timeout_secs: Some(1),
            encoding: (None::<FramingConfig>, TextSerializerConfig::new()).into(),
            compression: Compression::None,
            acknowledgements: Default::default(),
        };

        let sink = FileSink::new(&config).unwrap();
        let (mut input, _events) = random_lines_with_stream(10, 64, None);

        let (mut tx, rx) = futures::channel::mpsc::channel(0);

        let sink_handle = tokio::spawn(async move {
            run_and_assert_sink_compliance(
                VectorSink::from_event_streamsink(sink),
                Box::pin(rx),
                &FILE_SINK_TAGS,
            )
            .await
        });

        // send initial payload
        for line in input.clone() {
            tx.send(Event::Log(LogEvent::from(line))).await.unwrap();
        }

        // wait for file to go idle and be closed
        tokio::time::sleep(Duration::from_secs(2)).await;

        // trigger another write
        let last_line = "i should go at the end";
        tx.send(LogEvent::from(last_line).into()).await.unwrap();
        input.push(String::from(last_line));

        // wait for another flush
        tokio::time::sleep(Duration::from_secs(1)).await;

        // make sure we appended instead of overwriting
        let output = lines_from_file(template);
        assert_eq!(input, output);

        // make sure sink stops and that it did not panic
        drop(tx);
        sink_handle.await.unwrap();
    }
}<|MERGE_RESOLUTION|>--- conflicted
+++ resolved
@@ -18,14 +18,10 @@
 };
 use tokio_util::codec::Encoder as _;
 use vector_config::configurable_component;
-<<<<<<< HEAD
 use vector_core::{
     internal_event::{CountByteSize, EventsSent, InternalEventHandle as _, Output, Registered},
-    ByteSizeOf,
+    EstimatedJsonEncodedSizeOf,
 };
-=======
-use vector_core::{internal_event::EventsSent, EstimatedJsonEncodedSizeOf};
->>>>>>> 95fabca3
 
 use crate::{
     codecs::{Encoder, EncodingConfigWithFraming, SinkType, Transformer},
