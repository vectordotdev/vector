--- conflicted
+++ resolved
@@ -445,11 +445,7 @@
     use std::convert::TryInto;
 
     use chrono::{SubsecRound, Utc};
-<<<<<<< HEAD
-    use futures::{stream, SinkExt};
-=======
     use futures::{SinkExt, stream};
->>>>>>> eee6e669
     use similar_asserts::assert_eq;
     use vector_lib::{
         codecs::JsonSerializerConfig,
