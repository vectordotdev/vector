--- conflicted
+++ resolved
@@ -308,13 +308,8 @@
     use crate::{
         event,
         test_util::{
-<<<<<<< HEAD
-            lines_from_file, random_events_with_stream, random_lines_with_stream, temp_dir,
-            temp_file, trace_init,
-=======
-            self, lines_from_file, lines_from_gzip_file, random_events_with_stream,
-            random_lines_with_stream, temp_dir, temp_file,
->>>>>>> beef4972
+            lines_from_file, lines_from_gzip_file, random_events_with_stream,
+            random_lines_with_stream, temp_dir, temp_file, trace_init,
         },
     };
     use futures::stream;
@@ -345,14 +340,9 @@
         }
     }
 
-<<<<<<< HEAD
     #[tokio::test]
-    async fn many_partitions() {
+    async fn single_partition_gzip() {
         trace_init();
-=======
-    #[test]
-    fn single_partition_gzip() {
-        test_util::trace_init();
 
         let template = temp_file();
 
@@ -368,10 +358,7 @@
 
         let events = stream::iter(input.clone().into_iter().map(Event::from));
 
-        let mut rt = crate::test_util::runtime();
-        let _ = rt
-            .block_on_std(async move { sink.run(events).await })
-            .unwrap();
+        sink.run(events).await.unwrap();
 
         let output = lines_from_gzip_file(template);
         for (input, output) in input.into_iter().zip(output) {
@@ -379,10 +366,9 @@
         }
     }
 
-    #[test]
-    fn many_partitions() {
-        test_util::trace_init();
->>>>>>> beef4972
+    #[tokio::test]
+    async fn many_partitions() {
+        trace_init();
 
         let directory = temp_dir();
 
