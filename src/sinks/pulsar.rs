use std::{
    collections::HashSet,
    num::NonZeroUsize,
    pin::Pin,
    task::{Context, Poll},
};

use futures::{future::BoxFuture, ready, stream::FuturesUnordered, FutureExt, Sink, Stream};
use pulsar::authentication::oauth2::{OAuth2Authentication, OAuth2Params};
use pulsar::error::AuthenticationError;
use pulsar::{
    message::proto, producer::SendFuture, proto::CommandSendReceipt, Authentication,
    Error as PulsarError, Producer, Pulsar, TokioExecutor,
};
use serde::{Deserialize, Serialize};
use snafu::{ResultExt, Snafu};
use vector_buffers::Acker;
<<<<<<< HEAD
use vector_core::event::MaybeAsLogMut;
=======
use vector_common::internal_event::{BytesSent, EventsSent};
>>>>>>> f296e018

use crate::{
    config::{
        log_schema, AcknowledgementsConfig, GenerateConfig, Input, SinkConfig, SinkContext,
        SinkDescription,
    },
    event::Event,
    internal_events::PulsarEncodeEventError,
    sinks::util::{
        encoding::{EncodingConfig, EncodingConfiguration},
        metadata::RequestMetadata,
    },
};

#[derive(Debug, Snafu)]
enum BuildError {
    #[snafu(display("creating pulsar producer failed: {}", source))]
    CreatePulsarSink { source: PulsarError },
}

#[derive(Serialize, Deserialize, Clone, Debug)]
pub struct PulsarSinkConfig {
    // Deprecated name
    #[serde(alias = "address")]
    endpoint: String,
    topic: String,
    encoding: EncodingConfig<Encoding>,
    auth: Option<AuthConfig>,
}

#[derive(Serialize, Deserialize, Clone, Debug)]
struct AuthConfig {
    name: Option<String>,  // "token"
    token: Option<String>, // <jwt token>
    oauth2: Option<OAuth2Config>,
}

#[derive(Serialize, Deserialize, Clone, Debug)]
pub struct OAuth2Config {
    issuer_url: String,
    credentials_url: String,
    audience: Option<String>,
    scope: Option<String>,
}

#[derive(Clone, Copy, Debug, Derivative, Deserialize, Serialize, Eq, PartialEq)]
#[serde(rename_all = "snake_case")]
pub(self) enum Encoding {
    Text,
    Json,
    Avro,
}

type PulsarProducer = Producer<TokioExecutor>;
type BoxedPulsarProducer = Box<PulsarProducer>;

enum PulsarSinkState {
    None,
    Ready(BoxedPulsarProducer),
    Sending(
        BoxFuture<
            'static,
            (
                BoxedPulsarProducer,
                Result<SendFuture, PulsarError>,
                RequestMetadata,
            ),
        >,
    ),
}

struct PulsarSink {
    encoding: EncodingConfig<Encoding>,
    avro_schema: Option<avro_rs::Schema>,
    state: PulsarSinkState,
    in_flight: FuturesUnordered<
        BoxFuture<
            'static,
            (
                usize,
                Result<CommandSendReceipt, PulsarError>,
                RequestMetadata,
            ),
        >,
    >,

    acker: Acker,
    seq_head: usize,
    seq_tail: usize,
    pending_acks: HashSet<usize>,
}

inventory::submit! {
    SinkDescription::new::<PulsarSinkConfig>("pulsar")
}

impl GenerateConfig for PulsarSinkConfig {
    fn generate_config() -> toml::Value {
        toml::Value::try_from(Self {
            endpoint: "pulsar://127.0.0.1:6650".to_string(),
            topic: "topic-1234".to_string(),
            encoding: Encoding::Text.into(),
            auth: None,
        })
        .unwrap()
    }
}

#[async_trait::async_trait]
#[typetag::serde(name = "pulsar")]
impl SinkConfig for PulsarSinkConfig {
    async fn build(
        &self,
        cx: SinkContext,
    ) -> crate::Result<(super::VectorSink, super::Healthcheck)> {
        let producer = self
            .create_pulsar_producer()
            .await
            .context(CreatePulsarSinkSnafu)?;
        let sink = PulsarSink::new(producer, self.encoding.clone(), cx.acker())?;

        let producer = self
            .create_pulsar_producer()
            .await
            .context(CreatePulsarSinkSnafu)?;
        let healthcheck = healthcheck(producer).boxed();

        Ok((super::VectorSink::from_event_sink(sink), healthcheck))
    }

    fn input(&self) -> Input {
        Input::log()
    }

    fn sink_type(&self) -> &'static str {
        "pulsar"
    }

    fn acknowledgements(&self) -> Option<&AcknowledgementsConfig> {
        None
    }
}

impl PulsarSinkConfig {
    async fn create_pulsar_producer(&self) -> Result<PulsarProducer, PulsarError> {
        let mut builder = Pulsar::builder(&self.endpoint, TokioExecutor);
        if let Some(auth) = &self.auth {
            builder = match (auth.name.as_ref(), auth.token.as_ref(), auth.oauth2.as_ref()) {
                (Some(name), Some(token), None) => builder.with_auth(Authentication {
                    name: name.clone(),
                    data: token.as_bytes().to_vec(),
                }),
                (None, None, Some(oauth2)) => builder.with_auth_provider(OAuth2Authentication::client_credentials(
                    OAuth2Params {
                        issuer_url: oauth2.issuer_url.clone(),
                        credentials_url: oauth2.credentials_url.clone(),
                        audience: oauth2.audience.clone(),
                        scope: oauth2.scope.clone(),
                    },
                )),
                _ => return Err(PulsarError::Authentication(AuthenticationError::Custom(
                    "Invalid auth config".to_string(),
                ))),
            };
        }

        if let Some(avro_schema) = &self.encoding.schema() {
            let pulsar = builder.build().await?;
            pulsar
                .producer()
                .with_options(pulsar::producer::ProducerOptions {
                    schema: Some(proto::Schema {
                        schema_data: avro_schema.to_string().into_bytes(),
                        r#type: proto::schema::Type::Avro as i32,
                        ..Default::default()
                    }),
                    ..Default::default()
                })
                .with_topic(&self.topic)
                .build()
                .await
        } else {
            let pulsar = builder.build().await?;
            pulsar.producer().with_topic(&self.topic).build().await
        }
    }
}

async fn healthcheck(producer: PulsarProducer) -> crate::Result<()> {
    producer.check_connection().await.map_err(Into::into)
}

impl PulsarSink {
    fn new(
        producer: PulsarProducer,
        encoding: EncodingConfig<Encoding>,
        acker: Acker,
    ) -> crate::Result<Self> {
        let schema = match &encoding.codec() {
            Encoding::Avro => {
                if let Some(schema) = &encoding.schema() {
                    avro_rs::Schema::parse_str(schema).ok()
                } else {
                    return Err(
                        "Avro requires a schema, specify a schema file with `encoding.schema`."
                            .into(),
                    );
                }
            }
            _ => None,
        };

        Ok(Self {
            encoding,
            avro_schema: schema,
            state: PulsarSinkState::Ready(Box::new(producer)),
            in_flight: FuturesUnordered::new(),
            acker,
            seq_head: 0,
            seq_tail: 0,
            pending_acks: HashSet::new(),
        })
    }

    fn poll_in_flight_prepare(&mut self, cx: &mut Context<'_>) -> Poll<()> {
        if let PulsarSinkState::Sending(fut) = &mut self.state {
            let (producer, result, metadata) = ready!(fut.as_mut().poll(cx));

            let seqno = self.seq_head;
            self.seq_head += 1;

            self.state = PulsarSinkState::Ready(producer);
            self.in_flight.push(Box::pin(async move {
                let result = match result {
                    Ok(fut) => fut.await,
                    Err(error) => Err(error),
                };
                (seqno, result, metadata)
            }));
        }

        Poll::Ready(())
    }
}

impl Sink<Event> for PulsarSink {
    type Error = ();

    fn poll_ready(mut self: Pin<&mut Self>, cx: &mut Context<'_>) -> Poll<Result<(), Self::Error>> {
        ready!(self.poll_in_flight_prepare(cx));
        Poll::Ready(Ok(()))
    }

    fn start_send(mut self: Pin<&mut Self>, mut item: Event) -> Result<(), Self::Error> {
        assert!(
            matches!(self.state, PulsarSinkState::Ready(_)),
            "Expected `poll_ready` to be called first."
        );

<<<<<<< HEAD
        let event_time = item
            .maybe_as_log_mut()
            .map(|log| log.get(log_schema().timestamp_key())
                .map(|v| v.as_timestamp().map(|dt| dt.timestamp_millis()))
                .unwrap_or(None))
            .unwrap_or(None);

=======
        let metadata_builder = RequestMetadata::builder(&item);
>>>>>>> f296e018
        let message = encode_event(item, &self.encoding, &self.avro_schema)
            .map_err(|error| emit!(PulsarEncodeEventError { error }))?;

        let message_len =
            NonZeroUsize::new(message.len()).expect("payload should never be zero length");
        let metadata = metadata_builder.with_request_size(message_len);

        let mut producer = match std::mem::replace(&mut self.state, PulsarSinkState::None) {
            PulsarSinkState::Ready(producer) => producer,
            _ => unreachable!(),
        };

        let _ = std::mem::replace(
            &mut self.state,
            PulsarSinkState::Sending(Box::pin(async move {
<<<<<<< HEAD
                let mut builder = producer.create_message().with_content(message);
                if let Some(et) = event_time {
                    builder = builder.event_time(et as u64);
                }
                let result = builder.send().await;
                (producer, result)
=======
                let result = producer.send(message).await;
                (producer, result, metadata)
>>>>>>> f296e018
            })),
        );

        Ok(())
    }

    fn poll_flush(mut self: Pin<&mut Self>, cx: &mut Context<'_>) -> Poll<Result<(), Self::Error>> {
        ready!(self.poll_in_flight_prepare(cx));

        let this = Pin::into_inner(self);
        while !this.in_flight.is_empty() {
            match ready!(Pin::new(&mut this.in_flight).poll_next(cx)) {
                Some((seqno, Ok(result), metadata)) => {
                    trace!(
                        message = "Pulsar sink produced message.",
                        message_id = ?result.message_id,
                        producer_id = %result.producer_id,
                        sequence_id = %result.sequence_id,
                    );

                    emit!(EventsSent {
                        count: metadata.event_count(),
                        byte_size: metadata.events_byte_size(),
                        output: None,
                    });

                    emit!(BytesSent {
                        byte_size: metadata.request_encoded_size(),
                        protocol: "tcp",
                    });

                    this.pending_acks.insert(seqno);

                    let mut num_to_ack = 0;
                    while this.pending_acks.remove(&this.seq_tail) {
                        num_to_ack += 1;
                        this.seq_tail += 1
                    }
                    this.acker.ack(num_to_ack);
                }
                Some((_, Err(error), _)) => {
                    error!(message = "Pulsar sink generated an error.", %error);
                    return Poll::Ready(Err(()));
                }
                None => break,
            }
        }

        Poll::Ready(Ok(()))
    }

    fn poll_close(self: Pin<&mut Self>, cx: &mut Context<'_>) -> Poll<Result<(), Self::Error>> {
        self.poll_flush(cx)
    }
}

fn encode_event(
    mut item: Event,
    encoding: &EncodingConfig<Encoding>,
    avro_schema: &Option<avro_rs::Schema>,
) -> crate::Result<Vec<u8>> {
    encoding.apply_rules(&mut item);
    let log = item.into_log();

    Ok(match encoding.codec() {
        Encoding::Json => serde_json::to_vec(&log)?,
        Encoding::Text => log
            .get(log_schema().message_key())
            .map(|v| v.coerce_to_bytes().to_vec())
            .unwrap_or_default(),
        Encoding::Avro => {
            let value = avro_rs::to_value(log)?;
            let resolved_value =
                avro_rs::types::Value::resolve(value, avro_schema.as_ref().unwrap())?;
            avro_rs::to_avro_datum(
                avro_schema
                    .as_ref()
                    .expect("Avro encoding selected but no schema found. Please report this."),
                resolved_value,
            )?
        }
    })
}

#[cfg(test)]
mod tests {
    use std::collections::HashMap;

    use super::*;

    #[test]
    fn generate_config() {
        crate::test_util::test_generate_config::<PulsarSinkConfig>();
    }

    #[test]
    fn pulsar_event_json() {
        let msg = "hello_world".to_owned();
        let mut evt = Event::from(msg.clone());
        evt.as_mut_log().insert("key", "value");
        let result = encode_event(evt, &EncodingConfig::from(Encoding::Json), &None).unwrap();
        let map: HashMap<String, String> = serde_json::from_slice(&result[..]).unwrap();
        assert_eq!(msg, map[&log_schema().message_key().to_string()]);
    }

    #[test]
    fn pulsar_event_text() {
        let msg = "hello_world".to_owned();
        let evt = Event::from(msg.clone());
        let event = encode_event(evt, &EncodingConfig::from(Encoding::Text), &None).unwrap();

        assert_eq!(&event[..], msg.as_bytes());
    }

    #[test]
    fn pulsar_event_avro() {
        let raw_schema = r#"
        {
          "type": "record",
          "name": "Log",
          "fields": [
            {"name": "message","type": ["null","string"]}
          ]
        }
        "#;

        let msg = "hello_world".to_owned();
        let mut evt = Event::from(msg);
        evt.as_mut_log().insert("key", "value");
        let mut encoding = EncodingConfig::from(Encoding::Avro);
        encoding.schema = Some(raw_schema.to_string());
        let schema = avro_rs::Schema::parse_str(raw_schema).unwrap();
        let result = encode_event(evt.clone(), &encoding, &Some(schema.clone())).unwrap();

        let value = avro_rs::to_value(evt.into_log()).unwrap();
        let resolved_value = avro_rs::types::Value::resolve(value, &schema).unwrap();
        let must_be = avro_rs::to_avro_datum(&schema, resolved_value).unwrap();

        assert_eq!(result, must_be);
    }

    #[test]
    fn pulsar_encode_event() {
        let msg = "hello_world";

        let mut evt = Event::from(msg);
        evt.as_mut_log().insert("key", "value");

        let event = encode_event(
            evt,
            &EncodingConfig {
                codec: Encoding::Json,
                schema: None,
                only_fields: None,
                except_fields: Some(vec!["key".into()]),
                timestamp_format: None,
            },
            &None,
        )
        .unwrap();

        let map: HashMap<String, String> = serde_json::from_slice(&event[..]).unwrap();
        assert!(!map.contains_key("key"));
    }
}

#[cfg(feature = "pulsar-integration-tests")]
#[cfg(test)]
mod integration_tests {
    use futures::StreamExt;
    use pulsar::SubType;

    use super::*;
    use crate::sinks::VectorSink;
    use crate::test_util::{
        components::{run_and_assert_sink_compliance, SINK_TAGS},
        random_lines_with_stream, random_string, trace_init,
    };

    fn pulsar_address() -> String {
        std::env::var("PULSAR_ADDRESS").unwrap_or_else(|_| "pulsar://127.0.0.1:6650".into())
    }

    #[tokio::test]
    async fn pulsar_happy() {
        trace_init();

        let num_events = 1_000;
        let (_input, events) = random_lines_with_stream(100, num_events, None);

        let topic = format!("test-{}", random_string(10));
        let cnf = PulsarSinkConfig {
            endpoint: pulsar_address(),
            topic: topic.clone(),
            encoding: Encoding::Text.into(),
            auth: None,
        };

        let pulsar = Pulsar::<TokioExecutor>::builder(&cnf.endpoint, TokioExecutor)
            .build()
            .await
            .unwrap();
        let mut consumer = pulsar
            .consumer()
            .with_topic(&topic)
            .with_consumer_name("VectorTestConsumer")
            .with_subscription_type(SubType::Shared)
            .with_subscription("VectorTestSub")
            .with_options(pulsar::consumer::ConsumerOptions {
                read_compacted: Some(false),
                ..Default::default()
            })
            .build::<String>()
            .await
            .unwrap();

        let (acker, ack_counter) = Acker::basic();
        let producer = cnf.create_pulsar_producer().await.unwrap();
        let sink = PulsarSink::new(producer, cnf.encoding, acker).unwrap();
        let sink = VectorSink::from_event_sink(sink);
        run_and_assert_sink_compliance(sink, events, &SINK_TAGS).await;

        assert_eq!(
            ack_counter.load(std::sync::atomic::Ordering::Relaxed),
            num_events
        );

        for _ in 0..num_events {
            let msg = match consumer.next().await.unwrap() {
                Ok(msg) => msg,
                Err(error) => panic!("{:?}", error),
            };
            consumer.ack(&msg).await.unwrap();
        }
    }
}<|MERGE_RESOLUTION|>--- conflicted
+++ resolved
@@ -15,11 +15,8 @@
 use serde::{Deserialize, Serialize};
 use snafu::{ResultExt, Snafu};
 use vector_buffers::Acker;
-<<<<<<< HEAD
+use vector_common::internal_event::{BytesSent, EventsSent};
 use vector_core::event::MaybeAsLogMut;
-=======
-use vector_common::internal_event::{BytesSent, EventsSent};
->>>>>>> f296e018
 
 use crate::{
     config::{
@@ -279,7 +276,7 @@
             "Expected `poll_ready` to be called first."
         );
 
-<<<<<<< HEAD
+        let metadata_builder = RequestMetadata::builder(&item);
         let event_time = item
             .maybe_as_log_mut()
             .map(|log| log.get(log_schema().timestamp_key())
@@ -287,9 +284,6 @@
                 .unwrap_or(None))
             .unwrap_or(None);
 
-=======
-        let metadata_builder = RequestMetadata::builder(&item);
->>>>>>> f296e018
         let message = encode_event(item, &self.encoding, &self.avro_schema)
             .map_err(|error| emit!(PulsarEncodeEventError { error }))?;
 
@@ -305,17 +299,12 @@
         let _ = std::mem::replace(
             &mut self.state,
             PulsarSinkState::Sending(Box::pin(async move {
-<<<<<<< HEAD
                 let mut builder = producer.create_message().with_content(message);
                 if let Some(et) = event_time {
                     builder = builder.event_time(et as u64);
                 }
                 let result = builder.send().await;
-                (producer, result)
-=======
-                let result = producer.send(message).await;
                 (producer, result, metadata)
->>>>>>> f296e018
             })),
         );
 
