--- conflicted
+++ resolved
@@ -372,19 +372,10 @@
 
                     finalizers.update_status(EventStatus::Delivered);
 
-<<<<<<< HEAD
                     this.events_sent.emit(CountByteSize(
                         metadata.event_count(),
-                        metadata.events_byte_size(),
+                        metadata.events_estimated_json_encoded_byte_size(),
                     ));
-=======
-                    emit!(EventsSent {
-                        count: metadata.event_count(),
-                        byte_size: metadata.events_estimated_json_encoded_byte_size(),
-                        output: None,
-                    });
-
->>>>>>> 95fabca3
                     this.bytes_sent
                         .emit(ByteSize(metadata.request_encoded_size()));
                 }
