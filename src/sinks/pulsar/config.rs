--- conflicted
+++ resolved
@@ -1,15 +1,5 @@
-<<<<<<< HEAD
-use crate::{
-    schema,
-    sinks::{
-        prelude::*,
-        pulsar::sink::{healthcheck, PulsarSink},
-    },
-};
-=======
 use std::{path::Path, time::Duration};
 
->>>>>>> eee6e669
 use futures_util::{FutureExt, TryFutureExt};
 use pulsar::{
     Authentication, ConnectionRetryOptions, Error as PulsarError, OperationRetryOptions,
@@ -19,22 +9,12 @@
     error::AuthenticationError,
     message::proto,
 };
-<<<<<<< HEAD
-use pulsar::{error::AuthenticationError, OperationRetryOptions};
-use std::path::Path;
-use std::time::Duration;
-use vector_lib::codecs::{encoding::SerializerConfig, TextSerializerConfig};
-use vector_lib::config::DataType;
-use vector_lib::lookup::lookup_v2::OptionalTargetPath;
-use vector_lib::sensitive_string::SensitiveString;
-=======
 use vector_lib::{
     codecs::{TextSerializerConfig, encoding::SerializerConfig},
     config::DataType,
     lookup::lookup_v2::OptionalTargetPath,
     sensitive_string::SensitiveString,
 };
->>>>>>> eee6e669
 use vrl::value::Kind;
 
 use crate::{
