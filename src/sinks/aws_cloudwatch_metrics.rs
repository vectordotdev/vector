use crate::{
    buffers::Acker,
    event::Metric,
    region::RegionOrEndpoint,
    sinks::util::{
        retries::{FixedRetryPolicy, RetryLogic},
        BatchConfig, BatchServiceSink, MetricBuffer, SinkExt,
    },
    topology::config::{DataType, SinkConfig, SinkDescription},
};
use chrono::{DateTime, SecondsFormat, Utc};
use futures::{Future, Poll};
use rusoto_cloudwatch::{
    CloudWatch, CloudWatchClient, Dimension, MetricDatum, PutMetricDataError, PutMetricDataInput,
};
use rusoto_core::{Region, RusotoError, RusotoFuture};
use serde::{Deserialize, Serialize};
use std::collections::HashMap;
use std::{convert::TryInto, time::Duration};
use tower::{Service, ServiceBuilder};

#[derive(Clone)]
pub struct CloudWatchMetricsSvc {
    client: CloudWatchClient,
    config: CloudWatchMetricsSinkConfig,
}

#[derive(Deserialize, Serialize, Debug, Clone, Default)]
#[serde(deny_unknown_fields)]
pub struct CloudWatchMetricsSinkConfig {
    pub namespace: String,
    #[serde(flatten)]
    pub region: RegionOrEndpoint,
    #[serde(default, flatten)]
    pub batch: BatchConfig,

    // Tower Request based configuration
    pub request_in_flight_limit: Option<usize>,
    pub request_timeout_secs: Option<u64>,
    pub request_rate_limit_duration_secs: Option<u64>,
    pub request_rate_limit_num: Option<u64>,
    pub request_retry_attempts: Option<usize>,
    pub request_retry_backoff_secs: Option<u64>,
}

inventory::submit! {
    SinkDescription::new::<CloudWatchMetricsSinkConfig>("aws_cloudwatch_metrics")
}

#[typetag::serde(name = "aws_cloudwatch_metrics")]
impl SinkConfig for CloudWatchMetricsSinkConfig {
    fn build(&self, acker: Acker) -> crate::Result<(super::RouterSink, super::Healthcheck)> {
        let sink = CloudWatchMetricsSvc::new(self.clone(), acker)?;
        let healthcheck = CloudWatchMetricsSvc::healthcheck(self)?;
        Ok((sink, healthcheck))
    }

    fn input_type(&self) -> DataType {
        DataType::Metric
    }

    fn sink_type(&self) -> &'static str {
        "aws_cloudwatch_metrics"
    }
}

impl CloudWatchMetricsSvc {
    pub fn new(
        config: CloudWatchMetricsSinkConfig,
        acker: Acker,
    ) -> crate::Result<super::RouterSink> {
        let client = Self::create_client(config.region.clone().try_into()?)?;

        let batch = config.batch.unwrap_or(20, 1);

        let timeout = config.request_timeout_secs.unwrap_or(30);
        let in_flight_limit = config.request_in_flight_limit.unwrap_or(5);
        let rate_limit_duration = config.request_rate_limit_duration_secs.unwrap_or(1);
        let rate_limit_num = config.request_rate_limit_num.unwrap_or(150);
        let retry_attempts = config.request_retry_attempts.unwrap_or(usize::max_value());
        let retry_backoff_secs = config.request_retry_backoff_secs.unwrap_or(1);

        let policy = FixedRetryPolicy::new(
            retry_attempts,
            Duration::from_secs(retry_backoff_secs),
            CloudWatchMetricsRetryLogic,
        );

        let cloudwatch_metrics = CloudWatchMetricsSvc { client, config };

        let svc = ServiceBuilder::new()
            .concurrency_limit(in_flight_limit)
            .rate_limit(rate_limit_num, Duration::from_secs(rate_limit_duration))
            .retry(policy)
            .timeout(Duration::from_secs(timeout))
            .service(cloudwatch_metrics);

<<<<<<< HEAD
        let sink = BatchServiceSink::new(svc, acker).batched_with_max(MetricBuffer::new(), &batch);
=======
        let sink = BatchServiceSink::new(svc, acker).batched_with_min(
            MetricBuffer::new(),
            batch_size,
            Duration::from_secs(batch_timeout),
        );
>>>>>>> fefe9ef4

        Ok(Box::new(sink))
    }

    fn healthcheck(config: &CloudWatchMetricsSinkConfig) -> crate::Result<super::Healthcheck> {
        let client = Self::create_client(config.region.clone().try_into()?)?;

        let datum = MetricDatum {
            metric_name: "healthcheck".into(),
            value: Some(1.0),
            ..Default::default()
        };
        let request = PutMetricDataInput {
            namespace: config.namespace.clone(),
            metric_data: vec![datum],
        };

        let response = client.put_metric_data(request);
        let healthcheck = response.map_err(|err| err.into());

        Ok(Box::new(healthcheck))
    }

    fn create_client(region: Region) -> crate::Result<CloudWatchClient> {
        #[cfg(test)]
        {
            // Moto (used for mocking AWS) doesn't recognize 'custom' as valid region name
            let region = match region {
                Region::Custom { endpoint, .. } => Region::Custom {
                    name: "us-east-1".into(),
                    endpoint,
                },
                _ => panic!("Only Custom regions are supported for CloudWatchClient testing"),
            };
            Ok(CloudWatchClient::new(region))
        }

        #[cfg(not(test))]
        {
            Ok(CloudWatchClient::new(region))
        }
    }

    fn encode_events(&mut self, events: Vec<Metric>) -> PutMetricDataInput {
        let metric_data: Vec<_> = events
            .into_iter()
            .filter_map(|event| match event {
                Metric::Counter {
                    name,
                    val,
                    timestamp,
                    tags,
                } => Some(MetricDatum {
                    metric_name: name.to_string(),
                    value: Some(val),
                    timestamp: timestamp.map(timestamp_to_string),
                    dimensions: tags.map(tags_to_dimensions),
                    ..Default::default()
                }),
                Metric::Gauge {
                    name,
                    val,
                    direction: None,
                    timestamp,
                    tags,
                } => Some(MetricDatum {
                    metric_name: name.to_string(),
                    value: Some(val),
                    timestamp: timestamp.map(timestamp_to_string),
                    dimensions: tags.map(tags_to_dimensions),
                    ..Default::default()
                }),
                Metric::Histogram {
                    name,
                    val,
                    sample_rate,
                    timestamp,
                    tags,
                } => Some(MetricDatum {
                    metric_name: name.to_string(),
                    values: Some(vec![val]),
                    counts: Some(vec![f64::from(sample_rate)]),
                    timestamp: timestamp.map(timestamp_to_string),
                    dimensions: tags.map(tags_to_dimensions),
                    ..Default::default()
                }),
                _ => None,
            })
            .collect();

        let namespace = self.config.namespace.clone();

        PutMetricDataInput {
            namespace,
            metric_data,
        }
    }
}

impl Service<Vec<Metric>> for CloudWatchMetricsSvc {
    type Response = ();
    type Error = RusotoError<PutMetricDataError>;
    type Future = RusotoFuture<(), PutMetricDataError>;

    fn poll_ready(&mut self) -> Poll<(), Self::Error> {
        Ok(().into())
    }

    fn call(&mut self, items: Vec<Metric>) -> Self::Future {
        let input = self.encode_events(items);

        if !input.metric_data.is_empty() {
            debug!(message = "sending data.", ?input);
            self.client.put_metric_data(input)
        } else {
            Ok(()).into()
        }
    }
}

#[derive(Debug, Clone)]
struct CloudWatchMetricsRetryLogic;

impl RetryLogic for CloudWatchMetricsRetryLogic {
    type Error = RusotoError<PutMetricDataError>;
    type Response = ();

    fn is_retriable_error(&self, error: &Self::Error) -> bool {
        match error {
            RusotoError::HttpDispatch(_) => true,
            RusotoError::Service(PutMetricDataError::InternalServiceFault(_)) => true,
            RusotoError::Unknown(res)
                if res.status.is_server_error()
                    || res.status == http::StatusCode::TOO_MANY_REQUESTS =>
            {
                true
            }
            _ => false,
        }
    }
}

fn timestamp_to_string(timestamp: DateTime<Utc>) -> String {
    timestamp.to_rfc3339_opts(SecondsFormat::Millis, true)
}

fn tags_to_dimensions(tags: HashMap<String, String>) -> Vec<Dimension> {
    // according to the API, up to 10 dimensions per metric can be provided
    tags.iter()
        .take(10)
        .map(|(k, v)| Dimension {
            name: k.to_string(),
            value: v.to_string(),
        })
        .collect()
}

#[cfg(test)]
mod tests {
    use super::*;
    use crate::event::metric::Metric;
    use chrono::offset::TimeZone;
    use pretty_assertions::assert_eq;
    use rusoto_cloudwatch::PutMetricDataInput;

    fn config() -> CloudWatchMetricsSinkConfig {
        CloudWatchMetricsSinkConfig {
            namespace: "vector".into(),
            region: RegionOrEndpoint::with_endpoint("local".to_owned()),
            ..Default::default()
        }
    }

    fn svc() -> CloudWatchMetricsSvc {
        let config = config();
        let region = config.region.clone().try_into().unwrap();
        let client = CloudWatchMetricsSvc::create_client(region).unwrap();

        CloudWatchMetricsSvc { client, config }
    }

    #[test]
    fn encode_events_basic_counter() {
        let events = vec![
            Metric::Counter {
                name: "exception_total".into(),
                val: 1.0,
                timestamp: None,
                tags: None,
            },
            Metric::Counter {
                name: "bytes_out".into(),
                val: 2.5,
                timestamp: Some(Utc.ymd(2018, 11, 14).and_hms_nano(8, 9, 10, 123456789)),
                tags: None,
            },
            Metric::Counter {
                name: "healthcheck".into(),
                val: 1.0,
                timestamp: Some(Utc.ymd(2018, 11, 14).and_hms_nano(8, 9, 10, 123456789)),
                tags: Some(
                    vec![("region".to_owned(), "local".to_owned())]
                        .into_iter()
                        .collect(),
                ),
            },
        ];

        assert_eq!(
            svc().encode_events(events),
            PutMetricDataInput {
                namespace: "vector".into(),
                metric_data: vec![
                    MetricDatum {
                        metric_name: "exception_total".into(),
                        value: Some(1.0),
                        ..Default::default()
                    },
                    MetricDatum {
                        metric_name: "bytes_out".into(),
                        value: Some(2.5),
                        timestamp: Some("2018-11-14T08:09:10.123Z".into()),
                        ..Default::default()
                    },
                    MetricDatum {
                        metric_name: "healthcheck".into(),
                        value: Some(1.0),
                        timestamp: Some("2018-11-14T08:09:10.123Z".into()),
                        dimensions: Some(vec![Dimension {
                            name: "region".into(),
                            value: "local".into()
                        }]),
                        ..Default::default()
                    },
                ],
            }
        );
    }

    #[test]
    fn encode_events_absolute_gauge() {
        let events = vec![Metric::Gauge {
            name: "temperature".into(),
            val: 10.0,
            direction: None,
            timestamp: None,
            tags: None,
        }];

        assert_eq!(
            svc().encode_events(events),
            PutMetricDataInput {
                namespace: "vector".into(),
                metric_data: vec![MetricDatum {
                    metric_name: "temperature".into(),
                    value: Some(10.0),
                    ..Default::default()
                }],
            }
        );
    }

    #[test]
    fn encode_events_histogram() {
        let events = vec![Metric::Histogram {
            name: "latency".into(),
            val: 11.0,
            sample_rate: 100,
            timestamp: None,
            tags: None,
        }];

        assert_eq!(
            svc().encode_events(events),
            PutMetricDataInput {
                namespace: "vector".into(),
                metric_data: vec![MetricDatum {
                    metric_name: "latency".into(),
                    values: Some(vec![11.0]),
                    counts: Some(vec![100.0]),
                    ..Default::default()
                }],
            }
        );
    }
}

#[cfg(feature = "cloudwatch-metrics-integration-tests")]
#[cfg(test)]
mod integration_tests {
    use super::*;
    use crate::event::Event;
    use crate::region::RegionOrEndpoint;
    use crate::test_util::{random_string, runtime};
    use chrono::offset::TimeZone;
    use futures::{stream, Sink};

    fn config() -> CloudWatchMetricsSinkConfig {
        CloudWatchMetricsSinkConfig {
            namespace: "vector".into(),
            region: RegionOrEndpoint::with_endpoint("http://localhost:4582".to_owned()),
            ..Default::default()
        }
    }

    #[test]
    fn cloudwatch_metrics_healthchecks() {
        let mut rt = runtime();

        let healthcheck = CloudWatchMetricsSvc::healthcheck(&config()).unwrap();
        rt.block_on(healthcheck).unwrap();
    }

    #[test]
    fn cloudwatch_metrics_put_data() {
        let mut rt = runtime();
        let sink = CloudWatchMetricsSvc::new(config(), Acker::Null).unwrap();

        let mut events = Vec::new();

        for i in 0..100 {
            let event = Event::Metric(Metric::Counter {
                name: format!("counter-{}", 0),
                val: i as f64,
                timestamp: None,
                tags: Some(
                    vec![
                        ("region".to_owned(), "us-west-1".to_owned()),
                        ("production".to_owned(), "true".to_owned()),
                        ("e".to_owned(), "".to_owned()),
                    ]
                    .into_iter()
                    .collect(),
                ),
            });
            events.push(event);
        }

        let gauge_name = random_string(10);
        for i in 0..10 {
            let event = Event::Metric(Metric::Gauge {
                name: format!("gauge-{}", gauge_name),
                val: i as f64,
                direction: None,
                timestamp: None,
                tags: None,
            });
            events.push(event);
        }

        let histogram_name = random_string(10);
        for i in 0..10 {
            let event = Event::Metric(Metric::Histogram {
                name: format!("histogram-{}", histogram_name),
                val: i as f64,
                sample_rate: 100,
                timestamp: Some(Utc.ymd(2018, 11, 14).and_hms_nano(8, 9, 10, 123456789)),
                tags: None,
            });
            events.push(event);
        }

        let stream = stream::iter_ok(events.clone().into_iter());

        let pump = sink.send_all(stream);
        let _ = rt.block_on(pump).unwrap();
    }
}<|MERGE_RESOLUTION|>--- conflicted
+++ resolved
@@ -95,15 +95,7 @@
             .timeout(Duration::from_secs(timeout))
             .service(cloudwatch_metrics);
 
-<<<<<<< HEAD
-        let sink = BatchServiceSink::new(svc, acker).batched_with_max(MetricBuffer::new(), &batch);
-=======
-        let sink = BatchServiceSink::new(svc, acker).batched_with_min(
-            MetricBuffer::new(),
-            batch_size,
-            Duration::from_secs(batch_timeout),
-        );
->>>>>>> fefe9ef4
+        let sink = BatchServiceSink::new(svc, acker).batched_with_min(MetricBuffer::new(), &batch);
 
         Ok(Box::new(sink))
     }
