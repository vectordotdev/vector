--- conflicted
+++ resolved
@@ -1,25 +1,7 @@
-<<<<<<< HEAD
-use crate::aws::rusoto::{self, AwsAuthentication, RegionOrEndpoint};
-use crate::{
-    config::{
-        log_schema, DataType, GenerateConfig, ProxyConfig, SinkConfig, SinkContext, SinkDescription,
-    },
-    event::Event,
-    internal_events::{AwsSqsEventSent, TemplateRenderingFailed},
-    sinks::util::{
-        encoding::{EncodingConfig, EncodingConfiguration},
-        retries::RetryLogic,
-        sink::{self, Response},
-        BatchConfig, EncodedEvent, EncodedLength, TowerRequestConfig, VecBuffer,
-    },
-    template::{Template, TemplateParseError},
-    tls::{MaybeTlsSettings, TlsOptions, TlsSettings},
-=======
 use std::{
     convert::{TryFrom, TryInto},
     num::NonZeroU64,
     task::{Context, Poll},
->>>>>>> 33759871
 };
 
 use futures::{future::BoxFuture, stream, FutureExt, Sink, SinkExt, StreamExt, TryFutureExt};
@@ -49,6 +31,7 @@
         BatchConfig, EncodedEvent, EncodedLength, TowerRequestConfig, VecBuffer,
     },
     template::{Template, TemplateParseError},
+    tls::{MaybeTlsSettings, TlsOptions, TlsSettings},
 };
 
 #[derive(Debug, Snafu)]
@@ -447,6 +430,7 @@
             message_group_id: None,
             message_deduplication_id: None,
             request: Default::default(),
+            tls: Default::default(),
             assume_role: None,
             auth: Default::default(),
         };
