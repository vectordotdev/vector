--- conflicted
+++ resolved
@@ -82,11 +82,7 @@
                 .instrument(info_span!("request").or_current())
                 .await?;
 
-<<<<<<< HEAD
-            emit!(&AwsSdkBytesSent {
-=======
-            emit!(AwsBytesSent {
->>>>>>> 6d50007c
+            emit!(AwsSdkBytesSent {
                 byte_size: processed_bytes_total,
                 region
             });
