--- conflicted
+++ resolved
@@ -1,11 +1,4 @@
 use redis::{
-<<<<<<< HEAD
-    sentinel::{Sentinel, SentinelNodeConnectionInfo},
-    ProtocolVersion, RedisConnectionInfo, TlsMode,
-};
-use snafu::prelude::*;
-
-=======
     ProtocolVersion, RedisConnectionInfo, TlsMode,
     sentinel::{Sentinel, SentinelNodeConnectionInfo},
 };
@@ -15,19 +8,10 @@
     RedisCreateFailedSnafu,
     sink::{RedisConnection, RedisSink},
 };
->>>>>>> eee6e669
 use crate::{
     serde::OneOrMany,
     sinks::{prelude::*, util::service::TowerRequestConfigDefaults},
 };
-<<<<<<< HEAD
-
-use super::{
-    sink::{RedisConnection, RedisSink},
-    RedisCreateFailedSnafu,
-};
-=======
->>>>>>> eee6e669
 
 #[derive(Clone, Copy, Debug)]
 pub struct RedisTowerRequestConfigDefaults;
