--- conflicted
+++ resolved
@@ -1,13 +1,3 @@
-<<<<<<< HEAD
-use snafu::prelude::*;
-use std::{future, sync::Arc, time::Duration};
-
-use redis::{
-    aio::ConnectionManager,
-    sentinel::{Sentinel, SentinelNodeConnectionInfo},
-    RedisResult,
-};
-=======
 use std::{future, sync::Arc, time::Duration};
 
 use redis::{
@@ -16,27 +6,17 @@
     sentinel::{Sentinel, SentinelNodeConnectionInfo},
 };
 use snafu::prelude::*;
->>>>>>> eee6e669
 use tokio::{
     sync::watch::{self, Receiver, Sender},
     task::JoinHandle,
     time::sleep,
 };
-<<<<<<< HEAD
-
-use crate::sinks::{prelude::*, redis::RedisSinkError, util::retries::RetryAction};
-=======
->>>>>>> eee6e669
 
 use super::{
     RedisEvent, RedisRequest, RepairChannelSnafu,
     config::{DataTypeConfig, RedisSinkConfig, RedisTowerRequestConfigDefaults},
     request_builder::request_builder,
     service::{RedisResponse, RedisService},
-<<<<<<< HEAD
-    RedisEvent, RepairChannelSnafu,
-=======
->>>>>>> eee6e669
 };
 use crate::sinks::{prelude::*, redis::RedisSinkError, util::retries::RetryAction};
 
@@ -275,235 +255,6 @@
     }
 }
 
-pub(super) type GenerationCount = u64;
-
-pub(super) enum RepairState {
-    Active { state: ConnectionStateInner },
-    Broken,
-}
-
-impl RepairState {
-    pub(super) const fn needs_repair(&self) -> bool {
-        matches!(self, RepairState::Broken)
-    }
-
-    pub(super) const fn is_active(&self) -> bool {
-        matches!(self, RepairState::Active { .. })
-    }
-
-    pub(super) const fn get_active_state(&self) -> Option<&ConnectionStateInner> {
-        if let RepairState::Active { state } = self {
-            Some(state)
-        } else {
-            None
-        }
-    }
-}
-
-#[derive(Clone)]
-pub(super) struct ConnectionStateInner {
-    connection: ConnectionManager,
-    generation: GenerationCount,
-}
-
-impl From<ConnectionStateInner> for ConnectionState {
-    fn from(value: ConnectionStateInner) -> Self {
-        ConnectionState {
-            connection: value.connection,
-            generation: Some(value.generation),
-        }
-    }
-}
-
-#[derive(Clone)]
-pub(super) struct ConnectionState {
-    pub connection: ConnectionManager,
-    pub generation: Option<GenerationCount>,
-}
-
-impl ConnectionState {
-    pub const fn new_no_generation(conn: ConnectionManager) -> Self {
-        Self {
-            connection: conn,
-            generation: None,
-        }
-    }
-}
-
-#[derive(Clone)]
-pub(super) enum RedisConnection {
-    Direct(ConnectionManager),
-    Sentinel {
-        connection_recv: Receiver<RepairState>,
-        connection_send: Sender<RepairState>,
-        // Background task that fixes the redis connection when it breaks
-        repair_task: Arc<JoinHandle<()>>,
-    },
-}
-
-impl Drop for RedisConnection {
-    fn drop(&mut self) {
-        // Stop repair task if all connections are dropped
-        let Self::Sentinel { repair_task, .. } = self else {
-            return;
-        };
-        let Some(repair_task) = Arc::get_mut(repair_task) else {
-            return;
-        };
-        repair_task.abort();
-    }
-}
-
-impl RedisConnection {
-    pub(super) const fn new_direct(conn: ConnectionManager) -> Self {
-        Self::Direct(conn)
-    }
-
-    async fn sentinel_connection_manager(
-        sentinel: &mut Sentinel,
-        service_name: &str,
-        node_connection_info: &SentinelNodeConnectionInfo,
-    ) -> RedisResult<ConnectionManager> {
-        let master = sentinel
-            .async_master_for(service_name, Some(node_connection_info))
-            .await?;
-        master.get_connection_manager().await
-    }
-
-    pub(super) async fn new_sentinel(
-        mut sentinel: Sentinel,
-        service_name: String,
-        node_connection_info: SentinelNodeConnectionInfo,
-    ) -> RedisResult<Self> {
-        let conn = Self::sentinel_connection_manager(
-            &mut sentinel,
-            service_name.as_str(),
-            &node_connection_info,
-        )
-        .await?;
-
-        let (conn_tx, conn_rx) = watch::channel(RepairState::Active {
-            state: ConnectionStateInner {
-                connection: conn,
-                generation: 0,
-            },
-        });
-
-        let task_conn_tx = conn_tx.clone();
-
-        Ok(Self::Sentinel {
-            connection_send: conn_tx,
-            connection_recv: conn_rx,
-            repair_task: Arc::new(tokio::spawn(async move {
-                Self::repair_connection_manager_task(
-                    sentinel,
-                    service_name,
-                    node_connection_info,
-                    task_conn_tx,
-                )
-                .await
-            })),
-        })
-    }
-
-    async fn repair_connection_manager_task(
-        mut sentinel: Sentinel,
-        service_name: String,
-        node_connection_info: SentinelNodeConnectionInfo,
-        conn_send: Sender<RepairState>,
-    ) -> ! {
-        let mut conn_recv = conn_send.subscribe();
-        let mut current_generation: GenerationCount = 0;
-        let mut repairing = false;
-
-        loop {
-            if !repairing {
-                // Wait until a repair is needed
-                if let Err(error) = conn_recv.wait_for(|state| state.needs_repair()).await {
-                    warn!("Connection state channel was dropped {error:?}.");
-                    continue;
-                }
-
-                repairing = true;
-            }
-
-            let new_state = match Self::sentinel_connection_manager(
-                &mut sentinel,
-                service_name.as_str(),
-                &node_connection_info,
-            )
-            .await
-            {
-                Ok(new_conn) => {
-                    current_generation = current_generation.wrapping_add(1);
-
-                    ConnectionStateInner {
-                        connection: new_conn,
-                        generation: current_generation,
-                    }
-                }
-                Err(error) => {
-                    warn!("Failed to repair ConnectionManager via sentinel (gen: {current_generation}): {error:?}.");
-                    sleep(Duration::from_millis(250)).await;
-                    continue;
-                }
-            };
-
-            conn_send.send_modify(|state| {
-                *state = RepairState::Active { state: new_state };
-                repairing = false;
-                debug!("Connection manager repaired successfully (new generation: {current_generation}).");
-            });
-        }
-    }
-
-    pub(super) async fn get_connection_manager(
-        &mut self,
-    ) -> Result<ConnectionState, RedisSinkError> {
-        match self {
-            Self::Direct(conn) => Ok(ConnectionState::new_no_generation(conn.clone())),
-            Self::Sentinel {
-                connection_recv, ..
-            } => {
-                match connection_recv.wait_for(|state| state.is_active()).await {
-                    Ok(repair_state) => {
-                        // SAFETY: we wait until we're in the active state before this runs
-                        let state = repair_state
-                            .get_active_state()
-                            .expect("wait invariant broken");
-
-                        Ok(state.clone().into())
-                    }
-                    Err(error) => Err(error).context(RepairChannelSnafu),
-                }
-            }
-        }
-    }
-
-    pub(super) fn signal_broken(&self, generation: Option<GenerationCount>) {
-        if let Self::Sentinel {
-            connection_send, ..
-        } = self
-        {
-            connection_send.send_if_modified(|state| {
-                if let RepairState::Active { state: conn_state } = state {
-                    match generation {
-                        // If old generation is bad, disregard
-                        Some(broken_gen) if broken_gen != conn_state.generation => false,
-                        _ => {
-                            *state = RepairState::Broken;
-                            true
-                        }
-                    }
-                } else {
-                    // If already broken, disregard
-                    false
-                }
-            });
-        }
-    }
-}
-
 pub(super) struct RedisSink {
     request: TowerRequestConfig<RedisTowerRequestConfigDefaults>,
     encoder: crate::codecs::Encoder<()>,
@@ -631,10 +382,7 @@
 
 impl RetryLogic for RedisRetryLogic {
     type Error = RedisSinkError;
-<<<<<<< HEAD
-=======
     type Request = RedisRequest;
->>>>>>> eee6e669
     type Response = RedisResponse;
 
     fn is_retriable_error(&self, _error: &Self::Error) -> bool {
@@ -642,26 +390,12 @@
     }
 
     fn on_retriable_error(&self, error: &Self::Error) {
-<<<<<<< HEAD
-        if let RedisSinkError::SendError { source, generation } = error {
-            if matches!(
-=======
         if let RedisSinkError::SendError { source, generation } = error
             && matches!(
->>>>>>> eee6e669
                 source.kind(),
                 redis::ErrorKind::MasterDown
                     | redis::ErrorKind::ReadOnly
                     | redis::ErrorKind::IoError
-<<<<<<< HEAD
-            ) {
-                self.connection.signal_broken(*generation);
-            }
-        }
-    }
-
-    fn should_retry_response(&self, response: &Self::Response) -> RetryAction {
-=======
             )
         {
             self.connection.signal_broken(*generation);
@@ -669,7 +403,6 @@
     }
 
     fn should_retry_response(&self, response: &Self::Response) -> RetryAction<Self::Request> {
->>>>>>> eee6e669
         if response.is_successful() {
             RetryAction::Successful
         } else {
