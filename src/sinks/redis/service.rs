--- conflicted
+++ resolved
@@ -1,15 +1,5 @@
 use std::task::{Context, Poll};
 
-<<<<<<< HEAD
-use crate::sinks::prelude::*;
-
-use super::{
-    config::{ListMethod, SortedSetMethod},
-    sink::{ConnectionState, RedisConnection},
-    RedisRequest, RedisSinkError,
-};
-
-=======
 use super::{
     RedisRequest, RedisSinkError,
     config::{ListMethod, SortedSetMethod},
@@ -17,7 +7,6 @@
 };
 use crate::sinks::prelude::*;
 
->>>>>>> eee6e669
 #[derive(Clone)]
 pub struct RedisService {
     pub(super) conn: RedisConnection,
