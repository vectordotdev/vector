--- conflicted
+++ resolved
@@ -3,13 +3,9 @@
 use crate::sinks::prelude::*;
 
 use super::{
-<<<<<<< HEAD
+    config::{ListMethod, SortedSetMethod},
+    sink::{ConnectionState, RedisConnection},
     RedisRequest, RedisSinkError,
-    config::Method,
-=======
-    config::{ListMethod, SortedSetMethod},
->>>>>>> 06727eb0
-    sink::{ConnectionState, RedisConnection},
 };
 
 #[derive(Clone)]
