--- conflicted
+++ resolved
@@ -9,37 +9,20 @@
         SinkContext, SinkDescription,
     },
     event::Event,
-    generate_custom_encoding_configuration,
     internal_events::TemplateRenderingError,
-<<<<<<< HEAD
-    sinks::util::{
-        encoding::{EncodingConfig, EncodingConfigAdapter, Transformer},
-        tcp::TcpSinkConfig,
-        UriSerde,
-    },
-=======
-    sinks::util::{tcp::TcpSinkConfig, UriSerde},
->>>>>>> 9a9340ad
+    sinks::util::tcp::TcpSinkConfig,
     tcp::TcpKeepaliveConfig,
     template::Template,
     tls::TlsEnableableConfig,
 };
 
-<<<<<<< HEAD
-generate_custom_encoding_configuration!(PapertrailEncoding { Text, Json });
-
-#[derive(Clone, Debug, Deserialize, Serialize)]
-=======
+use super::util::UriSerde;
+
 #[derive(Deserialize, Serialize, Debug)]
->>>>>>> 9a9340ad
 #[serde(deny_unknown_fields)]
-pub struct PapertrailConfig {
+struct PapertrailConfig {
     endpoint: UriSerde,
-<<<<<<< HEAD
-    encoding: EncodingConfigAdapter<EncodingConfig<PapertrailEncoding>, PapertrailEncodingMigrator>,
-=======
     encoding: EncodingConfig,
->>>>>>> 9a9340ad
     keepalive: Option<TcpKeepaliveConfig>,
     tls: Option<TlsEnableableConfig>,
     send_buffer_bytes: Option<usize>,
