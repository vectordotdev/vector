--- conflicted
+++ resolved
@@ -14,15 +14,7 @@
                 acknowledgements::HecClientAcknowledgementsConfig, timestamp_key, EndpointTarget,
                 SplunkHecDefaultBatchSettings,
             },
-<<<<<<< HEAD
-            logs::config::{HecLogsEncoding, HecLogsEncodingMigrator, HecLogsSinkConfig},
-        },
-        util::{
-            encoding::{EncodingConfig, EncodingConfigAdapter},
-            BatchConfig, Compression, TowerRequestConfig,
-=======
             logs::config::HecLogsSinkConfig,
->>>>>>> 9a9340ad
         },
         util::{BatchConfig, Compression, TowerRequestConfig},
         Healthcheck, VectorSink,
@@ -41,12 +33,7 @@
     #[serde(alias = "host")]
     pub(super) endpoint: Option<String>,
     pub(super) source: Option<Template>,
-<<<<<<< HEAD
-    pub(super) encoding:
-        EncodingConfigAdapter<EncodingConfig<HecLogsEncoding>, HecLogsEncodingMigrator>,
-=======
     pub(super) encoding: EncodingConfig,
->>>>>>> 9a9340ad
     pub(super) event_type: Option<Template>,
     #[serde(default = "host_key")]
     pub(super) host_key: String,
@@ -87,11 +74,7 @@
             token: "${HUMIO_TOKEN}".to_owned(),
             endpoint: None,
             source: None,
-<<<<<<< HEAD
-            encoding: HecLogsEncoding::Json.as_config_adapter(),
-=======
             encoding: JsonSerializerConfig::new().into(),
->>>>>>> 9a9340ad
             event_type: None,
             indexed_fields: vec![],
             index: None,
@@ -324,11 +307,7 @@
             token: token.to_string(),
             endpoint: Some(humio_address()),
             source: None,
-<<<<<<< HEAD
-            encoding: EncodingConfig::from(HecLogsEncoding::Json).into(),
-=======
             encoding: JsonSerializerConfig::new().into(),
->>>>>>> 9a9340ad
             event_type: None,
             host_key: log_schema().host_key().to_string(),
             indexed_fields: vec![],
