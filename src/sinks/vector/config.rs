use http::Uri;
use hyper::client::HttpConnector;
use hyper_openssl::HttpsConnector;
use hyper_proxy::ProxyConnector;
use tonic::body::BoxBody;
use tower::ServiceBuilder;
use vector_lib::configurable::configurable_component;

use super::{
<<<<<<< HEAD
    VectorSinkError,
    service::{VectorResponse, VectorService},
=======
    service::{VectorRequest, VectorResponse, VectorService},
>>>>>>> d2e3bd17
    sink::VectorSink,
};
use crate::{
    config::{
        AcknowledgementsConfig, GenerateConfig, Input, ProxyConfig, SinkConfig, SinkContext,
        SinkHealthcheckOptions,
    },
    http::build_proxy_connector,
    proto::vector as proto,
    sinks::{
        Healthcheck, VectorSink as VectorSinkType,
        util::{
            BatchConfig, RealtimeEventBasedDefaultBatchSettings, ServiceBuilderExt,
            TowerRequestConfig, retries::RetryLogic,
        },
    },
    tls::{MaybeTlsSettings, TlsEnableableConfig},
};

/// Configuration for the `vector` sink.
#[configurable_component(sink("vector", "Relay observability data to a Vector instance."))]
#[derive(Clone, Debug)]
#[serde(deny_unknown_fields)]
pub struct VectorConfig {
    /// Version of the configuration.
    // NOTE: this option is deprecated and has already been removed from the "old" docs.
    // At some point in the future we will remove it entirely as a breaking change.
    #[configurable(metadata(docs::hidden))]
    version: Option<super::VectorConfigVersion>,

    /// The downstream Vector address to which to connect.
    ///
    /// Both IP address and hostname are accepted formats.
    ///
    /// The address _must_ include a port.
    #[configurable(validation(format = "uri"))]
    #[configurable(metadata(docs::examples = "92.12.333.224:6000"))]
    #[configurable(metadata(docs::examples = "https://somehost:6000"))]
    address: String,

    /// Whether or not to compress requests.
    ///
    /// If set to `true`, requests are compressed with [`gzip`][gzip_docs].
    ///
    /// [gzip_docs]: https://www.gzip.org/
    #[configurable(metadata(docs::advanced))]
    #[serde(default)]
    compression: bool,

    #[configurable(derived)]
    #[serde(default)]
    pub batch: BatchConfig<RealtimeEventBasedDefaultBatchSettings>,

    #[configurable(derived)]
    #[serde(default)]
    pub request: TowerRequestConfig,

    #[configurable(derived)]
    #[serde(default)]
    tls: Option<TlsEnableableConfig>,

    #[configurable(derived)]
    #[serde(
        default,
        deserialize_with = "crate::serde::bool_or_struct",
        skip_serializing_if = "crate::serde::is_default"
    )]
    pub(in crate::sinks::vector) acknowledgements: AcknowledgementsConfig,
}

impl VectorConfig {
    /// Creates a `VectorConfig` with the given address.
    pub fn from_address(addr: Uri) -> Self {
        let addr = addr.to_string();
        default_config(addr.as_str())
    }
}

impl GenerateConfig for VectorConfig {
    fn generate_config() -> toml::Value {
        toml::Value::try_from(default_config("127.0.0.1:6000")).unwrap()
    }
}

fn default_config(address: &str) -> VectorConfig {
    VectorConfig {
        version: None,
        address: address.to_owned(),
        compression: false,
        batch: BatchConfig::default(),
        request: TowerRequestConfig::default(),
        tls: None,
        acknowledgements: Default::default(),
    }
}

#[async_trait::async_trait]
#[typetag::serde(name = "vector")]
impl SinkConfig for VectorConfig {
    async fn build(&self, cx: SinkContext) -> crate::Result<(VectorSinkType, Healthcheck)> {
        let tls = MaybeTlsSettings::from_config(self.tls.as_ref(), false)?;
        let uri = with_default_scheme(&self.address, tls.is_tls())?;

        let client = new_client(&tls, cx.proxy())?;

        let healthcheck_uri = cx
            .healthcheck
            .uri
            .clone()
            .map(|uri| uri.uri)
            .unwrap_or_else(|| uri.clone());
        let healthcheck_client = VectorService::new(client.clone(), healthcheck_uri, false);
        let healthcheck = healthcheck(healthcheck_client, cx.healthcheck);
        let service = VectorService::new(client, uri, self.compression);
        let request_settings = self.request.into_settings();
        let batch_settings = self.batch.into_batcher_settings()?;

        let service = ServiceBuilder::new()
            .settings(request_settings, VectorGrpcRetryLogic)
            .service(service);

        let sink = VectorSink {
            batch_settings,
            service,
        };

        Ok((
            VectorSinkType::from_event_streamsink(sink),
            Box::pin(healthcheck),
        ))
    }

    fn input(&self) -> Input {
        Input::all()
    }

    fn acknowledgements(&self) -> &AcknowledgementsConfig {
        &self.acknowledgements
    }
}

/// Check to see if the remote service accepts new events.
async fn healthcheck(
    mut service: VectorService,
    options: SinkHealthcheckOptions,
) -> crate::Result<()> {
    if !options.enabled {
        return Ok(());
    }

    let request = service.client.health_check(proto::HealthCheckRequest {});
    match request.await {
        Ok(response) => match proto::ServingStatus::try_from(response.into_inner().status) {
            Ok(proto::ServingStatus::Serving) => Ok(()),
            Ok(status) => Err(Box::new(VectorSinkError::Health {
                status: Some(status.as_str_name()),
            })),
            Err(_) => Err(Box::new(VectorSinkError::Health { status: None })),
        },
        Err(source) => Err(Box::new(VectorSinkError::Request { source })),
    }
}

/// grpc doesn't like an address without a scheme, so we default to http or https if one isn't
/// specified in the address.
pub fn with_default_scheme(address: &str, tls: bool) -> crate::Result<Uri> {
    let uri: Uri = address.parse()?;
    if uri.scheme().is_none() {
        // Default the scheme to http or https.
        let mut parts = uri.into_parts();

        parts.scheme = if tls {
            Some(
                "https"
                    .parse()
                    .unwrap_or_else(|_| unreachable!("https should be valid")),
            )
        } else {
            Some(
                "http"
                    .parse()
                    .unwrap_or_else(|_| unreachable!("http should be valid")),
            )
        };

        if parts.path_and_query.is_none() {
            parts.path_and_query = Some(
                "/".parse()
                    .unwrap_or_else(|_| unreachable!("root should be valid")),
            );
        }
        Ok(Uri::from_parts(parts)?)
    } else {
        Ok(uri)
    }
}

fn new_client(
    tls_settings: &MaybeTlsSettings,
    proxy_config: &ProxyConfig,
) -> crate::Result<hyper::Client<ProxyConnector<HttpsConnector<HttpConnector>>, BoxBody>> {
    let proxy = build_proxy_connector(tls_settings.clone(), proxy_config)?;

    Ok(hyper::Client::builder().http2_only(true).build(proxy))
}

#[derive(Debug, Clone)]
struct VectorGrpcRetryLogic;

impl RetryLogic for VectorGrpcRetryLogic {
    type Error = VectorSinkError;
    type Request = VectorRequest;
    type Response = VectorResponse;

    fn is_retriable_error(&self, err: &Self::Error) -> bool {
        use tonic::Code::*;

        match err {
            VectorSinkError::Request { source } => !matches!(
                source.code(),
                // List taken from
                //
                // <https://github.com/grpc/grpc/blob/ed1b20777c69bd47e730a63271eafc1b299f6ca0/doc/statuscodes.md>
                NotFound
                    | InvalidArgument
                    | AlreadyExists
                    | PermissionDenied
                    | OutOfRange
                    | Unimplemented
                    | Unauthenticated
                    | DataLoss
            ),
            _ => true,
        }
    }
}<|MERGE_RESOLUTION|>--- conflicted
+++ resolved
@@ -7,13 +7,9 @@
 use vector_lib::configurable::configurable_component;
 
 use super::{
-<<<<<<< HEAD
+    service::{VectorRequest, VectorResponse, VectorService},
+    sink::VectorSink,
     VectorSinkError,
-    service::{VectorResponse, VectorService},
-=======
-    service::{VectorRequest, VectorResponse, VectorService},
->>>>>>> d2e3bd17
-    sink::VectorSink,
 };
 use crate::{
     config::{
@@ -23,11 +19,11 @@
     http::build_proxy_connector,
     proto::vector as proto,
     sinks::{
+        util::{
+            retries::RetryLogic, BatchConfig, RealtimeEventBasedDefaultBatchSettings,
+            ServiceBuilderExt, TowerRequestConfig,
+        },
         Healthcheck, VectorSink as VectorSinkType,
-        util::{
-            BatchConfig, RealtimeEventBasedDefaultBatchSettings, ServiceBuilderExt,
-            TowerRequestConfig, retries::RetryLogic,
-        },
     },
     tls::{MaybeTlsSettings, TlsEnableableConfig},
 };
