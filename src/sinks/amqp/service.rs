--- conflicted
+++ resolved
@@ -6,15 +6,9 @@
 use futures::future::BoxFuture;
 use lapin::{BasicProperties, options::BasicPublishOptions};
 use snafu::Snafu;
-<<<<<<< HEAD
-use std::task::{Context, Poll};
-
-use super::channel::AmqpSinkChannels;
-=======
 
 use super::channel::AmqpSinkChannels;
 use crate::sinks::prelude::*;
->>>>>>> eee6e669
 
 /// The request contains the data to send to `AMQP` together
 /// with the information need to route the message.
