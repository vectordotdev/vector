//! The main tower service that takes the request created by the request builder
//! and sends it to `AMQP`.
use crate::{
    internal_events::sink::{AmqpAcknowledgementError, AmqpDeliveryError},
    sinks::prelude::*,
};
use bytes::Bytes;
use futures::future::BoxFuture;
use lapin::{options::BasicPublishOptions, BasicProperties};
use snafu::Snafu;
use std::{
    sync::Arc,
    task::{Context, Poll},
};
<<<<<<< HEAD
use tower::Service;
use vector_common::{
    finalization::{EventFinalizers, EventStatus, Finalizable},
    request_metadata::{MetaDescriptive, RequestCountByteSize, RequestMetadata},
};
use vector_core::stream::DriverResponse;
=======
>>>>>>> 657758db

/// The request contains the data to send to `AMQP` together
/// with the information need to route the message.
pub(super) struct AmqpRequest {
    body: Bytes,
    exchange: String,
    routing_key: String,
    properties: BasicProperties,
    finalizers: EventFinalizers,
    metadata: RequestMetadata,
}

impl AmqpRequest {
    pub(super) fn new(
        body: Bytes,
        exchange: String,
        routing_key: String,
        properties: BasicProperties,
        finalizers: EventFinalizers,
        metadata: RequestMetadata,
    ) -> Self {
        Self {
            body,
            exchange,
            routing_key,
            properties,
            finalizers,
            metadata,
        }
    }
}

impl Finalizable for AmqpRequest {
    fn take_finalizers(&mut self) -> EventFinalizers {
        std::mem::take(&mut self.finalizers)
    }
}

impl MetaDescriptive for AmqpRequest {
    fn get_metadata(&self) -> &RequestMetadata {
        &self.metadata
    }

    fn take_metadata(&mut self) -> RequestMetadata {
        std::mem::take(&mut self.metadata)
    }
}

/// A successful response from `AMQP`.
pub(super) struct AmqpResponse {
    byte_size: usize,
    json_size: RequestCountByteSize,
}

impl DriverResponse for AmqpResponse {
    fn event_status(&self) -> EventStatus {
        EventStatus::Delivered
    }

    fn events_sent(&self) -> &RequestCountByteSize {
        &self.json_size
    }

    fn bytes_sent(&self) -> Option<usize> {
        Some(self.byte_size)
    }
}

/// The tower service that handles the actual sending of data to `AMQP`.
pub(super) struct AmqpService {
    pub(super) channel: Arc<lapin::Channel>,
}

#[derive(Debug, Snafu)]
pub(super) enum AmqpError {
    #[snafu(display("Failed retrieving Acknowledgement: {}", error))]
    AmqpAcknowledgementFailed { error: lapin::Error },

    #[snafu(display("Failed AMQP request: {}", error))]
    AmqpDeliveryFailed { error: lapin::Error },
}

impl Service<AmqpRequest> for AmqpService {
    type Response = AmqpResponse;

    type Error = AmqpError;

    type Future = BoxFuture<'static, Result<Self::Response, Self::Error>>;

    fn poll_ready(&mut self, _cx: &mut Context<'_>) -> Poll<Result<(), Self::Error>> {
        Poll::Ready(Ok(()))
    }

    fn call(&mut self, req: AmqpRequest) -> Self::Future {
        let channel = Arc::clone(&self.channel);

        Box::pin(async move {
            channel
                .confirm_select(lapin::options::ConfirmSelectOptions::default())
                .await
                .unwrap();

            let byte_size = req.body.len();
            let fut = channel
                .basic_publish(
                    &req.exchange,
                    &req.routing_key,
                    BasicPublishOptions::default(),
                    req.body.as_ref(),
                    req.properties,
                )
                .await;

            match fut {
                Ok(result) => match result.await {
                    Ok(lapin::publisher_confirm::Confirmation::Nack(_)) => {
                        warn!("Received Negative Acknowledgement from AMQP server.");
                        Ok(AmqpResponse {
                            json_size: req.metadata.into_events_estimated_json_encoded_byte_size(),
                            byte_size,
                        })
                    }
                    Err(error) => {
                        // TODO: In due course the caller could emit these on error.
                        emit!(AmqpAcknowledgementError { error: &error });
                        Err(AmqpError::AmqpAcknowledgementFailed { error })
                    }
                    Ok(_) => Ok(AmqpResponse {
                        json_size: req.metadata.into_events_estimated_json_encoded_byte_size(),
                        byte_size,
                    }),
                },
                Err(error) => {
                    // TODO: In due course the caller could emit these on error.
                    emit!(AmqpDeliveryError { error: &error });
                    Err(AmqpError::AmqpDeliveryFailed { error })
                }
            }
        })
    }
}<|MERGE_RESOLUTION|>--- conflicted
+++ resolved
@@ -12,15 +12,6 @@
     sync::Arc,
     task::{Context, Poll},
 };
-<<<<<<< HEAD
-use tower::Service;
-use vector_common::{
-    finalization::{EventFinalizers, EventStatus, Finalizable},
-    request_metadata::{MetaDescriptive, RequestCountByteSize, RequestMetadata},
-};
-use vector_core::stream::DriverResponse;
-=======
->>>>>>> 657758db
 
 /// The request contains the data to send to `AMQP` together
 /// with the information need to route the message.
