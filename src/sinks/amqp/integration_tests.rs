--- conflicted
+++ resolved
@@ -17,13 +17,6 @@
         random_lines_with_stream, random_string,
     },
 };
-<<<<<<< HEAD
-use config::AmqpPropertiesConfig;
-use futures::StreamExt;
-use std::{collections::HashSet, time::Duration};
-use vector_lib::{config::LogNamespace, event::LogEvent};
-=======
->>>>>>> eee6e669
 
 pub fn make_config() -> AmqpSinkConfig {
     let mut config = AmqpSinkConfig {
