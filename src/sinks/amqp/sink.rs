--- conflicted
+++ resolved
@@ -1,13 +1,8 @@
 //! The sink for the `AMQP` sink that wires together the main stream that takes the
 //! event and sends it to `AMQP`.
-<<<<<<< HEAD
-use crate::sinks::prelude::*;
-=======
->>>>>>> eee6e669
 use lapin::BasicProperties;
 use serde::Serialize;
 
-use super::channel::AmqpSinkChannels;
 use super::{
     BuildError,
     channel::AmqpSinkChannels,
