--- conflicted
+++ resolved
@@ -276,13 +276,6 @@
     };
 
     use super::*;
-<<<<<<< HEAD
-    use crate::gcp;
-    use crate::test_util::components::{run_and_assert_sink_error, COMPONENT_ERROR_TAGS};
-    use crate::test_util::{
-        components::{run_and_assert_sink_compliance, HTTP_SINK_TAGS},
-        random_events_with_stream, random_metrics_with_stream, random_string, trace_init,
-=======
     use crate::{
         gcp,
         test_util::{
@@ -292,7 +285,6 @@
             },
             random_events_with_stream, random_metrics_with_stream, random_string, trace_init,
         },
->>>>>>> eee6e669
     };
 
     const PROJECT: &str = "testproject";
