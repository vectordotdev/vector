use super::{healthcheck_response, GcpAuthConfig, GcpCredentials, Scope};
use crate::{
    config::{DataType, SinkConfig, SinkContext, SinkDescription},
    event::{self, Event},
    serde::to_string,
    sinks::{
        util::{
            encoding::{EncodingConfig, EncodingConfiguration},
            http::{HttpClient, HttpClientFuture},
<<<<<<< HEAD
            retries::{RetryAction, RetryLogic},
            BatchConfig, BatchSettings, Buffer, Compression, InFlightLimit, PartitionBatchSink,
            PartitionBuffer, PartitionInnerBuffer, ServiceBuilderExt, TowerCompat,
            TowerRequestConfig,
=======
            retries2::{RetryAction, RetryLogic},
            service2::{InFlightLimit, ServiceBuilderExt, TowerCompat, TowerRequestConfig},
            BatchConfig, BatchSettings, Buffer, Compression, PartitionBatchSink, PartitionBuffer,
            PartitionInnerBuffer,
>>>>>>> 66beb532
        },
        Healthcheck, RouterSink,
    },
    template::{Template, TemplateError},
    tls::{TlsOptions, TlsSettings},
};
use bytes::Bytes;
use chrono::Utc;
use futures::{FutureExt, TryFutureExt};
use futures01::{stream::iter_ok, Sink};
use http::{StatusCode, Uri};
use hyper::{
    header::{HeaderName, HeaderValue},
    Body, Request, Response,
};
use lazy_static::lazy_static;
use serde::{Deserialize, Serialize};
use snafu::{ResultExt, Snafu};
use std::collections::HashMap;
use std::convert::TryFrom;
use std::task::Poll;
use tower03::{Service, ServiceBuilder};
use tracing::field;
use uuid::Uuid;

const NAME: &str = "gcp_cloud_storage";
const BASE_URL: &str = "https://storage.googleapis.com/";

#[derive(Clone)]
struct GcsSink {
    bucket: String,
    client: HttpClient,
    creds: Option<GcpCredentials>,
    base_url: String,
    settings: RequestSettings,
}

#[derive(Debug, Snafu)]
enum GcsError {
    #[snafu(display("Bucket {:?} not found", bucket))]
    BucketNotFound { bucket: String },
}

#[derive(Deserialize, Serialize, Debug)]
#[serde(deny_unknown_fields)]
pub struct GcsSinkConfig {
    bucket: String,
    acl: Option<GcsPredefinedAcl>,
    storage_class: Option<GcsStorageClass>,
    metadata: Option<HashMap<String, String>>,
    key_prefix: Option<String>,
    filename_time_format: Option<String>,
    filename_append_uuid: Option<bool>,
    filename_extension: Option<String>,
    encoding: EncodingConfig<Encoding>,
    #[serde(default)]
    compression: Compression,
    #[serde(default)]
    batch: BatchConfig,
    #[serde(default)]
    request: TowerRequestConfig,
    #[serde(flatten)]
    auth: GcpAuthConfig,
    tls: Option<TlsOptions>,
}

#[cfg(test)]
fn default_config(e: Encoding) -> GcsSinkConfig {
    GcsSinkConfig {
        bucket: Default::default(),
        acl: Default::default(),
        storage_class: Default::default(),
        metadata: Default::default(),
        key_prefix: Default::default(),
        filename_time_format: Default::default(),
        filename_append_uuid: Default::default(),
        filename_extension: Default::default(),
        encoding: e.into(),
        compression: Compression::Gzip,
        batch: Default::default(),
        request: Default::default(),
        auth: Default::default(),
        tls: Default::default(),
    }
}

#[derive(Clone, Copy, Debug, Derivative, Deserialize, Serialize)]
#[derivative(Default)]
#[serde(rename_all = "kebab-case")]
enum GcsPredefinedAcl {
    AuthenticatedRead,
    BucketOwnerFullControl,
    BucketOwnerRead,
    Private,
    #[derivative(Default)]
    ProjectPrivate,
    PublicRead,
}

#[derive(Clone, Copy, Debug, Derivative, Deserialize, Serialize)]
#[derivative(Default)]
#[serde(rename_all = "SCREAMING_SNAKE_CASE")]
enum GcsStorageClass {
    #[derivative(Default)]
    Standard,
    Nearline,
    Coldline,
    Archive,
}

lazy_static! {
    static ref REQUEST_DEFAULTS: TowerRequestConfig = TowerRequestConfig {
        in_flight_limit: InFlightLimit::Fixed(25),
        rate_limit_num: Some(25),
        ..Default::default()
    };
}

#[derive(Deserialize, Serialize, Debug, Eq, PartialEq, Clone, Copy)]
#[serde(rename_all = "snake_case")]
enum Encoding {
    Text,
    Ndjson,
}

impl Encoding {
    fn content_type(&self) -> &'static str {
        match self {
            Self::Text => "text/plain",
            Self::Ndjson => "application/x-ndjson",
        }
    }
}

inventory::submit! {
    SinkDescription::new_without_default::<GcsSinkConfig>(NAME)
}

#[async_trait::async_trait]
#[typetag::serde(name = "gcp_cloud_storage")]
impl SinkConfig for GcsSinkConfig {
    fn build(&self, _cx: SinkContext) -> crate::Result<(RouterSink, Healthcheck)> {
        unimplemented!()
    }

    async fn build_async(&self, cx: SinkContext) -> crate::Result<(RouterSink, Healthcheck)> {
        let sink = GcsSink::new(self, &cx).await?;
        let healthcheck = sink.clone().healthcheck().boxed().compat();
        let service = sink.service(self, &cx)?;

        Ok((service, Box::new(healthcheck)))
    }

    fn input_type(&self) -> DataType {
        DataType::Log
    }

    fn sink_type(&self) -> &'static str {
        NAME
    }
}

#[derive(Debug, Snafu)]
enum HealthcheckError {
    #[snafu(display("Invalid credentials"))]
    InvalidCredentials,
    #[snafu(display("Unknown bucket: {:?}", bucket))]
    UnknownBucket { bucket: String },
    #[snafu(display("key_prefix template parse error: {}", source))]
    KeyPrefixTemplate { source: TemplateError },
}

impl GcsSink {
    async fn new(config: &GcsSinkConfig, cx: &SinkContext) -> crate::Result<Self> {
        let creds = config
            .auth
            .make_credentials(Scope::DevStorageReadWrite)
            .await?;
        let settings = RequestSettings::new(config)?;
        let tls = TlsSettings::from_options(&config.tls)?;
        let client = HttpClient::new(cx.resolver(), tls)?;
        let base_url = format!("{}{}/", BASE_URL, config.bucket);
        let bucket = config.bucket.clone();
        Ok(GcsSink {
            client,
            creds,
            settings,
            base_url,
            bucket,
        })
    }

    fn service(self, config: &GcsSinkConfig, cx: &SinkContext) -> crate::Result<RouterSink> {
        let request = config.request.unwrap_with(&REQUEST_DEFAULTS);
        let encoding = config.encoding.clone();

        let batch = BatchSettings::default()
            .bytes(bytesize::mib(10u64))
            .timeout(300)
            .parse_config(config.batch)?;

        let key_prefix = config.key_prefix.as_deref().unwrap_or("date=%F/");
        let key_prefix = Template::try_from(key_prefix).context(KeyPrefixTemplate)?;

        let settings = self.settings.clone();

        let svc = ServiceBuilder::new()
            .map(move |req| RequestWrapper::new(req, settings.clone()))
            .settings(request, GcsRetryLogic)
            .service(self);

        let buffer = PartitionBuffer::new(Buffer::new(batch.size, config.compression));

        let sink =
            PartitionBatchSink::new(TowerCompat::new(svc), buffer, batch.timeout, cx.acker())
                .sink_map_err(|e| error!("Fatal gcs sink error: {}", e))
                .with_flat_map(move |e| iter_ok(encode_event(e, &key_prefix, &encoding)));

        Ok(Box::new(sink))
    }

    async fn healthcheck(mut self) -> crate::Result<()> {
        let uri = self.base_url.parse::<Uri>()?;
        let mut request = http::Request::head(uri).body(Body::empty())?;

        if let Some(creds) = self.creds.as_ref() {
            creds.apply(&mut request);
        }

        let bucket = self.bucket;
        let not_found_error = GcsError::BucketNotFound { bucket }.into();

        let response = self.client.send(request).await?;
        healthcheck_response(self.creds, not_found_error)(response)
    }
}

impl Service<RequestWrapper> for GcsSink {
    type Response = Response<Body>;
    type Error = hyper::Error;
    type Future = HttpClientFuture;

    fn poll_ready(&mut self, _: &mut std::task::Context<'_>) -> Poll<Result<(), Self::Error>> {
        Poll::Ready(Ok(()))
    }

    fn call(&mut self, request: RequestWrapper) -> Self::Future {
        let settings = request.settings;

        let uri = format!("{}{}", self.base_url, request.key)
            .parse::<Uri>()
            .unwrap();
        let mut builder = Request::put(uri);
        let headers = builder.headers_mut().unwrap();
        headers.insert("content-type", settings.content_type);
        headers.insert(
            "content-length",
            HeaderValue::from_str(&format!("{}", request.body.len())).unwrap(),
        );
        settings
            .content_encoding
            .map(|ce| headers.insert("content-encoding", ce));
        settings.acl.map(|acl| headers.insert("x-goog-acl", acl));
        headers.insert("x-goog-storage-class", settings.storage_class);
        for (p, v) in settings.metadata {
            headers.insert(p, v);
        }

        let mut request = builder.body(Body::from(request.body)).unwrap();
        if let Some(creds) = &self.creds {
            creds.apply(&mut request);
        }

        self.client.call(request)
    }
}

#[derive(Clone, Debug)]
struct RequestWrapper {
    body: Vec<u8>,
    key: String,
    settings: RequestSettings,
}

impl RequestWrapper {
    fn new(req: PartitionInnerBuffer<Vec<u8>, Bytes>, settings: RequestSettings) -> Self {
        let (body, key) = req.into_parts();

        // TODO: pull the seconds from the last event
        let filename = {
            let seconds = Utc::now().format(&settings.time_format);

            if settings.append_uuid {
                let uuid = Uuid::new_v4();
                format!("{}-{}", seconds, uuid.to_hyphenated())
            } else {
                seconds.to_string()
            }
        };

        let key = format!(
            "{}{}.{}",
            String::from_utf8_lossy(&key[..]),
            filename,
            settings.extension
        );

        debug!(
            message = "sending events.",
            bytes = &field::debug(body.len()),
            key = &field::debug(&key)
        );

        Self {
            body,
            key,
            settings,
        }
    }
}

// Settings required to produce a request that do not change per
// request. All possible values are pre-computed for direct use in
// producing a request.
#[derive(Clone, Debug)]
struct RequestSettings {
    acl: Option<HeaderValue>,
    content_type: HeaderValue,
    content_encoding: Option<HeaderValue>,
    storage_class: HeaderValue,
    metadata: Vec<(HeaderName, HeaderValue)>,
    extension: String,
    time_format: String,
    append_uuid: bool,
}

impl RequestSettings {
    fn new(config: &GcsSinkConfig) -> crate::Result<Self> {
        let acl = config
            .acl
            .map(|acl| HeaderValue::from_str(&to_string(acl)).unwrap());
        let content_type = HeaderValue::from_str(config.encoding.codec().content_type()).unwrap();
        let content_encoding = config
            .compression
            .content_encoding()
            .map(|ce| HeaderValue::from_str(&to_string(ce)).unwrap());
        let storage_class = config.storage_class.unwrap_or_default();
        let storage_class = HeaderValue::from_str(&to_string(storage_class)).unwrap();
        let metadata = config
            .metadata
            .as_ref()
            .map(|metadata| {
                metadata
                    .iter()
                    .map(make_header)
                    .collect::<Result<Vec<_>, _>>()
            })
            .unwrap_or_else(|| Ok(vec![]))?;
        let extension = config
            .filename_extension
            .clone()
            .unwrap_or_else(|| config.compression.extension().into());
        let time_format = config
            .filename_time_format
            .clone()
            .unwrap_or_else(|| "%s".into());
        let append_uuid = config.filename_append_uuid.unwrap_or(true);
        Ok(Self {
            acl,
            content_type,
            content_encoding,
            storage_class,
            metadata,
            extension,
            time_format,
            append_uuid,
        })
    }
}

// Make a header pair from a key-value string pair
fn make_header((name, value): (&String, &String)) -> crate::Result<(HeaderName, HeaderValue)> {
    Ok((
        HeaderName::from_bytes(name.as_bytes())?,
        HeaderValue::from_str(&value)?,
    ))
}

fn encode_event(
    mut event: Event,
    key_prefix: &Template,
    encoding: &EncodingConfig<Encoding>,
) -> Option<PartitionInnerBuffer<Vec<u8>, Bytes>> {
    encoding.apply_rules(&mut event);
    let key = key_prefix
        .render_string(&event)
        .map_err(|missing_keys| {
            warn!(
                message = "Keys do not exist on the event. Dropping event.",
                ?missing_keys,
                rate_limit_secs = 30,
            );
        })
        .ok()?;
    let log = event.into_log();
    let bytes = match encoding.codec() {
        Encoding::Ndjson => serde_json::to_vec(&log)
            .map(|mut b| {
                b.push(b'\n');
                b
            })
            .expect("Failed to encode event as json, this is a bug!"),
        Encoding::Text => {
            let mut bytes = log
                .get(&event::log_schema().message_key())
                .map(|v| v.as_bytes().to_vec())
                .unwrap_or_default();
            bytes.push(b'\n');
            bytes
        }
    };

    Some(PartitionInnerBuffer::new(bytes, key.into()))
}

#[derive(Clone)]
struct GcsRetryLogic;

// This is a clone of HttpRetryLogic for the Body type, should get merged
impl RetryLogic for GcsRetryLogic {
    type Error = hyper::Error;
    type Response = Response<Body>;

    fn is_retriable_error(&self, error: &Self::Error) -> bool {
        error.is_connect() || error.is_closed()
    }

    fn should_retry_response(&self, response: &Self::Response) -> RetryAction {
        let status = response.status();

        match status {
            StatusCode::TOO_MANY_REQUESTS => RetryAction::Retry("Too many requests".into()),
            StatusCode::NOT_IMPLEMENTED => {
                RetryAction::DontRetry("endpoint not implemented".into())
            }
            _ if status.is_server_error() => RetryAction::Retry(format!("{}", status)),
            _ if status.is_success() => RetryAction::Successful,
            _ => RetryAction::DontRetry(format!("response status: {}", status)),
        }
    }
}

#[cfg(test)]
mod tests {
    use super::*;
    use crate::event::{self, Event};

    use std::collections::HashMap;

    #[test]
    fn gcs_encode_event_text() {
        let message = "hello world".to_string();
        let batch_time_format = Template::try_from("date=%F").unwrap();
        let bytes = encode_event(
            message.clone().into(),
            &batch_time_format,
            &Encoding::Text.into(),
        )
        .unwrap();

        let encoded_message = message + "\n";
        let (bytes, _) = bytes.into_parts();
        assert_eq!(&bytes[..], encoded_message.as_bytes());
    }

    #[test]
    fn gcs_encode_event_ndjson() {
        let message = "hello world".to_string();
        let mut event = Event::from(message.clone());
        event.as_mut_log().insert("key", "value");

        let batch_time_format = Template::try_from("date=%F").unwrap();
        let bytes = encode_event(event, &batch_time_format, &Encoding::Ndjson.into()).unwrap();

        let (bytes, _) = bytes.into_parts();
        let map: HashMap<String, String> = serde_json::from_slice(&bytes[..]).unwrap();

        assert_eq!(
            map.get(&event::log_schema().message_key().to_string()),
            Some(&message)
        );
        assert_eq!(map["key"], "value".to_string());
    }

    fn request_settings(
        extension: Option<&str>,
        uuid: bool,
        compression: Compression,
    ) -> RequestSettings {
        RequestSettings::new(&GcsSinkConfig {
            key_prefix: Some("key/".into()),
            filename_time_format: Some("date".into()),
            filename_extension: extension.map(Into::into),
            filename_append_uuid: Some(uuid),
            compression,
            ..default_config(Encoding::Ndjson)
        })
        .expect("Could not create request settings")
    }

    #[test]
    fn gcs_build_request() {
        let buf = PartitionInnerBuffer::new(vec![0u8; 10], Bytes::from("key/"));

        let req = RequestWrapper::new(
            buf.clone(),
            request_settings(Some("ext"), false, Compression::None),
        );
        assert_eq!(req.key, "key/date.ext".to_string());

        let req = RequestWrapper::new(
            buf.clone(),
            request_settings(None, false, Compression::None),
        );
        assert_eq!(req.key, "key/date.log".to_string());

        let req = RequestWrapper::new(
            buf.clone(),
            request_settings(None, false, Compression::Gzip),
        );
        assert_eq!(req.key, "key/date.log.gz".to_string());

        let req = RequestWrapper::new(buf, request_settings(None, true, Compression::Gzip));
        assert_ne!(req.key, "key/date.log.gz".to_string());
    }
}<|MERGE_RESOLUTION|>--- conflicted
+++ resolved
@@ -7,17 +7,10 @@
         util::{
             encoding::{EncodingConfig, EncodingConfiguration},
             http::{HttpClient, HttpClientFuture},
-<<<<<<< HEAD
             retries::{RetryAction, RetryLogic},
             BatchConfig, BatchSettings, Buffer, Compression, InFlightLimit, PartitionBatchSink,
             PartitionBuffer, PartitionInnerBuffer, ServiceBuilderExt, TowerCompat,
             TowerRequestConfig,
-=======
-            retries2::{RetryAction, RetryLogic},
-            service2::{InFlightLimit, ServiceBuilderExt, TowerCompat, TowerRequestConfig},
-            BatchConfig, BatchSettings, Buffer, Compression, PartitionBatchSink, PartitionBuffer,
-            PartitionInnerBuffer,
->>>>>>> 66beb532
         },
         Healthcheck, RouterSink,
     },
