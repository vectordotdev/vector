--- conflicted
+++ resolved
@@ -29,13 +29,8 @@
         Healthcheck, VectorSink,
         gcs_common::{
             config::{
-<<<<<<< HEAD
-                build_healthcheck, default_endpoint, GcsPredefinedAcl, GcsRetryLogic,
-                GcsStorageClass,
-=======
                 GcsPredefinedAcl, GcsRetryLogic, GcsStorageClass, build_healthcheck,
                 default_endpoint,
->>>>>>> eee6e669
             },
             service::{GcsRequest, GcsRequestSettings, GcsService},
             sink::GcsSink,
