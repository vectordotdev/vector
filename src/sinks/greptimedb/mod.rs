<<<<<<< HEAD
//! `GreptimeDB` sink for vector.
//!
//! This sink writes Vector's metric data into
//! [GreptimeDB](https://github.com/greptimeteam/greptimedb), a cloud-native
//! time-series database. It uses GreptimeDB's [gRPC
//! API](https://docs.greptime.com/user-guide/write-data/grpc) and GreptimeDB's
//! [rust client](https://github.com/GreptimeTeam/greptimedb-client-rust).
//!
//! This sink transforms metrics into GreptimeDB table using following rules:
//!
//! - Table name: `{namespace}_{metric_name}`. If the metric doesn't have a
//!   namespace, we will use metric_name for table name.
//! - Timestamp: timestamp is stored as a column called `ts`.
//! - Tags: metric tags are stored as string columns with its name as column
//!   name
//! - Counter and Gauge: the value of counter and gauge are stored in a column
//!   called `val`
//! - Set: the number of set items is stored in a column called `val`.
//! - Distribution, Histogram and Summary, Sketch: Statistical attributes like
//!   `sum`, `count`, "max", "min", quantiles and buckets are stored as columns.
//!
use vector_lib::sensitive_string::SensitiveString;

=======
>>>>>>> 97558d3d
use crate::sinks::prelude::*;

// sub level implementations
mod logs;
mod metrics;

fn default_dbname() -> String {
    greptimedb_ingester::DEFAULT_SCHEMA_NAME.to_string()
}

fn default_dbname_template() -> Template {
    Template::try_from(default_dbname()).unwrap()
}

#[derive(Clone, Copy, Debug, Default)]
struct GreptimeDBDefaultBatchSettings;

impl SinkBatchSettings for GreptimeDBDefaultBatchSettings {
    const MAX_EVENTS: Option<usize> = Some(20);
    const MAX_BYTES: Option<usize> = None;
    const TIMEOUT_SECS: f64 = 1.0;
}<|MERGE_RESOLUTION|>--- conflicted
+++ resolved
@@ -1,29 +1,3 @@
-<<<<<<< HEAD
-//! `GreptimeDB` sink for vector.
-//!
-//! This sink writes Vector's metric data into
-//! [GreptimeDB](https://github.com/greptimeteam/greptimedb), a cloud-native
-//! time-series database. It uses GreptimeDB's [gRPC
-//! API](https://docs.greptime.com/user-guide/write-data/grpc) and GreptimeDB's
-//! [rust client](https://github.com/GreptimeTeam/greptimedb-client-rust).
-//!
-//! This sink transforms metrics into GreptimeDB table using following rules:
-//!
-//! - Table name: `{namespace}_{metric_name}`. If the metric doesn't have a
-//!   namespace, we will use metric_name for table name.
-//! - Timestamp: timestamp is stored as a column called `ts`.
-//! - Tags: metric tags are stored as string columns with its name as column
-//!   name
-//! - Counter and Gauge: the value of counter and gauge are stored in a column
-//!   called `val`
-//! - Set: the number of set items is stored in a column called `val`.
-//! - Distribution, Histogram and Summary, Sketch: Statistical attributes like
-//!   `sum`, `count`, "max", "min", quantiles and buckets are stored as columns.
-//!
-use vector_lib::sensitive_string::SensitiveString;
-
-=======
->>>>>>> 97558d3d
 use crate::sinks::prelude::*;
 
 // sub level implementations
