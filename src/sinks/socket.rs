use codecs::{
    encoding::{Framer, FramingConfig},
    TextSerializerConfig,
};
use serde::{Deserialize, Serialize};

#[cfg(unix)]
use crate::sinks::util::unix::UnixSinkConfig;
use crate::{
    codecs::{Encoder, EncodingConfig, EncodingConfigWithFraming, SinkType},
    config::{
        AcknowledgementsConfig, DataType, GenerateConfig, Input, SinkConfig, SinkContext,
        SinkDescription,
    },
    sinks::util::{tcp::TcpSinkConfig, udp::UdpSinkConfig},
};

#[derive(Deserialize, Serialize, Debug)]
// `#[serde(deny_unknown_fields)]` doesn't work when flattening internally tagged enums, see
// https://github.com/serde-rs/serde/issues/1358.
pub struct SocketSinkConfig {
    #[serde(flatten)]
    pub mode: Mode,
}

#[derive(Deserialize, Serialize, Debug, Clone)]
#[serde(tag = "mode", rename_all = "snake_case")]
pub enum Mode {
    Tcp(TcpMode),
    Udp(UdpMode),
    #[cfg(unix)]
    Unix(UnixMode),
}

#[derive(Deserialize, Serialize, Debug, Clone)]
pub struct TcpMode {
    #[serde(flatten)]
    config: TcpSinkConfig,
    #[serde(flatten)]
    encoding: EncodingConfigWithFraming,
}

#[derive(Deserialize, Serialize, Debug, Clone)]
pub struct UdpMode {
    #[serde(flatten)]
    config: UdpSinkConfig,
    encoding: EncodingConfig,
}

#[cfg(unix)]
#[derive(Deserialize, Serialize, Debug, Clone)]
pub struct UnixMode {
    #[serde(flatten)]
    config: UnixSinkConfig,
    #[serde(flatten)]
    encoding: EncodingConfigWithFraming,
}

inventory::submit! {
    SinkDescription::new::<SocketSinkConfig>("socket")
}

impl GenerateConfig for SocketSinkConfig {
    fn generate_config() -> toml::Value {
        toml::from_str(
            r#"address = "92.12.333.224:5000"
            mode = "tcp"
            encoding.codec = "json""#,
        )
        .unwrap()
    }
}

impl SocketSinkConfig {
    pub const fn new(mode: Mode) -> Self {
        SocketSinkConfig { mode }
    }

    pub fn make_basic_tcp_config(address: String) -> Self {
        Self::new(Mode::Tcp(TcpMode {
            config: TcpSinkConfig::from_address(address),
            encoding: (None::<FramingConfig>, TextSerializerConfig::new()).into(),
        }))
    }
}

#[async_trait::async_trait]
#[typetag::serde(name = "socket")]
impl SinkConfig for SocketSinkConfig {
    async fn build(
        &self,
        _cx: SinkContext,
    ) -> crate::Result<(super::VectorSink, super::Healthcheck)> {
        match &self.mode {
<<<<<<< HEAD
            Mode::Tcp(TcpMode { config, encoding }) => {
                let transformer = encoding.transformer();
                let (framer, serializer) = encoding.build(SinkType::StreamBased)?;
                let encoder = Encoder::<Framer>::new(framer, serializer);
                config.build(cx, transformer, encoder)
            }
            Mode::Udp(UdpMode { config, encoding }) => {
                let transformer = encoding.transformer();
                let serializer = encoding.build()?;
                let encoder = Encoder::<()>::new(serializer);
                config.build(cx, transformer, encoder)
            }
            #[cfg(unix)]
            Mode::Unix(UnixMode { config, encoding }) => {
                let transformer = encoding.transformer();
                let (framer, serializer) = encoding.build(SinkType::StreamBased)?;
                let encoder = Encoder::<Framer>::new(framer, serializer);
                config.build(cx, transformer, encoder)
            }
=======
            Mode::Tcp(config) => config.build(transformer, encoder),
            Mode::Udp(config) => config.build(transformer, encoder),
            #[cfg(unix)]
            Mode::Unix(config) => config.build(transformer, encoder),
>>>>>>> 7cc3a80e
        }
    }

    fn input(&self) -> Input {
        let encoder_input_type = match &self.mode {
            Mode::Tcp(TcpMode { encoding, .. }) => encoding.config().1.input_type(),
            Mode::Udp(UdpMode { encoding, .. }) => encoding.config().input_type(),
            #[cfg(unix)]
            Mode::Unix(UnixMode { encoding, .. }) => encoding.config().1.input_type(),
        };
        Input::new(encoder_input_type & DataType::Log)
    }

    fn sink_type(&self) -> &'static str {
        "socket"
    }

    fn acknowledgements(&self) -> Option<&AcknowledgementsConfig> {
        None
    }
}

#[cfg(test)]
mod test {
    use std::{
        future::ready,
        net::{SocketAddr, UdpSocket},
    };

    use codecs::JsonSerializerConfig;
    use futures::stream::StreamExt;
    use futures_util::stream;
    use serde_json::Value;
    use tokio::{
        net::TcpListener,
        time::{sleep, timeout, Duration},
    };
    use tokio_stream::wrappers::TcpListenerStream;
    use tokio_util::codec::{FramedRead, LinesCodec};

    use super::*;
    use crate::{
        config::SinkContext,
        event::{Event, LogEvent},
        test_util::{
            components::{run_and_assert_sink_compliance, SINK_TAGS},
            next_addr, next_addr_v6, random_lines_with_stream, trace_init, CountReceiver,
        },
    };

    #[test]
    fn generate_config() {
        crate::test_util::test_generate_config::<SocketSinkConfig>();
    }

    async fn test_udp(addr: SocketAddr) {
        let receiver = UdpSocket::bind(addr).unwrap();

        let config = SocketSinkConfig {
            mode: Mode::Udp(UdpMode {
                config: UdpSinkConfig::from_address(addr.to_string()),
                encoding: JsonSerializerConfig::new().into(),
            }),
        };
        let context = SinkContext::new_test();
        let (sink, _healthcheck) = config.build(context).await.unwrap();

        let event = Event::Log(LogEvent::from("raw log line"));
        run_and_assert_sink_compliance(sink, stream::once(ready(event)), &SINK_TAGS).await;

        let mut buf = [0; 256];
        let (size, _src_addr) = receiver
            .recv_from(&mut buf)
            .expect("Did not receive message");

        let packet = String::from_utf8(buf[..size].to_vec()).expect("Invalid data received");
        let data = serde_json::from_str::<Value>(&packet).expect("Invalid JSON received");
        let data = data.as_object().expect("Not a JSON object");
        assert!(data.get("timestamp").is_some());
        let message = data.get("message").expect("No message in JSON");
        assert_eq!(message, &Value::String("raw log line".into()));
    }

    #[tokio::test]
    async fn udp_ipv4() {
        trace_init();

        test_udp(next_addr()).await;
    }

    #[tokio::test]
    async fn udp_ipv6() {
        trace_init();

        test_udp(next_addr_v6()).await;
    }

    #[tokio::test]
    async fn tcp_stream() {
        trace_init();

        let addr = next_addr();
        let config = SocketSinkConfig {
            mode: Mode::Tcp(TcpMode {
                config: TcpSinkConfig::from_address(addr.to_string()),
                encoding: (None::<FramingConfig>, JsonSerializerConfig::new()).into(),
            }),
        };

        let context = SinkContext::new_test();
        let (sink, _healthcheck) = config.build(context).await.unwrap();

        let mut receiver = CountReceiver::receive_lines(addr);

        let (lines, events) = random_lines_with_stream(10, 100, None);
        run_and_assert_sink_compliance(sink, events, &SINK_TAGS).await;

        // Wait for output to connect
        receiver.connected().await;

        let output = receiver.await;
        assert_eq!(lines.len(), output.len());
        for (source, received) in lines.iter().zip(output) {
            let json = serde_json::from_str::<Value>(&received).expect("Invalid JSON");
            let received = json.get("message").unwrap().as_str().unwrap();
            assert_eq!(source, received);
        }
    }

    // This is a test that checks that we properly receive all events in the
    // case of a proper server side write side shutdown.
    //
    // This test basically sends 10 events, shuts down the server and forces a
    // reconnect. It then forces another 10 events through and we should get a
    // total of 20 events.
    //
    // If this test hangs that means somewhere we are not collecting the correct
    // events.
    #[cfg(all(feature = "sources-utils-tls", feature = "listenfd"))]
    #[tokio::test]
    async fn tcp_stream_detects_disconnect() {
        use std::{
            pin::Pin,
            sync::{
                atomic::{AtomicUsize, Ordering},
                Arc,
            },
            task::Poll,
        };

        use futures::{channel::mpsc, future, FutureExt, SinkExt, StreamExt};
        use tokio::{
            io::{AsyncRead, AsyncWriteExt, ReadBuf},
            net::TcpStream,
            task::yield_now,
            time::{interval, Duration},
        };
        use tokio_stream::wrappers::IntervalStream;

        use crate::event::EventArray;
        use crate::tls::{
            self, MaybeTlsIncomingStream, MaybeTlsSettings, TlsConfig, TlsEnableableConfig,
        };

        trace_init();

        let addr = next_addr();
        let config = SocketSinkConfig {
            mode: Mode::Tcp(TcpMode {
                config: TcpSinkConfig::new(
                    addr.to_string(),
                    None,
                    Some(TlsEnableableConfig {
                        enabled: Some(true),
                        options: TlsConfig {
                            verify_certificate: Some(false),
                            verify_hostname: Some(false),
                            ca_file: Some(tls::TEST_PEM_CRT_PATH.into()),
                            ..Default::default()
                        },
                    }),
                    None,
                ),
                encoding: (None::<FramingConfig>, TextSerializerConfig::new()).into(),
            }),
        };
        let context = SinkContext::new_test();
        let (sink, _healthcheck) = config.build(context).await.unwrap();
        let (mut sender, receiver) = mpsc::channel::<Option<EventArray>>(0);
        let jh1 = tokio::spawn(async move {
            let stream = receiver
                .take_while(|event| ready(event.is_some()))
                .map(|event| event.unwrap())
                .boxed();
            run_and_assert_sink_compliance(sink, stream, &SINK_TAGS).await
        });

        let msg_counter = Arc::new(AtomicUsize::new(0));
        let msg_counter1 = Arc::clone(&msg_counter);
        let conn_counter = Arc::new(AtomicUsize::new(0));
        let conn_counter1 = Arc::clone(&conn_counter);

        let (close_tx, close_rx) = tokio::sync::oneshot::channel::<()>();
        let mut close_rx = Some(close_rx.map(|x| x.unwrap()));

        let config = Some(TlsEnableableConfig::test_config());

        // Only accept two connections.
        let jh2 = tokio::spawn(async move {
            let tls = MaybeTlsSettings::from_config(&config, true).unwrap();
            let listener = tls.bind(&addr).await.unwrap();
            listener
                .accept_stream()
                .take(2)
                .for_each(|connection| {
                    let mut close_rx = close_rx.take();

                    conn_counter1.fetch_add(1, Ordering::SeqCst);
                    let msg_counter1 = Arc::clone(&msg_counter1);

                    let mut stream: MaybeTlsIncomingStream<TcpStream> = connection.unwrap();

                    future::poll_fn(move |cx| loop {
                        if let Some(fut) = close_rx.as_mut() {
                            if let Poll::Ready(()) = fut.poll_unpin(cx) {
                                stream
                                    .get_mut()
                                    .unwrap()
                                    .shutdown()
                                    .now_or_never()
                                    .unwrap()
                                    .unwrap();
                                close_rx = None;
                            }
                        }

                        let mut buf = [0u8; 11];
                        let mut buf = ReadBuf::new(&mut buf);
                        return match Pin::new(&mut stream).poll_read(cx, &mut buf) {
                            Poll::Ready(Ok(())) => {
                                if buf.filled().is_empty() {
                                    Poll::Ready(())
                                } else {
                                    msg_counter1.fetch_add(1, Ordering::SeqCst);
                                    continue;
                                }
                            }
                            Poll::Ready(Err(error)) => panic!("{}", error),
                            Poll::Pending => Poll::Pending,
                        };
                    })
                })
                .await;
        });

        let (_, mut events) = random_lines_with_stream(10, 10, None);
        while let Some(event) = events.next().await {
            sender.send(Some(event)).await.unwrap();
        }

        // Loop and check for 10 events, we should always get 10 events. Once,
        // we have 10 events we can tell the server to shutdown to simulate the
        // remote shutting down on an idle connection.
        IntervalStream::new(interval(Duration::from_millis(100)))
            .take(500)
            .take_while(|_| ready(msg_counter.load(Ordering::SeqCst) != 10))
            .for_each(|_| ready(()))
            .await;
        close_tx.send(()).unwrap();

        // Close connection in spawned future
        yield_now().await;

        assert_eq!(msg_counter.load(Ordering::SeqCst), 10);
        assert_eq!(conn_counter.load(Ordering::SeqCst), 1);

        // Send another 10 events
        let (_, mut events) = random_lines_with_stream(10, 10, None);
        while let Some(event) = events.next().await {
            sender.send(Some(event)).await.unwrap();
        }

        // Wait for server task to be complete.
        sender.send(None).await.unwrap();
        jh1.await.unwrap();
        jh2.await.unwrap();

        // Check that there are exactly 20 events.
        assert_eq!(msg_counter.load(Ordering::SeqCst), 20);
        assert_eq!(conn_counter.load(Ordering::SeqCst), 2);
    }

    /// Tests whether socket recovers from a hard disconnect.
    #[tokio::test]
    async fn reconnect() {
        trace_init();

        let addr = next_addr();
        let config = SocketSinkConfig {
            mode: Mode::Tcp(TcpMode {
                config: TcpSinkConfig::from_address(addr.to_string()),
                encoding: (None::<FramingConfig>, TextSerializerConfig::new()).into(),
            }),
        };

        let context = SinkContext::new_test();
        let (sink, _healthcheck) = config.build(context).await.unwrap();

        let (_, events) = random_lines_with_stream(1000, 10000, None);
        let sink_handle = tokio::spawn(run_and_assert_sink_compliance(sink, events, &SINK_TAGS));

        // First listener
        let mut count = 20usize;
        TcpListenerStream::new(TcpListener::bind(addr).await.unwrap())
            .next()
            .await
            .unwrap()
            .map(|socket| FramedRead::new(socket, LinesCodec::new()))
            .unwrap()
            .map(|x| x.unwrap())
            .take_while(|_| {
                ready(if count > 0 {
                    count -= 1;
                    true
                } else {
                    false
                })
            })
            .collect::<Vec<_>>()
            .await;

        // Disconnect
        if cfg!(windows) {
            // Gives Windows time to release the addr port.
            sleep(Duration::from_secs(1)).await;
        }

        // Second listener
        // If this doesn't succeed then the sink hanged.
        assert!(timeout(
            Duration::from_secs(5),
            CountReceiver::receive_lines(addr).connected()
        )
        .await
        .is_ok());

        sink_handle.await.unwrap();
    }
}<|MERGE_RESOLUTION|>--- conflicted
+++ resolved
@@ -92,32 +92,25 @@
         _cx: SinkContext,
     ) -> crate::Result<(super::VectorSink, super::Healthcheck)> {
         match &self.mode {
-<<<<<<< HEAD
             Mode::Tcp(TcpMode { config, encoding }) => {
                 let transformer = encoding.transformer();
                 let (framer, serializer) = encoding.build(SinkType::StreamBased)?;
                 let encoder = Encoder::<Framer>::new(framer, serializer);
-                config.build(cx, transformer, encoder)
+                config.build(transformer, encoder)
             }
             Mode::Udp(UdpMode { config, encoding }) => {
                 let transformer = encoding.transformer();
                 let serializer = encoding.build()?;
                 let encoder = Encoder::<()>::new(serializer);
-                config.build(cx, transformer, encoder)
+                config.build(transformer, encoder)
             }
             #[cfg(unix)]
             Mode::Unix(UnixMode { config, encoding }) => {
                 let transformer = encoding.transformer();
                 let (framer, serializer) = encoding.build(SinkType::StreamBased)?;
                 let encoder = Encoder::<Framer>::new(framer, serializer);
-                config.build(cx, transformer, encoder)
+                config.build(transformer, encoder)
             }
-=======
-            Mode::Tcp(config) => config.build(transformer, encoder),
-            Mode::Udp(config) => config.build(transformer, encoder),
-            #[cfg(unix)]
-            Mode::Unix(config) => config.build(transformer, encoder),
->>>>>>> 7cc3a80e
         }
     }
 
