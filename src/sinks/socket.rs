use vector_lib::{
    codecs::{
        TextSerializerConfig,
        encoding::{Framer, FramingConfig},
    },
    configurable::configurable_component,
};

#[cfg(not(windows))]
use crate::sinks::util::unix::UnixSinkConfig;
use crate::{
    codecs::{Encoder, EncodingConfig, EncodingConfigWithFraming, SinkType},
    config::{AcknowledgementsConfig, GenerateConfig, Input, SinkConfig, SinkContext},
    sinks::util::{tcp::TcpSinkConfig, udp::UdpSinkConfig},
};

/// Configuration for the `socket` sink.
#[configurable_component(sink("socket", "Deliver logs to a remote socket endpoint."))]
#[derive(Clone, Debug)]
pub struct SocketSinkConfig {
    #[serde(flatten)]
    pub mode: Mode,

    #[configurable(derived)]
    #[serde(
        default,
        deserialize_with = "crate::serde::bool_or_struct",
        skip_serializing_if = "crate::serde::is_default"
    )]
    pub acknowledgements: AcknowledgementsConfig,
}

/// Socket mode.
#[configurable_component]
#[derive(Clone, Debug)]
#[serde(tag = "mode", rename_all = "snake_case")]
#[configurable(metadata(docs::enum_tag_description = "The type of socket to use."))]
pub enum Mode {
    /// Send over TCP.
    Tcp(TcpMode),

    /// Send over UDP.
    Udp(UdpMode),

    /// Send over a Unix domain socket (UDS), in stream mode.
    #[serde(alias = "unix")]
    UnixStream(UnixMode),

    /// Send over a Unix domain socket (UDS), in datagram mode.
    /// Unavailable on macOS, due to send(2)'s apparent non-blocking behavior,
    /// resulting in ENOBUFS errors which we currently don't handle.
    UnixDatagram(UnixMode),
}

/// TCP configuration.
#[configurable_component]
#[derive(Clone, Debug)]
pub struct TcpMode {
    #[serde(flatten)]
    config: TcpSinkConfig,

    #[serde(flatten)]
    encoding: EncodingConfigWithFraming,
}

/// UDP configuration.
#[configurable_component]
#[derive(Clone, Debug)]
pub struct UdpMode {
    #[serde(flatten)]
    config: UdpSinkConfig,

    #[configurable(derived)]
    encoding: EncodingConfig,
}

/// Unix Domain Socket configuration.
#[configurable_component]
#[derive(Clone, Debug)]
pub struct UnixMode {
    #[serde(flatten)]
    config: UnixSinkConfig,

    #[serde(flatten)]
    encoding: EncodingConfigWithFraming,
}

// Workaround for https://github.com/vectordotdev/vector/issues/22198.
#[cfg(windows)]
/// A Unix Domain Socket sink.
#[configurable_component]
#[derive(Clone, Debug)]
pub struct UnixSinkConfig {
    /// The Unix socket path.
    ///
    /// This should be an absolute path.
    #[configurable(metadata(docs::examples = "/path/to/socket"))]
    pub path: std::path::PathBuf,
}

impl GenerateConfig for SocketSinkConfig {
    fn generate_config() -> toml::Value {
        toml::from_str(
            r#"address = "92.12.333.224:5000"
            mode = "tcp"
            encoding.codec = "json""#,
        )
        .unwrap()
    }
}

impl SocketSinkConfig {
    pub const fn new(mode: Mode, acknowledgements: AcknowledgementsConfig) -> Self {
        SocketSinkConfig {
            mode,
            acknowledgements,
        }
    }

    pub fn make_basic_tcp_config(
        address: String,
        acknowledgements: AcknowledgementsConfig,
    ) -> Self {
        Self::new(
            Mode::Tcp(TcpMode {
                config: TcpSinkConfig::from_address(address),
                encoding: (None::<FramingConfig>, TextSerializerConfig::default()).into(),
            }),
            acknowledgements,
        )
    }
}

#[async_trait::async_trait]
#[typetag::serde(name = "socket")]
impl SinkConfig for SocketSinkConfig {
    async fn build(
        &self,
        _cx: SinkContext,
    ) -> crate::Result<(super::VectorSink, super::Healthcheck)> {
        match &self.mode {
            Mode::Tcp(TcpMode { config, encoding }) => {
                let transformer = encoding.transformer();
                let (framer, serializer) = encoding.build(SinkType::StreamBased)?;
                let encoder = Encoder::<Framer>::new(framer, serializer);
                config.build(transformer, encoder)
            }
            Mode::Udp(UdpMode { config, encoding }) => {
                let transformer = encoding.transformer();
                let serializer = encoding.build()?;
                let encoder = Encoder::<()>::new(serializer);
                config.build(transformer, encoder)
            }
            #[cfg(unix)]
            Mode::UnixStream(UnixMode { config, encoding }) => {
                let transformer = encoding.transformer();
                let (framer, serializer) = encoding.build(SinkType::StreamBased)?;
                let encoder = Encoder::<Framer>::new(framer, serializer);
                config.build(
                    transformer,
                    encoder,
                    super::util::service::net::UnixMode::Stream,
                )
            }
            #[allow(unused)]
            #[cfg(unix)]
            Mode::UnixDatagram(UnixMode { config, encoding }) => {
                cfg_if! {
                    if #[cfg(not(target_os = "macos"))] {
                        let transformer = encoding.transformer();
                        let (framer, serializer) = encoding.build(SinkType::StreamBased)?;
                        let encoder = Encoder::<Framer>::new(framer, serializer);
                        config.build(
                            transformer,
                            encoder,
                            super::util::service::net::UnixMode::Datagram,
                        )
                    }
                    else {
                        Err("UnixDatagram is not available on macOS platforms.".into())
                    }
                }
            }
            #[cfg(not(unix))]
            Mode::UnixStream(_) | Mode::UnixDatagram(_) => {
                Err("Unix modes are supported only on Unix platforms.".into())
            }
        }
    }

    fn input(&self) -> Input {
        let encoder_input_type = match &self.mode {
            Mode::Tcp(TcpMode { encoding, .. }) => encoding.config().1.input_type(),
            Mode::Udp(UdpMode { encoding, .. }) => encoding.config().input_type(),
            Mode::UnixStream(UnixMode { encoding, .. }) => encoding.config().1.input_type(),
            Mode::UnixDatagram(UnixMode { encoding, .. }) => encoding.config().1.input_type(),
        };
        Input::new(encoder_input_type)
    }

    fn acknowledgements(&self) -> &AcknowledgementsConfig {
        &self.acknowledgements
    }
}

#[cfg(test)]
mod test {
    use std::{
        future::ready,
        net::{SocketAddr, UdpSocket},
    };

    #[cfg(target_os = "windows")]
    use cfg_if::cfg_if;
    use futures::stream::StreamExt;
    use futures_util::stream;
    use serde_json::Value;
    use tokio::{
        net::TcpListener,
        time::{Duration, sleep, timeout},
    };
    use tokio_stream::wrappers::TcpListenerStream;
    use tokio_util::codec::{FramedRead, LinesCodec};
    use vector_lib::codecs::JsonSerializerConfig;

    use super::*;
<<<<<<< HEAD

    #[cfg(target_os = "windows")]
    use cfg_if::cfg_if;
=======
>>>>>>> eee6e669
    cfg_if! { if #[cfg(unix)] {
        use vector_lib::codecs::NativeJsonSerializerConfig;
        use crate::test_util::random_metrics_with_stream;
        use std::path::PathBuf;
    } }
    #[cfg(all(unix, not(target_os = "macos")))]
    use std::os::unix::net::UnixDatagram;

    use crate::{
        config::SinkContext,
        event::{Event, LogEvent},
        test_util::{
            CountReceiver,
            components::{SINK_TAGS, assert_sink_compliance, run_and_assert_sink_compliance},
            next_addr, next_addr_v6, random_lines_with_stream, trace_init,
        },
    };

    #[test]
    fn generate_config() {
        crate::test_util::test_generate_config::<SocketSinkConfig>();
    }

    enum DatagramSocket {
        Udp(UdpSocket),
        #[cfg(all(unix, not(target_os = "macos")))]
        Unix(UnixDatagram),
    }

    enum DatagramSocketAddr {
        Udp(SocketAddr),
        #[cfg(all(unix, not(target_os = "macos")))]
        Unix(PathBuf),
    }

    async fn test_datagram(datagram_addr: DatagramSocketAddr) {
        let receiver = match &datagram_addr {
            DatagramSocketAddr::Udp(addr) => DatagramSocket::Udp(UdpSocket::bind(addr).unwrap()),
            #[cfg(all(unix, not(target_os = "macos")))]
            DatagramSocketAddr::Unix(path) => {
                DatagramSocket::Unix(UnixDatagram::bind(path).unwrap())
            }
        };

        let config = SocketSinkConfig {
            mode: match &datagram_addr {
                DatagramSocketAddr::Udp(addr) => Mode::Udp(UdpMode {
                    config: UdpSinkConfig::from_address(addr.to_string()),
                    encoding: JsonSerializerConfig::default().into(),
                }),
                #[cfg(all(unix, not(target_os = "macos")))]
                DatagramSocketAddr::Unix(path) => Mode::UnixDatagram(UnixMode {
                    config: UnixSinkConfig::new(path.to_path_buf()),
                    encoding: (None::<FramingConfig>, JsonSerializerConfig::default()).into(),
                }),
            },
            acknowledgements: Default::default(),
        };

        let context = SinkContext::default();
        assert_sink_compliance(&SINK_TAGS, async move {
            let (sink, _healthcheck) = config.build(context).await.unwrap();

            let event = Event::Log(LogEvent::from("raw log line"));
            sink.run(stream::once(ready(event.into()))).await
        })
        .await
        .expect("Running sink failed");

        let mut buf = [0; 256];
        let size = match &receiver {
            DatagramSocket::Udp(sock) => {
                sock.recv_from(&mut buf).expect("Did not receive message").0
            }
            #[cfg(all(unix, not(target_os = "macos")))]
            DatagramSocket::Unix(sock) => sock.recv(&mut buf).expect("Did not receive message"),
        };

        let packet = String::from_utf8(buf[..size].to_vec()).expect("Invalid data received");
        let data = serde_json::from_str::<Value>(&packet).expect("Invalid JSON received");
        let data = data.as_object().expect("Not a JSON object");
        assert!(data.get("timestamp").is_some());
        let message = data.get("message").expect("No message in JSON");
        assert_eq!(message, &Value::String("raw log line".into()));
    }

    #[tokio::test]
    async fn udp_ipv4() {
        trace_init();

        test_datagram(DatagramSocketAddr::Udp(next_addr())).await;
    }

    #[tokio::test]
    async fn udp_ipv6() {
        trace_init();

        test_datagram(DatagramSocketAddr::Udp(next_addr_v6())).await;
    }

    #[cfg(all(unix, not(target_os = "macos")))]
    #[tokio::test]
    async fn unix_datagram() {
        trace_init();

        test_datagram(DatagramSocketAddr::Unix(temp_uds_path(
            "unix_datagram_socket_test",
        )))
        .await;
    }

    #[tokio::test]
    async fn tcp_stream() {
        trace_init();

        let addr = next_addr();
        let config = SocketSinkConfig {
            mode: Mode::Tcp(TcpMode {
                config: TcpSinkConfig::from_address(addr.to_string()),
                encoding: (None::<FramingConfig>, JsonSerializerConfig::default()).into(),
            }),
            acknowledgements: Default::default(),
        };

        let mut receiver = CountReceiver::receive_lines(addr);

        let (lines, events) = random_lines_with_stream(10, 100, None);

        assert_sink_compliance(&SINK_TAGS, async move {
            let context = SinkContext::default();
            let (sink, _healthcheck) = config.build(context).await.unwrap();

            sink.run(events).await
        })
        .await
        .expect("Running sink failed");

        // Wait for output to connect
        receiver.connected().await;

        let output = receiver.await;
        assert_eq!(lines.len(), output.len());
        for (source, received) in lines.iter().zip(output) {
            let json = serde_json::from_str::<Value>(&received).expect("Invalid JSON");
            let received = json.get("message").unwrap().as_str().unwrap();
            assert_eq!(source, received);
        }
    }

    #[cfg(unix)]
    #[tokio::test]
    async fn metrics_socket() {
        trace_init();

        let out_path = temp_uds_path("unix_socket_test");
        let mut receiver = CountReceiver::receive_lines_unix(out_path.clone());

        let config = SocketSinkConfig {
            mode: Mode::UnixStream(UnixMode {
                config: UnixSinkConfig::new(out_path),
                encoding: (None::<FramingConfig>, NativeJsonSerializerConfig).into(),
            }),
            acknowledgements: Default::default(),
        };

        let (expected, events) = random_metrics_with_stream(10, None, None);

        assert_sink_compliance(&SINK_TAGS, async move {
            let context = SinkContext::default();
            let (sink, _healthcheck) = config.build(context).await.unwrap();

            sink.run(events).await
        })
        .await
        .expect("Running sink failed");

        // Wait for output to connect
        receiver.connected().await;

        let output = receiver.await;
        assert_eq!(expected.len(), output.len());
        for (source, received) in expected.iter().zip(output) {
            let json = serde_json::from_str::<Value>(&received).expect("Invalid JSON");
            let received = json.get("metric").unwrap();
            let received_name = received.get("name").unwrap().as_str().unwrap();
            assert_eq!(source.as_metric().name(), received_name);
        }
    }

    // This is a test that checks that we properly receive all events in the
    // case of a proper server side write side shutdown.
    //
    // This test basically sends 10 events, shuts down the server and forces a
    // reconnect. It then forces another 10 events through and we should get a
    // total of 20 events.
    //
    // If this test hangs that means somewhere we are not collecting the correct
    // events.
    #[tokio::test]
    async fn tcp_stream_detects_disconnect() {
        use std::{
            pin::Pin,
            sync::{
                Arc,
                atomic::{AtomicUsize, Ordering},
            },
            task::Poll,
        };

        use futures::{FutureExt, SinkExt, StreamExt, channel::mpsc};
        use tokio::{
            io::{AsyncRead, AsyncWriteExt, ReadBuf},
            net::TcpStream,
            task::yield_now,
            time::{Duration, interval},
        };
        use tokio_stream::wrappers::IntervalStream;

        use crate::{
            event::EventArray,
            tls::{self, MaybeTlsIncomingStream, MaybeTlsSettings, TlsConfig, TlsEnableableConfig},
        };

        trace_init();

        let addr = next_addr();
        let config = SocketSinkConfig {
            mode: Mode::Tcp(TcpMode {
                config: TcpSinkConfig::new(
                    addr.to_string(),
                    None,
                    Some(TlsEnableableConfig {
                        enabled: Some(true),
                        options: TlsConfig {
                            verify_certificate: Some(false),
                            verify_hostname: Some(false),
                            ca_file: Some(tls::TEST_PEM_CRT_PATH.into()),
                            ..Default::default()
                        },
                    }),
                    None,
                ),
                encoding: (None::<FramingConfig>, TextSerializerConfig::default()).into(),
            }),
            acknowledgements: Default::default(),
        };
        let context = SinkContext::default();
        let (sink, _healthcheck) = config.build(context).await.unwrap();
        let (mut sender, receiver) = mpsc::channel::<Option<EventArray>>(0);
        let jh1 = tokio::spawn(async move {
            let stream = receiver
                .take_while(|event| ready(event.is_some()))
                .map(|event| event.unwrap())
                .boxed();
            run_and_assert_sink_compliance(sink, stream, &SINK_TAGS).await
        });

        let msg_counter = Arc::new(AtomicUsize::new(0));
        let msg_counter1 = Arc::clone(&msg_counter);
        let conn_counter = Arc::new(AtomicUsize::new(0));
        let conn_counter1 = Arc::clone(&conn_counter);

        let (close_tx, close_rx) = tokio::sync::oneshot::channel::<()>();
        let mut close_rx = Some(close_rx.map(|x| x.unwrap()));

        let config = Some(TlsEnableableConfig::test_config());

        // Only accept two connections.
        let jh2 = tokio::spawn(async move {
            let tls = MaybeTlsSettings::from_config(config.as_ref(), true).unwrap();
            let listener = tls.bind(&addr).await.unwrap();
            listener
                .accept_stream()
                .take(2)
                .for_each(|connection| {
                    let mut close_rx = close_rx.take();

                    conn_counter1.fetch_add(1, Ordering::SeqCst);
                    let msg_counter1 = Arc::clone(&msg_counter1);

                    let mut stream: MaybeTlsIncomingStream<TcpStream> = connection.unwrap();

                    std::future::poll_fn(move |cx| {
                        loop {
                            if let Some(fut) = close_rx.as_mut()
                                && let Poll::Ready(()) = fut.poll_unpin(cx)
                            {
                                stream
                                    .get_mut()
                                    .unwrap()
                                    .shutdown()
                                    .now_or_never()
                                    .unwrap()
                                    .unwrap();
                                close_rx = None;
                            }

                            let mut buf = [0u8; 11];
                            let mut buf = ReadBuf::new(&mut buf);
                            return match Pin::new(&mut stream).poll_read(cx, &mut buf) {
                                Poll::Ready(Ok(())) => {
                                    if buf.filled().is_empty() {
                                        Poll::Ready(())
                                    } else {
                                        msg_counter1.fetch_add(1, Ordering::SeqCst);
                                        continue;
                                    }
                                }
                                Poll::Ready(Err(error)) => panic!("{error}"),
                                Poll::Pending => Poll::Pending,
                            };
                        }
                    })
                })
                .await;
        });

        let (_, mut events) = random_lines_with_stream(10, 10, None);
        while let Some(event) = events.next().await {
            sender.send(Some(event)).await.unwrap();
        }

        // Loop and check for 10 events, we should always get 10 events. Once,
        // we have 10 events we can tell the server to shutdown to simulate the
        // remote shutting down on an idle connection.
        IntervalStream::new(interval(Duration::from_millis(100)))
            .take(500)
            .take_while(|_| ready(msg_counter.load(Ordering::SeqCst) != 10))
            .for_each(|_| ready(()))
            .await;
        close_tx.send(()).unwrap();

        // Close connection in spawned future
        yield_now().await;

        assert_eq!(msg_counter.load(Ordering::SeqCst), 10);
        assert_eq!(conn_counter.load(Ordering::SeqCst), 1);

        // Send another 10 events
        let (_, mut events) = random_lines_with_stream(10, 10, None);
        while let Some(event) = events.next().await {
            sender.send(Some(event)).await.unwrap();
        }

        // Wait for server task to be complete.
        sender.send(None).await.unwrap();
        jh1.await.unwrap();
        jh2.await.unwrap();

        // Check that there are exactly 20 events.
        assert_eq!(msg_counter.load(Ordering::SeqCst), 20);
        assert_eq!(conn_counter.load(Ordering::SeqCst), 2);
    }

    /// Tests whether socket recovers from a hard disconnect.
    #[tokio::test]
    async fn reconnect() {
        trace_init();

        let addr = next_addr();
        let config = SocketSinkConfig {
            mode: Mode::Tcp(TcpMode {
                config: TcpSinkConfig::from_address(addr.to_string()),
                encoding: (None::<FramingConfig>, TextSerializerConfig::default()).into(),
            }),
            acknowledgements: Default::default(),
        };

        let context = SinkContext::default();
        let (sink, _healthcheck) = config.build(context).await.unwrap();

        let (_, events) = random_lines_with_stream(1000, 10000, None);
        let sink_handle = tokio::spawn(run_and_assert_sink_compliance(sink, events, &SINK_TAGS));

        // First listener
        let mut count = 20usize;
        TcpListenerStream::new(TcpListener::bind(addr).await.unwrap())
            .next()
            .await
            .unwrap()
            .map(|socket| FramedRead::new(socket, LinesCodec::new()))
            .unwrap()
            .map(|x| x.unwrap())
            .take_while(|_| {
                ready(if count > 0 {
                    count -= 1;
                    true
                } else {
                    false
                })
            })
            .collect::<Vec<_>>()
            .await;

        // Disconnect
        if cfg!(windows) {
            // Gives Windows time to release the addr port.
            sleep(Duration::from_secs(1)).await;
        }

        // Second listener
        // If this doesn't succeed then the sink hanged.
        assert!(
            timeout(
                Duration::from_secs(5),
                CountReceiver::receive_lines(addr).connected()
            )
            .await
            .is_ok()
        );

        sink_handle.await.unwrap();
    }

    #[cfg(unix)]
    fn temp_uds_path(name: &str) -> PathBuf {
        tempfile::tempdir().unwrap().keep().join(name)
    }
}<|MERGE_RESOLUTION|>--- conflicted
+++ resolved
@@ -224,12 +224,6 @@
     use vector_lib::codecs::JsonSerializerConfig;
 
     use super::*;
-<<<<<<< HEAD
-
-    #[cfg(target_os = "windows")]
-    use cfg_if::cfg_if;
-=======
->>>>>>> eee6e669
     cfg_if! { if #[cfg(unix)] {
         use vector_lib::codecs::NativeJsonSerializerConfig;
         use crate::test_util::random_metrics_with_stream;
