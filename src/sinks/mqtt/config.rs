use std::time::Duration;

use rand::Rng;
use rumqttc::{MqttOptions, QoS, TlsConfiguration, Transport};
use snafu::ResultExt;
use vector_lib::codecs::JsonSerializerConfig;

use crate::{
    codecs::EncodingConfig,
    common::mqtt::{
        ConfigurationError, ConfigurationSnafu, MqttCommonConfig, MqttConnector, MqttError,
        TlsSnafu,
    },
    config::{AcknowledgementsConfig, Input, SinkConfig, SinkContext},
<<<<<<< HEAD
    sinks::{mqtt::sink::MqttSink, prelude::*, Healthcheck, VectorSink},
=======
    sinks::{Healthcheck, VectorSink, mqtt::sink::MqttSink, prelude::*},
    template::Template,
>>>>>>> eee6e669
    tls::MaybeTlsSettings,
};

/// Configuration for the `mqtt` sink
#[configurable_component(sink("mqtt"))]
#[derive(Clone, Debug)]
pub struct MqttSinkConfig {
    #[serde(flatten)]
    pub common: MqttCommonConfig,

    /// If set to true, the MQTT session is cleaned on login.
    #[serde(default = "default_clean_session")]
    pub clean_session: bool,

    /// MQTT publish topic (templates allowed)
    pub topic: Template,

    /// Whether the messages should be retained by the server
    #[serde(default = "default_retain")]
    pub retain: bool,

    #[configurable(derived)]
    pub encoding: EncodingConfig,

    #[configurable(derived)]
    #[serde(
        default,
        deserialize_with = "crate::serde::bool_or_struct",
        skip_serializing_if = "crate::serde::is_default"
    )]
    pub acknowledgements: AcknowledgementsConfig,

    #[configurable(derived)]
    #[serde(default = "default_qos")]
    pub quality_of_service: MqttQoS,
}

/// Supported Quality of Service types for MQTT.
#[configurable_component]
#[derive(Clone, Copy, Debug, Derivative)]
#[derivative(Default)]
#[serde(rename_all = "lowercase")]
#[allow(clippy::enum_variant_names)]
pub enum MqttQoS {
    /// AtLeastOnce.
    #[derivative(Default)]
    AtLeastOnce,

    /// AtMostOnce.
    AtMostOnce,

    /// ExactlyOnce.
    ExactlyOnce,
}

impl From<MqttQoS> for QoS {
    fn from(value: MqttQoS) -> Self {
        match value {
            MqttQoS::AtLeastOnce => QoS::AtLeastOnce,
            MqttQoS::AtMostOnce => QoS::AtMostOnce,
            MqttQoS::ExactlyOnce => QoS::ExactlyOnce,
        }
    }
}

const fn default_clean_session() -> bool {
    false
}

const fn default_qos() -> MqttQoS {
    MqttQoS::AtLeastOnce
}

const fn default_retain() -> bool {
    false
}

impl Default for MqttSinkConfig {
    fn default() -> Self {
        Self {
            common: MqttCommonConfig::default(),
            clean_session: default_clean_session(),

            topic: Template::try_from("vector").expect("Cannot parse as a template"),
            retain: default_retain(),
            encoding: JsonSerializerConfig::default().into(),
            acknowledgements: AcknowledgementsConfig::default(),
            quality_of_service: MqttQoS::default(),
        }
    }
}

impl_generate_config_from_default!(MqttSinkConfig);

#[async_trait::async_trait]
#[typetag::serde(name = "mqtt")]
impl SinkConfig for MqttSinkConfig {
    async fn build(&self, _cx: SinkContext) -> crate::Result<(VectorSink, Healthcheck)> {
        let connector = self.build_connector()?;
        let sink = MqttSink::new(self, connector.clone())?;

        Ok((
            VectorSink::from_event_streamsink(sink),
            Box::pin(async move { connector.healthcheck().await }),
        ))
    }

    fn input(&self) -> Input {
        Input::log()
    }

    fn acknowledgements(&self) -> &AcknowledgementsConfig {
        &self.acknowledgements
    }
}

impl MqttSinkConfig {
    fn build_connector(&self) -> Result<MqttConnector, MqttError> {
        let client_id = self.common.client_id.clone().unwrap_or_else(|| {
            let hash = rand::rng()
                .sample_iter(&rand_distr::Alphanumeric)
                .take(6)
                .map(char::from)
                .collect::<String>();
            format!("vectorSink{hash}")
        });

        if client_id.is_empty() {
            return Err(ConfigurationError::EmptyClientId).context(ConfigurationSnafu);
        }
        let tls =
            MaybeTlsSettings::from_config(self.common.tls.as_ref(), false).context(TlsSnafu)?;
        let mut options = MqttOptions::new(&client_id, &self.common.host, self.common.port);
        options.set_keep_alive(Duration::from_secs(self.common.keep_alive.into()));
<<<<<<< HEAD
=======
        options.set_max_packet_size(self.common.max_packet_size, self.common.max_packet_size);
>>>>>>> eee6e669
        options.set_clean_session(self.clean_session);
        match (&self.common.user, &self.common.password) {
            (Some(user), Some(password)) => {
                options.set_credentials(user, password);
            }
            (None, None) => {}
            _ => {
                return Err(MqttError::Configuration {
                    source: ConfigurationError::InvalidCredentials,
                });
            }
        }
        if let Some(tls) = tls.tls() {
            let ca = tls.authorities_pem().flatten().collect();
            let client_auth = None;
            let alpn = Some(vec!["mqtt".into()]);
            options.set_transport(Transport::Tls(TlsConfiguration::Simple {
                ca,
                client_auth,
                alpn,
            }));
        }
        Ok(MqttConnector::new(options))
    }
}

#[cfg(test)]
mod test {
    use super::*;

    #[test]
    fn generate_config() {
        crate::test_util::test_generate_config::<MqttSinkConfig>();
    }
}<|MERGE_RESOLUTION|>--- conflicted
+++ resolved
@@ -12,12 +12,8 @@
         TlsSnafu,
     },
     config::{AcknowledgementsConfig, Input, SinkConfig, SinkContext},
-<<<<<<< HEAD
-    sinks::{mqtt::sink::MqttSink, prelude::*, Healthcheck, VectorSink},
-=======
     sinks::{Healthcheck, VectorSink, mqtt::sink::MqttSink, prelude::*},
     template::Template,
->>>>>>> eee6e669
     tls::MaybeTlsSettings,
 };
 
@@ -152,10 +148,7 @@
             MaybeTlsSettings::from_config(self.common.tls.as_ref(), false).context(TlsSnafu)?;
         let mut options = MqttOptions::new(&client_id, &self.common.host, self.common.port);
         options.set_keep_alive(Duration::from_secs(self.common.keep_alive.into()));
-<<<<<<< HEAD
-=======
         options.set_max_packet_size(self.common.max_packet_size, self.common.max_packet_size);
->>>>>>> eee6e669
         options.set_clean_session(self.clean_session);
         match (&self.common.user, &self.common.password) {
             (Some(user), Some(password)) => {
