--- conflicted
+++ resolved
@@ -1,16 +1,3 @@
-<<<<<<< HEAD
-use std::collections::BTreeMap;
-use std::io::Cursor;
-use std::sync::Arc;
-use std::task::{Context, Poll};
-
-use bytes::Bytes;
-use chrono::Utc;
-use databend_client::APIClient as DatabendAPIClient;
-use databend_client::Error as DatabendError;
-use futures::future::BoxFuture;
-use rand::{rng, Rng};
-=======
 use std::{
     collections::BTreeMap,
     io::Cursor,
@@ -23,7 +10,6 @@
 use databend_client::{APIClient as DatabendAPIClient, Error as DatabendError};
 use futures::future::BoxFuture;
 use rand::{Rng, rng};
->>>>>>> eee6e669
 use rand_distr::Alphanumeric;
 use snafu::Snafu;
 use tower::Service;
