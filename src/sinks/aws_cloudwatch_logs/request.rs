--- conflicted
+++ resolved
@@ -1,5 +1,3 @@
-<<<<<<< HEAD
-=======
 use std::{
     collections::HashMap,
     future::Future,
@@ -7,7 +5,6 @@
     task::{Context, Poll, ready},
 };
 
->>>>>>> eee6e669
 use aws_sdk_cloudwatchlogs::{
     Client as CloudwatchLogsClient,
     operation::{
@@ -23,12 +20,6 @@
 use futures::{FutureExt, future::BoxFuture};
 use http::{HeaderValue, header::HeaderName};
 use indexmap::IndexMap;
-use std::collections::HashMap;
-use std::{
-    future::Future,
-    pin::Pin,
-    task::{ready, Context, Poll},
-};
 use tokio::sync::oneshot;
 
 use crate::sinks::aws_cloudwatch_logs::{config::Retention, service::CloudwatchError};
