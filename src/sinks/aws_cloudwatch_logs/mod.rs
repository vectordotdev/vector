--- conflicted
+++ resolved
@@ -926,30 +926,15 @@
         // add a historical timestamp to all but the first event, to simulate
         // out-of-order timestamps.
         let mut doit = false;
-<<<<<<< HEAD
-        let _ = sink
-            .sink_compat()
-            .send_all(&mut events.map_ok(move |mut event| {
-                if doit {
-                    let timestamp = chrono::Utc::now() - chrono::Duration::days(1);
+        let events = events.map_ok(move |mut event| {
+            if doit {
+                let timestamp = chrono::Utc::now() - chrono::Duration::days(1);
 
                     event
                         .as_mut_log()
                         .insert(log_schema().timestamp_key(), Value::Timestamp(timestamp));
-                }
-                doit = true;
-=======
-        let events = events.map_ok(move |mut event| {
-            if doit {
-                let timestamp = chrono::Utc::now() - chrono::Duration::days(1);
-
-                event.as_mut_log().insert(
-                    event::log_schema().timestamp_key(),
-                    Value::Timestamp(timestamp),
-                );
             }
             doit = true;
->>>>>>> 6869120e
 
             event
         });
