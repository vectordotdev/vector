use bytes::{Buf, Bytes};
use http::{Response, StatusCode, Uri};
use hyper::{body, Body};
use serde::Deserialize;
use snafu::ResultExt;
use vector_lib::config::proxy::ProxyConfig;
use vector_lib::config::LogNamespace;

use super::{
    request_builder::ElasticsearchRequestBuilder, ElasticsearchApiVersion, ElasticsearchEncoder,
    InvalidHostSnafu, Request, VersionType,
};
use crate::{
    http::{HttpClient, MaybeAuth, ParameterValue, QueryParameterValue, QueryParameters},
    sinks::{
        elasticsearch::{
            ElasticsearchAuthConfig, ElasticsearchCommonMode, ElasticsearchConfig,
            OpenSearchServiceType, ParseError,
        },
        util::{auth::Auth, http::RequestConfig, UriSerde},
        HealthcheckError,
    },
    tls::TlsSettings,
    transforms::metric_to_log::MetricToLog,
};

#[derive(Debug, Clone)]
pub struct ElasticsearchCommon {
    pub base_url: String,
    pub bulk_uri: Uri,
    pub auth: Option<Auth>,
    pub service_type: OpenSearchServiceType,
    pub mode: ElasticsearchCommonMode,
    pub request_builder: ElasticsearchRequestBuilder,
    pub tls_settings: TlsSettings,
    pub request: RequestConfig,
    pub query_params: QueryParameters,
    pub metric_to_log: MetricToLog,
}

impl ElasticsearchCommon {
    pub async fn parse_config(
        config: &ElasticsearchConfig,
        endpoint: &str,
        proxy_config: &ProxyConfig,
        version: &mut Option<usize>,
    ) -> crate::Result<Self> {
<<<<<<< HEAD
        // Test the configured host, but ignore the result
        let uri = format!("{endpoint}/_test");
        let uri = uri
            .parse::<Uri>()
            .with_context(|_| InvalidHostSnafu { host: endpoint })?;
        if uri.host().is_none() {
            return Err(ParseError::HostMustIncludeHostname {
                host: endpoint.to_string(),
            }
            .into());
        }
=======
        // Test the configured host
        Self::check_endpoint(endpoint)?;
>>>>>>> 29b32367

        let uri = endpoint.parse::<UriSerde>()?;

        // get auth from config or uri
        let auth = Self::extract_auth(config, proxy_config, &uri).await?;

        if config.opensearch_service_type == OpenSearchServiceType::Serverless {
            match &config.auth {
                #[cfg(feature = "aws-core")]
                Some(ElasticsearchAuthConfig::Aws(_)) => (),
                _ => return Err(ParseError::OpenSearchServerlessRequiresAwsAuth.into()),
            }
        }

        let base_url = uri.uri.to_string().trim_end_matches('/').to_owned();

        let mode = config.common_mode()?;

        let tower_request = config.request.tower.into_settings();

        if config.bulk.version.is_some() && config.bulk.version_type == VersionType::Internal {
            return Err(ParseError::ExternalVersionIgnoredWithInternalVersioning.into());
        }
        if config.bulk.version.is_some()
            && (config.bulk.version_type == VersionType::External
                || config.bulk.version_type == VersionType::ExternalGte)
            && config.id_key.is_none()
        {
            return Err(ParseError::ExternalVersioningWithoutDocumentID.into());
        }
        if config.bulk.version.is_none()
            && (config.bulk.version_type == VersionType::External
                || config.bulk.version_type == VersionType::ExternalGte)
        {
            return Err(ParseError::ExternalVersioningWithoutVersion.into());
        }

        let mut query_params = config.query.clone().unwrap_or_default();
        query_params.insert(
            "timeout".into(),
            QueryParameterValue::SingleParam(ParameterValue::String(format!(
                "{}s",
                tower_request.timeout.as_secs()
            ))),
        );

        if let Some(pipeline) = &config.pipeline {
            if !pipeline.is_empty() {
                query_params.insert(
                    "pipeline".into(),
                    QueryParameterValue::SingleParam(ParameterValue::String(pipeline.into())),
                );
            }
        }

        let bulk_url = {
            let mut query = url::form_urlencoded::Serializer::new(String::new());
            // Iterate through the HashMap
            for (param_name, param_value) in &query_params {
                match param_value {
                    QueryParameterValue::SingleParam(param) => {
                        // For single parameter, just append one pair
                        query.append_pair(param_name, param.value());
                    }
                    QueryParameterValue::MultiParams(params) => {
                        // For multiple parameters, append the same key multiple times
                        for value in params {
                            query.append_pair(param_name, value.value());
                        }
                    }
                }
            }
            format!("{}/_bulk?{}", base_url, query.finish())
        };
        let bulk_uri = bulk_url.parse::<Uri>().unwrap();

        let tls_settings = TlsSettings::from_options(config.tls.as_ref())?;
        let config = config.clone();
        let request = config.request;

        let metric_config = config.metrics.clone().unwrap_or_default();
        let metric_to_log = MetricToLog::new(
            metric_config.host_tag.as_deref(),
            metric_config.timezone.unwrap_or_default(),
            LogNamespace::Legacy,
            metric_config.metric_tag_values,
        );

        let service_type = config.opensearch_service_type;

        let version = if service_type == OpenSearchServiceType::Serverless {
            if config.api_version != ElasticsearchApiVersion::Auto {
                return Err(ParseError::ServerlessElasticsearchApiVersionMustBeAuto.into());
            }
            // Amazon OpenSearch Serverless does not support the cluster-version API; hardcode
            // well-known API version
            8
        } else if let Some(version) = *version {
            version
        } else {
            let ver = match config.api_version {
                ElasticsearchApiVersion::V6 => 6,
                ElasticsearchApiVersion::V7 => 7,
                ElasticsearchApiVersion::V8 => 8,
                ElasticsearchApiVersion::Auto => {
                    match get_version(
                        &base_url,
                        auth.as_ref(),
                        #[cfg(feature = "aws-core")]
                        &service_type,
                        &request,
                        &tls_settings,
                        proxy_config,
                    )
                    .await
                    {
                        Ok(version) => {
                            debug!(message = "Auto-detected Elasticsearch API version.", %version);
                            version
                        }
                        // This error should be fatal, but for now we only emit it as a warning
                        // to make the transition smoother.
                        Err(error) => {
                            // For now, estimate version.
                            // The `suppress_type_name` option is only valid up to V6, so if a user
                            // specified that is true, then we will assume they need API V6.
                            // Otherwise, assume the latest version (V8).
                            // This is by no means a perfect assumption but it's the best we can
                            // make with the data we have.
                            let assumed_version = if config.suppress_type_name { 6 } else { 8 };
                            debug!(message = "Assumed Elasticsearch API version based on config setting suppress_type_name.",
                                   %assumed_version,
                                   %config.suppress_type_name
                            );
                            warn!(message = "Failed to determine Elasticsearch API version. Please fix the reported error or set an API version explicitly via `api_version`.",
                                  %assumed_version,
                                  %error
                            );
                            assumed_version
                        }
                    }
                }
            };
            *version = Some(ver);
            ver
        };

        let doc_type = config.doc_type.clone();
        let suppress_type_name = if config.suppress_type_name {
            warn!(message = "DEPRECATION, use of deprecated option `suppress_type_name`. Please use `api_version` option instead.");
            config.suppress_type_name
        } else {
            version >= 7
        };
        let request_builder = ElasticsearchRequestBuilder {
            compression: config.compression,
            encoder: ElasticsearchEncoder {
                transformer: config.encoding.clone(),
                doc_type,
                suppress_type_name,
            },
        };

        Ok(Self {
            auth,
            service_type,
            base_url,
            bulk_uri,
            mode,
            request_builder,
            query_params,
            request,
            tls_settings,
            metric_to_log,
        })
    }

    fn check_endpoint(endpoint: &str) -> crate::Result<()> {
        let uri = format!("{}/_test", endpoint);
        let uri = uri
            .parse::<Uri>()
            .with_context(|_| InvalidHostSnafu { host: endpoint })?;
        if uri.host().is_none() {
            return Err(ParseError::HostMustIncludeHostname {
                host: endpoint.to_string(),
            }
            .into());
        }
        Ok(())
    }

    // extract the authentication from config or endpoint
    async fn extract_auth(
        config: &ElasticsearchConfig,
        proxy_config: &ProxyConfig,
        uri: &UriSerde,
    ) -> crate::Result<Option<Auth>> {
        let auth = match &config.auth {
            Some(ElasticsearchAuthConfig::Basic { user, password }) => {
                let auth = Some(crate::http::Auth::Basic {
                    user: user.clone(),
                    password: password.clone(),
                });
                // get whichever auth is provided between config and uri, prevent duplicate auth.
                let auth = auth.choose_one(&uri.auth)?.unwrap();
                Some(Auth::Basic(auth))
            }
            #[cfg(feature = "aws-core")]
            Some(ElasticsearchAuthConfig::Aws(aws)) => {
                let region = config
                    .aws
                    .as_ref()
                    .map(|config| config.region())
                    .ok_or(ParseError::RegionRequired)?
                    .ok_or(ParseError::RegionRequired)?;
                Some(Auth::Aws {
                    credentials_provider: aws
                        .credentials_provider(region.clone(), proxy_config, config.tls.as_ref())
                        .await?,
                    region,
                })
            }
            None => {
                // Use the authentication from the URL if it exists
                uri.auth.as_ref().and_then(|auth| match auth {
                    crate::http::Auth::Basic { user, password } => {
                        Some(Auth::Basic(crate::http::Auth::Basic {
                            user: user.clone(),
                            password: password.clone(),
                        }))
                    }
                    _ => None,
                })
            }
        };
        Ok(auth)
    }

    /// Parses endpoints into a vector of ElasticsearchCommons. The resulting vector is guaranteed to not be empty.
    pub async fn parse_many(
        config: &ElasticsearchConfig,
        proxy_config: &ProxyConfig,
    ) -> crate::Result<Vec<Self>> {
        let mut version = None;
        if let Some(endpoint) = config.endpoint.as_ref() {
            warn!(message = "DEPRECATION, use of deprecated option `endpoint`. Please use `endpoints` option instead.");
            if config.endpoints.is_empty() {
                Ok(vec![
                    Self::parse_config(config, endpoint, proxy_config, &mut version).await?,
                ])
            } else {
                Err(ParseError::EndpointsExclusive.into())
            }
        } else if config.endpoints.is_empty() {
            Err(ParseError::EndpointRequired.into())
        } else {
            let mut commons = Vec::new();
            for endpoint in config.endpoints.iter() {
                commons
                    .push(Self::parse_config(config, endpoint, proxy_config, &mut version).await?);
            }
            Ok(commons)
        }
    }

    /// Parses a single endpoint, else panics.
    #[cfg(test)]
    pub async fn parse_single(config: &ElasticsearchConfig) -> crate::Result<Self> {
        let mut commons =
            Self::parse_many(config, crate::config::SinkContext::default().proxy()).await?;
        assert_eq!(commons.len(), 1);
        Ok(commons.remove(0))
    }

    pub async fn healthcheck(self, client: HttpClient) -> crate::Result<()> {
        if self.service_type == OpenSearchServiceType::Serverless {
            warn!(message = "Amazon OpenSearch Serverless does not support healthchecks. Skipping healthcheck...");
            Ok(())
        } else {
            match get(
                &self.base_url,
                self.auth.as_ref(),
                #[cfg(feature = "aws-core")]
                &self.service_type,
                &self.request,
                client,
                "/_cluster/health",
            )
            .await?
            .status()
            {
                StatusCode::OK => Ok(()),
                status => Err(HealthcheckError::UnexpectedStatus { status }.into()),
            }
        }
    }
}

#[cfg(feature = "aws-core")]
pub async fn sign_request(
    service_type: &OpenSearchServiceType,
    request: &mut http::Request<Bytes>,
    credentials_provider: &aws_credential_types::provider::SharedCredentialsProvider,
    region: Option<&aws_types::region::Region>,
) -> crate::Result<()> {
    // Amazon OpenSearch Serverless requires the x-amz-content-sha256 header when calculating
    // the AWS v4 signature:
    // https://docs.aws.amazon.com/opensearch-service/latest/developerguide/serverless-clients.html#serverless-signing
    crate::aws::sign_request(
        service_type.as_str(),
        request,
        credentials_provider,
        region,
        *service_type == OpenSearchServiceType::Serverless,
    )
    .await
}

async fn get_version(
    base_url: &str,
    auth: Option<&Auth>,
    #[cfg(feature = "aws-core")] service_type: &OpenSearchServiceType,
    request: &RequestConfig,
    tls_settings: &TlsSettings,
    proxy_config: &ProxyConfig,
) -> crate::Result<usize> {
    #[derive(Deserialize)]
    struct Version {
        number: Option<String>,
    }
    #[derive(Deserialize)]
    struct ResponsePayload {
        version: Option<Version>,
    }

    let client = HttpClient::new(tls_settings.clone(), proxy_config)?;
    let response = get(
        base_url,
        auth,
        #[cfg(feature = "aws-core")]
        service_type,
        request,
        client,
        "/",
    )
    .await
    .map_err(|error| format!("Failed to get Elasticsearch API version: {error}"))?;

    let (_, body) = response.into_parts();
    let mut body = body::aggregate(body).await?;
    let body = body.copy_to_bytes(body.remaining());
    let ResponsePayload { version } = serde_json::from_slice(&body)?;
    if let Some(version) = version {
        if let Some(number) = version.number {
            let v: Vec<&str> = number.split('.').collect();
            if !v.is_empty() {
                if let Ok(major_version) = v[0].parse::<usize>() {
                    return Ok(major_version);
                }
            }
        }
    }
    Err("Unexpected response from Elasticsearch endpoint `/`. Consider setting `api_version` option.".into())
}

async fn get(
    base_url: &str,
    auth: Option<&Auth>,
    #[cfg(feature = "aws-core")] service_type: &OpenSearchServiceType,
    request: &RequestConfig,
    client: HttpClient,
    path: &str,
) -> crate::Result<Response<Body>> {
    let mut builder = Request::get(format!("{base_url}{path}"));

    for (header, value) in &request.headers {
        builder = builder.header(&header[..], &value[..]);
    }
    let mut request = builder.body(Bytes::new())?;

    if let Some(auth) = auth {
        match auth {
            Auth::Basic(http_auth) => {
                http_auth.apply(&mut request);
            }
            #[cfg(feature = "aws-core")]
            Auth::Aws {
                credentials_provider: provider,
                region,
            } => {
                let region = region.clone();
                sign_request(service_type, &mut request, provider, Some(&region)).await?;
            }
        }
    }

    client
        .send(request.map(hyper::Body::from))
        .await
        .map_err(Into::into)
}<|MERGE_RESOLUTION|>--- conflicted
+++ resolved
@@ -45,22 +45,8 @@
         proxy_config: &ProxyConfig,
         version: &mut Option<usize>,
     ) -> crate::Result<Self> {
-<<<<<<< HEAD
-        // Test the configured host, but ignore the result
-        let uri = format!("{endpoint}/_test");
-        let uri = uri
-            .parse::<Uri>()
-            .with_context(|_| InvalidHostSnafu { host: endpoint })?;
-        if uri.host().is_none() {
-            return Err(ParseError::HostMustIncludeHostname {
-                host: endpoint.to_string(),
-            }
-            .into());
-        }
-=======
         // Test the configured host
         Self::check_endpoint(endpoint)?;
->>>>>>> 29b32367
 
         let uri = endpoint.parse::<UriSerde>()?;
 
@@ -407,7 +393,7 @@
         "/",
     )
     .await
-    .map_err(|error| format!("Failed to get Elasticsearch API version: {error}"))?;
+    .map_err(|error| format!("Failed to get Elasticsearch API version: {}", error))?;
 
     let (_, body) = response.into_parts();
     let mut body = body::aggregate(body).await?;
@@ -434,7 +420,7 @@
     client: HttpClient,
     path: &str,
 ) -> crate::Result<Response<Body>> {
-    let mut builder = Request::get(format!("{base_url}{path}"));
+    let mut builder = Request::get(format!("{}{}", base_url, path));
 
     for (header, value) in &request.headers {
         builder = builder.header(&header[..], &value[..]);
