--- conflicted
+++ resolved
@@ -2,11 +2,6 @@
 
 use serde::Serialize;
 use serde_json::json;
-<<<<<<< HEAD
-use vector_lib::buffers::EventCount;
-use vector_lib::{config::telemetry, event::Event, ByteSizeOf, EstimatedJsonEncodedSizeOf};
-=======
->>>>>>> eee6e669
 use vector_lib::{
     ByteSizeOf, EstimatedJsonEncodedSizeOf,
     buffers::EventCount,
@@ -22,19 +17,11 @@
     event::{EventFinalizers, Finalizable, LogEvent},
     sinks::{
         elasticsearch::{BulkAction, VersionType},
-<<<<<<< HEAD
-        util::encoding::{as_tracked_write, Encoder},
-    },
-};
-
-#[derive(Serialize)]
-=======
         util::encoding::{Encoder, as_tracked_write},
     },
 };
 
 #[derive(Serialize, Clone, Debug)]
->>>>>>> eee6e669
 pub enum DocumentVersionType {
     External,
     ExternalGte,
@@ -49,32 +36,20 @@
     }
 }
 
-<<<<<<< HEAD
-#[derive(Serialize)]
-=======
 #[derive(Serialize, Clone, Debug)]
->>>>>>> eee6e669
 pub struct DocumentVersion {
     pub kind: DocumentVersionType,
     pub value: u64,
 }
 
-<<<<<<< HEAD
-#[derive(Serialize)]
-=======
 #[derive(Serialize, Clone, Debug)]
->>>>>>> eee6e669
 pub enum DocumentMetadata {
     WithoutId,
     Id(String),
     IdAndVersion(String, DocumentVersion),
 }
 
-<<<<<<< HEAD
-#[derive(Serialize)]
-=======
 #[derive(Serialize, Clone, Debug)]
->>>>>>> eee6e669
 pub struct ProcessedEvent {
     pub index: String,
     pub bulk_action: BulkAction,
@@ -229,7 +204,6 @@
                         }
                     }),
                 )
-<<<<<<< HEAD
             }
             (true, DocumentMetadata::IdAndVersion(id, version)) => {
                 write!(
@@ -246,33 +220,12 @@
                 )
             }
             (false, DocumentMetadata::IdAndVersion(id, version)) => {
-=======
-            }
-            (true, DocumentMetadata::IdAndVersion(id, version)) => {
->>>>>>> eee6e669
                 write!(
                     writer,
                     "{}",
                     json!({
                         bulk_action: {
                             "_id": id,
-<<<<<<< HEAD
-=======
-                            "_index": index,
-                            "version_type": version.kind.as_str(),
-                            "version": version.value,
-                        }
-                    }),
-                )
-            }
-            (false, DocumentMetadata::IdAndVersion(id, version)) => {
-                write!(
-                    writer,
-                    "{}",
-                    json!({
-                        bulk_action: {
-                            "_id": id,
->>>>>>> eee6e669
                             "_type": doc_type,
                             "_index": index,
                             "version_type": version.kind.as_str(),
