--- conflicted
+++ resolved
@@ -6,10 +6,10 @@
 use bytes::Bytes;
 use futures::future::BoxFuture;
 use http::{Response, Uri};
-use hyper::{Body, Request, service::Service};
+use hyper::{service::Service, Body, Request};
 use tower::ServiceExt;
+use vector_lib::stream::DriverResponse;
 use vector_lib::ByteSizeOf;
-use vector_lib::stream::DriverResponse;
 use vector_lib::{
     json_size::JsonSize,
     request_metadata::{GroupedCountByteSize, MetaDescriptive, RequestMetadata},
@@ -19,12 +19,6 @@
 use crate::{
     event::{EventFinalizers, EventStatus, Finalizable},
     http::HttpClient,
-<<<<<<< HEAD
-    sinks::util::{
-        Compression, ElementCount,
-        auth::Auth,
-        http::{HttpBatchService, RequestConfig},
-=======
     sinks::{
         elasticsearch::{encoder::ProcessedEvent, request_builder::ElasticsearchRequestBuilder},
         util::{
@@ -32,7 +26,6 @@
             http::{HttpBatchService, RequestConfig},
             Compression, ElementCount,
         },
->>>>>>> d2e3bd17
     },
 };
 
