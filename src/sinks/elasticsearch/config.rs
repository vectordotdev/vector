--- conflicted
+++ resolved
@@ -26,11 +26,6 @@
             retry::ElasticsearchRetryLogic,
             service::{ElasticsearchService, HttpRequestBuilder},
             sink::ElasticsearchSink,
-<<<<<<< HEAD
-            ElasticsearchApiVersion, ElasticsearchAuthConfig, ElasticsearchCommon,
-            ElasticsearchCommonMode, ElasticsearchMode, VersionType,
-=======
->>>>>>> eee6e669
         },
         util::{
             BatchConfig, Compression, RealtimeSizeBasedDefaultBatchSettings, http::RequestConfig,
