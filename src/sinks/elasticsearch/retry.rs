use http::StatusCode;
use serde::Deserialize;
use vector_lib::{EstimatedJsonEncodedSizeOf, json_size::JsonSize};

use crate::{
    event::Finalizable,
    http::HttpError,
    sinks::{
        elasticsearch::{
            encoder::ProcessedEvent,
            service::{ElasticsearchRequest, ElasticsearchResponse},
        },
        util::{
            metadata::RequestMetadataBuilder,
            request_builder::RequestBuilder,
            retries::{RetryAction, RetryLogic},
        },
    },
};

#[derive(Deserialize, Debug)]
struct EsResultResponse {
    items: Vec<EsResultItem>,
}

impl EsResultResponse {
    fn parse(body: &str) -> Result<Self, String> {
        serde_json::from_str::<EsResultResponse>(body).map_err(|json_error| {
            format!("some messages failed, could not parse response, error: {json_error}")
        })
    }

    /// Returns iterator over status codes for items and optional error details.
    fn iter_status(&self) -> impl Iterator<Item = (StatusCode, Option<&EsErrorDetails>)> {
        self.items.iter().filter_map(|item| {
            item.result()
                .status
                .and_then(|status| StatusCode::from_u16(status).ok())
                .map(|status| (status, item.result().error.as_ref()))
        })
    }

    /// Selects the first error since logging all errors would be quite verbose and many are duplicates.
    /// If partial retry is enabled and we don't retry, this is because there is no retriable error in the
    /// response, thus all errors are equally interesting so logging the first is sufficient.
    /// When partial retry is disabled, we don't retry on any error.
    fn get_error_reason(&self, body: &str) -> String {
        match self
            .items
            .iter()
            .find_map(|item| item.result().error.as_ref())
        {
            Some(error) => format!("error type: {}, reason: {}", error.err_type, error.reason),
            None => format!("error response: {body}"),
        }
    }
}

#[derive(Deserialize, Debug)]
enum EsResultItem {
    #[serde(rename = "index")]
    Index(EsIndexResult),
    #[serde(rename = "create")]
    Create(EsIndexResult),
    #[serde(rename = "update")]
    Update(EsIndexResult),
}

impl EsResultItem {
    #[allow(clippy::missing_const_for_fn)] // const cannot run destructor
    fn result(&self) -> &EsIndexResult {
        match self {
            EsResultItem::Index(r) => r,
            EsResultItem::Create(r) => r,
            EsResultItem::Update(r) => r,
        }
    }
}

#[derive(Deserialize, Debug)]
struct EsIndexResult {
    status: Option<u16>,
    error: Option<EsErrorDetails>,
}

#[derive(Deserialize, Debug)]
struct EsErrorDetails {
    reason: String,
    #[serde(rename = "type")]
    err_type: String,
}

#[derive(Clone)]
pub struct ElasticsearchRetryLogic {
    pub retry_partial: bool,
}

impl RetryLogic for ElasticsearchRetryLogic {
    type Error = HttpError;
    type Request = ElasticsearchRequest;
    type Response = ElasticsearchResponse;

    fn is_retriable_error(&self, _error: &Self::Error) -> bool {
        true
    }

    fn should_retry_response(
        &self,
        response: &ElasticsearchResponse,
    ) -> RetryAction<ElasticsearchRequest> {
        let status = response.http_response.status();

        match status {
            StatusCode::TOO_MANY_REQUESTS => RetryAction::Retry("too many requests".into()),
            StatusCode::NOT_IMPLEMENTED => {
                RetryAction::DontRetry("endpoint not implemented".into())
            }
            _ if status.is_server_error() => RetryAction::Retry(
                format!(
                    "{}: {}",
                    status,
                    String::from_utf8_lossy(response.http_response.body())
                )
                .into(),
            ),
            _ if status.is_client_error() => {
                let body = String::from_utf8_lossy(response.http_response.body());
                RetryAction::DontRetry(format!("client-side error, {status}: {body}").into())
            }
            _ if status.is_success() => {
                let body = String::from_utf8_lossy(response.http_response.body());

                if body.contains("\"errors\":true") {
                    match EsResultResponse::parse(&body) {
                        Ok(resp) => {
                            if self.retry_partial {
                                // We will retry if there exists at least one item that
                                // failed with a retriable error.
                                // Those are backpressure and server errors.
                                let status_codes: Vec<bool> = resp
                                    .iter_status()
                                    .map(|(status, _)| {
                                        status == StatusCode::TOO_MANY_REQUESTS
                                            || status.is_server_error()
                                    })
                                    .collect();
                                if let Some((_status, _error)) =
                                    resp.iter_status().find(|(status, _)| {
                                        *status == StatusCode::TOO_MANY_REQUESTS
                                            || status.is_server_error()
                                    })
                                {
<<<<<<< HEAD
                                    let msg = if let Some(error) = error {
                                        format!(
                                            "partial error, status: {}, error type: {}, reason: {}",
                                            status, error.err_type, error.reason
                                        )
                                    } else {
                                        format!("partial error, status: {status}")
                                    };
                                    return RetryAction::Retry(msg.into());
=======
                                    return RetryAction::RetryPartial(Box::new(
                                        move |req: ElasticsearchRequest| {
                                            let mut failed_events: Vec<ProcessedEvent> = req
                                                .original_events
                                                .clone()
                                                .into_iter()
                                                .zip(status_codes.iter())
                                                .filter(|&(_, &flag)| flag)
                                                .map(|(item, _)| item)
                                                .collect();
                                            let finalizers = failed_events.take_finalizers();
                                            let batch_size = failed_events.len();
                                            let events_byte_size = failed_events
                                                .iter()
                                                .map(|x| x.log.estimated_json_encoded_size_of())
                                                .fold(JsonSize::zero(), |a, b| a + b);
                                            let encode_result = match req
                                                .elasticsearch_request_builder
                                                .encode_events(failed_events.clone())
                                            {
                                                Ok(s) => s,
                                                Err(_) => return req,
                                            };
                                            let metadata_builder =
                                                RequestMetadataBuilder::from_events(&failed_events);
                                            let metadata = metadata_builder.build(&encode_result);
                                            ElasticsearchRequest {
                                                payload: encode_result.into_payload(),
                                                finalizers,
                                                batch_size,
                                                events_byte_size,
                                                metadata,
                                                original_events: failed_events,
                                                elasticsearch_request_builder: req
                                                    .elasticsearch_request_builder,
                                            }
                                        },
                                    ));
>>>>>>> eee6e669
                                }
                            }

                            RetryAction::DontRetry(resp.get_error_reason(&body).into())
                        }
                        Err(msg) => RetryAction::DontRetry(msg.into()),
                    }
                } else {
                    RetryAction::Successful
                }
            }
            _ => RetryAction::DontRetry(format!("response status: {status}").into()),
        }
    }
}

#[cfg(test)]
mod tests {
    use bytes::Bytes;
    use http::Response;
    use similar_asserts::assert_eq;
    use vector_lib::{internal_event::CountByteSize, json_size::JsonSize};

    use super::*;
    use crate::event::EventStatus;

    #[test]
    fn handles_error_response() {
        let json = "{\"took\":185,\"errors\":true,\"items\":[{\"index\":{\"_index\":\"test-hgw28jv10u\",\"_type\":\"log_lines\",\"_id\":\"3GhQLXEBE62DvOOUKdFH\",\"status\":400,\"error\":{\"type\":\"illegal_argument_exception\",\"reason\":\"mapper [message] of different type, current_type [long], merged_type [text]\"}}}]}";
        let response = Response::builder()
            .status(StatusCode::OK)
            .body(Bytes::from(json))
            .unwrap();
        let logic = ElasticsearchRetryLogic {
            retry_partial: false,
        };
        assert!(matches!(
            logic.should_retry_response(&ElasticsearchResponse {
                http_response: response,
                event_status: EventStatus::Rejected,
                events_byte_size: CountByteSize(1, JsonSize::new(1)).into(),
            }),
            RetryAction::DontRetry(_)
        ));
    }

    #[test]
    fn handles_partial_error_response() {
        let json = "{\"took\":34,\"errors\":true,\"items\":[{\"index\":{\"_index\":\"test-asjkf1234\",\"_type\":\"log_lines\",\"_id\":\"4Z3QLYEBT52RtoOEKz2H\",\"status\":429}}]}";
        let response = Response::builder()
            .status(StatusCode::OK)
            .body(Bytes::from(json))
            .unwrap();
        let logic = ElasticsearchRetryLogic {
            retry_partial: true,
        };
        assert!(matches!(
            logic.should_retry_response(&ElasticsearchResponse {
                http_response: response,
                event_status: EventStatus::Errored,
                events_byte_size: CountByteSize(1, JsonSize::new(1)).into(),
            }),
            RetryAction::RetryPartial(_)
        ));
    }

    #[test]
    fn get_index_error_reason() {
        let json = "{\"took\":185,\"errors\":true,\"items\":[{\"index\":{\"_index\":\"test-hgw28jv10u\",\"_type\":\"log_lines\",\"_id\":\"3GhQLXEBE62DvOOUKdFH\",\"status\":400,\"error\":{\"type\":\"illegal_argument_exception\",\"reason\":\"mapper [message] of different type, current_type [long], merged_type [text]\"}}}]}";
        let reason = match EsResultResponse::parse(json) {
            Ok(resp) => resp.get_error_reason(json),
            Err(msg) => msg,
        };
        assert_eq!(
            reason,
            "error type: illegal_argument_exception, reason: mapper [message] of different type, current_type [long], merged_type [text]"
        );
    }

    #[test]
    fn get_create_error_reason() {
        let json = "{\"took\":3,\"errors\":true,\"items\":[{\"create\":{\"_index\":\"test-hgw28jv10u\",\"_type\":\"_doc\",\"_id\":\"aBLq1HcBWD7eBWkW2nj4\",\"status\":400,\"error\":{\"type\":\"mapper_parsing_exception\",\"reason\":\"object mapping for [host] tried to parse field [host] as object, but found a concrete value\"}}}]}";
        let reason = match EsResultResponse::parse(json) {
            Ok(resp) => resp.get_error_reason(json),
            Err(msg) => msg,
        };
        assert_eq!(
            reason,
            "error type: mapper_parsing_exception, reason: object mapping for [host] tried to parse field [host] as object, but found a concrete value"
        );
    }
}<|MERGE_RESOLUTION|>--- conflicted
+++ resolved
@@ -150,17 +150,6 @@
                                             || status.is_server_error()
                                     })
                                 {
-<<<<<<< HEAD
-                                    let msg = if let Some(error) = error {
-                                        format!(
-                                            "partial error, status: {}, error type: {}, reason: {}",
-                                            status, error.err_type, error.reason
-                                        )
-                                    } else {
-                                        format!("partial error, status: {status}")
-                                    };
-                                    return RetryAction::Retry(msg.into());
-=======
                                     return RetryAction::RetryPartial(Box::new(
                                         move |req: ElasticsearchRequest| {
                                             let mut failed_events: Vec<ProcessedEvent> = req
@@ -199,7 +188,6 @@
                                             }
                                         },
                                     ));
->>>>>>> eee6e669
                                 }
                             }
 
