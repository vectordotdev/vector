--- conflicted
+++ resolved
@@ -5,13 +5,8 @@
 use vector_lib::sensitive_string::SensitiveString;
 
 use super::{
-<<<<<<< HEAD
-    NewRelicApiResponse, NewRelicApiService, NewRelicEncoder, NewRelicSink, NewRelicSinkError,
-    healthcheck,
-=======
     healthcheck, service::NewRelicApiRequest, NewRelicApiResponse, NewRelicApiService,
     NewRelicEncoder, NewRelicSink, NewRelicSinkError,
->>>>>>> d2e3bd17
 };
 
 use crate::{http::HttpClient, sinks::prelude::*};
