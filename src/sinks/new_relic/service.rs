use std::{
    fmt::Debug,
    sync::Arc,
    task::{Context, Poll},
};

use bytes::Bytes;
use futures::future::BoxFuture;
use http::{
    header::{CONTENT_ENCODING, CONTENT_LENGTH, CONTENT_TYPE},
    Request,
};
use hyper::Body;
use tower::Service;
use tracing::Instrument;
use vector_common::request_metadata::{MetaDescriptive, RequestMetadata};
use vector_core::{
    event::{EventFinalizers, EventStatus, Finalizable},
    internal_event::CountByteSize,
    stream::DriverResponse,
};

use super::{NewRelicCredentials, NewRelicSinkError};
use crate::{
    http::{get_http_scheme_from_uri, HttpClient},
    sinks::util::Compression,
};

#[derive(Debug, Clone)]
pub struct NewRelicApiRequest {
    pub metadata: RequestMetadata,
    pub finalizers: EventFinalizers,
    pub credentials: Arc<NewRelicCredentials>,
    pub payload: Bytes,
    pub compression: Compression,
}

impl Finalizable for NewRelicApiRequest {
    fn take_finalizers(&mut self) -> EventFinalizers {
        std::mem::take(&mut self.finalizers)
    }
}

impl MetaDescriptive for NewRelicApiRequest {
    fn get_metadata(&self) -> RequestMetadata {
        self.metadata
    }
}

#[derive(Debug)]
pub struct NewRelicApiResponse {
    event_status: EventStatus,
    protocol: &'static str,
    metadata: RequestMetadata,
}

impl DriverResponse for NewRelicApiResponse {
    fn event_status(&self) -> EventStatus {
        self.event_status
    }

    fn events_sent(&self) -> CountByteSize {
        CountByteSize(
            self.metadata.event_count(),
            self.metadata.events_estimated_json_encoded_byte_size(),
        )
    }

    fn bytes_sent(&self) -> Option<(usize, &str)> {
        Some((self.metadata.request_encoded_size(), self.protocol))
    }
}

#[derive(Debug, Clone)]
pub struct NewRelicApiService {
    pub client: HttpClient,
}

impl Service<NewRelicApiRequest> for NewRelicApiService {
    type Response = NewRelicApiResponse;
    type Error = NewRelicSinkError;
    type Future = BoxFuture<'static, Result<Self::Response, Self::Error>>;

    fn poll_ready(&mut self, _cx: &mut Context) -> Poll<Result<(), Self::Error>> {
        Poll::Ready(Ok(()))
    }

    fn call(&mut self, request: NewRelicApiRequest) -> Self::Future {
        let mut client = self.client.clone();

        let uri = request.credentials.get_uri();
        let protocol = get_http_scheme_from_uri(&uri);

        let http_request = Request::post(&uri)
            .header(CONTENT_TYPE, "application/json")
            .header("Api-Key", request.credentials.license_key.clone());

        let http_request = if let Some(ce) = request.compression.content_encoding() {
            http_request.header(CONTENT_ENCODING, ce)
        } else {
            http_request
        };

        let payload_len = request.payload.len();
<<<<<<< HEAD
        let metadata = *request.get_metadata();
=======
        let metadata = request.get_metadata();
>>>>>>> 85854527
        let http_request = http_request
            .header(CONTENT_LENGTH, payload_len)
            .body(Body::from(request.payload))
            .expect("building HTTP request failed unexpectedly");

        Box::pin(async move {
            match client.call(http_request).in_current_span().await {
                Ok(_) => Ok(NewRelicApiResponse {
                    event_status: EventStatus::Delivered,
                    metadata,
                    protocol,
                }),
                Err(_) => Err(NewRelicSinkError::new("HTTP request error")),
            }
        })
    }
}<|MERGE_RESOLUTION|>--- conflicted
+++ resolved
@@ -102,11 +102,7 @@
         };
 
         let payload_len = request.payload.len();
-<<<<<<< HEAD
-        let metadata = *request.get_metadata();
-=======
         let metadata = request.get_metadata();
->>>>>>> 85854527
         let http_request = http_request
             .header(CONTENT_LENGTH, payload_len)
             .body(Body::from(request.payload))
