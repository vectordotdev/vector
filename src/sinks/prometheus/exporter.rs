use std::{
    convert::Infallible,
    hash::Hash,
    mem::{discriminant, Discriminant},
    net::{IpAddr, Ipv4Addr, SocketAddr},
    sync::{Arc, RwLock},
    time::{Duration, Instant},
};

use async_trait::async_trait;
use base64::prelude::{Engine as _, BASE64_STANDARD};
use futures::{future, stream::BoxStream, FutureExt, StreamExt};
use hyper::{
    header::HeaderValue,
    service::{make_service_fn, service_fn},
    Body, Method, Request, Response, Server, StatusCode,
};
use indexmap::{map::Entry, IndexMap};
use serde_with::serde_as;
use snafu::Snafu;
use stream_cancel::{Trigger, Tripwire};
use tracing::{Instrument, Span};
use vector_config::configurable_component;
use vector_core::{
    internal_event::{
        ByteSize, BytesSent, CountByteSize, EventsSent, InternalEventHandle as _, Output, Protocol,
        Registered,
    },
    ByteSizeOf, EstimatedJsonEncodedSizeOf,
};

use super::collector::{MetricCollector, StringCollector};
use crate::{
    config::{AcknowledgementsConfig, GenerateConfig, Input, Resource, SinkConfig, SinkContext},
    event::{
        metric::{Metric, MetricData, MetricKind, MetricSeries, MetricValue},
        Event, EventStatus, Finalizable,
    },
    http::Auth,
    internal_events::{PrometheusNormalizationError, PrometheusServerRequestComplete},
    sinks::{
        util::{
            buffer::metrics::{MetricNormalize, MetricNormalizer, MetricSet},
            statistic::validate_quantiles,
            StreamSink,
        },
        Healthcheck, VectorSink,
    },
    tls::{MaybeTlsSettings, TlsEnableableConfig},
};

const MIN_FLUSH_PERIOD_SECS: u64 = 1;

const LOCK_FAILED: &str = "Prometheus exporter data lock is poisoned";

#[derive(Debug, Snafu)]
enum BuildError {
    #[snafu(display("Flush period for sets must be greater or equal to {} secs", min))]
    FlushPeriodTooShort { min: u64 },
}

/// Configuration for the `prometheus_exporter` sink.
#[serde_as]
#[configurable_component(sink(
    "prometheus_exporter",
    "Expose metric events on a Prometheus compatible endpoint."
))]
#[derive(Clone, Debug)]
#[serde(deny_unknown_fields)]
pub struct PrometheusExporterConfig {
    /// The default namespace for any metrics sent.
    ///
    /// This namespace is only used if a metric has no existing namespace. When a namespace is
    /// present, it is used as a prefix to the metric name, and separated with an underscore (`_`).
    ///
    /// It should follow the Prometheus [naming conventions][prom_naming_docs].
    ///
    /// [prom_naming_docs]: https://prometheus.io/docs/practices/naming/#metric-names
    #[serde(alias = "namespace")]
    #[configurable(metadata(docs::advanced))]
    pub default_namespace: Option<String>,

    /// The address to expose for scraping.
    ///
    /// The metrics are exposed at the typical Prometheus exporter path, `/metrics`.
    #[serde(default = "default_address")]
    #[configurable(metadata(docs::examples = "192.160.0.10:9598"))]
    pub address: SocketAddr,

    #[configurable(derived)]
    pub auth: Option<Auth>,

    #[configurable(derived)]
    pub tls: Option<TlsEnableableConfig>,

    /// Default buckets to use for aggregating [distribution][dist_metric_docs] metrics into histograms.
    ///
    /// [dist_metric_docs]: https://vector.dev/docs/about/under-the-hood/architecture/data-model/metric/#distribution
    #[serde(default = "super::default_histogram_buckets")]
    #[configurable(metadata(docs::advanced))]
    pub buckets: Vec<f64>,

    /// Quantiles to use for aggregating [distribution][dist_metric_docs] metrics into a summary.
    ///
    /// [dist_metric_docs]: https://vector.dev/docs/about/under-the-hood/architecture/data-model/metric/#distribution
    #[serde(default = "super::default_summary_quantiles")]
    #[configurable(metadata(docs::advanced))]
    pub quantiles: Vec<f64>,

    /// Whether or not to render [distributions][dist_metric_docs] as an [aggregated histogram][prom_agg_hist_docs] or  [aggregated summary][prom_agg_summ_docs].
    ///
    /// While distributions as a lossless way to represent a set of samples for a
    /// metric is supported, Prometheus clients (the application being scraped, which is this sink) must
    /// aggregate locally into either an aggregated histogram or aggregated summary.
    ///
    /// [dist_metric_docs]: https://vector.dev/docs/about/under-the-hood/architecture/data-model/metric/#distribution
    /// [prom_agg_hist_docs]: https://prometheus.io/docs/concepts/metric_types/#histogram
    /// [prom_agg_summ_docs]: https://prometheus.io/docs/concepts/metric_types/#summary
    #[serde(default = "default_distributions_as_summaries")]
    #[configurable(metadata(docs::advanced))]
    pub distributions_as_summaries: bool,

    /// The interval, in seconds, on which metrics are flushed.
    ///
    /// On the flush interval, if a metric has not been seen since the last flush interval, it is
    /// considered expired and is removed.
    ///
    /// Be sure to configure this value higher than your client’s scrape interval.
    #[serde(default = "default_flush_period_secs")]
    #[serde_as(as = "serde_with::DurationSeconds<u64>")]
    #[configurable(metadata(docs::advanced))]
    #[configurable(metadata(docs::human_name = "Flush Interval"))]
    pub flush_period_secs: Duration,

    /// Suppresses timestamps on the Prometheus output.
    ///
    /// This can sometimes be useful when the source of metrics leads to their timestamps being too
    /// far in the past for Prometheus to allow them, such as when aggregating metrics over long
    /// time periods, or when replaying old metrics from a disk buffer.
    #[serde(default)]
    #[configurable(metadata(docs::advanced))]
    pub suppress_timestamp: bool,

    #[configurable(derived)]
    #[serde(
        default,
        deserialize_with = "crate::serde::bool_or_struct",
        skip_serializing_if = "crate::serde::skip_serializing_if_default"
    )]
    pub acknowledgements: AcknowledgementsConfig,
}

impl Default for PrometheusExporterConfig {
    fn default() -> Self {
        Self {
            default_namespace: None,
            address: default_address(),
            auth: None,
            tls: None,
            buckets: super::default_histogram_buckets(),
            quantiles: super::default_summary_quantiles(),
            distributions_as_summaries: default_distributions_as_summaries(),
            flush_period_secs: default_flush_period_secs(),
            suppress_timestamp: default_suppress_timestamp(),
            acknowledgements: Default::default(),
        }
    }
}

const fn default_address() -> SocketAddr {
<<<<<<< HEAD
    SocketAddr::new(IpAddr::V4(Ipv4Addr::new(0, 0, 0, 0)), 9598)
=======
    SocketAddr::new(IpAddr::V4(Ipv4Addr::UNSPECIFIED), 9598)
>>>>>>> 7a6365e2
}

const fn default_distributions_as_summaries() -> bool {
    false
}

const fn default_flush_period_secs() -> Duration {
    Duration::from_secs(60)
}

const fn default_suppress_timestamp() -> bool {
    false
}

impl GenerateConfig for PrometheusExporterConfig {
    fn generate_config() -> toml::Value {
        toml::Value::try_from(Self::default()).unwrap()
    }
}

#[async_trait::async_trait]
#[typetag::serde(name = "prometheus_exporter")]
impl SinkConfig for PrometheusExporterConfig {
    async fn build(&self, _cx: SinkContext) -> crate::Result<(VectorSink, Healthcheck)> {
        if self.flush_period_secs.as_secs() < MIN_FLUSH_PERIOD_SECS {
            return Err(Box::new(BuildError::FlushPeriodTooShort {
                min: MIN_FLUSH_PERIOD_SECS,
            }));
        }

        validate_quantiles(&self.quantiles)?;

        let sink = PrometheusExporter::new(self.clone());
        let healthcheck = future::ok(()).boxed();

        Ok((VectorSink::from_event_streamsink(sink), healthcheck))
    }

    fn input(&self) -> Input {
        Input::metric()
    }

    fn resources(&self) -> Vec<Resource> {
        vec![Resource::tcp(self.address)]
    }

    fn acknowledgements(&self) -> &AcknowledgementsConfig {
        &self.acknowledgements
    }
}

struct PrometheusExporter {
    server_shutdown_trigger: Option<Trigger>,
    config: PrometheusExporterConfig,
    metrics: Arc<RwLock<IndexMap<MetricRef, (Metric, MetricMetadata)>>>,
}

/// Expiration metadata for a metric.
#[derive(Clone, Copy, Debug)]
struct MetricMetadata {
    expiration_window: Duration,
    expires_at: Instant,
}

impl MetricMetadata {
    pub fn new(expiration_window: Duration) -> Self {
        Self {
            expiration_window,
            expires_at: Instant::now() + expiration_window,
        }
    }

    /// Resets the expiration deadline.
    pub fn refresh(&mut self) {
        self.expires_at = Instant::now() + self.expiration_window;
    }

    /// Whether or not the referenced metric has expired yet.
    pub fn has_expired(&self, now: Instant) -> bool {
        now >= self.expires_at
    }
}

// Composite identifier that uniquely represents a metric.
//
// Instead of simply working off of the name (series) alone, we include the metric kind as well as
// the type (counter, gauge, etc) and any subtype information like histogram buckets.
//
// Specifically, though, we do _not_ include the actual metric value.  This type is used
// specifically to look up the entry in a map for a metric in the sense of "get the metric whose
// name is X and type is Y and has these tags".
#[derive(Clone, Debug)]
struct MetricRef {
    series: MetricSeries,
    kind: MetricKind,
    value: Discriminant<MetricValue>,
    bounds: Option<Vec<f64>>,
}

impl MetricRef {
    /// Creates a `MetricRef` based on the given `Metric`.
    pub fn from_metric(metric: &Metric) -> Self {
        // Either the buckets for an aggregated histogram, or the quantiles for an aggregated summary.
        let bounds = match metric.value() {
            MetricValue::AggregatedHistogram { buckets, .. } => {
                Some(buckets.iter().map(|b| b.upper_limit).collect())
            }
            MetricValue::AggregatedSummary { quantiles, .. } => {
                Some(quantiles.iter().map(|q| q.quantile).collect())
            }
            _ => None,
        };

        Self {
            series: metric.series().clone(),
            kind: metric.kind(),
            value: discriminant(metric.value()),
            bounds,
        }
    }
}

impl PartialEq for MetricRef {
    fn eq(&self, other: &Self) -> bool {
        self.series == other.series
            && self.kind == other.kind
            && self.value == other.value
            && self.bounds == other.bounds
    }
}

impl Eq for MetricRef {}

impl Hash for MetricRef {
    fn hash<H: std::hash::Hasher>(&self, state: &mut H) {
        self.series.hash(state);
        self.kind.hash(state);
        self.value.hash(state);
        if let Some(bounds) = &self.bounds {
            for bound in bounds {
                bound.to_bits().hash(state);
            }
        }
    }
}

struct PrometheusExporterMetricNormalizer {
    distributions_as_summaries: bool,
    buckets: Vec<f64>,
}

impl MetricNormalize for PrometheusExporterMetricNormalizer {
    fn normalize(&mut self, state: &mut MetricSet, metric: Metric) -> Option<Metric> {
        let new_metric = match metric.value() {
            MetricValue::Distribution { .. } => {
                // Convert the distribution as-is, and then let the normalizer absolute-ify it.
                let (series, data, metadata) = metric.into_parts();
                let (time, kind, value) = data.into_parts();

                let new_value = if self.distributions_as_summaries {
                    // We use a sketch when in summary mode because they're actually able to be
                    // merged and provide correct output, unlike the aggregated summaries that
                    // we handle from _sources_ like Prometheus.  The collector code itself
                    // will render sketches as aggregated summaries, so we have continuity there.
                    value
                        .distribution_to_sketch()
                        .expect("value should be distribution already")
                } else {
                    value
                        .distribution_to_agg_histogram(&self.buckets)
                        .expect("value should be distribution already")
                };

                let data = MetricData::from_parts(time, kind, new_value);
                Metric::from_parts(series, data, metadata)
            }
            _ => metric,
        };

        state.make_absolute(new_metric)
    }
}

fn authorized(req: &Request<Body>, auth: &Option<Auth>) -> bool {
    if let Some(auth) = auth {
        let headers = req.headers();
        if let Some(auth_header) = headers.get(hyper::header::AUTHORIZATION) {
            let encoded_credentials = match auth {
                Auth::Basic { user, password } => HeaderValue::from_str(
                    format!(
                        "Basic {}",
                        BASE64_STANDARD.encode(format!("{}:{}", user, password.inner()))
                    )
                    .as_str(),
                ),
                Auth::Bearer { token } => {
                    HeaderValue::from_str(format!("Bearer {}", token.inner()).as_str())
                }
            };

            if let Ok(encoded_credentials) = encoded_credentials {
                if auth_header == encoded_credentials {
                    return true;
                }
            }
        }
    } else {
        return true;
    }

    false
}

#[derive(Clone)]
struct Handler {
    auth: Option<Auth>,
    default_namespace: Option<String>,
    buckets: Box<[f64]>,
    quantiles: Box<[f64]>,
    bytes_sent: Registered<BytesSent>,
    events_sent: Registered<EventsSent>,
}

impl Handler {
    fn handle(
        &self,
        req: Request<Body>,
        metrics: &RwLock<IndexMap<MetricRef, (Metric, MetricMetadata)>>,
    ) -> Response<Body> {
        let mut response = Response::new(Body::empty());

        match (authorized(&req, &self.auth), req.method(), req.uri().path()) {
            (false, _, _) => {
                *response.status_mut() = StatusCode::UNAUTHORIZED;
                response.headers_mut().insert(
                    http::header::WWW_AUTHENTICATE,
                    HeaderValue::from_static("Basic, Bearer"),
                );
            }

            (true, &Method::GET, "/metrics") => {
                let metrics = metrics.read().expect(LOCK_FAILED);

                let count = metrics.len();
                let byte_size = metrics
                    .iter()
                    .map(|(_, (metric, _))| metric.estimated_json_encoded_size_of())
                    .sum();

                let mut collector = StringCollector::new();

                for (_, (metric, _)) in metrics.iter() {
                    collector.encode_metric(
                        self.default_namespace.as_deref(),
                        &self.buckets,
                        &self.quantiles,
                        metric,
                    );
                }

                drop(metrics);

                let body = collector.finish();
                let body_size = body.size_of();

                *response.body_mut() = body.into();

                response.headers_mut().insert(
                    "Content-Type",
                    HeaderValue::from_static("text/plain; version=0.0.4"),
                );

                self.events_sent.emit(CountByteSize(count, byte_size));
                self.bytes_sent.emit(ByteSize(body_size));
            }

            (true, _, _) => {
                *response.status_mut() = StatusCode::NOT_FOUND;
            }
        }

        response
    }
}

impl PrometheusExporter {
    fn new(config: PrometheusExporterConfig) -> Self {
        Self {
            server_shutdown_trigger: None,
            config,
            metrics: Arc::new(RwLock::new(IndexMap::new())),
        }
    }

    async fn start_server_if_needed(&mut self) -> crate::Result<()> {
        if self.server_shutdown_trigger.is_some() {
            return Ok(());
        }

        let handler = Handler {
            bytes_sent: register!(BytesSent::from(Protocol::HTTP)),
            events_sent: register!(EventsSent::from(Output(None))),
            default_namespace: self.config.default_namespace.clone(),
            buckets: self.config.buckets.clone().into(),
            quantiles: self.config.quantiles.clone().into(),
            auth: self.config.auth.clone(),
        };

        let span = Span::current();
        let metrics = Arc::clone(&self.metrics);

        let new_service = make_service_fn(move |_| {
            let span = Span::current();
            let metrics = Arc::clone(&metrics);
            let handler = handler.clone();

            async move {
                Ok::<_, Infallible>(service_fn(move |req| {
                    span.in_scope(|| {
                        let response = handler.handle(req, &metrics);

                        emit!(PrometheusServerRequestComplete {
                            status_code: response.status(),
                        });

                        future::ok::<_, Infallible>(response)
                    })
                }))
            }
        });

        let (trigger, tripwire) = Tripwire::new();

        let tls = self.config.tls.clone();
        let address = self.config.address;

        let tls = MaybeTlsSettings::from_config(&tls, true)?;
        let listener = tls.bind(&address).await?;

        tokio::spawn(async move {
            info!(message = "Building HTTP server.", address = %address);

            Server::builder(hyper::server::accept::from_stream(listener.accept_stream()))
                .serve(new_service)
                .with_graceful_shutdown(tripwire.then(crate::shutdown::tripwire_handler))
                .instrument(span)
                .await
                .map_err(|error| error!("Server error: {}.", error))?;

            Ok::<(), ()>(())
        });

        self.server_shutdown_trigger = Some(trigger);
        Ok(())
    }
}

#[async_trait]
impl StreamSink<Event> for PrometheusExporter {
    async fn run(mut self: Box<Self>, mut input: BoxStream<'_, Event>) -> Result<(), ()> {
        self.start_server_if_needed()
            .await
            .map_err(|error| error!("Failed to start Prometheus exporter: {}.", error))?;

        let mut last_flush = Instant::now();
        let flush_period = self.config.flush_period_secs;
        let mut normalizer = MetricNormalizer::from(PrometheusExporterMetricNormalizer {
            distributions_as_summaries: self.config.distributions_as_summaries,
            buckets: self.config.buckets.clone(),
        });

        while let Some(event) = input.next().await {
            // If we've exceed our flush interval, go through all of the metrics we're currently
            // tracking and remove any which have exceeded the flush interval in terms of not
            // having been updated within that long of a time.
            //
            // TODO: Can we be smarter about this? As is, we might wait up to 2x the flush period to
            // remove an expired metric depending on how things line up.  It'd be cool to _check_
            // for expired metrics more often, but we also don't want to check _way_ too often, like
            // every second, since then we're constantly iterating through every metric, etc etc.
            if last_flush.elapsed() > self.config.flush_period_secs {
                last_flush = Instant::now();

                let mut metrics = self.metrics.write().expect(LOCK_FAILED);

                let normalizer_mut = normalizer.get_state_mut();
                metrics.retain(|metric_ref, (_, metadata)| {
                    if metadata.has_expired(last_flush) {
                        normalizer_mut.remove(&metric_ref.series);
                        false
                    } else {
                        true
                    }
                });
            }

            // Now process the metric we got.
            let mut metric = event.into_metric();
            let finalizers = metric.take_finalizers();

            if let Some(normalized) = normalizer.normalize(metric) {
                let normalized = if self.config.suppress_timestamp {
                    normalized.with_timestamp(None)
                } else {
                    normalized
                };

                // We have a normalized metric, in absolute form.  If we're already aware of this
                // metric, update its expiration deadline, otherwise, start tracking it.
                let mut metrics = self.metrics.write().expect(LOCK_FAILED);

                match metrics.entry(MetricRef::from_metric(&normalized)) {
                    Entry::Occupied(mut entry) => {
                        let (data, metadata) = entry.get_mut();
                        *data = normalized;
                        metadata.refresh();
                    }
                    Entry::Vacant(entry) => {
                        entry.insert((normalized, MetricMetadata::new(flush_period)));
                    }
                }
                finalizers.update_status(EventStatus::Delivered);
            } else {
                emit!(PrometheusNormalizationError {});
                finalizers.update_status(EventStatus::Errored);
            }
        }

        Ok(())
    }
}

#[cfg(test)]
mod tests {
    use chrono::{Duration, Utc};
    use futures::stream;
    use indoc::indoc;
    use similar_asserts::assert_eq;
    use tokio::{sync::oneshot::error::TryRecvError, time};
    use vector_common::{
        finalization::{BatchNotifier, BatchStatus},
        sensitive_string::SensitiveString,
    };
    use vector_core::{
        event::{MetricTags, StatisticKind},
        metric_tags, samples,
    };

    use super::*;
    use crate::{
        config::ProxyConfig,
        event::metric::{Metric, MetricValue},
        http::HttpClient,
        sinks::prometheus::{distribution_to_agg_histogram, distribution_to_ddsketch},
        test_util::{
            components::{run_and_assert_sink_compliance, SINK_TAGS},
            next_addr, random_string, trace_init,
        },
        tls::MaybeTlsSettings,
    };

    #[test]
    fn generate_config() {
        crate::test_util::test_generate_config::<PrometheusExporterConfig>();
    }

    #[tokio::test]
    async fn prometheus_notls() {
        export_and_fetch_simple(None).await;
    }

    #[tokio::test]
    async fn prometheus_tls() {
        let mut tls_config = TlsEnableableConfig::test_config();
        tls_config.options.verify_hostname = Some(false);
        export_and_fetch_simple(Some(tls_config)).await;
    }

    #[tokio::test]
    async fn prometheus_noauth() {
        let (name1, event1) = create_metric_gauge(None, 123.4);
        let (name2, event2) = tests::create_metric_set(None, vec!["0", "1", "2"]);
        let events = vec![event1, event2];

        let response_result = export_and_fetch_with_auth(None, None, events, false).await;

        assert!(response_result.is_ok());

        let body = response_result.expect("Cannot extract body from the response");

        assert!(body.contains(&format!(
            indoc! {r#"
               # HELP {name} {name}
               # TYPE {name} gauge
               {name}{{some_tag="some_value"}} 123.4
            "#},
            name = name1
        )));
        assert!(body.contains(&format!(
            indoc! {r#"
               # HELP {name} {name}
               # TYPE {name} gauge
               {name}{{some_tag="some_value"}} 3
            "#},
            name = name2
        )));
    }

    #[tokio::test]
    async fn prometheus_successful_basic_auth() {
        let (name1, event1) = create_metric_gauge(None, 123.4);
        let (name2, event2) = tests::create_metric_set(None, vec!["0", "1", "2"]);
        let events = vec![event1, event2];

        let auth_config = Auth::Basic {
            user: "user".to_string(),
            password: SensitiveString::from("password".to_string()),
        };

        let response_result =
            export_and_fetch_with_auth(Some(auth_config.clone()), Some(auth_config), events, false)
                .await;

        assert!(response_result.is_ok());

        let body = response_result.expect("Cannot extract body from the response");

        assert!(body.contains(&format!(
            indoc! {r#"
               # HELP {name} {name}
               # TYPE {name} gauge
               {name}{{some_tag="some_value"}} 123.4
            "#},
            name = name1
        )));
        assert!(body.contains(&format!(
            indoc! {r#"
               # HELP {name} {name}
               # TYPE {name} gauge
               {name}{{some_tag="some_value"}} 3
            "#},
            name = name2
        )));
    }

    #[tokio::test]
    async fn prometheus_successful_token_auth() {
        let (name1, event1) = create_metric_gauge(None, 123.4);
        let (name2, event2) = tests::create_metric_set(None, vec!["0", "1", "2"]);
        let events = vec![event1, event2];

        let auth_config = Auth::Bearer {
            token: SensitiveString::from("token".to_string()),
        };

        let response_result =
            export_and_fetch_with_auth(Some(auth_config.clone()), Some(auth_config), events, false)
                .await;

        assert!(response_result.is_ok());

        let body = response_result.expect("Cannot extract body from the response");

        assert!(body.contains(&format!(
            indoc! {r#"
               # HELP {name} {name}
               # TYPE {name} gauge
               {name}{{some_tag="some_value"}} 123.4
            "#},
            name = name1
        )));
        assert!(body.contains(&format!(
            indoc! {r#"
               # HELP {name} {name}
               # TYPE {name} gauge
               {name}{{some_tag="some_value"}} 3
            "#},
            name = name2
        )));
    }

    #[tokio::test]
    async fn prometheus_missing_auth() {
        let (_, event1) = create_metric_gauge(None, 123.4);
        let (_, event2) = tests::create_metric_set(None, vec!["0", "1", "2"]);
        let events = vec![event1, event2];

        let server_auth_config = Auth::Bearer {
            token: SensitiveString::from("token".to_string()),
        };

        let response_result =
            export_and_fetch_with_auth(Some(server_auth_config), None, events, false).await;

        assert!(response_result.is_err());
        assert_eq!(response_result.unwrap_err(), StatusCode::UNAUTHORIZED);
    }

    #[tokio::test]
    async fn prometheus_wrong_auth() {
        let (_, event1) = create_metric_gauge(None, 123.4);
        let (_, event2) = tests::create_metric_set(None, vec!["0", "1", "2"]);
        let events = vec![event1, event2];

        let server_auth_config = Auth::Bearer {
            token: SensitiveString::from("token".to_string()),
        };

        let client_auth_config = Auth::Basic {
            user: "user".to_string(),
            password: SensitiveString::from("password".to_string()),
        };

        let response_result = export_and_fetch_with_auth(
            Some(server_auth_config),
            Some(client_auth_config),
            events,
            false,
        )
        .await;

        assert!(response_result.is_err());
        assert_eq!(response_result.unwrap_err(), StatusCode::UNAUTHORIZED);
    }

    #[tokio::test]
    async fn updates_timestamps() {
        let timestamp1 = Utc::now();
        let (name, event1) = create_metric_gauge(None, 123.4);
        let event1 = Event::from(event1.into_metric().with_timestamp(Some(timestamp1)));
        let (_, event2) = create_metric_gauge(Some(name.clone()), 12.0);
        let timestamp2 = timestamp1 + Duration::seconds(1);
        let event2 = Event::from(event2.into_metric().with_timestamp(Some(timestamp2)));
        let events = vec![event1, event2];

        let body = export_and_fetch(None, events, false).await;
        let timestamp = timestamp2.timestamp_millis();
        assert_eq!(
            body,
            format!(
                indoc! {r#"
                    # HELP {name} {name}
                    # TYPE {name} gauge
                    {name}{{some_tag="some_value"}} 135.4 {timestamp}
                "#},
                name = name,
                timestamp = timestamp
            )
        );
    }

    #[tokio::test]
    async fn suppress_timestamp() {
        let timestamp = Utc::now();
        let (name, event) = create_metric_gauge(None, 123.4);
        let event = Event::from(event.into_metric().with_timestamp(Some(timestamp)));
        let events = vec![event];

        let body = export_and_fetch(None, events, true).await;
        assert_eq!(
            body,
            format!(
                indoc! {r#"
                    # HELP {name} {name}
                    # TYPE {name} gauge
                    {name}{{some_tag="some_value"}} 123.4
                "#},
                name = name,
            )
        );
    }

    /// According to the [spec](https://github.com/OpenObservability/OpenMetrics/blob/main/specification/OpenMetrics.md?plain=1#L115)
    /// > Label names MUST be unique within a LabelSet.
    /// Prometheus itself will reject the metric with an error. Largely to remain backward compatible with older versions of Vector,
    /// we only publish the last tag in the list.
    #[tokio::test]
    async fn prometheus_duplicate_labels() {
        let (name, event) = create_metric_with_tags(
            None,
            MetricValue::Gauge { value: 123.4 },
            Some(metric_tags!("code" => "200", "code" => "success")),
        );
        let events = vec![event];

        let response_result = export_and_fetch_with_auth(None, None, events, false).await;

        assert!(response_result.is_ok());

        let body = response_result.expect("Cannot extract body from the response");

        assert!(body.contains(&format!(
            indoc! {r#"
               # HELP {name} {name}
               # TYPE {name} gauge
               {name}{{code="success"}} 123.4
            "# },
            name = name
        )));
    }

    async fn export_and_fetch(
        tls_config: Option<TlsEnableableConfig>,
        mut events: Vec<Event>,
        suppress_timestamp: bool,
    ) -> String {
        trace_init();

        let client_settings = MaybeTlsSettings::from_config(&tls_config, false).unwrap();
        let proto = client_settings.http_protocol_name();

        let address = next_addr();
        let config = PrometheusExporterConfig {
            address,
            tls: tls_config,
            suppress_timestamp,
            ..Default::default()
        };

        // Set up acknowledgement notification
        let mut receiver = BatchNotifier::apply_to(&mut events[..]);
        assert_eq!(receiver.try_recv(), Err(TryRecvError::Empty));

        let (sink, _) = config.build(SinkContext::default()).await.unwrap();
        let (_, delayed_event) = create_metric_gauge(Some("delayed".to_string()), 123.4);
        let sink_handle = tokio::spawn(run_and_assert_sink_compliance(
            sink,
            stream::iter(events).chain(stream::once(async move {
                // Wait a bit to have time to scrape metrics
                time::sleep(time::Duration::from_millis(500)).await;
                delayed_event
            })),
            &SINK_TAGS,
        ));

        time::sleep(time::Duration::from_millis(100)).await;

        // Events are marked as delivered as soon as they are aggregated.
        assert_eq!(receiver.try_recv(), Ok(BatchStatus::Delivered));

        let request = Request::get(format!("{}://{}/metrics", proto, address))
            .body(Body::empty())
            .expect("Error creating request.");
        let proxy = ProxyConfig::default();
        let result = HttpClient::new(client_settings, &proxy)
            .unwrap()
            .send(request)
            .await
            .expect("Could not fetch query");

        assert!(result.status().is_success());

        let body = result.into_body();
        let bytes = hyper::body::to_bytes(body)
            .await
            .expect("Reading body failed");
        let result = String::from_utf8(bytes.to_vec()).unwrap();

        sink_handle.await.unwrap();

        result
    }

    async fn export_and_fetch_with_auth(
        server_auth_config: Option<Auth>,
        client_auth_config: Option<Auth>,
        mut events: Vec<Event>,
        suppress_timestamp: bool,
    ) -> Result<String, http::status::StatusCode> {
        trace_init();

        let client_settings = MaybeTlsSettings::from_config(&None, false).unwrap();
        let proto = client_settings.http_protocol_name();

        let address = next_addr();
        let config = PrometheusExporterConfig {
            address,
            auth: server_auth_config,
            tls: None,
            suppress_timestamp,
            ..Default::default()
        };

        // Set up acknowledgement notification
        let mut receiver = BatchNotifier::apply_to(&mut events[..]);
        assert_eq!(receiver.try_recv(), Err(TryRecvError::Empty));

        let (sink, _) = config.build(SinkContext::default()).await.unwrap();
        let (_, delayed_event) = create_metric_gauge(Some("delayed".to_string()), 123.4);
        let sink_handle = tokio::spawn(run_and_assert_sink_compliance(
            sink,
            stream::iter(events).chain(stream::once(async move {
                // Wait a bit to have time to scrape metrics
                time::sleep(time::Duration::from_millis(500)).await;
                delayed_event
            })),
            &SINK_TAGS,
        ));

        time::sleep(time::Duration::from_millis(100)).await;

        // Events are marked as delivered as soon as they are aggregated.
        assert_eq!(receiver.try_recv(), Ok(BatchStatus::Delivered));

        let mut request = Request::get(format!("{}://{}/metrics", proto, address))
            .body(Body::empty())
            .expect("Error creating request.");

        if let Some(client_auth_config) = client_auth_config {
            client_auth_config.apply(&mut request);
        }

        let proxy = ProxyConfig::default();
        let result = HttpClient::new(client_settings, &proxy)
            .unwrap()
            .send(request)
            .await
            .expect("Could not fetch query");

        if !result.status().is_success() {
            return Err(result.status());
        }

        let body = result.into_body();
        let bytes = hyper::body::to_bytes(body)
            .await
            .expect("Reading body failed");
        let result = String::from_utf8(bytes.to_vec()).unwrap();

        sink_handle.await.unwrap();

        Ok(result)
    }

    async fn export_and_fetch_simple(tls_config: Option<TlsEnableableConfig>) {
        let (name1, event1) = create_metric_gauge(None, 123.4);
        let (name2, event2) = tests::create_metric_set(None, vec!["0", "1", "2"]);
        let events = vec![event1, event2];

        let body = export_and_fetch(tls_config, events, false).await;

        assert!(body.contains(&format!(
            indoc! {r#"
               # HELP {name} {name}
               # TYPE {name} gauge
               {name}{{some_tag="some_value"}} 123.4
            "#},
            name = name1
        )));
        assert!(body.contains(&format!(
            indoc! {r#"
               # HELP {name} {name}
               # TYPE {name} gauge
               {name}{{some_tag="some_value"}} 3
            "#},
            name = name2
        )));
    }

    pub fn create_metric_gauge(name: Option<String>, value: f64) -> (String, Event) {
        create_metric(name, MetricValue::Gauge { value })
    }

    pub fn create_metric_set(name: Option<String>, values: Vec<&'static str>) -> (String, Event) {
        create_metric(
            name,
            MetricValue::Set {
                values: values.into_iter().map(Into::into).collect(),
            },
        )
    }

    pub(self) fn create_metric(name: Option<String>, value: MetricValue) -> (String, Event) {
        create_metric_with_tags(name, value, Some(metric_tags!("some_tag" => "some_value")))
    }

    pub(self) fn create_metric_with_tags(
        name: Option<String>,
        value: MetricValue,
        tags: Option<MetricTags>,
    ) -> (String, Event) {
        let name = name.unwrap_or_else(|| format!("vector_set_{}", random_string(16)));
        let event = Metric::new(name.clone(), MetricKind::Incremental, value)
            .with_tags(tags)
            .into();
        (name, event)
    }

    #[tokio::test]
    async fn sink_absolute() {
        let config = PrometheusExporterConfig {
            address: next_addr(), // Not actually bound, just needed to fill config
            tls: None,
            ..Default::default()
        };

        let sink = PrometheusExporter::new(config);

        let m1 = Metric::new(
            "absolute",
            MetricKind::Absolute,
            MetricValue::Counter { value: 32. },
        )
        .with_tags(Some(metric_tags!("tag1" => "value1")));

        let m2 = m1.clone().with_tags(Some(metric_tags!("tag1" => "value2")));

        let events = vec![
            Event::Metric(m1.clone().with_value(MetricValue::Counter { value: 32. })),
            Event::Metric(m2.clone().with_value(MetricValue::Counter { value: 33. })),
            Event::Metric(m1.clone().with_value(MetricValue::Counter { value: 40. })),
        ];

        let metrics_handle = Arc::clone(&sink.metrics);

        let sink = VectorSink::from_event_streamsink(sink);
        let input_events = stream::iter(events).map(Into::into);
        sink.run(input_events).await.unwrap();

        let metrics_after = metrics_handle.read().unwrap();

        let expected_m1 = metrics_after
            .get(&MetricRef::from_metric(&m1))
            .expect("m1 should exist");
        let expected_m1_value = MetricValue::Counter { value: 40. };
        assert_eq!(expected_m1.0.value(), &expected_m1_value);

        let expected_m2 = metrics_after
            .get(&MetricRef::from_metric(&m2))
            .expect("m2 should exist");
        let expected_m2_value = MetricValue::Counter { value: 33. };
        assert_eq!(expected_m2.0.value(), &expected_m2_value);
    }

    #[tokio::test]
    async fn sink_distributions_as_histograms() {
        // When we get summary distributions, unless we've been configured to actually emit
        // summaries for distributions, we just forcefully turn them into histograms.  This is
        // simpler and uses less memory, as aggregated histograms are better supported by Prometheus
        // since they can actually be aggregated anywhere in the pipeline -- so long as the buckets
        // are the same -- without loss of accuracy.

        // This expects that the default for the sink is to render distributions as aggregated histograms.
        let config = PrometheusExporterConfig {
            address: next_addr(), // Not actually bound, just needed to fill config
            tls: None,
            ..Default::default()
        };
        let buckets = config.buckets.clone();

        let sink = PrometheusExporter::new(config);

        // Define a series of incremental distribution updates.
        let base_summary_metric = Metric::new(
            "distrib_summary",
            MetricKind::Incremental,
            MetricValue::Distribution {
                statistic: StatisticKind::Summary,
                samples: samples!(1.0 => 1, 3.0 => 2),
            },
        );

        let base_histogram_metric = Metric::new(
            "distrib_histo",
            MetricKind::Incremental,
            MetricValue::Distribution {
                statistic: StatisticKind::Histogram,
                samples: samples!(7.0 => 1, 9.0 => 2),
            },
        );

        let metrics = vec![
            base_summary_metric.clone(),
            base_summary_metric
                .clone()
                .with_value(MetricValue::Distribution {
                    statistic: StatisticKind::Summary,
                    samples: samples!(1.0 => 2, 2.9 => 1),
                }),
            base_summary_metric
                .clone()
                .with_value(MetricValue::Distribution {
                    statistic: StatisticKind::Summary,
                    samples: samples!(1.0 => 4, 3.2 => 1),
                }),
            base_histogram_metric.clone(),
            base_histogram_metric
                .clone()
                .with_value(MetricValue::Distribution {
                    statistic: StatisticKind::Histogram,
                    samples: samples!(7.0 => 2, 9.9 => 1),
                }),
            base_histogram_metric
                .clone()
                .with_value(MetricValue::Distribution {
                    statistic: StatisticKind::Histogram,
                    samples: samples!(7.0 => 4, 10.2 => 1),
                }),
        ];

        // Figure out what the merged distributions should add up to.
        let mut merged_summary = base_summary_metric.clone();
        assert!(merged_summary.update(&metrics[1]));
        assert!(merged_summary.update(&metrics[2]));
        let expected_summary = distribution_to_agg_histogram(merged_summary, &buckets)
            .expect("input summary metric should have been distribution")
            .into_absolute();

        let mut merged_histogram = base_histogram_metric.clone();
        assert!(merged_histogram.update(&metrics[4]));
        assert!(merged_histogram.update(&metrics[5]));
        let expected_histogram = distribution_to_agg_histogram(merged_histogram, &buckets)
            .expect("input histogram metric should have been distribution")
            .into_absolute();

        // TODO: make a new metric based on merged_distrib_histogram, with expected_histogram_value,
        // so that the discriminant matches and our lookup in the indexmap can actually find it

        // Now run the events through the sink and see what ends up in the internal metric map.
        let metrics_handle = Arc::clone(&sink.metrics);

        let events = metrics
            .iter()
            .cloned()
            .map(Event::Metric)
            .collect::<Vec<_>>();

        let sink = VectorSink::from_event_streamsink(sink);
        let input_events = stream::iter(events).map(Into::into);
        sink.run(input_events).await.unwrap();

        let metrics_after = metrics_handle.read().unwrap();

        // Both metrics should be present, and both should be aggregated histograms.
        assert_eq!(metrics_after.len(), 2);

        let actual_summary = metrics_after
            .get(&MetricRef::from_metric(&expected_summary))
            .expect("summary metric should exist");
        assert_eq!(actual_summary.0.value(), expected_summary.value());

        let actual_histogram = metrics_after
            .get(&MetricRef::from_metric(&expected_histogram))
            .expect("histogram metric should exist");
        assert_eq!(actual_histogram.0.value(), expected_histogram.value());
    }

    #[tokio::test]
    async fn sink_distributions_as_summaries() {
        // When we get summary distributions, unless we've been configured to actually emit
        // summaries for distributions, we just forcefully turn them into histograms.  This is
        // simpler and uses less memory, as aggregated histograms are better supported by Prometheus
        // since they can actually be aggregated anywhere in the pipeline -- so long as the buckets
        // are the same -- without loss of accuracy.

        // This assumes that when we turn on `distributions_as_summaries`, we'll get aggregated
        // summaries from distributions.  This is technically true, but the way this test works is
        // that we check the internal metric data, which, when in this mode, will actually be a
        // sketch (so that we can merge without loss of accuracy).
        //
        // The render code is actually what will end up rendering those sketches as aggregated
        // summaries in the scrape output.
        let config = PrometheusExporterConfig {
            address: next_addr(), // Not actually bound, just needed to fill config
            tls: None,
            distributions_as_summaries: true,
            ..Default::default()
        };

        let sink = PrometheusExporter::new(config);

        // Define a series of incremental distribution updates.
        let base_summary_metric = Metric::new(
            "distrib_summary",
            MetricKind::Incremental,
            MetricValue::Distribution {
                statistic: StatisticKind::Summary,
                samples: samples!(1.0 => 1, 3.0 => 2),
            },
        );

        let base_histogram_metric = Metric::new(
            "distrib_histo",
            MetricKind::Incremental,
            MetricValue::Distribution {
                statistic: StatisticKind::Histogram,
                samples: samples!(7.0 => 1, 9.0 => 2),
            },
        );

        let metrics = vec![
            base_summary_metric.clone(),
            base_summary_metric
                .clone()
                .with_value(MetricValue::Distribution {
                    statistic: StatisticKind::Summary,
                    samples: samples!(1.0 => 2, 2.9 => 1),
                }),
            base_summary_metric
                .clone()
                .with_value(MetricValue::Distribution {
                    statistic: StatisticKind::Summary,
                    samples: samples!(1.0 => 4, 3.2 => 1),
                }),
            base_histogram_metric.clone(),
            base_histogram_metric
                .clone()
                .with_value(MetricValue::Distribution {
                    statistic: StatisticKind::Histogram,
                    samples: samples!(7.0 => 2, 9.9 => 1),
                }),
            base_histogram_metric
                .clone()
                .with_value(MetricValue::Distribution {
                    statistic: StatisticKind::Histogram,
                    samples: samples!(7.0 => 4, 10.2 => 1),
                }),
        ];

        // Figure out what the merged distributions should add up to.
        let mut merged_summary = base_summary_metric.clone();
        assert!(merged_summary.update(&metrics[1]));
        assert!(merged_summary.update(&metrics[2]));
        let expected_summary = distribution_to_ddsketch(merged_summary)
            .expect("input summary metric should have been distribution")
            .into_absolute();

        let mut merged_histogram = base_histogram_metric.clone();
        assert!(merged_histogram.update(&metrics[4]));
        assert!(merged_histogram.update(&metrics[5]));
        let expected_histogram = distribution_to_ddsketch(merged_histogram)
            .expect("input histogram metric should have been distribution")
            .into_absolute();

        // Now run the events through the sink and see what ends up in the internal metric map.
        let metrics_handle = Arc::clone(&sink.metrics);

        let events = metrics
            .iter()
            .cloned()
            .map(Event::Metric)
            .collect::<Vec<_>>();

        let sink = VectorSink::from_event_streamsink(sink);
        let input_events = stream::iter(events).map(Into::into);
        sink.run(input_events).await.unwrap();

        let metrics_after = metrics_handle.read().unwrap();

        // Both metrics should be present, and both should be aggregated histograms.
        assert_eq!(metrics_after.len(), 2);

        let actual_summary = metrics_after
            .get(&MetricRef::from_metric(&expected_summary))
            .expect("summary metric should exist");
        assert_eq!(actual_summary.0.value(), expected_summary.value());

        let actual_histogram = metrics_after
            .get(&MetricRef::from_metric(&expected_histogram))
            .expect("histogram metric should exist");
        assert_eq!(actual_histogram.0.value(), expected_histogram.value());
    }
}

#[cfg(all(test, feature = "prometheus-integration-tests"))]
mod integration_tests {
    #![allow(clippy::print_stdout)] // tests
    #![allow(clippy::print_stderr)] // tests
    #![allow(clippy::dbg_macro)] // tests

    use chrono::Utc;
    use futures::{future::ready, stream};
    use serde_json::Value;
    use tokio::{sync::mpsc, time};
    use tokio_stream::wrappers::UnboundedReceiverStream;

    use super::*;
    use crate::{
        config::ProxyConfig,
        http::HttpClient,
        test_util::{
            components::{run_and_assert_sink_compliance, SINK_TAGS},
            trace_init,
        },
    };

    fn sink_exporter_address() -> String {
        std::env::var("SINK_EXPORTER_ADDRESS").unwrap_or_else(|_| "127.0.0.1:9101".into())
    }

    fn prometheus_address() -> String {
        std::env::var("PROMETHEUS_ADDRESS").unwrap_or_else(|_| "localhost:9090".into())
    }

    async fn fetch_exporter_body() -> String {
        let url = format!("http://{}/metrics", sink_exporter_address());
        let request = Request::get(url)
            .body(Body::empty())
            .expect("Error creating request.");
        let proxy = ProxyConfig::default();
        let result = HttpClient::new(None, &proxy)
            .unwrap()
            .send(request)
            .await
            .expect("Could not send request");
        let result = hyper::body::to_bytes(result.into_body())
            .await
            .expect("Error fetching body");
        String::from_utf8_lossy(&result).to_string()
    }

    async fn prometheus_query(query: &str) -> Value {
        let url = format!(
            "http://{}/api/v1/query?query={}",
            prometheus_address(),
            query
        );
        let request = Request::post(url)
            .body(Body::empty())
            .expect("Error creating request.");
        let proxy = ProxyConfig::default();
        let result = HttpClient::new(None, &proxy)
            .unwrap()
            .send(request)
            .await
            .expect("Could not fetch query");
        let result = hyper::body::to_bytes(result.into_body())
            .await
            .expect("Error fetching body");
        let result = String::from_utf8_lossy(&result);
        serde_json::from_str(result.as_ref()).expect("Invalid JSON from prometheus")
    }

    #[tokio::test]
    async fn prometheus_metrics() {
        trace_init();

        prometheus_scrapes_metrics().await;
        time::sleep(time::Duration::from_millis(500)).await;
        reset_on_flush_period().await;
        expire_on_flush_period().await;
    }

    async fn prometheus_scrapes_metrics() {
        let start = Utc::now().timestamp();

        let config = PrometheusExporterConfig {
            address: sink_exporter_address().parse().unwrap(),
            flush_period_secs: Duration::from_secs(2),
            ..Default::default()
        };
        let (sink, _) = config.build(SinkContext::default()).await.unwrap();
        let (name, event) = tests::create_metric_gauge(None, 123.4);
        let (_, delayed_event) = tests::create_metric_gauge(Some("delayed".to_string()), 123.4);

        run_and_assert_sink_compliance(
            sink,
            stream::once(ready(event)).chain(stream::once(async move {
                // Wait a bit for the prometheus server to scrape the metrics
                time::sleep(time::Duration::from_secs(2)).await;
                delayed_event
            })),
            &SINK_TAGS,
        )
        .await;

        // Now try to download them from prometheus
        let result = prometheus_query(&name).await;

        let data = &result["data"]["result"][0];
        assert_eq!(data["metric"]["__name__"], Value::String(name));
        assert_eq!(
            data["metric"]["instance"],
            Value::String(sink_exporter_address())
        );
        assert_eq!(
            data["metric"]["some_tag"],
            Value::String("some_value".into())
        );
        assert!(data["value"][0].as_f64().unwrap() >= start as f64);
        assert_eq!(data["value"][1], Value::String("123.4".into()));
    }

    async fn reset_on_flush_period() {
        let config = PrometheusExporterConfig {
            address: sink_exporter_address().parse().unwrap(),
            flush_period_secs: Duration::from_secs(3),
            ..Default::default()
        };
        let (sink, _) = config.build(SinkContext::default()).await.unwrap();
        let (tx, rx) = mpsc::unbounded_channel();
        let input_events = UnboundedReceiverStream::new(rx);

        let input_events = input_events.map(Into::into);
        let sink_handle = tokio::spawn(async move { sink.run(input_events).await.unwrap() });

        // Create two sets with different names but the same size.
        let (name1, event) = tests::create_metric_set(None, vec!["0", "1", "2"]);
        tx.send(event).expect("Failed to send.");
        let (name2, event) = tests::create_metric_set(None, vec!["3", "4", "5"]);
        tx.send(event).expect("Failed to send.");

        // Wait for the Prometheus server to scrape them, and then query it to ensure both metrics
        // have their correct set size value.
        time::sleep(time::Duration::from_secs(2)).await;

        // Now query Prometheus to make sure we see them there.
        let result = prometheus_query(&name1).await;
        assert_eq!(
            result["data"]["result"][0]["value"][1],
            Value::String("3".into())
        );
        let result = prometheus_query(&name2).await;
        assert_eq!(
            result["data"]["result"][0]["value"][1],
            Value::String("3".into())
        );

        // Wait a few more seconds to ensure that the two original sets have logically expired.
        // We'll update `name2` but not `name1`, which should lead to both being expired, but
        // `name2` being recreated with two values only, while `name1` is entirely gone.
        time::sleep(time::Duration::from_secs(3)).await;

        let (name2, event) = tests::create_metric_set(Some(name2), vec!["8", "9"]);
        tx.send(event).expect("Failed to send.");

        // Again, wait for the Prometheus server to scrape the metrics, and then query it again.
        time::sleep(time::Duration::from_secs(2)).await;
        let result = prometheus_query(&name1).await;
        assert_eq!(result["data"]["result"][0]["value"][1], Value::Null);
        let result = prometheus_query(&name2).await;
        assert_eq!(
            result["data"]["result"][0]["value"][1],
            Value::String("2".into())
        );

        drop(tx);
        sink_handle.await.unwrap();
    }

    async fn expire_on_flush_period() {
        let config = PrometheusExporterConfig {
            address: sink_exporter_address().parse().unwrap(),
            flush_period_secs: Duration::from_secs(3),
            ..Default::default()
        };
        let (sink, _) = config.build(SinkContext::default()).await.unwrap();
        let (tx, rx) = mpsc::unbounded_channel();
        let input_events = UnboundedReceiverStream::new(rx);

        let input_events = input_events.map(Into::into);
        let sink_handle = tokio::spawn(async move { sink.run(input_events).await.unwrap() });

        // metrics that will not be updated for a full flush period and therefore should expire
        let (name1, event) = tests::create_metric_set(None, vec!["42"]);
        tx.send(event).expect("Failed to send.");
        let (name2, event) = tests::create_metric_gauge(None, 100.0);
        tx.send(event).expect("Failed to send.");

        // Wait a bit for the sink to process the events
        time::sleep(time::Duration::from_secs(1)).await;

        // Exporter should present both metrics at first
        let body = fetch_exporter_body().await;
        assert!(body.contains(&name1));
        assert!(body.contains(&name2));

        // Wait long enough to put us past flush_period_secs for the metric that wasn't updated
        for _ in 0..7 {
            // Update the first metric, ensuring it doesn't expire
            let (_, event) = tests::create_metric_set(Some(name1.clone()), vec!["43"]);
            tx.send(event).expect("Failed to send.");

            // Wait a bit for time to pass
            time::sleep(time::Duration::from_secs(1)).await;
        }

        // Exporter should present only the one that got updated
        let body = fetch_exporter_body().await;
        assert!(body.contains(&name1));
        assert!(!body.contains(&name2));

        drop(tx);
        sink_handle.await.unwrap();
    }
}<|MERGE_RESOLUTION|>--- conflicted
+++ resolved
@@ -168,11 +168,7 @@
 }
 
 const fn default_address() -> SocketAddr {
-<<<<<<< HEAD
-    SocketAddr::new(IpAddr::V4(Ipv4Addr::new(0, 0, 0, 0)), 9598)
-=======
     SocketAddr::new(IpAddr::V4(Ipv4Addr::UNSPECIFIED), 9598)
->>>>>>> 7a6365e2
 }
 
 const fn default_distributions_as_summaries() -> bool {
