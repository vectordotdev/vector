--- conflicted
+++ resolved
@@ -11,10 +11,7 @@
 use base64::prelude::{BASE64_STANDARD, Engine as _};
 use futures::{FutureExt, StreamExt, future, stream::BoxStream};
 use hyper::{
-<<<<<<< HEAD
-=======
     Body, Method, Request, Response, Server, StatusCode,
->>>>>>> eee6e669
     body::HttpBody,
     header::HeaderValue,
     service::{make_service_fn, service_fn},
@@ -45,10 +42,6 @@
     http::{Auth, build_http_trace_layer},
     internal_events::PrometheusNormalizationError,
     sinks::{
-<<<<<<< HEAD
-        util::{statistic::validate_quantiles, StreamSink},
-=======
->>>>>>> eee6e669
         Healthcheck, VectorSink,
         util::{StreamSink, statistic::validate_quantiles},
     },
@@ -334,17 +327,10 @@
                 _ => None,
             };
 
-<<<<<<< HEAD
-            if let Some(Ok(encoded_credentials)) = encoded_credentials {
-                if auth_header == encoded_credentials {
-                    return true;
-                }
-=======
             if let Some(Ok(encoded_credentials)) = encoded_credentials
                 && auth_header == encoded_credentials
             {
                 return true;
->>>>>>> eee6e669
             }
         }
     } else {
@@ -621,7 +607,6 @@
     use futures::stream;
     use indoc::indoc;
     use similar_asserts::assert_eq;
-    use std::io::Read;
     use tokio::{sync::oneshot::error::TryRecvError, time};
     use vector_lib::{
         event::{MetricTags, StatisticKind},
@@ -967,17 +952,11 @@
         assert!(result.status().is_success());
 
         if encoding.is_some() {
-<<<<<<< HEAD
-            assert!(result
-                .headers()
-                .contains_key(http::header::CONTENT_ENCODING));
-=======
             assert!(
                 result
                     .headers()
                     .contains_key(http::header::CONTENT_ENCODING)
             );
->>>>>>> eee6e669
         }
 
         let body = result.into_body();
