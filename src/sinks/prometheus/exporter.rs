use std::{
    convert::Infallible,
    hash::Hash,
    mem::{discriminant, Discriminant},
    net::{IpAddr, Ipv4Addr, SocketAddr},
    sync::{Arc, RwLock},
    time::{Duration, Instant},
};

use async_trait::async_trait;
use base64::prelude::{Engine as _, BASE64_STANDARD};
use futures::{future, stream::BoxStream, FutureExt, StreamExt};
use hyper::{
    header::HeaderValue,
    service::{make_service_fn, service_fn},
    Body, Method, Request, Response, Server, StatusCode,
};
use indexmap::{map::Entry, IndexMap};
use serde_with::serde_as;
use snafu::Snafu;
use stream_cancel::{Trigger, Tripwire};
use tracing::{Instrument, Span};
use vector_config::configurable_component;
use vector_core::{
    internal_event::{
        ByteSize, BytesSent, CountByteSize, EventsSent, InternalEventHandle as _, Output, Protocol,
        Registered,
    },
    ByteSizeOf, EstimatedJsonEncodedSizeOf,
};

use super::collector::{MetricCollector, StringCollector};
use crate::{
    config::{AcknowledgementsConfig, GenerateConfig, Input, Resource, SinkConfig, SinkContext},
    event::{
        metric::{Metric, MetricData, MetricKind, MetricSeries, MetricValue},
        Event, EventStatus, Finalizable,
    },
    http::Auth,
    internal_events::{PrometheusNormalizationError, PrometheusServerRequestComplete},
    sinks::{
        util::{
            buffer::metrics::{MetricNormalize, MetricNormalizer, MetricSet},
            statistic::validate_quantiles,
            StreamSink,
        },
        Healthcheck, VectorSink,
    },
    tls::{MaybeTlsSettings, TlsEnableableConfig},
};

const MIN_FLUSH_PERIOD_SECS: u64 = 1;

const LOCK_FAILED: &str = "Prometheus exporter data lock is poisoned";

#[derive(Debug, Snafu)]
enum BuildError {
    #[snafu(display("Flush period for sets must be greater or equal to {} secs", min))]
    FlushPeriodTooShort { min: u64 },
}

/// Configuration for the `prometheus_exporter` sink.
#[serde_as]
#[configurable_component(sink(
    "prometheus_exporter",
    "Expose metric events on a Prometheus compatible endpoint."
))]
#[derive(Clone, Debug)]
#[serde(deny_unknown_fields)]
pub struct PrometheusExporterConfig {
    /// The default namespace for any metrics sent.
    ///
    /// This namespace is only used if a metric has no existing namespace. When a namespace is
    /// present, it is used as a prefix to the metric name, and separated with an underscore (`_`).
    ///
    /// It should follow the Prometheus [naming conventions][prom_naming_docs].
    ///
    /// [prom_naming_docs]: https://prometheus.io/docs/practices/naming/#metric-names
    #[serde(alias = "namespace")]
    #[configurable(metadata(docs::advanced))]
    pub default_namespace: Option<String>,

    /// The address to expose for scraping.
    ///
    /// The metrics are exposed at the typical Prometheus exporter path, `/metrics`.
    #[serde(default = "default_address")]
    #[configurable(metadata(docs::examples = "192.160.0.10:9598"))]
    pub address: SocketAddr,

    #[configurable(derived)]
    pub auth: Option<Auth>,

    #[configurable(derived)]
    pub tls: Option<TlsEnableableConfig>,

    /// Default buckets to use for aggregating [distribution][dist_metric_docs] metrics into histograms.
    ///
    /// [dist_metric_docs]: https://vector.dev/docs/about/under-the-hood/architecture/data-model/metric/#distribution
    #[serde(default = "super::default_histogram_buckets")]
    #[configurable(metadata(docs::advanced))]
    pub buckets: Vec<f64>,

    /// Quantiles to use for aggregating [distribution][dist_metric_docs] metrics into a summary.
    ///
    /// [dist_metric_docs]: https://vector.dev/docs/about/under-the-hood/architecture/data-model/metric/#distribution
    #[serde(default = "super::default_summary_quantiles")]
    #[configurable(metadata(docs::advanced))]
    pub quantiles: Vec<f64>,

    /// Whether or not to render [distributions][dist_metric_docs] as an [aggregated histogram][prom_agg_hist_docs] or  [aggregated summary][prom_agg_summ_docs].
    ///
    /// While distributions as a lossless way to represent a set of samples for a
    /// metric is supported, Prometheus clients (the application being scraped, which is this sink) must
    /// aggregate locally into either an aggregated histogram or aggregated summary.
    ///
    /// [dist_metric_docs]: https://vector.dev/docs/about/under-the-hood/architecture/data-model/metric/#distribution
    /// [prom_agg_hist_docs]: https://prometheus.io/docs/concepts/metric_types/#histogram
    /// [prom_agg_summ_docs]: https://prometheus.io/docs/concepts/metric_types/#summary
    #[serde(default = "default_distributions_as_summaries")]
    #[configurable(metadata(docs::advanced))]
    pub distributions_as_summaries: bool,

    /// The interval, in seconds, on which metrics are flushed.
    ///
    /// On the flush interval, if a metric has not been seen since the last flush interval, it is
    /// considered expired and is removed.
    ///
    /// Be sure to configure this value higher than your client’s scrape interval.
    #[serde(default = "default_flush_period_secs")]
    #[serde_as(as = "serde_with::DurationSeconds<u64>")]
    #[configurable(metadata(docs::advanced))]
    #[configurable(metadata(docs::human_name = "Flush Interval"))]
    pub flush_period_secs: Duration,

    /// Suppresses timestamps on the Prometheus output.
    ///
    /// This can sometimes be useful when the source of metrics leads to their timestamps being too
    /// far in the past for Prometheus to allow them, such as when aggregating metrics over long
    /// time periods, or when replaying old metrics from a disk buffer.
    #[serde(default)]
    #[configurable(metadata(docs::advanced))]
    pub suppress_timestamp: bool,

    #[configurable(derived)]
    #[serde(
        default,
        deserialize_with = "crate::serde::bool_or_struct",
        skip_serializing_if = "crate::serde::skip_serializing_if_default"
    )]
    pub acknowledgements: AcknowledgementsConfig,
}

impl Default for PrometheusExporterConfig {
    fn default() -> Self {
        Self {
            default_namespace: None,
            address: default_address(),
            auth: None,
            tls: None,
            buckets: super::default_histogram_buckets(),
            quantiles: super::default_summary_quantiles(),
            distributions_as_summaries: default_distributions_as_summaries(),
            flush_period_secs: default_flush_period_secs(),
            suppress_timestamp: default_suppress_timestamp(),
            acknowledgements: Default::default(),
        }
    }
}

const fn default_address() -> SocketAddr {
<<<<<<< HEAD
    SocketAddr::new(IpAddr::V4(Ipv4Addr::UNSPECIFIED), 9598)
=======
    use std::net::{IpAddr, Ipv4Addr};

    SocketAddr::new(IpAddr::V4(Ipv4Addr::new(0, 0, 0, 0)), 9598)
>>>>>>> 314a37b0
}

const fn default_distributions_as_summaries() -> bool {
    false
}

const fn default_flush_period_secs() -> Duration {
    Duration::from_secs(60)
}

const fn default_suppress_timestamp() -> bool {
    false
}

impl GenerateConfig for PrometheusExporterConfig {
    fn generate_config() -> toml::Value {
        toml::Value::try_from(Self::default()).unwrap()
    }
}

#[async_trait::async_trait]
#[typetag::serde(name = "prometheus_exporter")]
impl SinkConfig for PrometheusExporterConfig {
    async fn build(&self, _cx: SinkContext) -> crate::Result<(VectorSink, Healthcheck)> {
        if self.flush_period_secs.as_secs() < MIN_FLUSH_PERIOD_SECS {
            return Err(Box::new(BuildError::FlushPeriodTooShort {
                min: MIN_FLUSH_PERIOD_SECS,
            }));
        }

        validate_quantiles(&self.quantiles)?;

        let sink = PrometheusExporter::new(self.clone());
        let healthcheck = future::ok(()).boxed();

        Ok((VectorSink::from_event_streamsink(sink), healthcheck))
    }

    fn input(&self) -> Input {
        Input::metric()
    }

    fn resources(&self) -> Vec<Resource> {
        vec![Resource::tcp(self.address)]
    }

    fn acknowledgements(&self) -> &AcknowledgementsConfig {
        &self.acknowledgements
    }
}

struct PrometheusExporter {
    server_shutdown_trigger: Option<Trigger>,
    config: PrometheusExporterConfig,
    metrics: Arc<RwLock<IndexMap<MetricRef, (Metric, MetricMetadata)>>>,
}

/// Expiration metadata for a metric.
#[derive(Clone, Copy, Debug)]
struct MetricMetadata {
    expiration_window: Duration,
    expires_at: Instant,
}

impl MetricMetadata {
    pub fn new(expiration_window: Duration) -> Self {
        Self {
            expiration_window,
            expires_at: Instant::now() + expiration_window,
        }
    }

    /// Resets the expiration deadline.
    pub fn refresh(&mut self) {
        self.expires_at = Instant::now() + self.expiration_window;
    }

    /// Whether or not the referenced metric has expired yet.
    pub fn has_expired(&self, now: Instant) -> bool {
        now >= self.expires_at
    }
}

// Composite identifier that uniquely represents a metric.
//
// Instead of simply working off of the name (series) alone, we include the metric kind as well as
// the type (counter, gauge, etc) and any subtype information like histogram buckets.
//
// Specifically, though, we do _not_ include the actual metric value.  This type is used
// specifically to look up the entry in a map for a metric in the sense of "get the metric whose
// name is X and type is Y and has these tags".
#[derive(Clone, Debug)]
struct MetricRef {
    series: MetricSeries,
    kind: MetricKind,
    value: Discriminant<MetricValue>,
    bounds: Option<Vec<f64>>,
}

impl MetricRef {
    /// Creates a `MetricRef` based on the given `Metric`.
    pub fn from_metric(metric: &Metric) -> Self {
        // Either the buckets for an aggregated histogram, or the quantiles for an aggregated summary.
        let bounds = match metric.value() {
            MetricValue::AggregatedHistogram { buckets, .. } => {
                Some(buckets.iter().map(|b| b.upper_limit).collect())
            }
            MetricValue::AggregatedSummary { quantiles, .. } => {
                Some(quantiles.iter().map(|q| q.quantile).collect())
            }
            _ => None,
        };

        Self {
            series: metric.series().clone(),
            kind: metric.kind(),
            value: discriminant(metric.value()),
            bounds,
        }
    }
}

impl PartialEq for MetricRef {
    fn eq(&self, other: &Self) -> bool {
        self.series == other.series
            && self.kind == other.kind
            && self.value == other.value
            && self.bounds == other.bounds
    }
}

impl Eq for MetricRef {}

impl Hash for MetricRef {
    fn hash<H: std::hash::Hasher>(&self, state: &mut H) {
        self.series.hash(state);
        self.kind.hash(state);
        self.value.hash(state);
        if let Some(bounds) = &self.bounds {
            for bound in bounds {
                bound.to_bits().hash(state);
            }
        }
    }
}

struct PrometheusExporterMetricNormalizer {
    distributions_as_summaries: bool,
    buckets: Vec<f64>,
}

impl MetricNormalize for PrometheusExporterMetricNormalizer {
    fn normalize(&mut self, state: &mut MetricSet, metric: Metric) -> Option<Metric> {
        let new_metric = match metric.value() {
            MetricValue::Distribution { .. } => {
                // Convert the distribution as-is, and then let the normalizer absolute-ify it.
                let (series, data, metadata) = metric.into_parts();
                let (time, kind, value) = data.into_parts();

                let new_value = if self.distributions_as_summaries {
                    // We use a sketch when in summary mode because they're actually able to be
                    // merged and provide correct output, unlike the aggregated summaries that
                    // we handle from _sources_ like Prometheus.  The collector code itself
                    // will render sketches as aggregated summaries, so we have continuity there.
                    value
                        .distribution_to_sketch()
                        .expect("value should be distribution already")
                } else {
                    value
                        .distribution_to_agg_histogram(&self.buckets)
                        .expect("value should be distribution already")
                };

                let data = MetricData::from_parts(time, kind, new_value);
                Metric::from_parts(series, data, metadata)
            }
            _ => metric,
        };

        state.make_absolute(new_metric)
    }
}

fn authorized(req: &Request<Body>, auth: &Option<Auth>) -> bool {
    if let Some(auth) = auth {
        let headers = req.headers();
        if let Some(auth_header) = headers.get(hyper::header::AUTHORIZATION) {
            let encoded_credentials = match auth {
                Auth::Basic { user, password } => HeaderValue::from_str(
                    format!(
                        "Basic {}",
                        BASE64_STANDARD.encode(format!("{}:{}", user, password.inner()))
                    )
                    .as_str(),
                ),
                Auth::Bearer { token } => {
                    HeaderValue::from_str(format!("Bearer {}", token.inner()).as_str())
                }
            };

            if let Ok(encoded_credentials) = encoded_credentials {
                if auth_header == encoded_credentials {
                    return true;
                }
            }
        }
    } else {
        return true;
    }

    false
}

#[derive(Clone)]
struct Handler {
    auth: Option<Auth>,
    default_namespace: Option<String>,
    buckets: Box<[f64]>,
    quantiles: Box<[f64]>,
    bytes_sent: Registered<BytesSent>,
    events_sent: Registered<EventsSent>,
}

impl Handler {
    fn handle(
        &self,
        req: Request<Body>,
        metrics: &RwLock<IndexMap<MetricRef, (Metric, MetricMetadata)>>,
    ) -> Response<Body> {
        let mut response = Response::new(Body::empty());

        match (authorized(&req, &self.auth), req.method(), req.uri().path()) {
            (false, _, _) => {
                *response.status_mut() = StatusCode::UNAUTHORIZED;
                response.headers_mut().insert(
                    http::header::WWW_AUTHENTICATE,
                    HeaderValue::from_static("Basic, Bearer"),
                );
            }

            (true, &Method::GET, "/metrics") => {
                let metrics = metrics.read().expect(LOCK_FAILED);

                let count = metrics.len();
                let byte_size = metrics
                    .iter()
                    .map(|(_, (metric, _))| metric.estimated_json_encoded_size_of())
                    .sum();

                let mut collector = StringCollector::new();

                for (_, (metric, _)) in metrics.iter() {
                    collector.encode_metric(
                        self.default_namespace.as_deref(),
                        &self.buckets,
                        &self.quantiles,
                        metric,
                    );
                }

                drop(metrics);

                let body = collector.finish();
                let body_size = body.size_of();

                *response.body_mut() = body.into();

                response.headers_mut().insert(
                    "Content-Type",
                    HeaderValue::from_static("text/plain; version=0.0.4"),
                );

                self.events_sent.emit(CountByteSize(count, byte_size));
                self.bytes_sent.emit(ByteSize(body_size));
            }

            (true, _, _) => {
                *response.status_mut() = StatusCode::NOT_FOUND;
            }
        }

        response
    }
}

impl PrometheusExporter {
    fn new(config: PrometheusExporterConfig) -> Self {
        Self {
            server_shutdown_trigger: None,
            config,
            metrics: Arc::new(RwLock::new(IndexMap::new())),
        }
    }

    async fn start_server_if_needed(&mut self) -> crate::Result<()> {
        if self.server_shutdown_trigger.is_some() {
            return Ok(());
        }

        let handler = Handler {
            bytes_sent: register!(BytesSent::from(Protocol::HTTP)),
            events_sent: register!(EventsSent::from(Output(None))),
            default_namespace: self.config.default_namespace.clone(),
            buckets: self.config.buckets.clone().into(),
            quantiles: self.config.quantiles.clone().into(),
            auth: self.config.auth.clone(),
        };

        let span = Span::current();
        let metrics = Arc::clone(&self.metrics);

        let new_service = make_service_fn(move |_| {
            let span = Span::current();
            let metrics = Arc::clone(&metrics);
            let handler = handler.clone();

            async move {
                Ok::<_, Infallible>(service_fn(move |req| {
                    span.in_scope(|| {
                        let response = handler.handle(req, &metrics);

                        emit!(PrometheusServerRequestComplete {
                            status_code: response.status(),
                        });

                        future::ok::<_, Infallible>(response)
                    })
                }))
            }
        });

        let (trigger, tripwire) = Tripwire::new();

        let tls = self.config.tls.clone();
        let address = self.config.address;

        let tls = MaybeTlsSettings::from_config(&tls, true)?;
        let listener = tls.bind(&address).await?;

        tokio::spawn(async move {
            info!(message = "Building HTTP server.", address = %address);

            Server::builder(hyper::server::accept::from_stream(listener.accept_stream()))
                .serve(new_service)
                .with_graceful_shutdown(tripwire.then(crate::shutdown::tripwire_handler))
                .instrument(span)
                .await
                .map_err(|error| error!("Server error: {}.", error))?;

            Ok::<(), ()>(())
        });

        self.server_shutdown_trigger = Some(trigger);
        Ok(())
    }
}

#[async_trait]
impl StreamSink<Event> for PrometheusExporter {
    async fn run(mut self: Box<Self>, mut input: BoxStream<'_, Event>) -> Result<(), ()> {
        self.start_server_if_needed()
            .await
            .map_err(|error| error!("Failed to start Prometheus exporter: {}.", error))?;

        let mut last_flush = Instant::now();
        let flush_period = self.config.flush_period_secs;
        let mut normalizer = MetricNormalizer::from(PrometheusExporterMetricNormalizer {
            distributions_as_summaries: self.config.distributions_as_summaries,
            buckets: self.config.buckets.clone(),
        });

        while let Some(event) = input.next().await {
            // If we've exceed our flush interval, go through all of the metrics we're currently
            // tracking and remove any which have exceeded the flush interval in terms of not
            // having been updated within that long of a time.
            //
            // TODO: Can we be smarter about this? As is, we might wait up to 2x the flush period to
            // remove an expired metric depending on how things line up.  It'd be cool to _check_
            // for expired metrics more often, but we also don't want to check _way_ too often, like
            // every second, since then we're constantly iterating through every metric, etc etc.
            if last_flush.elapsed() > self.config.flush_period_secs {
                last_flush = Instant::now();

                let mut metrics = self.metrics.write().expect(LOCK_FAILED);

                let normalizer_mut = normalizer.get_state_mut();
                metrics.retain(|metric_ref, (_, metadata)| {
                    if metadata.has_expired(last_flush) {
                        normalizer_mut.remove(&metric_ref.series);
                        false
                    } else {
                        true
                    }
                });
            }

            // Now process the metric we got.
            let mut metric = event.into_metric();
            let finalizers = metric.take_finalizers();

            if let Some(normalized) = normalizer.normalize(metric) {
                let normalized = if self.config.suppress_timestamp {
                    normalized.with_timestamp(None)
                } else {
                    normalized
                };

                // We have a normalized metric, in absolute form.  If we're already aware of this
                // metric, update its expiration deadline, otherwise, start tracking it.
                let mut metrics = self.metrics.write().expect(LOCK_FAILED);

                match metrics.entry(MetricRef::from_metric(&normalized)) {
                    Entry::Occupied(mut entry) => {
                        let (data, metadata) = entry.get_mut();
                        *data = normalized;
                        metadata.refresh();
                    }
                    Entry::Vacant(entry) => {
                        entry.insert((normalized, MetricMetadata::new(flush_period)));
                    }
                }
                finalizers.update_status(EventStatus::Delivered);
            } else {
                emit!(PrometheusNormalizationError {});
                finalizers.update_status(EventStatus::Errored);
            }
        }

        Ok(())
    }
}

#[cfg(test)]
mod tests {
    use chrono::{Duration, Utc};
    use futures::stream;
    use indoc::indoc;
    use similar_asserts::assert_eq;
    use tokio::{sync::oneshot::error::TryRecvError, time};
    use vector_common::{
        finalization::{BatchNotifier, BatchStatus},
        sensitive_string::SensitiveString,
    };
    use vector_core::{
        event::{MetricTags, StatisticKind},
        metric_tags, samples,
    };

    use super::*;
    use crate::{
        config::ProxyConfig,
        event::metric::{Metric, MetricValue},
        http::HttpClient,
        sinks::prometheus::{distribution_to_agg_histogram, distribution_to_ddsketch},
        test_util::{
            components::{run_and_assert_sink_compliance, SINK_TAGS},
            next_addr, random_string, trace_init,
        },
        tls::MaybeTlsSettings,
    };

    #[test]
    fn generate_config() {
        crate::test_util::test_generate_config::<PrometheusExporterConfig>();
    }

    #[tokio::test]
    async fn prometheus_notls() {
        export_and_fetch_simple(None).await;
    }

    #[tokio::test]
    async fn prometheus_tls() {
        let mut tls_config = TlsEnableableConfig::test_config();
        tls_config.options.verify_hostname = Some(false);
        export_and_fetch_simple(Some(tls_config)).await;
    }

    #[tokio::test]
    async fn prometheus_noauth() {
        let (name1, event1) = create_metric_gauge(None, 123.4);
        let (name2, event2) = tests::create_metric_set(None, vec!["0", "1", "2"]);
        let events = vec![event1, event2];

        let response_result = export_and_fetch_with_auth(None, None, events, false).await;

        assert!(response_result.is_ok());

        let body = response_result.expect("Cannot extract body from the response");

        assert!(body.contains(&format!(
            indoc! {r#"
               # HELP {name} {name}
               # TYPE {name} gauge
               {name}{{some_tag="some_value"}} 123.4
            "#},
            name = name1
        )));
        assert!(body.contains(&format!(
            indoc! {r#"
               # HELP {name} {name}
               # TYPE {name} gauge
               {name}{{some_tag="some_value"}} 3
            "#},
            name = name2
        )));
    }

    #[tokio::test]
    async fn prometheus_successful_basic_auth() {
        let (name1, event1) = create_metric_gauge(None, 123.4);
        let (name2, event2) = tests::create_metric_set(None, vec!["0", "1", "2"]);
        let events = vec![event1, event2];

        let auth_config = Auth::Basic {
            user: "user".to_string(),
            password: SensitiveString::from("password".to_string()),
        };

        let response_result =
            export_and_fetch_with_auth(Some(auth_config.clone()), Some(auth_config), events, false)
                .await;

        assert!(response_result.is_ok());

        let body = response_result.expect("Cannot extract body from the response");

        assert!(body.contains(&format!(
            indoc! {r#"
               # HELP {name} {name}
               # TYPE {name} gauge
               {name}{{some_tag="some_value"}} 123.4
            "#},
            name = name1
        )));
        assert!(body.contains(&format!(
            indoc! {r#"
               # HELP {name} {name}
               # TYPE {name} gauge
               {name}{{some_tag="some_value"}} 3
            "#},
            name = name2
        )));
    }

    #[tokio::test]
    async fn prometheus_successful_token_auth() {
        let (name1, event1) = create_metric_gauge(None, 123.4);
        let (name2, event2) = tests::create_metric_set(None, vec!["0", "1", "2"]);
        let events = vec![event1, event2];

        let auth_config = Auth::Bearer {
            token: SensitiveString::from("token".to_string()),
        };

        let response_result =
            export_and_fetch_with_auth(Some(auth_config.clone()), Some(auth_config), events, false)
                .await;

        assert!(response_result.is_ok());

        let body = response_result.expect("Cannot extract body from the response");

        assert!(body.contains(&format!(
            indoc! {r#"
               # HELP {name} {name}
               # TYPE {name} gauge
               {name}{{some_tag="some_value"}} 123.4
            "#},
            name = name1
        )));
        assert!(body.contains(&format!(
            indoc! {r#"
               # HELP {name} {name}
               # TYPE {name} gauge
               {name}{{some_tag="some_value"}} 3
            "#},
            name = name2
        )));
    }

    #[tokio::test]
    async fn prometheus_missing_auth() {
        let (_, event1) = create_metric_gauge(None, 123.4);
        let (_, event2) = tests::create_metric_set(None, vec!["0", "1", "2"]);
        let events = vec![event1, event2];

        let server_auth_config = Auth::Bearer {
            token: SensitiveString::from("token".to_string()),
        };

        let response_result =
            export_and_fetch_with_auth(Some(server_auth_config), None, events, false).await;

        assert!(response_result.is_err());
        assert_eq!(response_result.unwrap_err(), StatusCode::UNAUTHORIZED);
    }

    #[tokio::test]
    async fn prometheus_wrong_auth() {
        let (_, event1) = create_metric_gauge(None, 123.4);
        let (_, event2) = tests::create_metric_set(None, vec!["0", "1", "2"]);
        let events = vec![event1, event2];

        let server_auth_config = Auth::Bearer {
            token: SensitiveString::from("token".to_string()),
        };

        let client_auth_config = Auth::Basic {
            user: "user".to_string(),
            password: SensitiveString::from("password".to_string()),
        };

        let response_result = export_and_fetch_with_auth(
            Some(server_auth_config),
            Some(client_auth_config),
            events,
            false,
        )
        .await;

        assert!(response_result.is_err());
        assert_eq!(response_result.unwrap_err(), StatusCode::UNAUTHORIZED);
    }

    #[tokio::test]
    async fn updates_timestamps() {
        let timestamp1 = Utc::now();
        let (name, event1) = create_metric_gauge(None, 123.4);
        let event1 = Event::from(event1.into_metric().with_timestamp(Some(timestamp1)));
        let (_, event2) = create_metric_gauge(Some(name.clone()), 12.0);
        let timestamp2 = timestamp1 + Duration::seconds(1);
        let event2 = Event::from(event2.into_metric().with_timestamp(Some(timestamp2)));
        let events = vec![event1, event2];

        let body = export_and_fetch(None, events, false).await;
        let timestamp = timestamp2.timestamp_millis();
        assert_eq!(
            body,
            format!(
                indoc! {r#"
                    # HELP {name} {name}
                    # TYPE {name} gauge
                    {name}{{some_tag="some_value"}} 135.4 {timestamp}
                "#},
                name = name,
                timestamp = timestamp
            )
        );
    }

    #[tokio::test]
    async fn suppress_timestamp() {
        let timestamp = Utc::now();
        let (name, event) = create_metric_gauge(None, 123.4);
        let event = Event::from(event.into_metric().with_timestamp(Some(timestamp)));
        let events = vec![event];

        let body = export_and_fetch(None, events, true).await;
        assert_eq!(
            body,
            format!(
                indoc! {r#"
                    # HELP {name} {name}
                    # TYPE {name} gauge
                    {name}{{some_tag="some_value"}} 123.4
                "#},
                name = name,
            )
        );
    }

    /// According to the [spec](https://github.com/OpenObservability/OpenMetrics/blob/main/specification/OpenMetrics.md?plain=1#L115)
    /// > Label names MUST be unique within a LabelSet.
    /// Prometheus itself will reject the metric with an error. Largely to remain backward compatible with older versions of Vector,
    /// we only publish the last tag in the list.
    #[tokio::test]
    async fn prometheus_duplicate_labels() {
        let (name, event) = create_metric_with_tags(
            None,
            MetricValue::Gauge { value: 123.4 },
            Some(metric_tags!("code" => "200", "code" => "success")),
        );
        let events = vec![event];

        let response_result = export_and_fetch_with_auth(None, None, events, false).await;

        assert!(response_result.is_ok());

        let body = response_result.expect("Cannot extract body from the response");

        assert!(body.contains(&format!(
            indoc! {r#"
               # HELP {name} {name}
               # TYPE {name} gauge
               {name}{{code="success"}} 123.4
            "# },
            name = name
        )));
    }

    async fn export_and_fetch(
        tls_config: Option<TlsEnableableConfig>,
        mut events: Vec<Event>,
        suppress_timestamp: bool,
    ) -> String {
        trace_init();

        let client_settings = MaybeTlsSettings::from_config(&tls_config, false).unwrap();
        let proto = client_settings.http_protocol_name();

        let address = next_addr();
        let config = PrometheusExporterConfig {
            address,
            tls: tls_config,
            suppress_timestamp,
            ..Default::default()
        };

        // Set up acknowledgement notification
        let mut receiver = BatchNotifier::apply_to(&mut events[..]);
        assert_eq!(receiver.try_recv(), Err(TryRecvError::Empty));

        let (sink, _) = config.build(SinkContext::default()).await.unwrap();
        let (_, delayed_event) = create_metric_gauge(Some("delayed".to_string()), 123.4);
        let sink_handle = tokio::spawn(run_and_assert_sink_compliance(
            sink,
            stream::iter(events).chain(stream::once(async move {
                // Wait a bit to have time to scrape metrics
                time::sleep(time::Duration::from_millis(500)).await;
                delayed_event
            })),
            &SINK_TAGS,
        ));

        time::sleep(time::Duration::from_millis(100)).await;

        // Events are marked as delivered as soon as they are aggregated.
        assert_eq!(receiver.try_recv(), Ok(BatchStatus::Delivered));

        let request = Request::get(format!("{}://{}/metrics", proto, address))
            .body(Body::empty())
            .expect("Error creating request.");
        let proxy = ProxyConfig::default();
        let result = HttpClient::new(client_settings, &proxy)
            .unwrap()
            .send(request)
            .await
            .expect("Could not fetch query");

        assert!(result.status().is_success());

        let body = result.into_body();
        let bytes = hyper::body::to_bytes(body)
            .await
            .expect("Reading body failed");
        let result = String::from_utf8(bytes.to_vec()).unwrap();

        sink_handle.await.unwrap();

        result
    }

    async fn export_and_fetch_with_auth(
        server_auth_config: Option<Auth>,
        client_auth_config: Option<Auth>,
        mut events: Vec<Event>,
        suppress_timestamp: bool,
    ) -> Result<String, http::status::StatusCode> {
        trace_init();

        let client_settings = MaybeTlsSettings::from_config(&None, false).unwrap();
        let proto = client_settings.http_protocol_name();

        let address = next_addr();
        let config = PrometheusExporterConfig {
            address,
            auth: server_auth_config,
            tls: None,
            suppress_timestamp,
            ..Default::default()
        };

        // Set up acknowledgement notification
        let mut receiver = BatchNotifier::apply_to(&mut events[..]);
        assert_eq!(receiver.try_recv(), Err(TryRecvError::Empty));

        let (sink, _) = config.build(SinkContext::default()).await.unwrap();
        let (_, delayed_event) = create_metric_gauge(Some("delayed".to_string()), 123.4);
        let sink_handle = tokio::spawn(run_and_assert_sink_compliance(
            sink,
            stream::iter(events).chain(stream::once(async move {
                // Wait a bit to have time to scrape metrics
                time::sleep(time::Duration::from_millis(500)).await;
                delayed_event
            })),
            &SINK_TAGS,
        ));

        time::sleep(time::Duration::from_millis(100)).await;

        // Events are marked as delivered as soon as they are aggregated.
        assert_eq!(receiver.try_recv(), Ok(BatchStatus::Delivered));

        let mut request = Request::get(format!("{}://{}/metrics", proto, address))
            .body(Body::empty())
            .expect("Error creating request.");

        if let Some(client_auth_config) = client_auth_config {
            client_auth_config.apply(&mut request);
        }

        let proxy = ProxyConfig::default();
        let result = HttpClient::new(client_settings, &proxy)
            .unwrap()
            .send(request)
            .await
            .expect("Could not fetch query");

        if !result.status().is_success() {
            return Err(result.status());
        }

        let body = result.into_body();
        let bytes = hyper::body::to_bytes(body)
            .await
            .expect("Reading body failed");
        let result = String::from_utf8(bytes.to_vec()).unwrap();

        sink_handle.await.unwrap();

        Ok(result)
    }

    async fn export_and_fetch_simple(tls_config: Option<TlsEnableableConfig>) {
        let (name1, event1) = create_metric_gauge(None, 123.4);
        let (name2, event2) = tests::create_metric_set(None, vec!["0", "1", "2"]);
        let events = vec![event1, event2];

        let body = export_and_fetch(tls_config, events, false).await;

        assert!(body.contains(&format!(
            indoc! {r#"
               # HELP {name} {name}
               # TYPE {name} gauge
               {name}{{some_tag="some_value"}} 123.4
            "#},
            name = name1
        )));
        assert!(body.contains(&format!(
            indoc! {r#"
               # HELP {name} {name}
               # TYPE {name} gauge
               {name}{{some_tag="some_value"}} 3
            "#},
            name = name2
        )));
    }

    pub fn create_metric_gauge(name: Option<String>, value: f64) -> (String, Event) {
        create_metric(name, MetricValue::Gauge { value })
    }

    pub fn create_metric_set(name: Option<String>, values: Vec<&'static str>) -> (String, Event) {
        create_metric(
            name,
            MetricValue::Set {
                values: values.into_iter().map(Into::into).collect(),
            },
        )
    }

    pub(self) fn create_metric(name: Option<String>, value: MetricValue) -> (String, Event) {
        create_metric_with_tags(name, value, Some(metric_tags!("some_tag" => "some_value")))
    }

    pub(self) fn create_metric_with_tags(
        name: Option<String>,
        value: MetricValue,
        tags: Option<MetricTags>,
    ) -> (String, Event) {
        let name = name.unwrap_or_else(|| format!("vector_set_{}", random_string(16)));
        let event = Metric::new(name.clone(), MetricKind::Incremental, value)
            .with_tags(tags)
            .into();
        (name, event)
    }

    #[tokio::test]
    async fn sink_absolute() {
        let config = PrometheusExporterConfig {
            address: next_addr(), // Not actually bound, just needed to fill config
            tls: None,
            ..Default::default()
        };

        let sink = PrometheusExporter::new(config);

        let m1 = Metric::new(
            "absolute",
            MetricKind::Absolute,
            MetricValue::Counter { value: 32. },
        )
        .with_tags(Some(metric_tags!("tag1" => "value1")));

        let m2 = m1.clone().with_tags(Some(metric_tags!("tag1" => "value2")));

        let events = vec![
            Event::Metric(m1.clone().with_value(MetricValue::Counter { value: 32. })),
            Event::Metric(m2.clone().with_value(MetricValue::Counter { value: 33. })),
            Event::Metric(m1.clone().with_value(MetricValue::Counter { value: 40. })),
        ];

        let metrics_handle = Arc::clone(&sink.metrics);

        let sink = VectorSink::from_event_streamsink(sink);
        let input_events = stream::iter(events).map(Into::into);
        sink.run(input_events).await.unwrap();

        let metrics_after = metrics_handle.read().unwrap();

        let expected_m1 = metrics_after
            .get(&MetricRef::from_metric(&m1))
            .expect("m1 should exist");
        let expected_m1_value = MetricValue::Counter { value: 40. };
        assert_eq!(expected_m1.0.value(), &expected_m1_value);

        let expected_m2 = metrics_after
            .get(&MetricRef::from_metric(&m2))
            .expect("m2 should exist");
        let expected_m2_value = MetricValue::Counter { value: 33. };
        assert_eq!(expected_m2.0.value(), &expected_m2_value);
    }

    #[tokio::test]
    async fn sink_distributions_as_histograms() {
        // When we get summary distributions, unless we've been configured to actually emit
        // summaries for distributions, we just forcefully turn them into histograms.  This is
        // simpler and uses less memory, as aggregated histograms are better supported by Prometheus
        // since they can actually be aggregated anywhere in the pipeline -- so long as the buckets
        // are the same -- without loss of accuracy.

        // This expects that the default for the sink is to render distributions as aggregated histograms.
        let config = PrometheusExporterConfig {
            address: next_addr(), // Not actually bound, just needed to fill config
            tls: None,
            ..Default::default()
        };
        let buckets = config.buckets.clone();

        let sink = PrometheusExporter::new(config);

        // Define a series of incremental distribution updates.
        let base_summary_metric = Metric::new(
            "distrib_summary",
            MetricKind::Incremental,
            MetricValue::Distribution {
                statistic: StatisticKind::Summary,
                samples: samples!(1.0 => 1, 3.0 => 2),
            },
        );

        let base_histogram_metric = Metric::new(
            "distrib_histo",
            MetricKind::Incremental,
            MetricValue::Distribution {
                statistic: StatisticKind::Histogram,
                samples: samples!(7.0 => 1, 9.0 => 2),
            },
        );

        let metrics = vec![
            base_summary_metric.clone(),
            base_summary_metric
                .clone()
                .with_value(MetricValue::Distribution {
                    statistic: StatisticKind::Summary,
                    samples: samples!(1.0 => 2, 2.9 => 1),
                }),
            base_summary_metric
                .clone()
                .with_value(MetricValue::Distribution {
                    statistic: StatisticKind::Summary,
                    samples: samples!(1.0 => 4, 3.2 => 1),
                }),
            base_histogram_metric.clone(),
            base_histogram_metric
                .clone()
                .with_value(MetricValue::Distribution {
                    statistic: StatisticKind::Histogram,
                    samples: samples!(7.0 => 2, 9.9 => 1),
                }),
            base_histogram_metric
                .clone()
                .with_value(MetricValue::Distribution {
                    statistic: StatisticKind::Histogram,
                    samples: samples!(7.0 => 4, 10.2 => 1),
                }),
        ];

        // Figure out what the merged distributions should add up to.
        let mut merged_summary = base_summary_metric.clone();
        assert!(merged_summary.update(&metrics[1]));
        assert!(merged_summary.update(&metrics[2]));
        let expected_summary = distribution_to_agg_histogram(merged_summary, &buckets)
            .expect("input summary metric should have been distribution")
            .into_absolute();

        let mut merged_histogram = base_histogram_metric.clone();
        assert!(merged_histogram.update(&metrics[4]));
        assert!(merged_histogram.update(&metrics[5]));
        let expected_histogram = distribution_to_agg_histogram(merged_histogram, &buckets)
            .expect("input histogram metric should have been distribution")
            .into_absolute();

        // TODO: make a new metric based on merged_distrib_histogram, with expected_histogram_value,
        // so that the discriminant matches and our lookup in the indexmap can actually find it

        // Now run the events through the sink and see what ends up in the internal metric map.
        let metrics_handle = Arc::clone(&sink.metrics);

        let events = metrics
            .iter()
            .cloned()
            .map(Event::Metric)
            .collect::<Vec<_>>();

        let sink = VectorSink::from_event_streamsink(sink);
        let input_events = stream::iter(events).map(Into::into);
        sink.run(input_events).await.unwrap();

        let metrics_after = metrics_handle.read().unwrap();

        // Both metrics should be present, and both should be aggregated histograms.
        assert_eq!(metrics_after.len(), 2);

        let actual_summary = metrics_after
            .get(&MetricRef::from_metric(&expected_summary))
            .expect("summary metric should exist");
        assert_eq!(actual_summary.0.value(), expected_summary.value());

        let actual_histogram = metrics_after
            .get(&MetricRef::from_metric(&expected_histogram))
            .expect("histogram metric should exist");
        assert_eq!(actual_histogram.0.value(), expected_histogram.value());
    }

    #[tokio::test]
    async fn sink_distributions_as_summaries() {
        // When we get summary distributions, unless we've been configured to actually emit
        // summaries for distributions, we just forcefully turn them into histograms.  This is
        // simpler and uses less memory, as aggregated histograms are better supported by Prometheus
        // since they can actually be aggregated anywhere in the pipeline -- so long as the buckets
        // are the same -- without loss of accuracy.

        // This assumes that when we turn on `distributions_as_summaries`, we'll get aggregated
        // summaries from distributions.  This is technically true, but the way this test works is
        // that we check the internal metric data, which, when in this mode, will actually be a
        // sketch (so that we can merge without loss of accuracy).
        //
        // The render code is actually what will end up rendering those sketches as aggregated
        // summaries in the scrape output.
        let config = PrometheusExporterConfig {
            address: next_addr(), // Not actually bound, just needed to fill config
            tls: None,
            distributions_as_summaries: true,
            ..Default::default()
        };

        let sink = PrometheusExporter::new(config);

        // Define a series of incremental distribution updates.
        let base_summary_metric = Metric::new(
            "distrib_summary",
            MetricKind::Incremental,
            MetricValue::Distribution {
                statistic: StatisticKind::Summary,
                samples: samples!(1.0 => 1, 3.0 => 2),
            },
        );

        let base_histogram_metric = Metric::new(
            "distrib_histo",
            MetricKind::Incremental,
            MetricValue::Distribution {
                statistic: StatisticKind::Histogram,
                samples: samples!(7.0 => 1, 9.0 => 2),
            },
        );

        let metrics = vec![
            base_summary_metric.clone(),
            base_summary_metric
                .clone()
                .with_value(MetricValue::Distribution {
                    statistic: StatisticKind::Summary,
                    samples: samples!(1.0 => 2, 2.9 => 1),
                }),
            base_summary_metric
                .clone()
                .with_value(MetricValue::Distribution {
                    statistic: StatisticKind::Summary,
                    samples: samples!(1.0 => 4, 3.2 => 1),
                }),
            base_histogram_metric.clone(),
            base_histogram_metric
                .clone()
                .with_value(MetricValue::Distribution {
                    statistic: StatisticKind::Histogram,
                    samples: samples!(7.0 => 2, 9.9 => 1),
                }),
            base_histogram_metric
                .clone()
                .with_value(MetricValue::Distribution {
                    statistic: StatisticKind::Histogram,
                    samples: samples!(7.0 => 4, 10.2 => 1),
                }),
        ];

        // Figure out what the merged distributions should add up to.
        let mut merged_summary = base_summary_metric.clone();
        assert!(merged_summary.update(&metrics[1]));
        assert!(merged_summary.update(&metrics[2]));
        let expected_summary = distribution_to_ddsketch(merged_summary)
            .expect("input summary metric should have been distribution")
            .into_absolute();

        let mut merged_histogram = base_histogram_metric.clone();
        assert!(merged_histogram.update(&metrics[4]));
        assert!(merged_histogram.update(&metrics[5]));
        let expected_histogram = distribution_to_ddsketch(merged_histogram)
            .expect("input histogram metric should have been distribution")
            .into_absolute();

        // Now run the events through the sink and see what ends up in the internal metric map.
        let metrics_handle = Arc::clone(&sink.metrics);

        let events = metrics
            .iter()
            .cloned()
            .map(Event::Metric)
            .collect::<Vec<_>>();

        let sink = VectorSink::from_event_streamsink(sink);
        let input_events = stream::iter(events).map(Into::into);
        sink.run(input_events).await.unwrap();

        let metrics_after = metrics_handle.read().unwrap();

        // Both metrics should be present, and both should be aggregated histograms.
        assert_eq!(metrics_after.len(), 2);

        let actual_summary = metrics_after
            .get(&MetricRef::from_metric(&expected_summary))
            .expect("summary metric should exist");
        assert_eq!(actual_summary.0.value(), expected_summary.value());

        let actual_histogram = metrics_after
            .get(&MetricRef::from_metric(&expected_histogram))
            .expect("histogram metric should exist");
        assert_eq!(actual_histogram.0.value(), expected_histogram.value());
    }
}

#[cfg(all(test, feature = "prometheus-integration-tests"))]
mod integration_tests {
    #![allow(clippy::print_stdout)] // tests
    #![allow(clippy::print_stderr)] // tests
    #![allow(clippy::dbg_macro)] // tests

    use chrono::Utc;
    use futures::{future::ready, stream};
    use serde_json::Value;
    use tokio::{sync::mpsc, time};
    use tokio_stream::wrappers::UnboundedReceiverStream;

    use super::*;
    use crate::{
        config::ProxyConfig,
        http::HttpClient,
        test_util::{
            components::{run_and_assert_sink_compliance, SINK_TAGS},
            trace_init,
        },
    };

    fn sink_exporter_address() -> String {
        std::env::var("SINK_EXPORTER_ADDRESS").unwrap_or_else(|_| "127.0.0.1:9101".into())
    }

    fn prometheus_address() -> String {
        std::env::var("PROMETHEUS_ADDRESS").unwrap_or_else(|_| "localhost:9090".into())
    }

    async fn fetch_exporter_body() -> String {
        let url = format!("http://{}/metrics", sink_exporter_address());
        let request = Request::get(url)
            .body(Body::empty())
            .expect("Error creating request.");
        let proxy = ProxyConfig::default();
        let result = HttpClient::new(None, &proxy)
            .unwrap()
            .send(request)
            .await
            .expect("Could not send request");
        let result = hyper::body::to_bytes(result.into_body())
            .await
            .expect("Error fetching body");
        String::from_utf8_lossy(&result).to_string()
    }

    async fn prometheus_query(query: &str) -> Value {
        let url = format!(
            "http://{}/api/v1/query?query={}",
            prometheus_address(),
            query
        );
        let request = Request::post(url)
            .body(Body::empty())
            .expect("Error creating request.");
        let proxy = ProxyConfig::default();
        let result = HttpClient::new(None, &proxy)
            .unwrap()
            .send(request)
            .await
            .expect("Could not fetch query");
        let result = hyper::body::to_bytes(result.into_body())
            .await
            .expect("Error fetching body");
        let result = String::from_utf8_lossy(&result);
        serde_json::from_str(result.as_ref()).expect("Invalid JSON from prometheus")
    }

    #[tokio::test]
    async fn prometheus_metrics() {
        trace_init();

        prometheus_scrapes_metrics().await;
        time::sleep(time::Duration::from_millis(500)).await;
        reset_on_flush_period().await;
        expire_on_flush_period().await;
    }

    async fn prometheus_scrapes_metrics() {
        let start = Utc::now().timestamp();

        let config = PrometheusExporterConfig {
            address: sink_exporter_address().parse().unwrap(),
            flush_period_secs: Duration::from_secs(2),
            ..Default::default()
        };
        let (sink, _) = config.build(SinkContext::default()).await.unwrap();
        let (name, event) = tests::create_metric_gauge(None, 123.4);
        let (_, delayed_event) = tests::create_metric_gauge(Some("delayed".to_string()), 123.4);

        run_and_assert_sink_compliance(
            sink,
            stream::once(ready(event)).chain(stream::once(async move {
                // Wait a bit for the prometheus server to scrape the metrics
                time::sleep(time::Duration::from_secs(2)).await;
                delayed_event
            })),
            &SINK_TAGS,
        )
        .await;

        // Now try to download them from prometheus
        let result = prometheus_query(&name).await;

        let data = &result["data"]["result"][0];
        assert_eq!(data["metric"]["__name__"], Value::String(name));
        assert_eq!(
            data["metric"]["instance"],
            Value::String(sink_exporter_address())
        );
        assert_eq!(
            data["metric"]["some_tag"],
            Value::String("some_value".into())
        );
        assert!(data["value"][0].as_f64().unwrap() >= start as f64);
        assert_eq!(data["value"][1], Value::String("123.4".into()));
    }

    async fn reset_on_flush_period() {
        let config = PrometheusExporterConfig {
            address: sink_exporter_address().parse().unwrap(),
            flush_period_secs: Duration::from_secs(3),
            ..Default::default()
        };
        let (sink, _) = config.build(SinkContext::default()).await.unwrap();
        let (tx, rx) = mpsc::unbounded_channel();
        let input_events = UnboundedReceiverStream::new(rx);

        let input_events = input_events.map(Into::into);
        let sink_handle = tokio::spawn(async move { sink.run(input_events).await.unwrap() });

        // Create two sets with different names but the same size.
        let (name1, event) = tests::create_metric_set(None, vec!["0", "1", "2"]);
        tx.send(event).expect("Failed to send.");
        let (name2, event) = tests::create_metric_set(None, vec!["3", "4", "5"]);
        tx.send(event).expect("Failed to send.");

        // Wait for the Prometheus server to scrape them, and then query it to ensure both metrics
        // have their correct set size value.
        time::sleep(time::Duration::from_secs(2)).await;

        // Now query Prometheus to make sure we see them there.
        let result = prometheus_query(&name1).await;
        assert_eq!(
            result["data"]["result"][0]["value"][1],
            Value::String("3".into())
        );
        let result = prometheus_query(&name2).await;
        assert_eq!(
            result["data"]["result"][0]["value"][1],
            Value::String("3".into())
        );

        // Wait a few more seconds to ensure that the two original sets have logically expired.
        // We'll update `name2` but not `name1`, which should lead to both being expired, but
        // `name2` being recreated with two values only, while `name1` is entirely gone.
        time::sleep(time::Duration::from_secs(3)).await;

        let (name2, event) = tests::create_metric_set(Some(name2), vec!["8", "9"]);
        tx.send(event).expect("Failed to send.");

        // Again, wait for the Prometheus server to scrape the metrics, and then query it again.
        time::sleep(time::Duration::from_secs(2)).await;
        let result = prometheus_query(&name1).await;
        assert_eq!(result["data"]["result"][0]["value"][1], Value::Null);
        let result = prometheus_query(&name2).await;
        assert_eq!(
            result["data"]["result"][0]["value"][1],
            Value::String("2".into())
        );

        drop(tx);
        sink_handle.await.unwrap();
    }

    async fn expire_on_flush_period() {
        let config = PrometheusExporterConfig {
            address: sink_exporter_address().parse().unwrap(),
            flush_period_secs: Duration::from_secs(3),
            ..Default::default()
        };
        let (sink, _) = config.build(SinkContext::default()).await.unwrap();
        let (tx, rx) = mpsc::unbounded_channel();
        let input_events = UnboundedReceiverStream::new(rx);

        let input_events = input_events.map(Into::into);
        let sink_handle = tokio::spawn(async move { sink.run(input_events).await.unwrap() });

        // metrics that will not be updated for a full flush period and therefore should expire
        let (name1, event) = tests::create_metric_set(None, vec!["42"]);
        tx.send(event).expect("Failed to send.");
        let (name2, event) = tests::create_metric_gauge(None, 100.0);
        tx.send(event).expect("Failed to send.");

        // Wait a bit for the sink to process the events
        time::sleep(time::Duration::from_secs(1)).await;

        // Exporter should present both metrics at first
        let body = fetch_exporter_body().await;
        assert!(body.contains(&name1));
        assert!(body.contains(&name2));

        // Wait long enough to put us past flush_period_secs for the metric that wasn't updated
        for _ in 0..7 {
            // Update the first metric, ensuring it doesn't expire
            let (_, event) = tests::create_metric_set(Some(name1.clone()), vec!["43"]);
            tx.send(event).expect("Failed to send.");

            // Wait a bit for time to pass
            time::sleep(time::Duration::from_secs(1)).await;
        }

        // Exporter should present only the one that got updated
        let body = fetch_exporter_body().await;
        assert!(body.contains(&name1));
        assert!(!body.contains(&name2));

        drop(tx);
        sink_handle.await.unwrap();
    }
}<|MERGE_RESOLUTION|>--- conflicted
+++ resolved
@@ -168,13 +168,7 @@
 }
 
 const fn default_address() -> SocketAddr {
-<<<<<<< HEAD
     SocketAddr::new(IpAddr::V4(Ipv4Addr::UNSPECIFIED), 9598)
-=======
-    use std::net::{IpAddr, Ipv4Addr};
-
-    SocketAddr::new(IpAddr::V4(Ipv4Addr::new(0, 0, 0, 0)), 9598)
->>>>>>> 314a37b0
 }
 
 const fn default_distributions_as_summaries() -> bool {
