--- conflicted
+++ resolved
@@ -180,14 +180,8 @@
     type Response = KinesisResponse;
 
     fn is_retriable_error(&self, error: &Self::Error) -> bool {
-<<<<<<< HEAD
         if let SdkError::ServiceError(err) = error {
             if let PutRecordsErrorKind::ProvisionedThroughputExceededException(_) = err.err().kind {
-=======
-        if let SdkError::ServiceError(inner) = error {
-            if let PutRecordsErrorKind::ProvisionedThroughputExceededException(_) = inner.err().kind
-            {
->>>>>>> b992e62c
                 return true;
             }
         }
