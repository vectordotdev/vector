--- conflicted
+++ resolved
@@ -7,11 +7,6 @@
 
 use super::config::HTTP_HEADER_HONEYCOMB;
 use crate::sinks::{
-<<<<<<< HEAD
-    util::buffer::compression::Compression,
-    util::http::{HttpRequest, HttpServiceRequestBuilder},
-=======
->>>>>>> eee6e669
     HTTPRequestBuilderSnafu,
     util::{
         buffer::compression::Compression,
