//! Encoding for the `honeycomb` sink.

<<<<<<< HEAD
=======
use std::io;

>>>>>>> eee6e669
use bytes::Bytes;
use chrono::{SecondsFormat, Utc};
use serde_json::{json, to_vec};

use crate::sinks::{
    prelude::*,
    util::encoding::{Encoder as SinkEncoder, write_all},
};

pub(super) struct HoneycombEncoder {
    pub(super) transformer: Transformer,
}

impl SinkEncoder<Vec<Event>> for HoneycombEncoder {
    fn encode_input(
        &self,
        events: Vec<Event>,
        writer: &mut dyn io::Write,
    ) -> io::Result<(usize, GroupedCountByteSize)> {
        let mut byte_size = telemetry().create_request_count_byte_size();
        let n_events = events.len();
        let mut json_events: Vec<serde_json::Value> = Vec::with_capacity(n_events);

        for mut event in events {
            self.transformer.transform(&mut event);

            byte_size.add_event(&event, event.estimated_json_encoded_size_of());

            let log = event.as_mut_log();

            let timestamp = match log.remove_timestamp() {
                Some(Value::Timestamp(ts)) => ts,
                _ => Utc::now(),
            };

            let data = json!({
                "time": timestamp.to_rfc3339_opts(SecondsFormat::Nanos, true),
                "data": log.convert_to_fields(),
            });

            json_events.push(data);
        }

        let body = Bytes::from(to_vec(&serde_json::Value::Array(json_events))?);

        write_all(writer, n_events, body.as_ref()).map(|()| (body.len(), byte_size))
    }
}<|MERGE_RESOLUTION|>--- conflicted
+++ resolved
@@ -1,10 +1,7 @@
 //! Encoding for the `honeycomb` sink.
 
-<<<<<<< HEAD
-=======
 use std::io;
 
->>>>>>> eee6e669
 use bytes::Bytes;
 use chrono::{SecondsFormat, Utc};
 use serde_json::{json, to_vec};
