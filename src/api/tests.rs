--- conflicted
+++ resolved
@@ -1,24 +1,3 @@
-<<<<<<< HEAD
-use std::collections::{HashMap, HashSet};
-use std::time::Duration;
-
-use crate::api::schema::events::output::OutputEventsPayload;
-use crate::api::schema::events::{create_events_stream, log, metric};
-use crate::config::{Config, OutputId};
-use crate::event::{LogEvent, Metric, MetricKind, MetricValue};
-use crate::sinks::blackhole::BlackholeConfig;
-use crate::sources::demo_logs::{DemoLogsConfig, OutputFormat};
-use crate::test_util::{start_topology, trace_init};
-use crate::transforms::log_to_metric::{LogToMetricConfig, MetricConfig, MetricTypeConfig};
-use crate::transforms::remap::RemapConfig;
-use futures::StreamExt;
-use tokio::sync::{mpsc, watch};
-use vector_lib::config::ComponentKey;
-use vector_lib::fanout;
-use vector_lib::tap::controller::{TapController, TapPatterns, TapPayload};
-use vector_lib::tap::notification::{InvalidMatch, Matched, NotMatched, Notification};
-use vector_lib::tap::topology::{TapOutput, TapResource};
-=======
 use std::{
     collections::{HashMap, HashSet},
     time::Duration,
@@ -48,7 +27,6 @@
         remap::RemapConfig,
     },
 };
->>>>>>> eee6e669
 
 #[tokio::test]
 /// A tap sink should match a pattern, receive the correct notifications,
@@ -230,21 +208,13 @@
         "to_metric",
         &["in"],
         LogToMetricConfig {
-<<<<<<< HEAD
-            metrics: vec![MetricConfig {
-=======
             metrics: Some(vec![MetricConfig {
->>>>>>> eee6e669
                 field: "message".try_into().expect("Fixed template string"),
                 name: None,
                 namespace: None,
                 tags: None,
                 metric: MetricTypeConfig::Gauge,
-<<<<<<< HEAD
-            }],
-=======
             }]),
->>>>>>> eee6e669
             all_metrics: None,
         },
     );
@@ -380,15 +350,6 @@
         assert_notification(tap_events[1][0].clone()),
         assert_notification(tap_events[2][0].clone()),
     ];
-<<<<<<< HEAD
-    assert!(notifications
-        .iter()
-        .any(|n| *n == Notification::Matched(Matched::new("transform".to_string()))));
-    // "in" is not matched since it corresponds to a source
-    assert!(notifications
-        .iter()
-        .any(|n| *n == Notification::NotMatched(NotMatched::new("in".to_string()))));
-=======
     assert!(
         notifications
             .iter()
@@ -400,7 +361,6 @@
             .iter()
             .any(|n| *n == Notification::NotMatched(NotMatched::new("in".to_string())))
     );
->>>>>>> eee6e669
     // "in" generates an invalid match notification to warn against an
     // attempt to tap the input of a source
     assert!(notifications.iter().any(|n| *n
