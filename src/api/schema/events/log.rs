use super::EventEncodingType;
use crate::config::OutputId;
use crate::event::{self, Value};

use async_graphql::Object;
use chrono::{DateTime, Utc};

#[derive(Debug)]
pub struct Log {
    output_id: OutputId,
    event: event::LogEvent,
}

impl Log {
    pub const fn new(output_id: OutputId, event: event::LogEvent) -> Self {
        Self { output_id, event }
    }

    pub fn get_message(&self) -> Option<String> {
        Some(self.event.get("message")?.to_string_lossy())
    }

    pub fn get_timestamp(&self) -> Option<&DateTime<Utc>> {
        self.event.get("timestamp")?.as_timestamp()
    }
}

#[Object]
/// Log event with fields for querying log data
impl Log {
    /// Id of the component associated with the log event
    async fn component_id(&self) -> &str {
        self.output_id.component.id()
    }

<<<<<<< HEAD
=======
    /// Id of the pipeline associated with the log event
    async fn pipeline_id(&self) -> Option<&str> {
        self.output_id.component.pipeline_str()
    }

    /// Id of the pipeline associated with the log event
    async fn port(&self) -> Option<&str> {
        self.output_id.port.as_deref()
    }

>>>>>>> 7dbd7c3f
    /// Log message
    async fn message(&self) -> Option<String> {
        self.get_message()
    }

    /// Log timestamp
    async fn timestamp(&self) -> Option<&DateTime<Utc>> {
        self.get_timestamp()
    }

    /// Log event as an encoded string format
    async fn string(&self, encoding: EventEncodingType) -> String {
        match encoding {
            EventEncodingType::Json => serde_json::to_string(&self.event)
                .expect("JSON serialization of log event failed. Please report."),
            EventEncodingType::Yaml => serde_yaml::to_string(&self.event)
                .expect("YAML serialization of log event failed. Please report."),
        }
    }

    /// Get JSON field data on the log event, by field name
    async fn json(&self, field: String) -> Option<&Value> {
        self.event.get(field)
    }
}<|MERGE_RESOLUTION|>--- conflicted
+++ resolved
@@ -33,19 +33,6 @@
         self.output_id.component.id()
     }
 
-<<<<<<< HEAD
-=======
-    /// Id of the pipeline associated with the log event
-    async fn pipeline_id(&self) -> Option<&str> {
-        self.output_id.component.pipeline_str()
-    }
-
-    /// Id of the pipeline associated with the log event
-    async fn port(&self) -> Option<&str> {
-        self.output_id.port.as_deref()
-    }
-
->>>>>>> 7dbd7c3f
     /// Log message
     async fn message(&self) -> Option<String> {
         self.get_message()
