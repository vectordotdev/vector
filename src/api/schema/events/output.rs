--- conflicted
+++ resolved
@@ -24,28 +24,12 @@
 impl From<TapPayload> for OutputEventsPayload {
     fn from(t: TapPayload) -> Self {
         match t {
-<<<<<<< HEAD
-            TapPayload::Log(output_id, ev) => Self::Log(Log::new(output_id, ev)),
-            TapPayload::Metric(output_id, ev) => Self::Metric(Metric::new(output_id, ev)),
-            TapPayload::Trace(output_id, ev) => Self::Trace(Trace::new(output_id, ev)),
+            TapPayload::Log(output, ev) => Self::Log(Log::new(output, ev)),
+            TapPayload::Metric(output, ev) => Self::Metric(Metric::new(output, ev)),
+            TapPayload::Trace(output, ev) => Self::Trace(Trace::new(output, ev)),
             TapPayload::Notification(notification) => {
                 Self::Notification(EventNotification { notification })
             }
-=======
-            TapPayload::Log(output, ev) => Self::Log(Log::new(output, ev)),
-            TapPayload::Metric(output, ev) => Self::Metric(Metric::new(output, ev)),
-            TapPayload::Notification(component_key, n) => match n {
-                TapNotification::Matched => Self::Notification(EventNotification::new(
-                    component_key,
-                    EventNotificationType::Matched,
-                )),
-                TapNotification::NotMatched => Self::Notification(EventNotification::new(
-                    component_key,
-                    EventNotificationType::NotMatched,
-                )),
-            },
-            TapPayload::Trace(output, ev) => Self::Trace(Trace::new(output, ev)),
->>>>>>> 82264fa6
         }
     }
 }