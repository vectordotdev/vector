--- conflicted
+++ resolved
@@ -41,11 +41,7 @@
 }
 
 impl Component {
-<<<<<<< HEAD
-    const fn get_component_id(&self) -> &ComponentId {
-=======
-    fn get_component_key(&self) -> &ComponentKey {
->>>>>>> 4b963454
+    const fn get_component_key(&self) -> &ComponentKey {
         match self {
             Component::Source(c) => &c.0.component_key,
             Component::Transform(c) => &c.0.component_key,
