use super::{sink, source, transform, Component};
use crate::config::ComponentId;
use lazy_static::lazy_static;
use std::{
    collections::{HashMap, HashSet},
    sync::{Arc, RwLock},
};

pub const INVARIANT: &str = "Couldn't acquire lock on Vector components. Please report this.";

lazy_static! {
    pub static ref COMPONENTS: Arc<RwLock<HashMap<ComponentId, Component>>> =
        Arc::new(RwLock::new(HashMap::new()));
}

/// Filter components with the provided `map_func`
pub fn filter_components<T>(map_func: impl Fn((&ComponentId, &Component)) -> Option<T>) -> Vec<T> {
    COMPONENTS
        .read()
        .expect(INVARIANT)
        .iter()
        .filter_map(map_func)
        .collect()
}

/// Returns all components
pub fn get_components() -> Vec<Component> {
<<<<<<< HEAD
    filter_components(|(_id, components)| Some(components.clone()))
=======
    filter_components(|(_component_id, components)| Some(components.clone()))
>>>>>>> ab809ee1
}

/// Filters components, and returns a clone of sources
pub fn get_sources() -> Vec<source::Source> {
    filter_components(|(_, components)| match components {
        Component::Source(s) => Some(s.clone()),
        _ => None,
    })
}

/// Filters components, and returns a clone of transforms
pub fn get_transforms() -> Vec<transform::Transform> {
    filter_components(|(_, components)| match components {
        Component::Transform(t) => Some(t.clone()),
        _ => None,
    })
}

/// Filters components, and returns a clone of sinks
pub fn get_sinks() -> Vec<sink::Sink> {
    filter_components(|(_, components)| match components {
        Component::Sink(s) => Some(s.clone()),
        _ => None,
    })
}

<<<<<<< HEAD
/// Returns the current component ids as a HashSet
pub fn get_component_ids() -> HashSet<ComponentId> {
=======
/// Returns the current component component_ids as a HashSet
pub fn get_component_ids() -> HashSet<String> {
>>>>>>> ab809ee1
    COMPONENTS
        .read()
        .expect(INVARIANT)
        .keys()
        .cloned()
        .collect::<HashSet<ComponentId>>()
}

<<<<<<< HEAD
/// Gets a component by id
pub fn component_by_id(id: &ComponentId) -> Option<Component> {
    Some(COMPONENTS.read().expect(INVARIANT).get(id)?.clone())
=======
/// Gets a component by component_id
pub fn component_by_component_id(component_id: &str) -> Option<Component> {
    Some(
        COMPONENTS
            .read()
            .expect(INVARIANT)
            .get(component_id)?
            .clone(),
    )
>>>>>>> ab809ee1
}

/// Overwrites component state with new components.
pub fn update(new_components: HashMap<ComponentId, Component>) {
    *COMPONENTS.write().expect(INVARIANT) = new_components
}<|MERGE_RESOLUTION|>--- conflicted
+++ resolved
@@ -25,11 +25,7 @@
 
 /// Returns all components
 pub fn get_components() -> Vec<Component> {
-<<<<<<< HEAD
-    filter_components(|(_id, components)| Some(components.clone()))
-=======
     filter_components(|(_component_id, components)| Some(components.clone()))
->>>>>>> ab809ee1
 }
 
 /// Filters components, and returns a clone of sources
@@ -56,13 +52,8 @@
     })
 }
 
-<<<<<<< HEAD
-/// Returns the current component ids as a HashSet
+/// Returns the current component component_ids as a HashSet
 pub fn get_component_ids() -> HashSet<ComponentId> {
-=======
-/// Returns the current component component_ids as a HashSet
-pub fn get_component_ids() -> HashSet<String> {
->>>>>>> ab809ee1
     COMPONENTS
         .read()
         .expect(INVARIANT)
@@ -71,13 +62,8 @@
         .collect::<HashSet<ComponentId>>()
 }
 
-<<<<<<< HEAD
-/// Gets a component by id
-pub fn component_by_id(id: &ComponentId) -> Option<Component> {
-    Some(COMPONENTS.read().expect(INVARIANT).get(id)?.clone())
-=======
 /// Gets a component by component_id
-pub fn component_by_component_id(component_id: &str) -> Option<Component> {
+pub fn component_by_component_id(component_id: &ComponentId) -> Option<Component> {
     Some(
         COMPONENTS
             .read()
@@ -85,7 +71,6 @@
             .get(component_id)?
             .clone(),
     )
->>>>>>> ab809ee1
 }
 
 /// Overwrites component state with new components.
