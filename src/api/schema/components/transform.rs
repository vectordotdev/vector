use super::{sink, source, state, Component};
use crate::{
    api::schema::{
        filter,
        metrics::{self, IntoTransformMetrics},
        sort,
    },
    config::ComponentId,
    filter_check,
};
use async_graphql::{Enum, InputObject, Object};
use std::cmp;

#[derive(Debug, Clone)]
pub struct Data {
<<<<<<< HEAD
    pub id: ComponentId,
=======
    pub component_id: String,
>>>>>>> ab809ee1
    pub component_type: String,
    pub inputs: Vec<ComponentId>,
}

#[derive(Debug, Clone)]
pub struct Transform(pub Data);

impl Transform {
<<<<<<< HEAD
    pub fn get_name(&self) -> &str {
        self.0.id.name.as_str()
=======
    pub fn get_component_id(&self) -> &str {
        self.0.component_id.as_str()
>>>>>>> ab809ee1
    }
    pub fn get_component_type(&self) -> &str {
        self.0.component_type.as_str()
    }
}

#[derive(Enum, Copy, Clone, Eq, PartialEq)]
pub enum TransformsSortFieldName {
    ComponentId,
    ComponentType,
}

impl sort::SortableByField<TransformsSortFieldName> for Transform {
    fn sort(&self, rhs: &Self, field: &TransformsSortFieldName) -> cmp::Ordering {
        match field {
            TransformsSortFieldName::ComponentId => {
                Ord::cmp(self.get_component_id(), rhs.get_component_id())
            }
            TransformsSortFieldName::ComponentType => {
                Ord::cmp(self.get_component_type(), rhs.get_component_type())
            }
        }
    }
}

#[Object]
impl Transform {
    /// Transform component_id
    pub async fn component_id(&self) -> &str {
        self.get_component_id()
    }

    /// Transform type
    pub async fn component_type(&self) -> &str {
        &*self.get_component_type()
    }

    /// Source inputs
    pub async fn sources(&self) -> Vec<source::Source> {
        self.0
            .inputs
            .iter()
<<<<<<< HEAD
            .filter_map(|id| match state::component_by_id(id) {
                Some(Component::Source(s)) => Some(s),
                _ => None,
            })
=======
            .filter_map(
                |component_id| match state::component_by_component_id(component_id) {
                    Some(Component::Source(s)) => Some(s),
                    _ => None,
                },
            )
>>>>>>> ab809ee1
            .collect()
    }

    /// Transform outputs
    pub async fn transforms(&self) -> Vec<Transform> {
<<<<<<< HEAD
        state::filter_components(|(_name, components)| match components {
            Component::Transform(t) if t.0.inputs.contains(&self.0.id) => Some(t.clone()),
=======
        state::filter_components(|(_component_id, components)| match components {
            Component::Transform(t) if t.0.inputs.contains(&self.0.component_id) => Some(t.clone()),
>>>>>>> ab809ee1
            _ => None,
        })
    }

    /// Sink outputs
    pub async fn sinks(&self) -> Vec<sink::Sink> {
<<<<<<< HEAD
        state::filter_components(|(_name, components)| match components {
            Component::Sink(s) if s.0.inputs.contains(&self.0.id) => Some(s.clone()),
=======
        state::filter_components(|(_component_id, components)| match components {
            Component::Sink(s) if s.0.inputs.contains(&self.0.component_id) => Some(s.clone()),
>>>>>>> ab809ee1
            _ => None,
        })
    }

    /// Transform metrics
    pub async fn metrics(&self) -> metrics::TransformMetrics {
<<<<<<< HEAD
        // TODO use id for metrics
        metrics::by_component_name(&self.0.id.name)
=======
        metrics::by_component_id(&self.0.component_id)
>>>>>>> ab809ee1
            .into_transform_metrics(self.get_component_type())
    }
}

#[derive(Default, InputObject)]
pub struct TransformsFilter {
    component_id: Option<Vec<filter::StringFilter>>,
    component_type: Option<Vec<filter::StringFilter>>,
    or: Option<Vec<Self>>,
}

impl filter::CustomFilter<Transform> for TransformsFilter {
    fn matches(&self, transform: &Transform) -> bool {
        filter_check!(
            self.component_id.as_ref().map(|f| f
                .iter()
                .all(|f| f.filter_value(transform.get_component_id()))),
            self.component_type.as_ref().map(|f| f
                .iter()
                .all(|f| f.filter_value(transform.get_component_type())))
        );
        true
    }

    fn or(&self) -> Option<&Vec<Self>> {
        self.or.as_ref()
    }
}

#[cfg(test)]
mod tests {
    use super::*;

    fn transform_fixtures() -> Vec<Transform> {
        vec![
            Transform(Data {
<<<<<<< HEAD
                id: ComponentId::from("parse_json"),
=======
                component_id: "parse_json".to_string(),
>>>>>>> ab809ee1
                component_type: "json".to_string(),
                inputs: vec![],
            }),
            Transform(Data {
<<<<<<< HEAD
                id: ComponentId::from("field_adder"),
=======
                component_id: "field_adder".to_string(),
>>>>>>> ab809ee1
                component_type: "add_fields".to_string(),
                inputs: vec![],
            }),
            Transform(Data {
<<<<<<< HEAD
                id: ComponentId::from("append"),
=======
                component_id: "append".to_string(),
>>>>>>> ab809ee1
                component_type: "concat".to_string(),
                inputs: vec![],
            }),
        ]
    }

    #[test]
    fn sort_component_id_asc() {
        let mut transforms = transform_fixtures();
        let fields = vec![sort::SortField::<TransformsSortFieldName> {
            field: TransformsSortFieldName::ComponentId,
            direction: sort::Direction::Asc,
        }];
        sort::by_fields(&mut transforms, &fields);

        for (i, component_id) in ["append", "field_adder", "parse_json"].iter().enumerate() {
            assert_eq!(transforms[i].get_component_id(), *component_id);
        }
    }

    #[test]
    fn sort_component_id_desc() {
        let mut transforms = transform_fixtures();
        let fields = vec![sort::SortField::<TransformsSortFieldName> {
            field: TransformsSortFieldName::ComponentId,
            direction: sort::Direction::Desc,
        }];
        sort::by_fields(&mut transforms, &fields);

        for (i, component_id) in ["parse_json", "field_adder", "append"].iter().enumerate() {
            assert_eq!(transforms[i].get_component_id(), *component_id);
        }
    }

    #[test]
    fn sort_component_type_asc() {
        let mut transforms = transform_fixtures();
        let fields = vec![sort::SortField::<TransformsSortFieldName> {
            field: TransformsSortFieldName::ComponentType,
            direction: sort::Direction::Asc,
        }];
        sort::by_fields(&mut transforms, &fields);

        for (i, component_id) in ["field_adder", "append", "parse_json"].iter().enumerate() {
            assert_eq!(transforms[i].get_component_id(), *component_id);
        }
    }

    #[test]
    fn sort_component_type_desc() {
        let mut transforms = transform_fixtures();
        let fields = vec![sort::SortField::<TransformsSortFieldName> {
            field: TransformsSortFieldName::ComponentType,
            direction: sort::Direction::Desc,
        }];
        sort::by_fields(&mut transforms, &fields);

        for (i, component_id) in ["parse_json", "append", "field_adder"].iter().enumerate() {
            assert_eq!(transforms[i].get_component_id(), *component_id);
        }
    }
}<|MERGE_RESOLUTION|>--- conflicted
+++ resolved
@@ -13,11 +13,7 @@
 
 #[derive(Debug, Clone)]
 pub struct Data {
-<<<<<<< HEAD
-    pub id: ComponentId,
-=======
-    pub component_id: String,
->>>>>>> ab809ee1
+    pub component_id: ComponentId,
     pub component_type: String,
     pub inputs: Vec<ComponentId>,
 }
@@ -26,13 +22,8 @@
 pub struct Transform(pub Data);
 
 impl Transform {
-<<<<<<< HEAD
-    pub fn get_name(&self) -> &str {
-        self.0.id.name.as_str()
-=======
     pub fn get_component_id(&self) -> &str {
-        self.0.component_id.as_str()
->>>>>>> ab809ee1
+        self.0.component_id.name.as_str()
     }
     pub fn get_component_type(&self) -> &str {
         self.0.component_type.as_str()
@@ -75,56 +66,34 @@
         self.0
             .inputs
             .iter()
-<<<<<<< HEAD
-            .filter_map(|id| match state::component_by_id(id) {
-                Some(Component::Source(s)) => Some(s),
-                _ => None,
-            })
-=======
             .filter_map(
                 |component_id| match state::component_by_component_id(component_id) {
                     Some(Component::Source(s)) => Some(s),
                     _ => None,
                 },
             )
->>>>>>> ab809ee1
             .collect()
     }
 
     /// Transform outputs
     pub async fn transforms(&self) -> Vec<Transform> {
-<<<<<<< HEAD
-        state::filter_components(|(_name, components)| match components {
-            Component::Transform(t) if t.0.inputs.contains(&self.0.id) => Some(t.clone()),
-=======
         state::filter_components(|(_component_id, components)| match components {
             Component::Transform(t) if t.0.inputs.contains(&self.0.component_id) => Some(t.clone()),
->>>>>>> ab809ee1
             _ => None,
         })
     }
 
     /// Sink outputs
     pub async fn sinks(&self) -> Vec<sink::Sink> {
-<<<<<<< HEAD
-        state::filter_components(|(_name, components)| match components {
-            Component::Sink(s) if s.0.inputs.contains(&self.0.id) => Some(s.clone()),
-=======
         state::filter_components(|(_component_id, components)| match components {
             Component::Sink(s) if s.0.inputs.contains(&self.0.component_id) => Some(s.clone()),
->>>>>>> ab809ee1
             _ => None,
         })
     }
 
     /// Transform metrics
     pub async fn metrics(&self) -> metrics::TransformMetrics {
-<<<<<<< HEAD
-        // TODO use id for metrics
-        metrics::by_component_name(&self.0.id.name)
-=======
         metrics::by_component_id(&self.0.component_id)
->>>>>>> ab809ee1
             .into_transform_metrics(self.get_component_type())
     }
 }
@@ -161,29 +130,17 @@
     fn transform_fixtures() -> Vec<Transform> {
         vec![
             Transform(Data {
-<<<<<<< HEAD
-                id: ComponentId::from("parse_json"),
-=======
-                component_id: "parse_json".to_string(),
->>>>>>> ab809ee1
+                component_id: ComponentId::from("parse_json"),
                 component_type: "json".to_string(),
                 inputs: vec![],
             }),
             Transform(Data {
-<<<<<<< HEAD
-                id: ComponentId::from("field_adder"),
-=======
-                component_id: "field_adder".to_string(),
->>>>>>> ab809ee1
+                component_id: ComponentId::from("field_adder"),
                 component_type: "add_fields".to_string(),
                 inputs: vec![],
             }),
             Transform(Data {
-<<<<<<< HEAD
-                id: ComponentId::from("append"),
-=======
-                component_id: "append".to_string(),
->>>>>>> ab809ee1
+                component_id: ComponentId::from("append"),
                 component_type: "concat".to_string(),
                 inputs: vec![],
             }),
