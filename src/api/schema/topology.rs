--- conflicted
+++ resolved
@@ -161,16 +161,8 @@
     }
 }
 
-<<<<<<< HEAD
-#[Interface(
-    field(name = "name", type = "String"),
-    field(name = "events_processed", type = "Option<metrics::EventsProcessed>")
-)]
-#[derive(Clone)]
-=======
 #[derive(Clone, Interface)]
-#[graphql(field(name = "name", type = "String"))]
->>>>>>> f983da26
+#[graphql(field(name = "name", type = "String"), field(name = "events_processed", type = "Option<metrics::EventsProcessed>"))]
 pub enum Topology {
     Source(Source),
     Transform(Transform),
