use async_graphql::Object;
use cfg_if::cfg_if;

use crate::{
    event::{Metric, MetricValue},
    sources::host_metrics,
};

pub struct MemoryMetrics(Vec<Metric>);

#[Object]
/// Host memory metrics
impl MemoryMetrics {
    /// Total bytes
    async fn total_bytes(&self) -> f64 {
        filter_host_metric(&self.0, "memory_total_bytes")
    }

    /// Free bytes
    async fn free_bytes(&self) -> f64 {
        filter_host_metric(&self.0, "memory_free_bytes")
    }

    /// Available bytes
    async fn available_bytes(&self) -> f64 {
        filter_host_metric(&self.0, "memory_available_bytes")
    }

    /// Active bytes (Linux/macOS only)
    async fn active_bytes(&self) -> Option<f64> {
        if cfg!(any(target_os = "linux", target_os = "macos")) {
            Some(filter_host_metric(&self.0, "memory_active_bytes"))
        } else {
            None
        }
    }

    /// Buffers bytes (Linux only)
    async fn buffers_bytes(&self) -> Option<f64> {
        if cfg!(target_os = "linux") {
            Some(filter_host_metric(&self.0, "memory_buffers_bytes"))
        } else {
            None
        }
    }

    /// Cached bytes (Linux only)
    async fn cached_bytes(&self) -> Option<f64> {
        if cfg!(target_os = "linux") {
            Some(filter_host_metric(&self.0, "memory_cached_bytes"))
        } else {
            None
        }
    }

    /// Shared bytes (Linux only)
    async fn shared_bytes(&self) -> Option<f64> {
        if cfg!(target_os = "linux") {
            Some(filter_host_metric(&self.0, "memory_shared_bytes"))
        } else {
            None
        }
    }

    /// Used bytes (Linux only)
    async fn used_bytes(&self) -> Option<f64> {
        if cfg!(target_os = "linux") {
            Some(filter_host_metric(&self.0, "memory_used_bytes"))
        } else {
            None
        }
    }

    /// Inactive bytes (macOS only)
    async fn inactive_bytes(&self) -> Option<f64> {
        if cfg!(target_os = "macos") {
            Some(filter_host_metric(&self.0, "memory_inactive_bytes"))
        } else {
            None
        }
    }

    /// Wired bytes (macOS only)
    async fn wired_bytes(&self) -> Option<f64> {
        if cfg!(target_os = "macos") {
            Some(filter_host_metric(&self.0, "memory_wired_bytes"))
        } else {
            None
        }
    }
}

pub struct SwapMetrics(Vec<Metric>);

#[Object]
impl SwapMetrics {
    /// Swap free bytes
    async fn free_bytes(&self) -> f64 {
        filter_host_metric(&self.0, "memory_swap_free_bytes")
    }

    /// Swap total bytes
    async fn total_bytes(&self) -> f64 {
        filter_host_metric(&self.0, "memory_swap_total_bytes")
    }

    /// Swap used bytes
    async fn used_bytes(&self) -> f64 {
        filter_host_metric(&self.0, "memory_swap_used_bytes")
    }

    /// Swapped in bytes total (not available on Windows)
    async fn swapped_in_bytes_total(&self) -> Option<f64> {
        if cfg!(not(windows)) {
            Some(filter_host_metric(&self.0, "memory_swapped_in_bytes_total"))
        } else {
            None
        }
    }

    /// Swapped out bytes total (not available on Windows)
    async fn swapped_out_bytes_total(&self) -> Option<f64> {
        if cfg!(not(windows)) {
            Some(filter_host_metric(
                &self.0,
                "memory_swapped_out_bytes_total",
            ))
        } else {
            None
        }
    }
}

pub struct CpuMetrics(Vec<Metric>);

#[Object]
impl CpuMetrics {
    /// CPU seconds total
    async fn cpu_seconds_total(&self) -> f64 {
        filter_host_metric(&self.0, "cpu_seconds_total")
    }
}

pub struct LoadAverageMetrics(Vec<Metric>);

#[Object]
impl LoadAverageMetrics {
    /// Load 1 average
    async fn load1(&self) -> f64 {
        filter_host_metric(&self.0, "load1")
    }

    /// Load 5 average
    async fn load5(&self) -> f64 {
        filter_host_metric(&self.0, "load5")
    }

    /// Load 15 average
    async fn load15(&self) -> f64 {
        filter_host_metric(&self.0, "load15")
    }
}

pub struct NetworkMetrics(Vec<Metric>);

#[Object]
impl NetworkMetrics {
    /// Total bytes received
    async fn receive_bytes_total(&self) -> f64 {
        filter_host_metric(&self.0, "network_receive_bytes_total")
    }

    /// Total errors received
    async fn receive_errs_total(&self) -> f64 {
        filter_host_metric(&self.0, "network_receive_errs_total")
    }

    /// Total packets received
    async fn receive_packets_total(&self) -> f64 {
        filter_host_metric(&self.0, "network_receive_packets_total")
    }

    /// Total bytes transmitted
    async fn transmit_bytes_total(&self) -> f64 {
        filter_host_metric(&self.0, "network_transmit_bytes_total")
    }

    /// Total errors transmitted
    async fn transmit_errs_total(&self) -> f64 {
        filter_host_metric(&self.0, "network_transmit_errs_total")
    }

    /// Total transmission packets dropped (Linux/Windows only)
    async fn transmit_packets_drop_total(&self) -> Option<f64> {
        if cfg!(any(target_os = "linux", windows)) {
            Some(filter_host_metric(
                &self.0,
                "network_transmit_packets_drop_total",
            ))
        } else {
            None
        }
    }

    /// Total transmission packets (Linux/Windows only)
    async fn transmit_packets_total(&self) -> Option<f64> {
        if cfg!(any(target_os = "linux", windows)) {
            Some(filter_host_metric(
                &self.0,
                "network_transmit_packets_total",
            ))
        } else {
            None
        }
    }
}

pub struct FileSystemMetrics(Vec<Metric>);

#[Object]
impl FileSystemMetrics {
    /// Free bytes
    async fn free_bytes(&self) -> f64 {
        filter_host_metric(&self.0, "filesystem_free_bytes")
    }

    /// Total bytes
    async fn total_bytes(&self) -> f64 {
        filter_host_metric(&self.0, "filesystem_total_bytes")
    }

    /// Used bytes
    async fn used_bytes(&self) -> f64 {
        filter_host_metric(&self.0, "filesystem_used_bytes")
    }
}

pub struct DiskMetrics(Vec<Metric>);

#[Object]
impl DiskMetrics {
    /// Total bytes read
    async fn read_bytes_total(&self) -> f64 {
        filter_host_metric(&self.0, "disk_read_bytes_total")
    }

    /// Total reads completed
    async fn reads_completed_total(&self) -> f64 {
        filter_host_metric(&self.0, "disk_reads_completed_total")
    }

    /// Total bytes written
    async fn written_bytes_total(&self) -> f64 {
        filter_host_metric(&self.0, "disk_written_bytes_total")
    }

    /// Total writes completed
    async fn writes_completed_total(&self) -> f64 {
        filter_host_metric(&self.0, "disk_writes_completed_total")
    }
}

<<<<<<< HEAD
pub struct TCPMetrics(Vec<Metric>);

#[Object]
impl TCPMetrics {
    /// Total TCP connections
    async fn tcp_conns_total(&self) -> f64 {
        filter_host_metric(&self.0, "tcp_connections_total")
    }

    /// Total bytes in the send queue across all connections.
    async fn tcp_tx_queued_bytes_total(&self) -> f64 {
        filter_host_metric(&self.0, "tcp_tx_queued_bytes_total")
    }

    /// Total bytes in the receive queue across all connections.
    async fn tcp_rx_queued_bytes_total(&self) -> f64 {
        filter_host_metric(&self.0, "tcp_rx_queued_bytes_total")
=======
cfg_if! {
    if #[cfg(target_os = "linux")] {
        pub struct TCPMetrics(Vec<Metric>);

        #[Object]
        impl TCPMetrics {
            /// Total TCP connections
            async fn tcp_conns_total(&self) -> f64 {
                filter_host_metric(&self.0, "tcp_connections_total")
            }

            /// Total bytes in the send queue across all connections.
            async fn tcp_tx_queued_bytes_total(&self) -> f64 {
                filter_host_metric(&self.0, "tcp_tx_queued_bytes_total")
            }

            /// Total bytes in the receive queue across all connections.
            async fn tcp_rx_queued_bytes_total(&self) -> f64 {
                filter_host_metric(&self.0, "tcp_rx_queued_bytes_total")
            }
        }
>>>>>>> eee6e669
    }
}

pub struct HostMetrics(host_metrics::HostMetrics);

impl HostMetrics {
    /// Primes the host metrics pump by passing through a new `HostMetrics`
    pub fn new() -> Self {
        let config = host_metrics::HostMetricsConfig::default();
        Self(host_metrics::HostMetrics::new(config))
    }
}

#[Object]
/// Vector host metrics
impl HostMetrics {
    /// Memory metrics
    async fn memory(&self) -> MemoryMetrics {
        let mut buffer = self.0.buffer();
        self.0.memory_metrics(&mut buffer).await;
        MemoryMetrics(buffer.metrics)
    }

    /// Swap metrics
    async fn swap(&self) -> SwapMetrics {
        let mut buffer = self.0.buffer();
        self.0.swap_metrics(&mut buffer).await;
        SwapMetrics(buffer.metrics)
    }

    /// CPU metrics
    async fn cpu(&self) -> CpuMetrics {
        let mut buffer = self.0.buffer();
        self.0.cpu_metrics(&mut buffer).await;
        CpuMetrics(buffer.metrics)
    }

    /// Load average metrics (*nix only)
    async fn load_average(&self) -> Option<LoadAverageMetrics> {
        if cfg!(unix) {
            let mut buffer = self.0.buffer();
            self.0.loadavg_metrics(&mut buffer).await;
            Some(LoadAverageMetrics(buffer.metrics))
        } else {
            None
        }
    }

    /// Network metrics
    async fn network(&self) -> NetworkMetrics {
        let mut buffer = self.0.buffer();
        self.0.network_metrics(&mut buffer).await;
        NetworkMetrics(buffer.metrics)
    }

    /// Filesystem metrics
    async fn filesystem(&self) -> FileSystemMetrics {
        let mut buffer = self.0.buffer();
        self.0.filesystem_metrics(&mut buffer).await;
        FileSystemMetrics(buffer.metrics)
    }

    /// Disk metrics
    async fn disk(&self) -> DiskMetrics {
        let mut buffer = self.0.buffer();
        self.0.disk_metrics(&mut buffer).await;
        DiskMetrics(buffer.metrics)
    }

    #[cfg(target_os = "linux")]
    /// TCP metrics
    async fn tcp(&self) -> TCPMetrics {
        let mut buffer = self.0.buffer();
        self.0.tcp_metrics(&mut buffer).await;
        TCPMetrics(buffer.metrics)
    }
}

/// Filters a [`Vec<Metric>`] by name, returning the inner `value` or 0.00 if not found
fn filter_host_metric(metrics: &[Metric], name: &str) -> f64 {
    metrics
        .iter()
        .find(|m| matches!(m.namespace(), Some(n) if n == "host") && m.name() == name)
        .map(|m| match m.value() {
            MetricValue::Gauge { value } => *value,
            MetricValue::Counter { value } => *value,
            _ => 0.00,
        })
        .unwrap_or_else(|| 0.00)
}<|MERGE_RESOLUTION|>--- conflicted
+++ resolved
@@ -260,25 +260,6 @@
     }
 }
 
-<<<<<<< HEAD
-pub struct TCPMetrics(Vec<Metric>);
-
-#[Object]
-impl TCPMetrics {
-    /// Total TCP connections
-    async fn tcp_conns_total(&self) -> f64 {
-        filter_host_metric(&self.0, "tcp_connections_total")
-    }
-
-    /// Total bytes in the send queue across all connections.
-    async fn tcp_tx_queued_bytes_total(&self) -> f64 {
-        filter_host_metric(&self.0, "tcp_tx_queued_bytes_total")
-    }
-
-    /// Total bytes in the receive queue across all connections.
-    async fn tcp_rx_queued_bytes_total(&self) -> f64 {
-        filter_host_metric(&self.0, "tcp_rx_queued_bytes_total")
-=======
 cfg_if! {
     if #[cfg(target_os = "linux")] {
         pub struct TCPMetrics(Vec<Metric>);
@@ -300,7 +281,6 @@
                 filter_host_metric(&self.0, "tcp_rx_queued_bytes_total")
             }
         }
->>>>>>> eee6e669
     }
 }
 
