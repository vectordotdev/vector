--- conflicted
+++ resolved
@@ -121,12 +121,7 @@
                     debug!(
                         message = "Couldn't send log event.",
                         payload = ?payload,
-<<<<<<< HEAD
                         component_id = ?self.component_key.id(),
-=======
-                        component_id = ?self.output_id.component.id(),
-                        component_scope = ?self.output_id.component.scope(),
->>>>>>> 7dbd7c3f
                     );
 
                     break;
