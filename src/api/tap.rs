use std::{
    collections::{HashMap, HashSet},
    pin::Pin,
    task::{Context, Poll},
};

use futures::{future::try_join_all, stream, FutureExt, Sink, SinkExt};
use itertools::Itertools;
use tokio::sync::{
    mpsc as tokio_mpsc,
    mpsc::error::{SendError, TrySendError},
    oneshot,
};
use uuid::Uuid;
use vector_core::event::Metric;

use super::{schema::events::TapPatterns, ShutdownRx, ShutdownTx};
use crate::{
<<<<<<< HEAD
    config::ComponentKey,
    event::{Event, LogEvent, TraceEvent},
    topology::{fanout, fanout::ControlChannel, TapOutput, TapResource, WatchRx},
=======
    config::{ComponentKey, OutputId},
    event::{Event, EventArray, EventContainer, LogEvent, TraceEvent},
    topology::{fanout, fanout::ControlChannel, TapResource, WatchRx},
>>>>>>> 32caaadb
};

/// A tap sender is the control channel used to surface tap payloads to a client.
type TapSender = tokio_mpsc::Sender<TapPayload>;

/// Clients can supply glob patterns to find matched topology components.
trait GlobMatcher<T> {
    fn matches_glob(&self, rhs: T) -> bool;
}

impl GlobMatcher<&str> for String {
    fn matches_glob(&self, rhs: &str) -> bool {
        match glob::Pattern::new(self) {
            Ok(pattern) => pattern.matches(rhs),
            _ => false,
        }
    }
}

/// Distinguishing between pattern variants helps us preserve user-friendly tap
/// notifications. Otherwise, after translating an input pattern into relevant
/// output patterns, we'd be unable to send a [`TapPayload::Notification`] with
/// the original user-specified input pattern.
#[derive(Debug, Eq, PartialEq, Hash)]
enum Pattern {
    /// A pattern used to tap into outputs of components
    OutputPattern(String),
    /// A pattern used to tap into inputs of components.
    ///
    /// For a tap user, an input pattern is effectively a shortcut for specifying
    /// one or more output patterns since a component's inputs are other
    /// components' outputs. This variant captures the original user-supplied
    /// pattern alongside the output patterns it's translated into.
    InputPattern(String, Vec<String>),
}

impl GlobMatcher<&str> for Pattern {
    fn matches_glob(&self, rhs: &str) -> bool {
        match self {
            Pattern::OutputPattern(pattern) => pattern.matches_glob(rhs),
            Pattern::InputPattern(_, patterns) => {
                patterns.iter().any(|pattern| pattern.matches_glob(rhs))
            }
        }
    }
}

/// A tap notification signals whether a pattern matches a component.
#[derive(Debug)]
pub enum TapNotification {
    Matched,
    NotMatched,
}

/// A tap payload contains events or notifications that alert users about the
/// status of the tap request.
#[derive(Debug)]
pub enum TapPayload {
    Log(TapOutput, LogEvent),
    Metric(TapOutput, Metric),
    Notification(String, TapNotification),
    Trace(TapOutput, TraceEvent),
}

impl TapPayload {
    /// Raise a `matched` event against the provided pattern.
    pub fn matched<T: Into<String>>(pattern: T) -> Self {
        Self::Notification(pattern.into(), TapNotification::Matched)
    }

    /// Raise a `not_matched` event against the provided pattern.
    pub fn not_matched<T: Into<String>>(pattern: T) -> Self {
        Self::Notification(pattern.into(), TapNotification::NotMatched)
    }
}

/// A `TapSink` is used as an output channel for a topology component, and receives
/// `Event`s.
pub struct TapSink {
    tap_tx: TapSender,
    output: TapOutput,
}

impl TapSink {
    pub const fn new(tap_tx: TapSender, output: TapOutput) -> Self {
        Self { tap_tx, output }
    }
}

impl Sink<Event> for TapSink {
    type Error = ();

    /// This sink is always ready to accept, because TapSink should never cause back-pressure.
    /// Events will be dropped instead of propagating back-pressure
    fn poll_ready(self: Pin<&mut Self>, _cx: &mut Context<'_>) -> Poll<Result<(), Self::Error>> {
        Poll::Ready(Ok(()))
    }

    /// Immediately send the event to the tap_tx, only if it has room. Otherwise just drop it
    fn start_send(self: Pin<&mut Self>, event: Event) -> Result<(), Self::Error> {
        let payload = match event {
            Event::Log(log) => TapPayload::Log(self.output.clone(), log),
            Event::Metric(metric) => TapPayload::Metric(self.output.clone(), metric),
            Event::Trace(trace) => TapPayload::Trace(self.output.clone(), trace),
        };

        if let Err(TrySendError::Closed(payload)) = self.tap_tx.try_send(payload) {
            debug!(
                message = "Couldn't send event.",
                payload = ?payload,
                component_id = ?self.output.output_id,
            );
        }

        Ok(())
    }

    /// Events are immediately flushed, so this doesn't do anything
    fn poll_flush(self: Pin<&mut Self>, _cx: &mut Context<'_>) -> Poll<Result<(), Self::Error>> {
        Poll::Ready(Ok(()))
    }

    fn poll_close(self: Pin<&mut Self>, cx: &mut Context<'_>) -> Poll<Result<(), Self::Error>> {
        self.poll_flush(cx)
    }
}

/// A tap sink spawns a process for listening for topology changes. If topology changes,
/// sinks are rewired to accommodate matched/unmatched patterns.
#[derive(Debug)]
pub struct TapController {
    _shutdown: ShutdownTx,
}

impl TapController {
    /// Creates a new tap sink, and spawns a handler for watching for topology changes
    /// and a separate inner handler for events. Uses a oneshot channel to trigger shutdown
    /// of handlers when the `TapSink` drops out of scope.
    pub fn new(watch_rx: WatchRx, tap_tx: TapSender, patterns: TapPatterns) -> Self {
        let (_shutdown, shutdown_rx) = oneshot::channel();

        tokio::spawn(tap_handler(patterns, tap_tx, watch_rx, shutdown_rx));

        Self { _shutdown }
    }
}

/// Provides a `ShutdownTx` that disconnects a component sink when it drops out of scope.
fn shutdown_trigger(control_tx: ControlChannel, sink_id: ComponentKey) -> ShutdownTx {
    let (shutdown_tx, shutdown_rx) = oneshot::channel();

    tokio::spawn(async move {
        let _ = shutdown_rx.await;
        if control_tx
            .send(fanout::ControlMessage::Remove(sink_id.clone()))
            .is_err()
        {
            debug!(message = "Couldn't disconnect sink.", ?sink_id);
        } else {
            debug!(message = "Disconnected sink.", ?sink_id);
        }
    });

    shutdown_tx
}

/// Sends a 'matched' tap payload.
async fn send_matched(tx: TapSender, pattern: String) -> Result<(), SendError<TapPayload>> {
    debug!(message = "Sending matched notification.", pattern = ?pattern);
    tx.send(TapPayload::matched(pattern)).await
}

/// Sends a 'not matched' tap payload.
async fn send_not_matched(tx: TapSender, pattern: String) -> Result<(), SendError<TapPayload>> {
    debug!(message = "Sending not matched notification.", pattern = ?pattern);
    tx.send(TapPayload::not_matched(pattern)).await
}

/// Returns a tap handler that listens for topology changes, and connects sinks to observe
/// `LogEvent`s` when a component matches one or more of the provided patterns.
async fn tap_handler(
    patterns: TapPatterns,
    tx: TapSender,
    mut watch_rx: WatchRx,
    mut shutdown_rx: ShutdownRx,
) {
    debug!(message = "Started tap.", outputs_patterns = ?patterns.for_outputs, inputs_patterns = ?patterns.for_inputs);

    // Sinks register for the current tap. Contains the id of the matched component, and
    // a shutdown trigger for sending a remove control message when matching sinks change.
    let mut sinks: HashMap<ComponentKey, _> = HashMap::new();

    // Recording user-provided patterns for later use in sending notifications
    // (determining patterns which did not match)
    let user_provided_patterns = patterns.all_patterns();

    // The patterns that matched on the last iteration, to compare with the latest
    // round of matches when sending notifications.
    let mut last_matches = HashSet::new();

    loop {
        tokio::select! {
            _ = &mut shutdown_rx => break,
            Ok(_) = watch_rx.changed() => {
                // Cache of matched patterns. A `HashSet` is used here to ignore repetition.
                let mut matched = HashSet::new();

                // Borrow and clone the latest resources to register sinks. Since this blocks the
                // watch channel and the returned ref isn't `Send`, this requires a clone.
                let TapResource {
                    outputs,
                    inputs,
                    removals,
                } = watch_rx.borrow().clone();

                // Remove tap sinks from components that have gone away/can no longer match.
                let updated_keys = outputs.keys().map(|output| output.output_id.component.clone()).collect::<HashSet<_>>();
                sinks.retain(|key, _| {
                    !removals.contains(key) && updated_keys.contains(key) || {
                        debug!(message = "Removing component.", component_id = %key);
                        false
                    }
                });

                let mut component_id_patterns = patterns.for_outputs.iter().cloned().map(Pattern::OutputPattern).collect::<HashSet<_>>();

                // Matching an input pattern is equivalent to matching the outputs of the component's inputs
                for pattern in patterns.for_inputs.iter() {
                    match inputs.iter().filter(|(key, _)|
                        pattern.matches_glob(&key.to_string())
                    ).flat_map(|(_, related_inputs)| related_inputs.iter().map(|id| id.to_string()).collect_vec()).collect::<HashSet<_>>() {
                        found if !found.is_empty() => {
                            component_id_patterns.insert(Pattern::InputPattern(pattern.clone(), found.into_iter().collect_vec()));
                        }
                        _ => {
                            debug!(message="Input pattern not expanded: no matching components.", ?pattern);
                        }
                    }
                }

                // Loop over all outputs, and connect sinks for the components that match one
                // or more patterns.
                for (output, control_tx) in outputs.iter() {
                    match component_id_patterns
                        .iter()
                        .filter(|pattern| pattern.matches_glob(&output.output_id.to_string()))
                        .collect_vec()
                    {
                        found if !found.is_empty() => {
                            debug!(
                                message="Component matched.",
                                ?output.output_id, ?component_id_patterns, matched = ?found
                            );

                            // (Re)connect the sink. This is necessary because a sink may be
                            // reconfigured with the same id as a previous, and we are not
                            // getting involved in config diffing at this point.
                            let sink_id = Uuid::new_v4().to_string();
<<<<<<< HEAD
                            let sink = TapSink::new(tx.clone(), output.clone());
=======
                            let sink = TapSink::new(tx.clone(), output_id.clone())
                                .with_flat_map(|events: EventArray| stream::iter(events.into_events().map(Ok)));
>>>>>>> 32caaadb

                            // Attempt to connect the sink.
                            match control_tx
                                .send(fanout::ControlMessage::Add(ComponentKey::from(sink_id.as_str()), Box::pin(sink)))
                            {
                                Ok(_) => {
                                    debug!(
                                        message = "Sink connected.", ?sink_id, ?output.output_id,
                                    );

                                    // Create a sink shutdown trigger to remove the sink
                                    // when matched components change.
                                    sinks.entry(output.output_id.component.clone()).or_insert_with(Vec::new).push(
                                        shutdown_trigger(control_tx.clone(), ComponentKey::from(sink_id.as_str()))
                                    );
                                }
                                Err(error) => {
                                    error!(
                                        message = "Couldn't connect sink.",
                                        ?error,
                                        ?output.output_id,
                                        ?sink_id,
                                    );
                                }
                            }

                            matched.extend(found.iter().map(|pattern| {
                                match pattern {
                                    Pattern::OutputPattern(p) => p.to_owned(),
                                    Pattern::InputPattern(p, _) => p.to_owned(),
                                }
                            }));
                        }
                        _ => {
                            debug!(
                                message="Component not matched.", ?output.output_id, ?component_id_patterns
                            );
                        }
                    }
                }

                // Send notifications to the client. The # of notifications will always be
                // exactly equal to the number of patterns, so we can pre-allocate capacity.
                let mut notifications = Vec::with_capacity(component_id_patterns.len());

                // Matched notifications.
                for pattern in matched.difference(&last_matches) {
                    notifications.push(send_matched(tx.clone(), pattern.clone()).boxed());
                }

                // Not matched notifications.
                for pattern in user_provided_patterns.difference(&matched) {
                    notifications.push(send_not_matched(tx.clone(), pattern.clone()).boxed());
                }

                last_matches = matched;

                // Send all events. If any event returns an error, this means the client
                // channel has gone away, so we can break the loop.
                if try_join_all(notifications).await.is_err() {
                    debug!("Couldn't send notification(s); tap gone away.");
                    break;
                }
            }
        }
    }

    debug!(message = "Stopped tap.", outputs_patterns = ?patterns.for_outputs, inputs_patterns = ?patterns.for_inputs);
}

#[cfg(all(
    test,
    feature = "sinks-blackhole",
    feature = "sources-demo_logs",
    feature = "transforms-log_to_metric",
    feature = "transforms-remap",
))]
mod tests {
    use crate::api::schema::events::{create_events_stream, log, metric};
    use crate::config::{Config, OutputId};
    use crate::transforms::log_to_metric::{GaugeConfig, LogToMetricConfig, MetricConfig};
    use futures::SinkExt;
    use tokio::sync::watch;

    use super::*;
    use crate::api::schema::events::notification::{EventNotification, EventNotificationType};
    use crate::api::schema::events::output::OutputEventsPayload;
    use crate::event::{Metric, MetricKind, MetricValue};
    use crate::sinks::blackhole::BlackholeConfig;
    use crate::sources::demo_logs::{DemoLogsConfig, OutputFormat};
    use crate::test_util::start_topology;
    use crate::transforms::remap::RemapConfig;
    use futures::StreamExt;

    #[test]
    /// Patterns should accept globbing.
    fn matches() {
        let patterns = ["ab*", "12?", "xy?"];

        // Should find.
        for id in &["abc", "123", "xyz"] {
            assert!(patterns.iter().any(|p| p.to_string().matches_glob(id)));
        }

        // Should not find.
        for id in &["xzy", "ad*", "1234"] {
            assert!(!patterns.iter().any(|p| p.to_string().matches_glob(id)));
        }
    }

    #[tokio::test]
    /// A tap sink should match a pattern, receive the correct notifications,
    /// and receive events
    async fn sink_events() {
        let pattern_matched = "tes*";
        let pattern_not_matched = "xyz";
        let id = OutputId::from(&ComponentKey::from("test"));

        let (mut fanout, control_tx) = fanout::Fanout::new();
        let mut outputs = HashMap::new();
        outputs.insert(
            TapOutput {
                output_id: id.clone(),
                component_kind: "source",
                component_type: "demo".to_string(),
            },
            control_tx,
        );
        let tap_resource = TapResource {
            outputs,
            inputs: HashMap::new(),
            removals: HashSet::new(),
        };

        let (watch_tx, watch_rx) = watch::channel(TapResource::default());
        let (sink_tx, mut sink_rx) = tokio_mpsc::channel(10);

        let _controller = TapController::new(
            watch_rx,
            sink_tx,
            TapPatterns::new(
                HashSet::from([pattern_matched.to_string(), pattern_not_matched.to_string()]),
                HashSet::new(),
            ),
        );

        // Add the outputs to trigger a change event.
        watch_tx.send(tap_resource).unwrap();

        // First two events should contain a notification that one pattern matched, and
        // one that didn't.
        #[allow(clippy::eval_order_dependence)]
        let notifications = vec![sink_rx.recv().await, sink_rx.recv().await];

        for notification in notifications.into_iter() {
            match notification {
                Some(TapPayload::Notification(returned_id, TapNotification::Matched))
                    if returned_id == pattern_matched =>
                {
                    continue
                }
                Some(TapPayload::Notification(returned_id, TapNotification::NotMatched))
                    if returned_id == pattern_not_matched =>
                {
                    continue
                }
                _ => panic!("unexpected payload"),
            }
        }

        // Send some events down the wire. Waiting until the first notifications are in
        // to ensure the event handler has been initialized.
        let log_event = LogEvent::default();
        let metric_event = Metric::new(
            id.to_string(),
            MetricKind::Incremental,
            MetricValue::Counter { value: 1.0 },
        );

        let _ = fanout.send(vec![metric_event].into()).await.unwrap();
        let _ = fanout.send(vec![log_event].into()).await.unwrap();

        // 3rd payload should be the metric event
        assert!(matches!(
            sink_rx.recv().await,
            Some(TapPayload::Metric(output, _)) if output.output_id == id
        ));

        // 4th payload should be the log event
        assert!(matches!(
            sink_rx.recv().await,
            Some(TapPayload::Log(output, _)) if output.output_id == id
        ));
    }

    fn assert_notification(payload: OutputEventsPayload) -> EventNotification {
        if let OutputEventsPayload::Notification(notification) = payload {
            notification
        } else {
            panic!("Expected payload to be a Notification")
        }
    }

    fn assert_log(payload: OutputEventsPayload) -> log::Log {
        if let OutputEventsPayload::Log(log) = payload {
            log
        } else {
            panic!("Expected payload to be a Log")
        }
    }

    fn assert_metric(payload: OutputEventsPayload) -> metric::Metric {
        if let OutputEventsPayload::Metric(metric) = payload {
            metric
        } else {
            panic!("Expected payload to be a Metric")
        }
    }

    #[tokio::test]
    async fn integration_test_source_log() {
        let mut config = Config::builder();
        config.add_source(
            "in",
            DemoLogsConfig {
                interval: 0.01,
                count: 200,
                format: OutputFormat::Json,
                ..Default::default()
            },
        );
        config.add_sink(
            "out",
            &["in"],
            BlackholeConfig {
                print_interval_secs: 1,
                rate: None,
            },
        );

        let (topology, _crash) = start_topology(config.build().unwrap(), false).await;

        let source_tap_stream = create_events_stream(
            topology.watch(),
            TapPatterns::new(HashSet::from(["in".to_string()]), HashSet::new()),
            500,
            100,
        );

        let source_tap_events: Vec<_> = source_tap_stream.take(2).collect().await;

        assert_eq!(
            assert_notification(source_tap_events[0][0].clone()),
            EventNotification::new("in".to_string(), EventNotificationType::Matched)
        );
        let _log = assert_log(source_tap_events[1][0].clone());
    }

    #[tokio::test]
    async fn integration_test_source_metric() {
        let mut config = Config::builder();
        config.add_source(
            "in",
            DemoLogsConfig {
                interval: 0.01,
                count: 200,
                format: OutputFormat::Shuffle {
                    sequence: false,
                    lines: vec!["1".to_string()],
                },
                ..Default::default()
            },
        );
        config.add_transform(
            "to_metric",
            &["in"],
            LogToMetricConfig {
                metrics: vec![MetricConfig::Gauge(GaugeConfig {
                    field: "message".to_string(),
                    name: None,
                    namespace: None,
                    tags: None,
                })],
            },
        );
        config.add_sink(
            "out",
            &["to_metric"],
            BlackholeConfig {
                print_interval_secs: 1,
                rate: None,
            },
        );

        let (topology, _crash) = start_topology(config.build().unwrap(), false).await;

        let source_tap_stream = create_events_stream(
            topology.watch(),
            TapPatterns::new(HashSet::from(["to_metric".to_string()]), HashSet::new()),
            500,
            100,
        );

        let source_tap_events: Vec<_> = source_tap_stream.take(2).collect().await;

        assert_eq!(
            assert_notification(source_tap_events[0][0].clone()),
            EventNotification::new("to_metric".to_string(), EventNotificationType::Matched)
        );
        assert_metric(source_tap_events[1][0].clone());
    }

    #[tokio::test]
    async fn integration_test_transform() {
        let mut config = Config::builder();
        config.add_source(
            "in",
            DemoLogsConfig {
                interval: 0.01,
                count: 200,
                format: OutputFormat::Json,
                ..Default::default()
            },
        );
        config.add_transform(
            "transform",
            &["in"],
            RemapConfig {
                source: Some("".to_string()),
                ..Default::default()
            },
        );
        config.add_sink(
            "out",
            &["transform"],
            BlackholeConfig {
                print_interval_secs: 1,
                rate: None,
            },
        );

        let (topology, _crash) = start_topology(config.build().unwrap(), false).await;

        let transform_tap_stream = create_events_stream(
            topology.watch(),
            TapPatterns::new(HashSet::from(["transform".to_string()]), HashSet::new()),
            500,
            100,
        );

        let transform_tap_events: Vec<_> = transform_tap_stream.take(2).collect().await;

        assert_eq!(
            assert_notification(transform_tap_events[0][0].clone()),
            EventNotification::new("transform".to_string(), EventNotificationType::Matched)
        );
        let _log = assert_log(transform_tap_events[1][0].clone());
    }

    #[tokio::test]
    async fn integration_test_transform_input() {
        let mut config = Config::builder();
        config.add_source(
            "in",
            DemoLogsConfig {
                interval: 0.01,
                count: 200,
                format: OutputFormat::Shuffle {
                    sequence: false,
                    lines: vec!["test".to_string()],
                },
                ..Default::default()
            },
        );
        config.add_transform(
            "transform",
            &["in"],
            RemapConfig {
                source: Some(".message = \"new message\"".to_string()),
                ..Default::default()
            },
        );
        config.add_sink(
            "out",
            &["in"],
            BlackholeConfig {
                print_interval_secs: 1,
                rate: None,
            },
        );

        let (topology, _crash) = start_topology(config.build().unwrap(), false).await;

        let tap_stream = create_events_stream(
            topology.watch(),
            TapPatterns::new(
                HashSet::new(),
                HashSet::from(["transform".to_string(), "in".to_string()]),
            ),
            500,
            100,
        );

        let tap_events: Vec<_> = tap_stream.take(3).collect().await;

        let notifications = [
            assert_notification(tap_events[0][0].clone()),
            assert_notification(tap_events[1][0].clone()),
        ];
        assert!(notifications.iter().any(|n| *n
            == EventNotification::new("transform".to_string(), EventNotificationType::Matched)));
        // "in" is not matched since it corresponds to a source
        assert!(notifications
            .iter()
            .any(|n| *n
                == EventNotification::new("in".to_string(), EventNotificationType::NotMatched)));

        assert_eq!(
            assert_log(tap_events[2][0].clone())
                .get_message()
                .unwrap_or_default(),
            "test"
        );
    }

    #[tokio::test]
    async fn integration_test_sink() {
        let mut config = Config::builder();
        config.add_source(
            "in",
            DemoLogsConfig {
                interval: 0.01,
                count: 200,
                format: OutputFormat::Shuffle {
                    sequence: false,
                    lines: vec!["test".to_string()],
                },
                ..Default::default()
            },
        );
        config.add_transform(
            "transform",
            &["in"],
            RemapConfig {
                source: Some(".message = \"new message\"".to_string()),
                ..Default::default()
            },
        );
        config.add_sink(
            "out",
            &["transform"],
            BlackholeConfig {
                print_interval_secs: 1,
                rate: None,
            },
        );

        let (topology, _crash) = start_topology(config.build().unwrap(), false).await;

        let tap_stream = create_events_stream(
            topology.watch(),
            TapPatterns::new(HashSet::new(), HashSet::from(["out".to_string()])),
            500,
            100,
        );

        let tap_events: Vec<_> = tap_stream.take(2).collect().await;

        assert_eq!(
            assert_notification(tap_events[0][0].clone()),
            EventNotification::new("out".to_string(), EventNotificationType::Matched)
        );
        assert_eq!(
            assert_log(tap_events[1][0].clone())
                .get_message()
                .unwrap_or_default(),
            "new message"
        );
    }

    #[tokio::test]
    async fn integration_test_tap_non_default_output() {
        let mut config = Config::builder();
        config.add_source(
            "in",
            DemoLogsConfig {
                interval: 0.01,
                count: 200,
                format: OutputFormat::Shuffle {
                    sequence: false,
                    lines: vec!["test2".to_string()],
                },
                ..Default::default()
            },
        );
        config.add_transform(
            "transform",
            &["in"],
            RemapConfig {
                source: Some("assert_eq!(.message, \"test1\")".to_string()),
                drop_on_error: true,
                reroute_dropped: true,
                ..Default::default()
            },
        );
        config.add_sink(
            "out",
            &["transform"],
            BlackholeConfig {
                print_interval_secs: 1,
                rate: None,
            },
        );

        let (topology, _crash) = start_topology(config.build().unwrap(), false).await;

        let transform_tap_remap_dropped_stream = create_events_stream(
            topology.watch(),
            TapPatterns::new(
                HashSet::from(["transform.dropped".to_string()]),
                HashSet::new(),
            ),
            500,
            100,
        );

        let transform_tap_events: Vec<_> =
            transform_tap_remap_dropped_stream.take(2).collect().await;

        assert_eq!(
            assert_notification(transform_tap_events[0][0].clone()),
            EventNotification::new(
                "transform.dropped".to_string(),
                EventNotificationType::Matched
            )
        );
        assert_eq!(
            assert_log(transform_tap_events[1][0].clone())
                .get_message()
                .unwrap_or_default(),
            "test2"
        );
    }

    #[tokio::test]
    async fn integration_test_tap_multiple_outputs() {
        let mut config = Config::builder();
        config.add_source(
            "in-test1",
            DemoLogsConfig {
                interval: 0.01,
                count: 1,
                format: OutputFormat::Shuffle {
                    sequence: false,
                    lines: vec!["test1".to_string()],
                },
                ..Default::default()
            },
        );
        config.add_source(
            "in-test2",
            DemoLogsConfig {
                interval: 0.01,
                count: 1,
                format: OutputFormat::Shuffle {
                    sequence: false,
                    lines: vec!["test2".to_string()],
                },
                ..Default::default()
            },
        );
        config.add_transform(
            "transform",
            &["in*"],
            RemapConfig {
                source: Some("assert_eq!(.message, \"test1\")".to_string()),
                drop_on_error: true,
                reroute_dropped: true,
                ..Default::default()
            },
        );
        config.add_sink(
            "out",
            &["transform"],
            BlackholeConfig {
                print_interval_secs: 1,
                rate: None,
            },
        );

        let (topology, _crash) = start_topology(config.build().unwrap(), false).await;

        let mut transform_tap_all_outputs_stream = create_events_stream(
            topology.watch(),
            TapPatterns::new(HashSet::from(["transform*".to_string()]), HashSet::new()),
            500,
            100,
        );

        let transform_tap_notifications = transform_tap_all_outputs_stream.next().await.unwrap();
        assert_eq!(
            assert_notification(transform_tap_notifications[0].clone()),
            EventNotification::new("transform*".to_string(), EventNotificationType::Matched)
        );

        let mut default_output_found = false;
        let mut dropped_output_found = false;
        for _ in 0..2 {
            if default_output_found && dropped_output_found {
                break;
            }

            match transform_tap_all_outputs_stream.next().await {
                Some(tap_events) => {
                    if !default_output_found {
                        default_output_found = tap_events
                            .iter()
                            .map(|payload| assert_log(payload.clone()))
                            .any(|log| log.get_message().unwrap_or_default() == "test1");
                    }
                    if !dropped_output_found {
                        dropped_output_found = tap_events
                            .iter()
                            .map(|payload| assert_log(payload.clone()))
                            .any(|log| log.get_message().unwrap_or_default() == "test2");
                    }
                }
                None => break,
            }
        }

        assert!(default_output_found && dropped_output_found);
    }
}<|MERGE_RESOLUTION|>--- conflicted
+++ resolved
@@ -16,15 +16,9 @@
 
 use super::{schema::events::TapPatterns, ShutdownRx, ShutdownTx};
 use crate::{
-<<<<<<< HEAD
     config::ComponentKey,
-    event::{Event, LogEvent, TraceEvent},
+    event::{Event, EventArray, EventContainer, LogEvent, TraceEvent},
     topology::{fanout, fanout::ControlChannel, TapOutput, TapResource, WatchRx},
-=======
-    config::{ComponentKey, OutputId},
-    event::{Event, EventArray, EventContainer, LogEvent, TraceEvent},
-    topology::{fanout, fanout::ControlChannel, TapResource, WatchRx},
->>>>>>> 32caaadb
 };
 
 /// A tap sender is the control channel used to surface tap payloads to a client.
@@ -283,12 +277,8 @@
                             // reconfigured with the same id as a previous, and we are not
                             // getting involved in config diffing at this point.
                             let sink_id = Uuid::new_v4().to_string();
-<<<<<<< HEAD
-                            let sink = TapSink::new(tx.clone(), output.clone());
-=======
-                            let sink = TapSink::new(tx.clone(), output_id.clone())
+                            let sink = TapSink::new(tx.clone(), output.clone())
                                 .with_flat_map(|events: EventArray| stream::iter(events.into_events().map(Ok)));
->>>>>>> 32caaadb
 
                             // Attempt to connect the sink.
                             match control_tx
