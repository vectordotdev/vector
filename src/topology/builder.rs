use std::{
    collections::HashMap,
    future::ready,
    num::NonZeroUsize,
    sync::{Arc, Mutex},
    time::Instant,
};

use futures::{stream::FuturesOrdered, FutureExt, StreamExt, TryStreamExt};
use futures_util::stream::FuturesUnordered;
use once_cell::sync::Lazy;
use stream_cancel::{StreamExt as StreamCancelExt, Trigger, Tripwire};
use tokio::{
    select,
    sync::oneshot,
    time::{timeout, Duration},
};
use tracing::Instrument;
use vector_common::internal_event::{self, CountByteSize, EventsSent, InternalEventHandle as _};
use vector_config::NamedComponent;
use vector_core::config::LogNamespace;
use vector_core::{
    buffers::{
        topology::{
            builder::TopologyBuilder,
            channel::{BufferReceiver, BufferSender},
        },
        BufferType, WhenFull,
    },
    schema::Definition,
    EstimatedJsonEncodedSizeOf,
};

use super::{
    fanout::{self, Fanout},
    schema,
    task::{Task, TaskOutput, TaskResult},
    BuiltBuffer, ConfigDiff,
};
use crate::{
    config::{
        ComponentKey, DataType, EnrichmentTableConfig, Input, Inputs, Output, OutputId,
        ProxyConfig, SinkConfig, SinkContext, SourceConfig, SourceContext, TransformConfig,
        TransformContext, TransformOuter,
    },
    event::{EventArray, EventContainer},
    internal_events::EventsReceived,
    shutdown::SourceShutdownCoordinator,
    source_sender::CHUNK_SIZE,
    spawn_named,
    topology::task::TaskError,
    transforms::{SyncTransform, TaskTransform, Transform, TransformOutputs, TransformOutputsBuf},
    utilization::wrap,
    SourceSender,
};

static ENRICHMENT_TABLES: Lazy<enrichment::TableRegistry> =
    Lazy::new(enrichment::TableRegistry::default);

pub(crate) static SOURCE_SENDER_BUFFER_SIZE: Lazy<usize> =
    Lazy::new(|| *TRANSFORM_CONCURRENCY_LIMIT * CHUNK_SIZE);

const READY_ARRAY_CAPACITY: NonZeroUsize = unsafe { NonZeroUsize::new_unchecked(CHUNK_SIZE * 4) };
pub(crate) const TOPOLOGY_BUFFER_SIZE: NonZeroUsize = unsafe { NonZeroUsize::new_unchecked(100) };

static TRANSFORM_CONCURRENCY_LIMIT: Lazy<usize> = Lazy::new(|| {
    crate::app::WORKER_THREADS
        .get()
        .map(std::num::NonZeroUsize::get)
        .unwrap_or_else(crate::num_threads)
});

pub(self) async fn load_enrichment_tables<'a>(
    config: &'a super::Config,
    diff: &'a ConfigDiff,
) -> (&'static enrichment::TableRegistry, Vec<String>) {
    let mut enrichment_tables = HashMap::new();

    let mut errors = vec![];

    // Build enrichment tables
    'tables: for (name, table) in config.enrichment_tables.iter() {
        let table_name = name.to_string();
        if ENRICHMENT_TABLES.needs_reload(&table_name) {
            let indexes = if !diff.enrichment_tables.is_added(name) {
                // If this is an existing enrichment table, we need to store the indexes to reapply
                // them again post load.
                Some(ENRICHMENT_TABLES.index_fields(&table_name))
            } else {
                None
            };

            let mut table = match table.inner.build(&config.global).await {
                Ok(table) => table,
                Err(error) => {
                    errors.push(format!("Enrichment Table \"{}\": {}", name, error));
                    continue;
                }
            };

            if let Some(indexes) = indexes {
                for (case, index) in indexes {
                    match table
                        .add_index(case, &index.iter().map(|s| s.as_ref()).collect::<Vec<_>>())
                    {
                        Ok(_) => (),
                        Err(error) => {
                            // If there is an error adding an index we do not want to use the reloaded
                            // data, the previously loaded data will still need to be used.
                            // Just report the error and continue.
                            error!(message = "Unable to add index to reloaded enrichment table.",
                                    table = ?name.to_string(),
                                    %error);
                            continue 'tables;
                        }
                    }
                }
            }

            enrichment_tables.insert(table_name, table);
        }
    }

    ENRICHMENT_TABLES.load(enrichment_tables);

    (&ENRICHMENT_TABLES, errors)
}

pub struct Pieces {
    pub(super) inputs: HashMap<ComponentKey, (BufferSender<EventArray>, Inputs<OutputId>)>,
    pub(crate) outputs: HashMap<ComponentKey, HashMap<Option<String>, fanout::ControlChannel>>,
    pub(super) tasks: HashMap<ComponentKey, Task>,
    pub(crate) source_tasks: HashMap<ComponentKey, Task>,
    pub(super) healthchecks: HashMap<ComponentKey, Task>,
    pub(crate) shutdown_coordinator: SourceShutdownCoordinator,
    pub(crate) detach_triggers: HashMap<ComponentKey, Trigger>,
}

/// Builds only the new pieces, and doesn't check their topology.
pub async fn build_pieces(
    config: &super::Config,
    diff: &ConfigDiff,
    mut buffers: HashMap<ComponentKey, BuiltBuffer>,
) -> Result<Pieces, Vec<String>> {
    let mut inputs = HashMap::new();
    let mut outputs = HashMap::new();
    let mut tasks = HashMap::new();
    let mut source_tasks = HashMap::new();
    let mut healthchecks = HashMap::new();
    let mut shutdown_coordinator = SourceShutdownCoordinator::default();
    let mut detach_triggers = HashMap::new();

    let mut errors = vec![];

    let (enrichment_tables, enrichment_errors) = load_enrichment_tables(config, diff).await;
    errors.extend(enrichment_errors);

    // Build sources
    for (key, source) in config
        .sources()
        .filter(|(key, _)| diff.sources.contains_new(key))
    {
        debug!(component = %key, "Building new source.");

        let typetag = source.inner.get_component_name();
        let source_outputs = source.inner.outputs(config.schema.log_namespace());

        let span = error_span!(
            "source",
            component_kind = "source",
            component_id = %key.id(),
            component_type = %source.inner.get_component_name(),
            // maintained for compatibility
            component_name = %key.id(),
        );
        let task_name = format!(
            ">> {} ({}, pump) >>",
            source.inner.get_component_name(),
            key.id()
        );

        let mut builder = {
            let _span = span.enter();
            SourceSender::builder().with_buffer(*SOURCE_SENDER_BUFFER_SIZE)
        };
        let mut pumps = Vec::new();
        let mut controls = HashMap::new();
        let mut schema_definitions = HashMap::with_capacity(source_outputs.len());

        for output in source_outputs {
            let mut rx = builder.add_output(output.clone());

            let (mut fanout, control) = Fanout::new();
            let pump = async move {
                debug!("Source pump starting.");

                while let Some(array) = rx.next().await {
                    fanout.send(array).await.map_err(|e| {
                        debug!("Source pump finished with an error.");
                        TaskError::wrapped(e)
                    })?;
                }

                debug!("Source pump finished normally.");
                Ok(TaskOutput::Source)
            };

            pumps.push(pump.instrument(span.clone()));
            controls.insert(
                OutputId {
                    component: key.clone(),
                    port: output.port.clone(),
                },
                control,
            );

            let schema_definition = output
                .log_schema_definition
                .unwrap_or_else(schema::Definition::default_legacy_namespace);

            schema_definitions.insert(output.port, schema_definition);
        }

        let (pump_error_tx, mut pump_error_rx) = oneshot::channel();
        let pump = async move {
            debug!("Source pump supervisor starting.");

            // Spawn all of the per-output pumps and then await their completion.
            //
            // If any of the pumps complete with an error, or panic/are cancelled, we return
            // immediately.
            let mut handles = FuturesUnordered::new();
            for pump in pumps {
                handles.push(spawn_named(pump, task_name.as_ref()));
            }

            let mut had_pump_error = false;
            while let Some(output) = handles.try_next().await? {
                if let Err(e) = output {
                    // Immediately send the error to the source's wrapper future, but ignore any
                    // errors during the send, since nested errors wouldn't make any sense here.
                    let _ = pump_error_tx.send(e);
                    had_pump_error = true;
                    break;
                }
            }

            if had_pump_error {
                debug!("Source pump supervisor task finished with an error.");
            } else {
                debug!("Source pump supervisor task finished normally.");
            }
            Ok(TaskOutput::Source)
        };
        let pump = Task::new(key.clone(), typetag, pump);

        let pipeline = builder.build();

        let (shutdown_signal, force_shutdown_tripwire) = shutdown_coordinator.register_source(key);

        let context = SourceContext {
            key: key.clone(),
            globals: config.global.clone(),
            shutdown: shutdown_signal,
            out: pipeline,
            proxy: ProxyConfig::merge_with_env(&config.global.proxy, &source.proxy),
            acknowledgements: source.sink_acknowledgements,
            schema_definitions,
            schema: config.schema,
        };
        let server = match source.inner.build(context).await {
            Err(error) => {
                errors.push(format!("Source \"{}\": {}", key, error));
                continue;
            }
            Ok(server) => server,
        };

        // Build a wrapper future that drives the actual source future, but returns early if we've
        // been signalled to forcefully shutdown, or if the source pump encounters an error.
        //
        // The forceful shutdown will only resolve if the source itself doesn't shutdown gracefully
        // within the alloted time window. This can occur normally for certain sources, like stdin,
        // where the I/O is blocking (in a separate thread) and won't wake up to check if it's time
        // to shutdown unless some input is given.
        let server = async move {
            debug!("Source starting.");

            let mut result = select! {
                biased;

                // We've been told that we must forcefully shut down.
                _ = force_shutdown_tripwire => Ok(()),

                // The source pump encountered an error, which we're now bubbling up here to stop
                // the source as well, since the source running makes no sense without the pump.
                //
                // We only match receiving a message, not the error of the sender being dropped,
                // just to keep things simpler.
                Ok(e) = &mut pump_error_rx => Err(e),

                // The source finished normally.
                result = server => result.map_err(|_| TaskError::Opaque),
            };

            // Even though we already tried to receive any pump task error above, we may have exited
            // on the source itself returning an error due to task scheduling, where the pump task
            // encountered an error, sent it over the oneshot, but we were polling the source
            // already and hit an error trying to send to the now-shutdown pump task.
            //
            // Since the error from the source is opaque at the moment (i.e. `()`), we try a final
            // time to see if the pump task encountered an error, using _that_ instead if so, to
            // propagate the true error that caused the source to have to stop.
            if let Ok(e) = pump_error_rx.try_recv() {
                result = Err(e);
            }

            match result {
                Ok(()) => {
                    debug!("Source finished normally.");
                    Ok(TaskOutput::Source)
                }
                Err(e) => {
                    debug!("Source finished with an error.");
                    Err(e)
                }
            }
        };
        let server = Task::new(key.clone(), typetag, server);

        outputs.extend(controls);
        tasks.insert(key.clone(), pump);
        source_tasks.insert(key.clone(), server);
    }

    let mut definition_cache = HashMap::default();

    // Build transforms
    for (key, transform) in config
        .transforms()
        .filter(|(key, _)| diff.transforms.contains_new(key))
    {
        debug!(component = %key, "Building new transform.");

        let mut schema_definitions = HashMap::new();
        let merged_definition =
            schema::merged_definition(&transform.inputs, config, &mut definition_cache);

<<<<<<< HEAD
        let span = error_span!(
            "transform",
            component_kind = "transform",
            component_id = %key.id(),
            component_type = %transform.inner.get_component_name(),
            // maintained for compatibility
            component_name = %key.id(),
        );
=======
        for output in transform
            .inner
            .outputs(&merged_definition, config.schema.log_namespace())
        {
            let definition = match output.log_schema_definition {
                Some(definition) => definition,
                None => merged_definition.clone(),
            };
>>>>>>> 95fabca3

        for output in transform.inner.outputs(&merged_definition) {
            let definition = output
                .log_schema_definition
                .unwrap_or_else(|| merged_definition.clone());
            schema_definitions.insert(output.port, definition);
        }

        let context = TransformContext {
            key: Some(key.clone()),
            globals: config.global.clone(),
            enrichment_tables: enrichment_tables.clone(),
            schema_definitions,
            merged_schema_definition: merged_definition.clone(),
            schema: config.schema,
        };

        let node = TransformNode::from_parts(
            key.clone(),
            transform,
            &merged_definition,
            config.schema.log_namespace(),
        );

        let transform = match transform
            .inner
            .build(&context)
            .instrument(span.clone())
            .await
        {
            Err(error) => {
                errors.push(format!("Transform \"{}\": {}", key, error));
                continue;
            }
            Ok(transform) => transform,
        };

        let (input_tx, input_rx) =
            TopologyBuilder::standalone_memory(TOPOLOGY_BUFFER_SIZE, WhenFull::Block).await;

        inputs.insert(key.clone(), (input_tx, node.inputs.clone()));

        let (transform_task, transform_outputs) = {
            let _span = span.enter();
            build_transform(transform, node, input_rx)
        };

        outputs.extend(transform_outputs);
        tasks.insert(key.clone(), transform_task);
    }

    // Build sinks
    for (key, sink) in config
        .sinks()
        .filter(|(key, _)| diff.sinks.contains_new(key))
    {
        debug!(component = %key, "Building new sink.");

        let sink_inputs = &sink.inputs;
        let healthcheck = sink.healthcheck();
        let enable_healthcheck = healthcheck.enabled && config.healthchecks.enabled;

        let typetag = sink.inner.get_component_name();
        let input_type = sink.inner.input().data_type();

        if config.schema.validation {
            // At this point, we've validated that all transforms are valid, including any
            // transform that mutates the schema provided by their sources. We can now validate the
            // schema expectations of each individual sink.
            if let Err(mut err) = schema::validate_sink_expectations(key, sink, config) {
                errors.append(&mut err);
            };
        }

        let (tx, rx) = if let Some(buffer) = buffers.remove(key) {
            buffer
        } else {
            let buffer_type = match sink.buffer.stages().first().expect("cant ever be empty") {
                BufferType::Memory { .. } => "memory",
                BufferType::DiskV1 { .. } | BufferType::DiskV2 { .. } => "disk",
            };
            let buffer_span = error_span!(
                "sink",
                component_kind = "sink",
                component_id = %key.id(),
                component_type = typetag,
                component_name = %key.id(),
                buffer_type,
            );
            let buffer = sink
                .buffer
                .build(config.global.data_dir.clone(), key.to_string(), buffer_span)
                .await;
            match buffer {
                Err(error) => {
                    errors.push(format!("Sink \"{}\": {}", key, error));
                    continue;
                }
                Ok((tx, rx)) => (tx, Arc::new(Mutex::new(Some(rx.into_stream())))),
            }
        };

        let cx = SinkContext {
            healthcheck,
            globals: config.global.clone(),
            proxy: ProxyConfig::merge_with_env(&config.global.proxy, sink.proxy()),
            schema: config.schema,
        };

        let (sink, healthcheck) = match sink.inner.build(cx).await {
            Err(error) => {
                errors.push(format!("Sink \"{}\": {}", key, error));
                continue;
            }
            Ok(built) => built,
        };

        let (trigger, tripwire) = Tripwire::new();

        let sink = async move {
            debug!("Sink starting.");

            // Why is this Arc<Mutex<Option<_>>> needed you ask.
            // In case when this function build_pieces errors
            // this future won't be run so this rx won't be taken
            // which will enable us to reuse rx to rebuild
            // old configuration by passing this Arc<Mutex<Option<_>>>
            // yet again.
            let rx = rx
                .lock()
                .unwrap()
                .take()
                .expect("Task started but input has been taken.");

            let mut rx = wrap(rx);

            sink.run(
                rx.by_ref()
                    .filter(|events: &EventArray| ready(filter_events_type(events, input_type)))
                    .inspect(|events| {
                        emit!(EventsReceived {
                            count: events.len(),
                            byte_size: events.estimated_json_encoded_size_of(),
                        })
                    })
                    .take_until_if(tripwire),
            )
            .await
            .map(|_| {
                debug!("Sink finished normally.");
                TaskOutput::Sink(rx)
            })
            .map_err(|_| {
                debug!("Sink finished with an error.");
                TaskError::Opaque
            })
        };

        let task = Task::new(key.clone(), typetag, sink);

        let component_key = key.clone();
        let healthcheck_task = async move {
            if enable_healthcheck {
                let duration = Duration::from_secs(10);
                timeout(duration, healthcheck)
                    .map(|result| match result {
                        Ok(Ok(_)) => {
                            info!("Healthcheck: Passed.");
                            Ok(TaskOutput::Healthcheck)
                        }
                        Ok(Err(error)) => {
                            error!(
                                msg = "Healthcheck: Failed Reason.",
                                %error,
                                component_kind = "sink",
                                component_type = typetag,
                                component_id = %component_key.id(),
                                // maintained for compatibility
                                component_name = %component_key.id(),
                            );
                            Err(TaskError::wrapped(error))
                        }
                        Err(e) => {
                            error!(
                                msg = "Healthcheck: timeout.",
                                component_kind = "sink",
                                component_type = typetag,
                                component_id = %component_key.id(),
                                // maintained for compatibility
                                component_name = %component_key.id(),
                            );
                            Err(TaskError::wrapped(Box::new(e)))
                        }
                    })
                    .await
            } else {
                info!("Healthcheck: Disabled.");
                Ok(TaskOutput::Healthcheck)
            }
        };

        let healthcheck_task = Task::new(key.clone(), typetag, healthcheck_task);

        inputs.insert(key.clone(), (tx, sink_inputs.clone()));
        healthchecks.insert(key.clone(), healthcheck_task);
        tasks.insert(key.clone(), task);
        detach_triggers.insert(key.clone(), trigger);
    }

    // We should have all the data for the enrichment tables loaded now, so switch them over to
    // readonly.
    enrichment_tables.finish_load();

    let mut finalized_outputs = HashMap::new();
    for (id, output) in outputs {
        let entry = finalized_outputs
            .entry(id.component)
            .or_insert_with(HashMap::new);
        entry.insert(id.port, output);
    }

    if errors.is_empty() {
        let pieces = Pieces {
            inputs,
            outputs: finalized_outputs,
            tasks,
            source_tasks,
            healthchecks,
            shutdown_coordinator,
            detach_triggers,
        };

        Ok(pieces)
    } else {
        Err(errors)
    }
}

const fn filter_events_type(events: &EventArray, data_type: DataType) -> bool {
    match events {
        EventArray::Logs(_) => data_type.contains(DataType::Log),
        EventArray::Metrics(_) => data_type.contains(DataType::Metric),
        EventArray::Traces(_) => data_type.contains(DataType::Trace),
    }
}

#[derive(Debug, Clone)]
struct TransformNode {
    key: ComponentKey,
    typetag: &'static str,
    inputs: Inputs<OutputId>,
    input_details: Input,
    outputs: Vec<Output>,
    enable_concurrency: bool,
}

impl TransformNode {
    pub fn from_parts(
        key: ComponentKey,
        transform: &TransformOuter<OutputId>,
        schema_definition: &Definition,
        global_log_namespace: LogNamespace,
    ) -> Self {
        Self {
            key,
            typetag: transform.inner.get_component_name(),
            inputs: transform.inputs.clone(),
            input_details: transform.inner.input(),
            outputs: transform
                .inner
                .outputs(schema_definition, global_log_namespace),
            enable_concurrency: transform.inner.enable_concurrency(),
        }
    }
}

fn build_transform(
    transform: Transform,
    node: TransformNode,
    input_rx: BufferReceiver<EventArray>,
) -> (Task, HashMap<OutputId, fanout::ControlChannel>) {
    match transform {
        // TODO: avoid the double boxing for function transforms here
        Transform::Function(t) => build_sync_transform(Box::new(t), node, input_rx),
        Transform::Synchronous(t) => build_sync_transform(t, node, input_rx),
        Transform::Task(t) => build_task_transform(
            t,
            input_rx,
            node.input_details.data_type(),
            node.typetag,
            &node.key,
        ),
    }
}

fn build_sync_transform(
    t: Box<dyn SyncTransform>,
    node: TransformNode,
    input_rx: BufferReceiver<EventArray>,
) -> (Task, HashMap<OutputId, fanout::ControlChannel>) {
    let (outputs, controls) = TransformOutputs::new(node.outputs);

    let runner = Runner::new(t, input_rx, node.input_details.data_type(), outputs);
    let transform = if node.enable_concurrency {
        runner.run_concurrently().boxed()
    } else {
        runner.run_inline().boxed()
    };

    let transform = async move {
        debug!("Synchronous transform starting.");

        match transform.await {
            Ok(v) => {
                debug!("Synchronous transform finished normally.");
                Ok(v)
            }
            Err(e) => {
                debug!("Synchronous transform finished with an error.");
                Err(e)
            }
        }
    };

    let mut output_controls = HashMap::new();
    for (name, control) in controls {
        let id = name
            .map(|name| OutputId::from((&node.key, name)))
            .unwrap_or_else(|| OutputId::from(&node.key));
        output_controls.insert(id, control);
    }

    let task = Task::new(node.key.clone(), node.typetag, transform);

    (task, output_controls)
}

struct Runner {
    transform: Box<dyn SyncTransform>,
    input_rx: Option<BufferReceiver<EventArray>>,
    input_type: DataType,
    outputs: TransformOutputs,
    timer: crate::utilization::Timer,
    last_report: Instant,
}

impl Runner {
    fn new(
        transform: Box<dyn SyncTransform>,
        input_rx: BufferReceiver<EventArray>,
        input_type: DataType,
        outputs: TransformOutputs,
    ) -> Self {
        Self {
            transform,
            input_rx: Some(input_rx),
            input_type,
            outputs,
            timer: crate::utilization::Timer::new(),
            last_report: Instant::now(),
        }
    }

    fn on_events_received(&mut self, events: &EventArray) {
        let stopped = self.timer.stop_wait();
        if stopped.duration_since(self.last_report).as_secs() >= 5 {
            self.timer.report();
            self.last_report = stopped;
        }

        emit!(EventsReceived {
            count: events.len(),
            byte_size: events.estimated_json_encoded_size_of(),
        });
    }

    async fn send_outputs(&mut self, outputs_buf: &mut TransformOutputsBuf) -> crate::Result<()> {
        self.timer.start_wait();
        self.outputs.send(outputs_buf).await
    }

    async fn run_inline(mut self) -> TaskResult {
        // 128 is an arbitrary, smallish constant
        const INLINE_BATCH_SIZE: usize = 128;

        let mut outputs_buf = self.outputs.new_buf_with_capacity(INLINE_BATCH_SIZE);

        let mut input_rx = self
            .input_rx
            .take()
            .expect("can't run runner twice")
            .into_stream()
            .filter(move |events| ready(filter_events_type(events, self.input_type)));

        self.timer.start_wait();
        while let Some(events) = input_rx.next().await {
            self.on_events_received(&events);
            self.transform.transform_all(events, &mut outputs_buf);
            self.send_outputs(&mut outputs_buf)
                .await
                .map_err(TaskError::wrapped)?;
        }

        Ok(TaskOutput::Transform)
    }

    async fn run_concurrently(mut self) -> TaskResult {
        let input_rx = self
            .input_rx
            .take()
            .expect("can't run runner twice")
            .into_stream()
            .filter(move |events| ready(filter_events_type(events, self.input_type)));

        let mut input_rx =
            super::ready_arrays::ReadyArrays::with_capacity(input_rx, READY_ARRAY_CAPACITY);

        let mut in_flight = FuturesOrdered::new();
        let mut shutting_down = false;

        self.timer.start_wait();
        loop {
            tokio::select! {
                biased;

                result = in_flight.next(), if !in_flight.is_empty() => {
                    match result {
                        Some(Ok(outputs_buf)) => {
                            let mut outputs_buf: TransformOutputsBuf = outputs_buf;
                            self.send_outputs(&mut outputs_buf).await
                                .map_err(TaskError::wrapped)?;
                        }
                        _ => unreachable!("join error or bad poll"),
                    }
                }

                input_arrays = input_rx.next(), if in_flight.len() < *TRANSFORM_CONCURRENCY_LIMIT && !shutting_down => {
                    match input_arrays {
                        Some(input_arrays) => {
                            let mut len = 0;
                            for events in &input_arrays {
                                self.on_events_received(events);
                                len += events.len();
                            }

                            let mut t = self.transform.clone();
                            let mut outputs_buf = self.outputs.new_buf_with_capacity(len);
                            let task = tokio::spawn(async move {
                                for events in input_arrays {
                                    t.transform_all(events, &mut outputs_buf);
                                }
                                outputs_buf
                            }.in_current_span());
                            in_flight.push_back(task);
                        }
                        None => {
                            shutting_down = true;
                            continue
                        }
                    }
                }

                else => {
                    if shutting_down {
                        break
                    }
                }
            }
        }

        Ok(TaskOutput::Transform)
    }
}

fn build_task_transform(
    t: Box<dyn TaskTransform<EventArray>>,
    input_rx: BufferReceiver<EventArray>,
    input_type: DataType,
    typetag: &str,
    key: &ComponentKey,
) -> (Task, HashMap<OutputId, fanout::ControlChannel>) {
    let (mut fanout, control) = Fanout::new();

    let input_rx = crate::utilization::wrap(input_rx.into_stream());

    let filtered = input_rx
        .filter(move |events| ready(filter_events_type(events, input_type)))
        .inspect(|events| {
            emit!(EventsReceived {
                count: events.len(),
                byte_size: events.estimated_json_encoded_size_of(),
            })
        });
    let events_sent = register!(EventsSent::from(internal_event::Output(None)));
    let stream = t
        .transform(Box::pin(filtered))
<<<<<<< HEAD
        .inspect(move |events: &EventArray| {
            events_sent.emit(CountByteSize(events.len(), events.size_of()));
=======
        .inspect(|events: &EventArray| {
            emit!(EventsSent {
                count: events.len(),
                byte_size: events.estimated_json_encoded_size_of(),
                output: None,
            });
>>>>>>> 95fabca3
        });
    let transform = async move {
        debug!("Task transform starting.");

        match fanout.send_stream(stream).await {
            Ok(()) => {
                debug!("Task transform finished normally.");
                Ok(TaskOutput::Transform)
            }
            Err(e) => {
                debug!("Task transform finished with an error.");
                Err(TaskError::wrapped(e))
            }
        }
    }
    .boxed();

    let mut outputs = HashMap::new();
    outputs.insert(OutputId::from(key), control);

    let task = Task::new(key.clone(), typetag, transform);

    (task, outputs)
}<|MERGE_RESOLUTION|>--- conflicted
+++ resolved
@@ -346,7 +346,6 @@
         let merged_definition =
             schema::merged_definition(&transform.inputs, config, &mut definition_cache);
 
-<<<<<<< HEAD
         let span = error_span!(
             "transform",
             component_kind = "transform",
@@ -355,18 +354,11 @@
             // maintained for compatibility
             component_name = %key.id(),
         );
-=======
+
         for output in transform
             .inner
             .outputs(&merged_definition, config.schema.log_namespace())
         {
-            let definition = match output.log_schema_definition {
-                Some(definition) => definition,
-                None => merged_definition.clone(),
-            };
->>>>>>> 95fabca3
-
-        for output in transform.inner.outputs(&merged_definition) {
             let definition = output
                 .log_schema_definition
                 .unwrap_or_else(|| merged_definition.clone());
@@ -861,17 +853,11 @@
     let events_sent = register!(EventsSent::from(internal_event::Output(None)));
     let stream = t
         .transform(Box::pin(filtered))
-<<<<<<< HEAD
         .inspect(move |events: &EventArray| {
-            events_sent.emit(CountByteSize(events.len(), events.size_of()));
-=======
-        .inspect(|events: &EventArray| {
-            emit!(EventsSent {
-                count: events.len(),
-                byte_size: events.estimated_json_encoded_size_of(),
-                output: None,
-            });
->>>>>>> 95fabca3
+            events_sent.emit(CountByteSize(
+                events.len(),
+                events.estimated_json_encoded_size_of(),
+            ));
         });
     let transform = async move {
         debug!("Task transform starting.");
