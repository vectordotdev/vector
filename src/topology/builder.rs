--- conflicted
+++ resolved
@@ -767,18 +767,6 @@
     pub(crate) utilization_emitter: Option<UtilizationEmitter>,
 }
 
-<<<<<<< HEAD
-impl TopologyPieces {
-    pub async fn build_or_log_errors(
-        config: &Config,
-        diff: &ConfigDiff,
-        buffers: HashMap<ComponentKey, BuiltBuffer>,
-        extra_context: ExtraContext,
-        utilization_emitter: Option<UtilizationEmitter>,
-    ) -> Option<Self> {
-        match TopologyPieces::build(config, diff, buffers, extra_context, utilization_emitter).await
-        {
-=======
 /// Builder for constructing TopologyPieces with a fluent API.
 ///
 /// # Examples
@@ -795,6 +783,7 @@
     diff: &'a ConfigDiff,
     buffers: HashMap<ComponentKey, BuiltBuffer>,
     extra_context: ExtraContext,
+    utilization_emitter: Option<UtilizationEmitter>,
 }
 
 impl<'a> TopologyPiecesBuilder<'a> {
@@ -805,6 +794,7 @@
             diff,
             buffers: HashMap::new(),
             extra_context: ExtraContext::default(),
+            utilization_emitter: None,
         }
     }
 
@@ -817,6 +807,12 @@
     /// Sets the extra context for the topology.
     pub fn with_extra_context(mut self, extra_context: ExtraContext) -> Self {
         self.extra_context = extra_context;
+        self
+    }
+
+    /// Sets the utilization emitter for the topology.
+    pub fn with_utilization_emitter(mut self, emitter: Option<UtilizationEmitter>) -> Self {
+        self.utilization_emitter = emitter;
         self
     }
 
@@ -825,9 +821,15 @@
     /// Use this method when you need to handle errors explicitly,
     /// such as in tests or validation code.
     pub async fn build(self) -> Result<TopologyPieces, Vec<String>> {
-        Builder::new(self.config, self.diff, self.buffers, self.extra_context)
-            .build()
-            .await
+        Builder::new(
+            self.config,
+            self.diff,
+            self.buffers,
+            self.extra_context,
+            self.utilization_emitter,
+        )
+        .build()
+        .await
     }
 
     /// Builds the topology pieces, logging any errors that occur.
@@ -836,7 +838,6 @@
     /// errors should be logged and execution should continue.
     pub async fn build_or_log_errors(self) -> Option<TopologyPieces> {
         match self.build().await {
->>>>>>> 22cb8c5d
             Err(errors) => {
                 for error in errors {
                     error!(message = "Configuration error.", %error, internal_log_rate_limit = false);
@@ -854,10 +855,12 @@
         diff: &ConfigDiff,
         buffers: HashMap<ComponentKey, BuiltBuffer>,
         extra_context: ExtraContext,
+        utilization_emitter: Option<UtilizationEmitter>,
     ) -> Option<Self> {
         TopologyPiecesBuilder::new(config, diff)
             .with_buffers(buffers)
             .with_extra_context(extra_context)
+            .with_utilization_emitter(utilization_emitter)
             .build_or_log_errors()
             .await
     }
@@ -870,13 +873,10 @@
         extra_context: ExtraContext,
         utilization_emitter: Option<UtilizationEmitter>,
     ) -> Result<Self, Vec<String>> {
-<<<<<<< HEAD
-        Builder::new(config, diff, buffers, extra_context, utilization_emitter)
-=======
         TopologyPiecesBuilder::new(config, diff)
             .with_buffers(buffers)
             .with_extra_context(extra_context)
->>>>>>> 22cb8c5d
+            .with_utilization_emitter(utilization_emitter)
             .build()
             .await
     }
