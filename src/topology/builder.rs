use std::{
    collections::HashMap,
    future::ready,
    num::NonZeroUsize,
    sync::{Arc, Mutex},
    time::Instant,
};

use futures::{stream::FuturesOrdered, FutureExt, StreamExt};
use once_cell::sync::Lazy;
use stream_cancel::{StreamExt as StreamCancelExt, Trigger, Tripwire};
use tokio::{
    select,
    time::{timeout, Duration},
};
use tracing_futures::Instrument;
use vector_core::{
    buffers::{
        topology::{
            builder::TopologyBuilder,
            channel::{BufferReceiver, BufferSender},
        },
        BufferType, WhenFull,
    },
    internal_event::EventsSent,
    ByteSizeOf,
};

use super::{
    fanout::{self, Fanout},
    schema,
    task::{Task, TaskOutput},
    BuiltBuffer, ConfigDiff,
};
use crate::{
    config::{
        ComponentKey, DataType, Input, Output, OutputId, ProxyConfig, SinkContext, SourceContext,
        TransformContext,
    },
    event::{EventArray, EventContainer},
    internal_events::EventsReceived,
    shutdown::SourceShutdownCoordinator,
<<<<<<< HEAD
    source_sender::CHUNK_SIZE,
=======
    spawn_named,
>>>>>>> 8a553b6e
    transforms::{SyncTransform, TaskTransform, Transform, TransformOutputs, TransformOutputsBuf},
    SourceSender,
};

static ENRICHMENT_TABLES: Lazy<enrichment::TableRegistry> =
    Lazy::new(enrichment::TableRegistry::default);

pub(crate) static SOURCE_SENDER_BUFFER_SIZE: Lazy<usize> =
    Lazy::new(|| *TRANSFORM_CONCURRENCY_LIMIT * CHUNK_SIZE);

pub(crate) const TOPOLOGY_BUFFER_SIZE: NonZeroUsize = unsafe { NonZeroUsize::new_unchecked(100) };

static TRANSFORM_CONCURRENCY_LIMIT: Lazy<usize> = Lazy::new(|| {
    crate::app::WORKER_THREADS
        .get()
        .map(std::num::NonZeroUsize::get)
        .unwrap_or_else(num_cpus::get)
});

pub(self) async fn load_enrichment_tables<'a>(
    config: &'a super::Config,
    diff: &'a ConfigDiff,
) -> (&'static enrichment::TableRegistry, Vec<String>) {
    let mut enrichment_tables = HashMap::new();

    let mut errors = vec![];

    // Build enrichment tables
    'tables: for (name, table) in config.enrichment_tables.iter() {
        let table_name = name.to_string();
        if ENRICHMENT_TABLES.needs_reload(&table_name) {
            let indexes = if !diff.enrichment_tables.contains_new(name) {
                // If this is an existing enrichment table, we need to store the indexes to reapply
                // them again post load.
                Some(ENRICHMENT_TABLES.index_fields(&table_name))
            } else {
                None
            };

            let mut table = match table.inner.build(&config.global).await {
                Ok(table) => table,
                Err(error) => {
                    errors.push(format!("Enrichment Table \"{}\": {}", name, error));
                    continue;
                }
            };

            if let Some(indexes) = indexes {
                for (case, index) in indexes {
                    match table
                        .add_index(case, &index.iter().map(|s| s.as_ref()).collect::<Vec<_>>())
                    {
                        Ok(_) => (),
                        Err(error) => {
                            // If there is an error adding an index we do not want to use the reloaded
                            // data, the previously loaded data will still need to be used.
                            // Just report the error and continue.
                            error!(message = "Unable to add index to reloaded enrichment table.",
                                    table = ?name.to_string(),
                                    %error);
                            continue 'tables;
                        }
                    }
                }
            }

            enrichment_tables.insert(table_name, table);
        }
    }

    ENRICHMENT_TABLES.load(enrichment_tables);

    (&ENRICHMENT_TABLES, errors)
}

pub struct Pieces {
    pub(super) inputs: HashMap<ComponentKey, (BufferSender<EventArray>, Vec<OutputId>)>,
    pub(crate) outputs: HashMap<ComponentKey, HashMap<Option<String>, fanout::ControlChannel>>,
    pub(super) tasks: HashMap<ComponentKey, Task>,
    pub(crate) source_tasks: HashMap<ComponentKey, Task>,
    pub(super) healthchecks: HashMap<ComponentKey, Task>,
    pub(crate) shutdown_coordinator: SourceShutdownCoordinator,
    pub(crate) detach_triggers: HashMap<ComponentKey, Trigger>,
}

/// Builds only the new pieces, and doesn't check their topology.
pub async fn build_pieces(
    config: &super::Config,
    diff: &ConfigDiff,
    mut buffers: HashMap<ComponentKey, BuiltBuffer>,
) -> Result<Pieces, Vec<String>> {
    let mut inputs = HashMap::new();
    let mut outputs = HashMap::new();
    let mut tasks = HashMap::new();
    let mut source_tasks = HashMap::new();
    let mut healthchecks = HashMap::new();
    let mut shutdown_coordinator = SourceShutdownCoordinator::default();
    let mut detach_triggers = HashMap::new();

    let mut errors = vec![];

    let (enrichment_tables, enrichment_errors) = load_enrichment_tables(config, diff).await;
    errors.extend(enrichment_errors);

    // Build sources
    for (key, source) in config
        .sources
        .iter()
        .filter(|(key, _)| diff.sources.contains_new(key))
    {
        let typetag = source.inner.source_type();
        let source_outputs = source.inner.outputs();

<<<<<<< HEAD
        let mut builder = SourceSender::builder().with_buffer(*SOURCE_SENDER_BUFFER_SIZE);
=======
        let span = error_span!(
            "source",
            component_kind = "source",
            component_id = %key.id(),
            component_type = %source.inner.source_type(),
            // maintained for compatibility
            component_name = %key.id(),
        );
        let task_name = format!(">> {} ({}, pump) >>", source.inner.source_type(), key.id());

        let mut builder = SourceSender::builder().with_buffer(SOURCE_SENDER_BUFFER_SIZE);
>>>>>>> 8a553b6e
        let mut pumps = Vec::new();
        let mut controls = HashMap::new();
        let mut schema_definitions = HashMap::with_capacity(source_outputs.len());

        for output in source_outputs {
            let mut rx = builder.add_output(output.clone());

            let (mut fanout, control) = Fanout::new();
            let pump = async move {
                while let Some(array) = rx.next().await {
                    fanout.send(array).await;
                }
                Ok(TaskOutput::Source)
            };

            pumps.push(pump.instrument(span.clone()));
            controls.insert(
                OutputId {
                    component: key.clone(),
                    port: output.port.clone(),
                },
                control,
            );

            let schema_definition = output
                .log_schema_definition
                .unwrap_or_else(schema::Definition::empty);

            schema_definitions.insert(output.port, schema_definition);
        }

        let pump = async move {
            let mut handles = Vec::new();
            for pump in pumps {
                handles.push(spawn_named(pump, task_name.as_ref()));
            }
            for handle in handles {
                handle.await.expect("join error")?;
            }
            Ok(TaskOutput::Source)
        };
        let pump = Task::new(key.clone(), typetag, pump);

        let pipeline = builder.build();

        let (shutdown_signal, force_shutdown_tripwire) = shutdown_coordinator.register_source(key);

        let context = SourceContext {
            key: key.clone(),
            globals: config.global.clone(),
            shutdown: shutdown_signal,
            out: pipeline,
            proxy: ProxyConfig::merge_with_env(&config.global.proxy, &source.proxy),
            acknowledgements: source.sink_acknowledgements,
            schema_definitions,
        };
        let server = match source.inner.build(context).await {
            Err(error) => {
                errors.push(format!("Source \"{}\": {}", key, error));
                continue;
            }
            Ok(server) => server,
        };

        // The force_shutdown_tripwire is a Future that when it resolves means that this source
        // has failed to shut down gracefully within its allotted time window and instead should be
        // forcibly shut down. We accomplish this by select()-ing on the server Task with the
        // force_shutdown_tripwire. That means that if the force_shutdown_tripwire resolves while
        // the server Task is still running the Task will simply be dropped on the floor.
        let server = async {
            let result = select! {
                biased;

                _ = force_shutdown_tripwire => {
                    Ok(())
                },
                result = server => result,
            };

            match result {
                Ok(()) => {
                    debug!("Finished.");
                    Ok(TaskOutput::Source)
                }
                Err(()) => Err(()),
            }
        };
        let server = Task::new(key.clone(), typetag, server);

        outputs.extend(controls);
        tasks.insert(key.clone(), pump);
        source_tasks.insert(key.clone(), server);
    }

    let mut definition_cache = HashMap::default();

    // Build transforms
    for (key, transform) in config
        .transforms
        .iter()
        .filter(|(key, _)| diff.transforms.contains_new(key))
    {
        let mut schema_definitions = HashMap::new();
        let merged_definition = if config.schema.enabled {
            schema::merged_definition(&transform.inputs, config, &mut definition_cache)
        } else {
            schema::Definition::empty()
        };

        for output in transform.inner.outputs(&merged_definition) {
            let definition = match output.log_schema_definition {
                Some(definition) => definition,
                None => merged_definition.clone(),
            };

            schema_definitions.insert(output.port, definition);
        }

        let context = TransformContext {
            key: Some(key.clone()),
            globals: config.global.clone(),
            enrichment_tables: enrichment_tables.clone(),
            schema_definitions,
            merged_schema_definition: merged_definition.clone(),
        };

        let node = TransformNode {
            key: key.clone(),
            typetag: transform.inner.transform_type(),
            inputs: transform.inputs.clone(),
            input_details: transform.inner.input(),
            outputs: transform.inner.outputs(&merged_definition),
            enable_concurrency: transform.inner.enable_concurrency(),
        };

        let transform = match transform.inner.build(&context).await {
            Err(error) => {
                errors.push(format!("Transform \"{}\": {}", key, error));
                continue;
            }
            Ok(transform) => transform,
        };

        let (input_tx, input_rx) =
            TopologyBuilder::standalone_memory(TOPOLOGY_BUFFER_SIZE, WhenFull::Block).await;

        inputs.insert(key.clone(), (input_tx, node.inputs.clone()));

        let (transform_task, transform_outputs) = build_transform(transform, node, input_rx);

        outputs.extend(transform_outputs);
        tasks.insert(key.clone(), transform_task);
    }

    // Build sinks
    for (key, sink) in config
        .sinks
        .iter()
        .filter(|(key, _)| diff.sinks.contains_new(key))
    {
        let sink_inputs = &sink.inputs;
        let healthcheck = sink.healthcheck();
        let enable_healthcheck = healthcheck.enabled && config.healthchecks.enabled;

        let typetag = sink.inner.sink_type();
        let input_type = sink.inner.input().data_type();

        let (tx, rx, acker) = if let Some(buffer) = buffers.remove(key) {
            buffer
        } else {
            let buffer_type = match sink.buffer.stages().first().expect("cant ever be empty") {
                BufferType::Memory { .. } => "memory",
                BufferType::DiskV1 { .. } | BufferType::DiskV2 { .. } => "disk",
            };
            let buffer_span = error_span!(
                "sink",
                component_kind = "sink",
                component_id = %key.id(),
                component_type = typetag,
                component_name = %key.id(),
                buffer_type = buffer_type,
            );
            let buffer = sink
                .buffer
                .build(config.global.data_dir.clone(), key.to_string(), buffer_span)
                .await;
            match buffer {
                Err(error) => {
                    errors.push(format!("Sink \"{}\": {}", key, error));
                    continue;
                }
                Ok((tx, rx, acker)) => (tx, Arc::new(Mutex::new(Some(rx))), acker),
            }
        };

        let cx = SinkContext {
            acker: acker.clone(),
            healthcheck,
            globals: config.global.clone(),
            proxy: ProxyConfig::merge_with_env(&config.global.proxy, sink.proxy()),
        };

        let (sink, healthcheck) = match sink.inner.build(cx).await {
            Err(error) => {
                errors.push(format!("Sink \"{}\": {}", key, error));
                continue;
            }
            Ok(built) => built,
        };

        let (trigger, tripwire) = Tripwire::new();

        let sink = async move {
            // Why is this Arc<Mutex<Option<_>>> needed you ask.
            // In case when this function build_pieces errors
            // this future won't be run so this rx won't be taken
            // which will enable us to reuse rx to rebuild
            // old configuration by passing this Arc<Mutex<Option<_>>>
            // yet again.
            let rx = rx
                .lock()
                .unwrap()
                .take()
                .expect("Task started but input has been taken.");

            let mut rx = crate::utilization::wrap(rx);

            sink.run(
                rx.by_ref()
                    .filter(|events: &EventArray| ready(filter_events_type(events, input_type)))
                    .inspect(|events| {
                        emit!(EventsReceived {
                            count: events.len(),
                            byte_size: events.size_of(),
                        })
                    })
                    .take_until_if(tripwire),
            )
            .await
            .map(|_| {
                debug!("Finished.");
                TaskOutput::Sink(rx, acker)
            })
        };

        let task = Task::new(key.clone(), typetag, sink);

        let component_key = key.clone();
        let healthcheck_task = async move {
            if enable_healthcheck {
                let duration = Duration::from_secs(10);
                timeout(duration, healthcheck)
                    .map(|result| match result {
                        Ok(Ok(_)) => {
                            info!("Healthcheck: Passed.");
                            Ok(TaskOutput::Healthcheck)
                        }
                        Ok(Err(error)) => {
                            error!(
                                msg = "Healthcheck: Failed Reason.",
                                %error,
                                component_kind = "sink",
                                component_type = typetag,
                                component_id = %component_key.id(),
                                // maintained for compatibility
                                component_name = %component_key.id(),
                            );
                            Err(())
                        }
                        Err(_) => {
                            error!(
                                msg = "Healthcheck: timeout.",
                                component_kind = "sink",
                                component_type = typetag,
                                component_id = %component_key.id(),
                                // maintained for compatibility
                                component_name = %component_key.id(),
                            );
                            Err(())
                        }
                    })
                    .await
            } else {
                info!("Healthcheck: Disabled.");
                Ok(TaskOutput::Healthcheck)
            }
        };

        let healthcheck_task = Task::new(key.clone(), typetag, healthcheck_task);

        inputs.insert(key.clone(), (tx, sink_inputs.clone()));
        healthchecks.insert(key.clone(), healthcheck_task);
        tasks.insert(key.clone(), task);
        detach_triggers.insert(key.clone(), trigger);
    }

    // We should have all the data for the enrichment tables loaded now, so switch them over to
    // readonly.
    enrichment_tables.finish_load();

    let mut finalized_outputs = HashMap::new();
    for (id, output) in outputs {
        let entry = finalized_outputs
            .entry(id.component)
            .or_insert_with(HashMap::new);
        entry.insert(id.port, output);
    }

    if errors.is_empty() {
        let pieces = Pieces {
            inputs,
            outputs: finalized_outputs,
            tasks,
            source_tasks,
            healthchecks,
            shutdown_coordinator,
            detach_triggers,
        };

        Ok(pieces)
    } else {
        Err(errors)
    }
}

const fn filter_events_type(events: &EventArray, data_type: DataType) -> bool {
    match events {
        EventArray::Logs(_) => data_type.contains(DataType::Log),
        EventArray::Metrics(_) => data_type.contains(DataType::Metric),
        EventArray::Traces(_) => data_type.contains(DataType::Trace),
    }
}

#[derive(Debug, Clone)]
struct TransformNode {
    key: ComponentKey,
    typetag: &'static str,
    inputs: Vec<OutputId>,
    input_details: Input,
    outputs: Vec<Output>,
    enable_concurrency: bool,
}

fn build_transform(
    transform: Transform,
    node: TransformNode,
    input_rx: BufferReceiver<EventArray>,
) -> (Task, HashMap<OutputId, fanout::ControlChannel>) {
    match transform {
        // TODO: avoid the double boxing for function transforms here
        Transform::Function(t) => build_sync_transform(Box::new(t), node, input_rx),
        Transform::Synchronous(t) => build_sync_transform(t, node, input_rx),
        Transform::Task(t) => build_task_transform(
            t,
            input_rx,
            node.input_details.data_type(),
            node.typetag,
            &node.key,
        ),
    }
}

fn build_sync_transform(
    t: Box<dyn SyncTransform>,
    node: TransformNode,
    input_rx: BufferReceiver<EventArray>,
) -> (Task, HashMap<OutputId, fanout::ControlChannel>) {
    let (outputs, controls) = TransformOutputs::new(node.outputs);

    let runner = Runner::new(t, input_rx, node.input_details.data_type(), outputs);
    let transform = if node.enable_concurrency {
        runner.run_concurrently().boxed()
    } else {
        runner.run_inline().boxed()
    };

    let mut output_controls = HashMap::new();
    for (name, control) in controls {
        let id = name
            .map(|name| OutputId::from((&node.key, name)))
            .unwrap_or_else(|| OutputId::from(&node.key));
        output_controls.insert(id, control);
    }

    let task = Task::new(node.key.clone(), node.typetag, transform);

    (task, output_controls)
}

struct Runner {
    transform: Box<dyn SyncTransform>,
    input_rx: Option<BufferReceiver<EventArray>>,
    input_type: DataType,
    outputs: TransformOutputs,
    timer: crate::utilization::Timer,
    last_report: Instant,
}

impl Runner {
    fn new(
        transform: Box<dyn SyncTransform>,
        input_rx: BufferReceiver<EventArray>,
        input_type: DataType,
        outputs: TransformOutputs,
    ) -> Self {
        Self {
            transform,
            input_rx: Some(input_rx),
            input_type,
            outputs,
            timer: crate::utilization::Timer::new(),
            last_report: Instant::now(),
        }
    }

    fn on_events_received(&mut self, events: &EventArray) {
        let stopped = self.timer.stop_wait();
        if stopped.duration_since(self.last_report).as_secs() >= 5 {
            self.timer.report();
            self.last_report = stopped;
        }

        emit!(EventsReceived {
            count: events.len(),
            byte_size: events.size_of(),
        });
    }

    async fn send_outputs(&mut self, outputs_buf: &mut TransformOutputsBuf) {
        self.timer.start_wait();
        self.outputs.send(outputs_buf).await;
    }

    async fn run_inline(mut self) -> Result<TaskOutput, ()> {
        // 128 is an arbitrary, smallish constant
        const INLINE_BATCH_SIZE: usize = 128;

        let mut outputs_buf = self.outputs.new_buf_with_capacity(INLINE_BATCH_SIZE);

        let mut input_rx = self
            .input_rx
            .take()
            .expect("can't run runner twice")
            .filter(move |events| ready(filter_events_type(events, self.input_type)));

        self.timer.start_wait();
        while let Some(events) = input_rx.next().await {
            self.on_events_received(&events);
            self.transform.transform_all(events, &mut outputs_buf);
            self.send_outputs(&mut outputs_buf).await;
        }

        debug!("Finished.");
        Ok(TaskOutput::Transform)
    }

    async fn run_concurrently(mut self) -> Result<TaskOutput, ()> {
        let mut input_rx = self
            .input_rx
            .take()
            .expect("can't run runner twice")
            .filter(move |events| ready(filter_events_type(events, self.input_type)));

        let mut in_flight = FuturesOrdered::new();
        let mut shutting_down = false;

        self.timer.start_wait();
        loop {
            tokio::select! {
                biased;

                result = in_flight.next(), if !in_flight.is_empty() => {
                    match result {
                        Some(Ok(outputs_buf)) => {
                            let mut outputs_buf: TransformOutputsBuf = outputs_buf;
                            self.send_outputs(&mut outputs_buf).await;
                        }
                        _ => unreachable!("join error or bad poll"),
                    }
                }

                input_events = input_rx.next(), if in_flight.len() < *TRANSFORM_CONCURRENCY_LIMIT && !shutting_down => {
                    match input_events {
                        Some(events) => {
                            self.on_events_received(&events);

                            let mut t = self.transform.clone();
                            let mut outputs_buf = self.outputs.new_buf_with_capacity(events.len());
                            let task = tokio::spawn(async move {
                                t.transform_all(events, &mut outputs_buf);
                                outputs_buf
                            }.in_current_span());
                            in_flight.push(task);
                        }
                        None => {
                            shutting_down = true;
                            continue
                        }
                    }
                }

                else => {
                    if shutting_down {
                        break
                    }
                }
            }
        }

        debug!("Finished.");
        Ok(TaskOutput::Transform)
    }
}

fn build_task_transform(
    t: Box<dyn TaskTransform<EventArray>>,
    input_rx: BufferReceiver<EventArray>,
    input_type: DataType,
    typetag: &str,
    key: &ComponentKey,
) -> (Task, HashMap<OutputId, fanout::ControlChannel>) {
    let (mut fanout, control) = Fanout::new();

    let input_rx = crate::utilization::wrap(input_rx);

    let filtered = input_rx
        .filter(move |events| ready(filter_events_type(events, input_type)))
        .inspect(|events| {
            emit!(EventsReceived {
                count: events.len(),
                byte_size: events.size_of(),
            })
        });
    let stream = t
        .transform(Box::pin(filtered))
        .inspect(|events: &EventArray| {
            emit!(EventsSent {
                count: events.len(),
                byte_size: events.size_of(),
                output: None,
            });
        });
    let transform = async move {
        fanout.send_stream(stream).await;
        debug!("Finished.");
        Ok(TaskOutput::Transform)
    }
    .boxed();

    let mut outputs = HashMap::new();
    outputs.insert(OutputId::from(key), control);

    let task = Task::new(key.clone(), typetag, transform);

    (task, outputs)
}<|MERGE_RESOLUTION|>--- conflicted
+++ resolved
@@ -40,11 +40,8 @@
     event::{EventArray, EventContainer},
     internal_events::EventsReceived,
     shutdown::SourceShutdownCoordinator,
-<<<<<<< HEAD
     source_sender::CHUNK_SIZE,
-=======
     spawn_named,
->>>>>>> 8a553b6e
     transforms::{SyncTransform, TaskTransform, Transform, TransformOutputs, TransformOutputsBuf},
     SourceSender,
 };
@@ -158,9 +155,6 @@
         let typetag = source.inner.source_type();
         let source_outputs = source.inner.outputs();
 
-<<<<<<< HEAD
-        let mut builder = SourceSender::builder().with_buffer(*SOURCE_SENDER_BUFFER_SIZE);
-=======
         let span = error_span!(
             "source",
             component_kind = "source",
@@ -171,8 +165,7 @@
         );
         let task_name = format!(">> {} ({}, pump) >>", source.inner.source_type(), key.id());
 
-        let mut builder = SourceSender::builder().with_buffer(SOURCE_SENDER_BUFFER_SIZE);
->>>>>>> 8a553b6e
+        let mut builder = SourceSender::builder().with_buffer(*SOURCE_SENDER_BUFFER_SIZE);
         let mut pumps = Vec::new();
         let mut controls = HashMap::new();
         let mut schema_definitions = HashMap::with_capacity(source_outputs.len());
