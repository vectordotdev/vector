--- conflicted
+++ resolved
@@ -169,12 +169,8 @@
         .filter(|(name, _)| diff.sinks.contains_new(&name))
     {
         let sink_inputs = &sink.inputs;
-<<<<<<< HEAD
         let healthcheck = sink.healthcheck();
-        let enable_healthcheck = healthcheck.enabled;
-=======
-        let enable_healthcheck = sink.healthcheck && config.healthchecks.enabled;
->>>>>>> deb446ab
+        let enable_healthcheck = healthcheck.enabled && config.healthchecks.enabled;
 
         let typetag = sink.inner.sink_type();
         let input_type = sink.inner.input_type();
