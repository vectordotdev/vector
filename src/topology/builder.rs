use super::{
    fanout::{self, Fanout},
    task::{Task, TaskOutput},
    BuiltBuffer, ConfigDiff,
};
use crate::{
    buffers,
<<<<<<< HEAD
    config::{DataType, ProxyConfig, SinkContext, SourceContext, TransformContext},
=======
    config::{ComponentId, DataType, ProxyConfig, SinkContext, SourceContext},
>>>>>>> e836d10c
    event::Event,
    internal_events::{EventIn, EventOut},
    shutdown::SourceShutdownCoordinator,
    transforms::Transform,
    Pipeline,
};
use futures::{future, stream, FutureExt, SinkExt, StreamExt, TryFutureExt};
use std::pin::Pin;
use std::{
    collections::HashMap,
    future::ready,
    sync::{Arc, Mutex},
};
use stream_cancel::{StreamExt as StreamCancelExt, Trigger, Tripwire};
use tokio::time::{timeout, Duration};
use vector_core::enrichment;

pub struct Pieces {
    pub inputs: HashMap<ComponentId, (buffers::BufferInputCloner<Event>, Vec<ComponentId>)>,
    pub outputs: HashMap<ComponentId, fanout::ControlChannel>,
    pub tasks: HashMap<ComponentId, Task>,
    pub source_tasks: HashMap<ComponentId, Task>,
    pub healthchecks: HashMap<ComponentId, Task>,
    pub shutdown_coordinator: SourceShutdownCoordinator,
<<<<<<< HEAD
    pub detach_triggers: HashMap<String, Trigger>,
    pub enrichment_tables: enrichment::TableRegistry,
=======
    pub detach_triggers: HashMap<ComponentId, Trigger>,
>>>>>>> e836d10c
}

/// Builds only the new pieces, and doesn't check their topology.
pub async fn build_pieces(
    config: &super::Config,
    diff: &ConfigDiff,
    mut buffers: HashMap<ComponentId, BuiltBuffer>,
) -> Result<Pieces, Vec<String>> {
    let mut inputs = HashMap::new();
    let mut outputs = HashMap::new();
    let mut tasks = HashMap::new();
    let mut source_tasks = HashMap::new();
    let mut healthchecks = HashMap::new();
    let mut shutdown_coordinator = SourceShutdownCoordinator::default();
    let mut detach_triggers = HashMap::new();

    let mut errors = vec![];

    let mut enrichment_tables = HashMap::new();

    // Build enrichment tables
    for (name, table) in config
        .enrichment_tables
        .iter()
        .filter(|(name, _)| diff.enrichment_tables.contains_new(name))
    {
        let table = match table.inner.build(&config.global).await {
            Ok(table) => table,
            Err(error) => {
                errors.push(format!("Enrichment Table \"{}\": {}", name, error));
                continue;
            }
        };
        enrichment_tables.insert(name.clone(), table);
    }

    // Build sources
    for (id, source) in config
        .sources
        .iter()
        .filter(|(id, _)| diff.sources.contains_new(id))
    {
        let (tx, rx) = futures::channel::mpsc::channel(1000);
        let pipeline = Pipeline::from_sender(tx, vec![]);

        let typetag = source.inner.source_type();

        let (shutdown_signal, force_shutdown_tripwire) = shutdown_coordinator.register_source(id);

        let context = SourceContext {
            id: id.clone(),
            globals: config.global.clone(),
            shutdown: shutdown_signal,
            out: pipeline,
            acknowledgements: source.acknowledgements,
            proxy: ProxyConfig::merge_with_env(&config.global.proxy, &source.proxy),
        };
        let server = match source.inner.build(context).await {
            Err(error) => {
                errors.push(format!("Source \"{}\": {}", id, error));
                continue;
            }
            Ok(server) => server,
        };

        let (output, control) = Fanout::new();
        let pump = rx.map(Ok).forward(output).map_ok(|_| TaskOutput::Source);
        let pump = Task::new(id.clone(), typetag, pump);

        // The force_shutdown_tripwire is a Future that when it resolves means that this source
        // has failed to shut down gracefully within its allotted time window and instead should be
        // forcibly shut down. We accomplish this by select()-ing on the server Task with the
        // force_shutdown_tripwire. That means that if the force_shutdown_tripwire resolves while
        // the server Task is still running the Task will simply be dropped on the floor.
        let server = async {
            match future::try_select(server, force_shutdown_tripwire.unit_error().boxed()).await {
                Ok(_) => {
                    debug!("Finished.");
                    Ok(TaskOutput::Source)
                }
                Err(_) => Err(()),
            }
        };
        let server = Task::new(id.clone(), typetag, server);

        outputs.insert(id.clone(), control);
        tasks.insert(id.clone(), pump);
        source_tasks.insert(id.clone(), server);
    }

    let enrichment_tables = enrichment::TableRegistry::new(enrichment_tables);

    let mut context = TransformContext {
        globals: config.global.clone(),
        enrichment_tables,
    };

    // Build transforms
    for (id, transform) in config
        .transforms
        .iter()
        .filter(|(id, _)| diff.transforms.contains_new(id))
    {
        let trans_inputs = &transform.inputs;

        let typetag = transform.inner.transform_type();

        let input_type = transform.inner.input_type();
        let transform = match transform.inner.build(&context).await {
            Err(error) => {
                errors.push(format!("Transform \"{}\": {}", id, error));
                continue;
            }
            Ok(transform) => transform,
        };

        let (input_tx, input_rx, _) =
            vector_core::buffers::build(vector_core::buffers::Variant::Memory {
                max_events: 100,
                when_full: vector_core::buffers::WhenFull::Block,
            })
            .unwrap();
        let input_rx = crate::utilization::wrap(Pin::new(input_rx));

        let (output, control) = Fanout::new();

        let transform = match transform {
            Transform::Function(mut t) => input_rx
                .filter(move |event| ready(filter_event_type(event, input_type)))
                .inspect(|_| emit!(EventIn))
                .flat_map(move |v| {
                    let mut buf = Vec::with_capacity(1);
                    t.transform(&mut buf, v);
                    emit!(EventOut { count: buf.len() });
                    stream::iter(buf.into_iter()).map(Ok)
                })
                .forward(output)
                .boxed(),
            Transform::Task(t) => {
                let filtered = input_rx
                    .filter(move |event| ready(filter_event_type(event, input_type)))
                    .inspect(|_| emit!(EventIn));
                t.transform(Box::pin(filtered))
                    .map(Ok)
                    .forward(output.with(|event| async {
                        emit!(EventOut { count: 1 });
                        Ok(event)
                    }))
                    .boxed()
            }
        }
        .map_ok(|_| {
            debug!("Finished.");
            TaskOutput::Transform
        });
        let task = Task::new(id.clone(), typetag, transform);

        inputs.insert(id.clone(), (input_tx, trans_inputs.clone()));
        outputs.insert(id.clone(), control);
        tasks.insert(id.clone(), task);
    }

    // Build sinks
    for (id, sink) in config
        .sinks
        .iter()
        .filter(|(id, _)| diff.sinks.contains_new(id))
    {
        let sink_inputs = &sink.inputs;
        let healthcheck = sink.healthcheck();
        let enable_healthcheck = healthcheck.enabled && config.healthchecks.enabled;

        let typetag = sink.inner.sink_type();
        let input_type = sink.inner.input_type();

        let (tx, rx, acker) = if let Some(buffer) = buffers.remove(id) {
            buffer
        } else {
            let buffer = sink.buffer.build(&config.global.data_dir, id);
            match buffer {
                Err(error) => {
                    errors.push(format!("Sink \"{}\": {}", id, error));
                    continue;
                }
                Ok((tx, rx, acker)) => (tx, Arc::new(Mutex::new(Some(rx.into()))), acker),
            }
        };

        let cx = SinkContext {
            acker: acker.clone(),
            healthcheck,
            globals: config.global.clone(),
            proxy: ProxyConfig::merge_with_env(&config.global.proxy, sink.proxy()),
        };

        let (sink, healthcheck) = match sink.inner.build(cx).await {
            Err(error) => {
                errors.push(format!("Sink \"{}\": {}", id, error));
                continue;
            }
            Ok(built) => built,
        };

        let (trigger, tripwire) = Tripwire::new();

        let sink = async move {
            // Why is this Arc<Mutex<Option<_>>> needed you ask.
            // In case when this function build_pieces errors
            // this future won't be run so this rx won't be taken
            // which will enable us to reuse rx to rebuild
            // old configuration by passing this Arc<Mutex<Option<_>>>
            // yet again.
            let rx = rx
                .lock()
                .unwrap()
                .take()
                .expect("Task started but input has been taken.");

            let mut rx = Box::pin(crate::utilization::wrap(rx));

            sink.run(
                rx.by_ref()
                    .filter(|event| ready(filter_event_type(event, input_type)))
                    .inspect(|_| emit!(EventIn))
                    .take_until_if(tripwire),
            )
            .await
            .map(|_| {
                debug!("Finished.");
                TaskOutput::Sink(rx, acker)
            })
        };

        let task = Task::new(id.clone(), typetag, sink);

        let component_id = id.to_string();
        let healthcheck_task = async move {
            if enable_healthcheck {
                let duration = Duration::from_secs(10);
                timeout(duration, healthcheck)
                    .map(|result| match result {
                        Ok(Ok(_)) => {
                            info!("Healthcheck: Passed.");
                            Ok(TaskOutput::Healthcheck)
                        }
                        Ok(Err(error)) => {
                            error!(
                                msg = "Healthcheck: Failed Reason.",
                                %error,
                                component_kind = "sink",
                                component_type = typetag,
                                %component_id,
                                // maintained for compatibility
                                component_name = %component_id,
                            );
                            Err(())
                        }
                        Err(_) => {
                            error!(
                                msg = "Healthcheck: timeout.",
                                component_kind = "sink",
                                component_type = typetag,
                                %component_id,
                                // maintained for compatibility
                                component_name = %component_id,
                            );
                            Err(())
                        }
                    })
                    .await
            } else {
                info!("Healthcheck: Disabled.");
                Ok(TaskOutput::Healthcheck)
            }
        };

        let healthcheck_task = Task::new(id.clone(), typetag, healthcheck_task);

        inputs.insert(id.clone(), (tx, sink_inputs.clone()));
        healthchecks.insert(id.clone(), healthcheck_task);
        tasks.insert(id.clone(), task);
        detach_triggers.insert(id.clone(), trigger);
    }

    // We should have all the data for the enrichment tables loaded now, so switch them over to
    // readonly.
    context.enrichment_tables.finish_load();

    if errors.is_empty() {
        let pieces = Pieces {
            inputs,
            outputs,
            tasks,
            source_tasks,
            healthchecks,
            shutdown_coordinator,
            detach_triggers,
            enrichment_tables: context.enrichment_tables,
        };

        Ok(pieces)
    } else {
        Err(errors)
    }
}

fn filter_event_type(event: &Event, data_type: DataType) -> bool {
    match data_type {
        DataType::Any => true,
        DataType::Log => matches!(event, Event::Log(_)),
        DataType::Metric => matches!(event, Event::Metric(_)),
    }
}<|MERGE_RESOLUTION|>--- conflicted
+++ resolved
@@ -5,11 +5,7 @@
 };
 use crate::{
     buffers,
-<<<<<<< HEAD
-    config::{DataType, ProxyConfig, SinkContext, SourceContext, TransformContext},
-=======
-    config::{ComponentId, DataType, ProxyConfig, SinkContext, SourceContext},
->>>>>>> e836d10c
+    config::{ComponentId, DataType, ProxyConfig, SinkContext, SourceContext, TransformContext},
     event::Event,
     internal_events::{EventIn, EventOut},
     shutdown::SourceShutdownCoordinator,
@@ -34,12 +30,8 @@
     pub source_tasks: HashMap<ComponentId, Task>,
     pub healthchecks: HashMap<ComponentId, Task>,
     pub shutdown_coordinator: SourceShutdownCoordinator,
-<<<<<<< HEAD
-    pub detach_triggers: HashMap<String, Trigger>,
+    pub detach_triggers: HashMap<ComponentId, Trigger>,
     pub enrichment_tables: enrichment::TableRegistry,
-=======
-    pub detach_triggers: HashMap<ComponentId, Trigger>,
->>>>>>> e836d10c
 }
 
 /// Builds only the new pieces, and doesn't check their topology.
