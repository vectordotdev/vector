--- conflicted
+++ resolved
@@ -51,12 +51,7 @@
     spawn_named,
     topology::task::TaskError,
     transforms::{SyncTransform, TaskTransform, Transform, TransformOutputs, TransformOutputsBuf},
-<<<<<<< HEAD
-    utilization::{wrap, UtilizationComponentSender, UtilizationEmitter},
-    SourceSender,
-=======
     utilization::{UtilizationComponentSender, UtilizationEmitter, wrap},
->>>>>>> eee6e669
 };
 
 static ENRICHMENT_TABLES: LazyLock<vector_lib::enrichment::TableRegistry> =
