--- conflicted
+++ resolved
@@ -5,13 +5,7 @@
     time::Instant,
 };
 
-<<<<<<< HEAD
-use futures::{stream::FuturesOrdered, FutureExt, SinkExt, StreamExt, TryFutureExt};
-use futures_util::stream;
-use lazy_static::lazy_static;
-=======
 use futures::{stream::FuturesOrdered, FutureExt, StreamExt, TryFutureExt};
->>>>>>> f091f402
 use once_cell::sync::Lazy;
 use stream_cancel::{StreamExt as StreamCancelExt, Trigger, Tripwire};
 use tokio::{
@@ -166,16 +160,7 @@
 
             let (fanout, control) = Fanout::new();
             let pump = async move {
-<<<<<<< HEAD
-                let mut rx = rx.ready_chunks(128);
-                while let Some(events) = rx.next().await {
-                    let mut events = stream::iter(events).map(Ok);
-                    fanout.send_all(&mut events).await?;
-                }
-                fanout.flush().await?;
-=======
                 rx.map(EventArray::from).map(Ok).forward(fanout).await?;
->>>>>>> f091f402
                 Ok(TaskOutput::Source)
             };
 
