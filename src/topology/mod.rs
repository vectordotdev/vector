//! Topology contains all topology based types.
//!
//! Topology is broken up into two main sections. The first
//! section contains all the main topology types include `Topology`
//! and the ability to start, stop and reload a config. The second
//! part contains config related items including config traits for
//! each type of component.

pub mod builder;
pub mod fanout;
mod task;

use crate::{
    buffers,
    config::{Config, ConfigDiff, HealthcheckOptions, Resource},
    event::Event,
    shutdown::SourceShutdownCoordinator,
    topology::{
        builder::Pieces,
        task::{Task, TaskOutput},
    },
    trigger::DisabledTrigger,
};
use futures::{future, Future, FutureExt, SinkExt, Stream};
use std::{
    collections::{HashMap, HashSet},
    panic::AssertUnwindSafe,
    pin::Pin,
    sync::{Arc, Mutex},
};
use tokio::{
    sync::{mpsc, watch},
<<<<<<< HEAD
    time::{delay_until, interval, Duration, Instant},
=======
    time::{interval, sleep_until, Duration, Instant},
>>>>>>> 52daacde
};
use tracing_futures::Instrument;

type TaskHandle = tokio::task::JoinHandle<Result<TaskOutput, ()>>;

type BuiltBuffer = (
    buffers::BufferInputCloner,
    Arc<Mutex<Option<Pin<Box<dyn Stream<Item = Event> + Send>>>>>,
    buffers::Acker,
);

type Outputs = HashMap<String, fanout::ControlChannel>;

// Watcher types for topology changes. These are currently specific to receiving
// `Outputs`. This could be expanded in the future to send an enum of types if, for example,
// this included a new 'Inputs' type.
type WatchTx = watch::Sender<Outputs>;
pub type WatchRx = watch::Receiver<Outputs>;

#[allow(dead_code)]
pub struct RunningTopology {
    inputs: HashMap<String, buffers::BufferInputCloner>,
    outputs: Outputs,
    source_tasks: HashMap<String, TaskHandle>,
    tasks: HashMap<String, TaskHandle>,
    shutdown_coordinator: SourceShutdownCoordinator,
    detach_triggers: HashMap<String, DisabledTrigger>,
    config: Config,
    abort_tx: mpsc::UnboundedSender<()>,
    watch: (WatchTx, WatchRx),
}

pub async fn start_validated(
    config: Config,
    diff: ConfigDiff,
    mut pieces: Pieces,
) -> Option<(RunningTopology, mpsc::UnboundedReceiver<()>)> {
    let (abort_tx, abort_rx) = mpsc::unbounded_channel();

    let mut running_topology = RunningTopology {
        inputs: HashMap::new(),
        outputs: HashMap::new(),
        config,
        shutdown_coordinator: SourceShutdownCoordinator::default(),
        detach_triggers: HashMap::new(),
        source_tasks: HashMap::new(),
        tasks: HashMap::new(),
        abort_tx,
        watch: watch::channel(HashMap::new()),
    };

    if !running_topology
        .run_healthchecks(&diff, &mut pieces, running_topology.config.healthchecks)
        .await
    {
        return None;
    }
    running_topology.connect_diff(&diff, &mut pieces).await;
    running_topology.spawn_diff(&diff, pieces);

    Some((running_topology, abort_rx))
}

pub async fn build_or_log_errors(
    config: &Config,
    diff: &ConfigDiff,
    buffers: HashMap<String, BuiltBuffer>,
) -> Option<Pieces> {
    match builder::build_pieces(config, diff, buffers).await {
        Err(errors) => {
            for error in errors {
                error!(message = "Configuration error.", %error);
            }
            None
        }
        Ok(new_pieces) => Some(new_pieces),
    }
}

pub fn take_healthchecks(diff: &ConfigDiff, pieces: &mut Pieces) -> Vec<(String, Task)> {
    (&diff.sinks.to_change | &diff.sinks.to_add)
        .into_iter()
        .filter_map(|name| {
            pieces
                .healthchecks
                .remove(&name)
                .map(move |task| (name, task))
        })
        .collect()
}

impl RunningTopology {
    /// Returned future will finish once all current sources have finished.
    pub fn sources_finished(&self) -> future::BoxFuture<'static, ()> {
        self.shutdown_coordinator.shutdown_tripwire()
    }

    /// Sends the shutdown signal to all sources and returns a future that resolves
    /// once all components (sources, transforms, and sinks) have finished shutting down.
    /// Transforms and sinks should shut down automatically once their input tasks finish.
    /// Note that this takes ownership of `self`, so once this function returns everything in the
    /// RunningTopology instance has been dropped except for the `tasks` map, which gets moved
    /// into the returned future and is used to poll for when the tasks have completed. Once the
    /// returned future is dropped then everything from this RunningTopology instance is fully
    /// dropped.
    pub fn stop(self) -> impl Future<Output = ()> {
        // Create handy handles collections of all tasks for the subsequent operations.
        let mut wait_handles = Vec::new();
        // We need a Vec here since source components have two tasks. One for pump in self.tasks,
        // and the other for source in self.source_tasks.
        let mut check_handles = HashMap::<String, Vec<_>>::new();

        // We need to give some time to the sources to gracefully shutdown, so we will merge
        // them with other tasks.
        for (name, task) in self.tasks.into_iter().chain(self.source_tasks.into_iter()) {
            let task = task.map(|_result| ()).shared();

            wait_handles.push(task.clone());
            check_handles.entry(name).or_default().push(task);
        }

        // If we reach this, we will forcefully shutdown the sources.
        let deadline = Instant::now() + Duration::from_secs(60);

        // If we reach the deadline, this future will print out which components won't
        // gracefully shutdown since we will start to forcefully shutdown the sources.
        let mut check_handles2 = check_handles.clone();
        let timeout = async move {
            sleep_until(deadline).await;
            // Remove all tasks that have shutdown.
            check_handles2.retain(|_name, handles| {
                retain(handles, |handle| handle.peek().is_none());
                !handles.is_empty()
            });
            let remaining_components = check_handles2.keys().cloned().collect::<Vec<_>>();

            error!(
              message = "Failed to gracefully shut down in time. Killing components.",
                components = ?remaining_components.join(", ")
            );
        };

        // Reports in intervals which components are still running.
        let mut interval = interval(Duration::from_secs(5));
        let reporter = async move {
            loop {
                interval.tick().await;
                // Remove all tasks that have shutdown.
                check_handles.retain(|_name, handles| {
                    retain(handles, |handle| handle.peek().is_none());
                    !handles.is_empty()
                });
                let remaining_components = check_handles.keys().cloned().collect::<Vec<_>>();

                // TODO: replace with checked_duration_since once it's stable
                let time_remaining = if deadline > Instant::now() {
                    format!("{} seconds left", (deadline - Instant::now()).as_secs())
                } else {
                    "overdue".to_string()
                };

                info!(
                    message = "Shutting down... Waiting on running components.", remaining_components = ?remaining_components.join(", "), time_remaining = ?time_remaining
                );
            }
        };

        // Finishes once all tasks have shutdown.
        let success = futures::future::join_all(wait_handles).map(|_| ());

        // Aggregate future that ends once anything detects that all tasks have shutdown.
        let shutdown_complete_future = future::select_all(vec![
            Box::pin(timeout) as future::BoxFuture<'static, ()>,
            Box::pin(reporter) as future::BoxFuture<'static, ()>,
            Box::pin(success) as future::BoxFuture<'static, ()>,
        ]);

        // Now kick off the shutdown process by shutting down the sources.
        let source_shutdown_complete = self.shutdown_coordinator.shutdown_all(deadline);

        futures::future::join(source_shutdown_complete, shutdown_complete_future).map(|_| ())
    }

    /// On Error, topology is in invalid state.
    /// May change componenets even if reload fails.
    pub async fn reload_config_and_respawn(&mut self, new_config: Config) -> Result<bool, ()> {
        if self.config.global != new_config.global {
            error!(
                message =
                "Global options can't be changed while reloading config file; reload aborted. Please restart vector to reload the configuration file."
            );
            return Ok(false);
        }

        let diff = ConfigDiff::new(&self.config, &new_config);

        // Checks passed so let's shutdown the difference.
        let buffers = self.shutdown_diff(&diff, &new_config).await;

        // Gives windows some time to make available any port
        // released by shutdown componenets.
        // Issue: https://github.com/timberio/vector/issues/3035
        if cfg!(windows) {
            // This value is guess work.
            tokio::time::sleep(Duration::from_millis(200)).await;
        }

        // Now let's actually build the new pieces.
        if let Some(mut new_pieces) = build_or_log_errors(&new_config, &diff, buffers.clone()).await
        {
            if self
                .run_healthchecks(&diff, &mut new_pieces, new_config.healthchecks)
                .await
            {
                self.connect_diff(&diff, &mut new_pieces).await;
                self.spawn_diff(&diff, new_pieces);
                self.config = new_config;
                // We have successfully changed to new config.
                return Ok(true);
            }
        }

        // We need to rebuild the removed.
        info!("Rebuilding old configuration.");
        let diff = diff.flip();
        if let Some(mut new_pieces) = build_or_log_errors(&self.config, &diff, buffers).await {
            if self
                .run_healthchecks(&diff, &mut new_pieces, self.config.healthchecks)
                .await
            {
                self.connect_diff(&diff, &mut new_pieces).await;
                self.spawn_diff(&diff, new_pieces);
                // We have successfully returned to old config.
                return Ok(false);
            }
        }

        // We failed in rebuilding the old state.
        error!("Failed in rebuilding the old configuration.");

        Err(())
    }

    async fn run_healthchecks(
        &mut self,
        diff: &ConfigDiff,
        pieces: &mut Pieces,
        options: HealthcheckOptions,
    ) -> bool {
        if options.enabled {
            let healthchecks = take_healthchecks(diff, pieces)
                .into_iter()
                .map(|(_, task)| task);
            let healthchecks = future::try_join_all(healthchecks);

            info!("Running healthchecks.");
            if options.require_healthy {
                let success = healthchecks.await;

                if success.is_ok() {
                    info!("All healthchecks passed.");
                    true
                } else {
                    error!("Sinks unhealthy.");
                    false
                }
            } else {
                tokio::spawn(healthchecks);
                true
            }
        } else {
            true
        }
    }

    /// Shutdowns removed and replaced pieces of topology.
    /// Returns buffers to be reused.
    async fn shutdown_diff(
        &mut self,
        diff: &ConfigDiff,
        new_config: &Config,
    ) -> HashMap<String, BuiltBuffer> {
        // Sources
        let timeout = Duration::from_secs(30); //sec

        // First pass to tell the sources to shut down.
        let mut source_shutdown_complete_futures = Vec::new();

        // Only log that we are waiting for shutdown if we are actually removing
        // sources.
        if !diff.sources.to_remove.is_empty() {
            info!(
                message = "Waiting for sources to finish shutting down.", timeout = ?timeout.as_secs()
            );
        }

        let deadline = Instant::now() + timeout;
        for name in &diff.sources.to_remove {
            info!(message = "Removing source.", name = ?name);

            let previous = self.tasks.remove(name).unwrap();
            drop(previous); // detach and forget

            self.remove_outputs(name);
            source_shutdown_complete_futures
                .push(self.shutdown_coordinator.shutdown_source(name, deadline));
        }
        for name in &diff.sources.to_change {
            self.remove_outputs(name);
            source_shutdown_complete_futures
                .push(self.shutdown_coordinator.shutdown_source(name, deadline));
        }

        // Wait for the shutdowns to complete

        // Only log message if there are actual futures to check.
        if !source_shutdown_complete_futures.is_empty() {
            info!(
                "Waiting for up to {} seconds for sources to finish shutting down.",
                timeout.as_secs()
            );
        }

        futures::future::join_all(source_shutdown_complete_futures).await;

        // Second pass now that all sources have shut down for final cleanup.
        for name in diff.sources.removed_and_changed() {
            if let Some(task) = self.source_tasks.remove(name) {
                task.await.unwrap().unwrap();
            }
        }

        // Transforms
        for name in &diff.transforms.to_remove {
            info!(message = "Removing transform.", name = ?name);

            let previous = self.tasks.remove(name).unwrap();
            drop(previous); // detach and forget

            self.remove_inputs(&name).await;
            self.remove_outputs(&name);
        }

        // Sinks

        // Resource conflicts
        // At this point both the old and the new config don't have
        // conflicts in their resource usage. So if we combine their
        // resources, all found conflicts are between
        // to be removed and to be added components.
        let remove_sink = diff
            .sinks
            .removed_and_changed()
            .map(|name| (name, self.config.sinks[name].resources(name)));
        let add_source = diff
            .sources
            .changed_and_added()
            .map(|name| (name, new_config.sources[name].resources()));
        let add_sink = diff
            .sinks
            .changed_and_added()
            .map(|name| (name, new_config.sinks[name].resources(name)));
        let conflicts = Resource::conflicts(
            remove_sink.map(|(key, value)| ((true, key), value)).chain(
                add_sink
                    .chain(add_source)
                    .map(|(key, value)| ((false, key), value)),
            ),
        )
        .into_iter()
        .flat_map(|(_, components)| components)
        .collect::<HashSet<_>>();
        // Existing conflicting sinks
        let conflicting_sinks = conflicts
            .into_iter()
            .filter(|&(existing_sink, _)| existing_sink)
            .map(|(_, name)| name.clone());

        // Buffer reuse
        // We can reuse buffers whose configuration wasn't changed.
        let reuse_buffers = diff
            .sinks
            .to_change
            .iter()
            .filter(|&name| self.config.sinks[name].buffer == new_config.sinks[name].buffer)
            .cloned()
            .collect::<HashSet<_>>();

        let wait_for_sinks = conflicting_sinks
            .chain(reuse_buffers.iter().cloned())
            .collect::<HashSet<_>>();

        // First pass

        // Detach removed sinks
        for name in &diff.sinks.to_remove {
            info!(message = "Removing sink.", name = ?name);
            self.remove_inputs(&name).await;
        }

        // Detach changed sinks
        for name in &diff.sinks.to_change {
            if reuse_buffers.contains(name) {
                self.detach_triggers
                    .remove(name)
                    .unwrap()
                    .into_inner()
                    .cancel();
            } else if wait_for_sinks.contains(name) {
                self.detach_inputs(name).await;
            }
        }

        // Second pass for final cleanup

        // Cleanup removed
        for name in &diff.sinks.to_remove {
            let previous = self.tasks.remove(name).unwrap();
            if wait_for_sinks.contains(name) {
                debug!(message = "Waiting for sink to shutdown.", %name);
                previous.await.unwrap().unwrap();
            } else {
                drop(previous); // detach and forget
            }
        }

        // Cleanup changed and collect buffers to be reused
        let mut buffers = HashMap::new();
        for name in &diff.sinks.to_change {
            if wait_for_sinks.contains(name) {
                let previous = self.tasks.remove(name).unwrap();
                debug!(message = "Waiting for sink to shutdown.", %name);
                let buffer = previous.await.unwrap().unwrap();

                if reuse_buffers.contains(name) {
                    let tx = self.inputs.remove(name).unwrap();
                    let (rx, acker) = match buffer {
                        TaskOutput::Sink(rx, acker) => (rx, acker),
                        _ => unreachable!(),
                    };

                    buffers.insert(name.clone(), (tx, Arc::new(Mutex::new(Some(rx))), acker));
                }
            }
        }

        buffers
    }

    /// Rewires topology
    async fn connect_diff(&mut self, diff: &ConfigDiff, new_pieces: &mut Pieces) {
        // Sources
        for name in diff.sources.changed_and_added() {
            self.setup_outputs(&name, new_pieces).await;
        }

        // Transforms
        // Make sure all transform outputs are set up before another transform might try use
        // it as an input
        for name in diff.transforms.changed_and_added() {
            self.setup_outputs(&name, new_pieces).await;
        }

        for name in &diff.transforms.to_change {
            self.replace_inputs(&name, new_pieces).await;
        }

        for name in &diff.transforms.to_add {
            self.setup_inputs(&name, new_pieces).await;
        }

        // Sinks
        for name in &diff.sinks.to_change {
            self.replace_inputs(&name, new_pieces).await;
        }

        for name in &diff.sinks.to_add {
            self.setup_inputs(&name, new_pieces).await;
        }

        // Broadcast changes to subscribers.
        if !self.watch.0.is_closed() {
            self.watch
                .0
                .send(self.outputs.clone())
                .expect("Couldn't broadcast config changes.");
        }

        // Broadcast changes. When tokio 1.x lands, we can wrap this is an `.is_closed()`
        // check to avoid premature cloning.
        self.watch
            .0
            .broadcast(self.outputs.clone())
            .expect("Couldn't broadcast config changes.");
    }

    /// Starts new and changed pieces of topology.
    fn spawn_diff(&mut self, diff: &ConfigDiff, mut new_pieces: Pieces) {
        // Sources
        for name in &diff.sources.to_change {
            info!(message = "Rebuilding source.", name = ?name);
            self.spawn_source(name, &mut new_pieces);
        }

        for name in &diff.sources.to_add {
            info!(message = "Starting source.", name = ?name);
            self.spawn_source(&name, &mut new_pieces);
        }

        // Transforms
        for name in &diff.transforms.to_change {
            info!(message = "Rebuilding transform.", name = ?name);
            self.spawn_transform(&name, &mut new_pieces);
        }

        for name in &diff.transforms.to_add {
            info!(message = "Starting transform.", name = ?name);
            self.spawn_transform(&name, &mut new_pieces);
        }

        // Sinks
        for name in &diff.sinks.to_change {
            info!(message = "Rebuilding sink.", name = ?name);
            self.spawn_sink(&name, &mut new_pieces);
        }

        for name in &diff.sinks.to_add {
            info!(message = "Starting sink.", name = ?name);
            self.spawn_sink(&name, &mut new_pieces);
        }
    }

    fn spawn_sink(&mut self, name: &str, new_pieces: &mut builder::Pieces) {
        let task = new_pieces.tasks.remove(name).unwrap();
        let span = error_span!(
            "sink",
            component_kind = "sink",
            component_name = %task.name(),
            component_type = %task.typetag(),
        );
        let task = handle_errors(task, self.abort_tx.clone()).instrument(span);
        let spawned = tokio::spawn(task);
        if let Some(previous) = self.tasks.insert(name.to_string(), spawned) {
            drop(previous); // detach and forget
        }
    }

    fn spawn_transform(&mut self, name: &str, new_pieces: &mut builder::Pieces) {
        let task = new_pieces.tasks.remove(name).unwrap();
        let span = error_span!(
            "transform",
            component_kind = "transform",
            component_name = %task.name(),
            component_type = %task.typetag(),
        );
        let task = handle_errors(task, self.abort_tx.clone()).instrument(span);
        let spawned = tokio::spawn(task);
        if let Some(previous) = self.tasks.insert(name.to_string(), spawned) {
            drop(previous); // detach and forget
        }
    }

    fn spawn_source(&mut self, name: &str, new_pieces: &mut builder::Pieces) {
        let task = new_pieces.tasks.remove(name).unwrap();
        let span = error_span!(
            "source",
            component_kind = "source",
            component_name = %task.name(),
            component_type = %task.typetag(),
        );
        let task = handle_errors(task, self.abort_tx.clone()).instrument(span.clone());
        let spawned = tokio::spawn(task);
        if let Some(previous) = self.tasks.insert(name.to_string(), spawned) {
            drop(previous); // detach and forget
        }

        self.shutdown_coordinator
            .takeover_source(name, &mut new_pieces.shutdown_coordinator);

        let source_task = new_pieces.source_tasks.remove(name).unwrap();
        let source_task = handle_errors(source_task, self.abort_tx.clone()).instrument(span);
        self.source_tasks
            .insert(name.to_string(), tokio::spawn(source_task));
    }

    fn remove_outputs(&mut self, name: &str) {
        self.outputs.remove(name);
    }

    async fn remove_inputs(&mut self, name: &str) {
        self.inputs.remove(name);
        self.detach_triggers.remove(name);

        let sink_inputs = self.config.sinks.get(name).map(|s| &s.inputs);
        let trans_inputs = self.config.transforms.get(name).map(|t| &t.inputs);

        let inputs = sink_inputs.or(trans_inputs);

        if let Some(inputs) = inputs {
            for input in inputs {
                if let Some(output) = self.outputs.get_mut(input) {
                    // This can only fail if we are disconnected, which is a valid situation.
                    let _ = output
                        .send(fanout::ControlMessage::Remove(name.to_string()))
                        .await;
                }
            }
        }
    }

    async fn setup_outputs(&mut self, name: &str, new_pieces: &mut builder::Pieces) {
        let mut output = new_pieces.outputs.remove(name).unwrap();

        for (sink_name, sink) in &self.config.sinks {
            if sink.inputs.iter().any(|i| i == name) {
                // Sink may have been removed with the new config so it may not be present.
                if let Some(input) = self.inputs.get(sink_name) {
                    let _ = output
                        .send(fanout::ControlMessage::Add(sink_name.clone(), input.get()))
                        .await;
                }
            }
        }
        for (transform_name, transform) in &self.config.transforms {
            if transform.inputs.iter().any(|i| i == name) {
                // Transform may have been removed with the new config so it may not be present.
                if let Some(input) = self.inputs.get(transform_name) {
                    let _ = output
                        .send(fanout::ControlMessage::Add(
                            transform_name.clone(),
                            input.get(),
                        ))
                        .await;
                }
            }
        }

        self.outputs.insert(name.to_string(), output);
    }

    async fn setup_inputs(&mut self, name: &str, new_pieces: &mut builder::Pieces) {
        let (tx, inputs) = new_pieces.inputs.remove(name).unwrap();

        for input in inputs {
            // This can only fail if we are disconnected, which is a valid situation.
            let _ = self
                .outputs
                .get_mut(&input)
                .unwrap()
                .send(fanout::ControlMessage::Add(name.to_string(), tx.get()))
                .await;
        }

        self.inputs.insert(name.to_string(), tx);
        new_pieces.detach_triggers.remove(name).map(|trigger| {
            self.detach_triggers
                .insert(name.to_string(), trigger.into())
        });
    }

    async fn replace_inputs(&mut self, name: &str, new_pieces: &mut builder::Pieces) {
        let (tx, inputs) = new_pieces.inputs.remove(name).unwrap();

        let sink_inputs = self.config.sinks.get(name).map(|s| &s.inputs);
        let trans_inputs = self.config.transforms.get(name).map(|t| &t.inputs);
        let old_inputs = sink_inputs
            .or(trans_inputs)
            .unwrap()
            .iter()
            .collect::<HashSet<_>>();

        let new_inputs = inputs.iter().collect::<HashSet<_>>();

        let inputs_to_remove = &old_inputs - &new_inputs;
        let inputs_to_add = &new_inputs - &old_inputs;
        let inputs_to_replace = old_inputs.intersection(&new_inputs);

        for input in inputs_to_remove {
            if let Some(output) = self.outputs.get_mut(input) {
                // This can only fail if we are disconnected, which is a valid situation.
                let _ = output
                    .send(fanout::ControlMessage::Remove(name.to_string()))
                    .await;
            }
        }

        for input in inputs_to_add {
            // This can only fail if we are disconnected, which is a valid situation.
            let _ = self
                .outputs
                .get_mut(input)
                .unwrap()
                .send(fanout::ControlMessage::Add(name.to_string(), tx.get()))
                .await;
        }

        for &input in inputs_to_replace {
            // This can only fail if we are disconnected, which is a valid situation.
            let _ = self
                .outputs
                .get_mut(input)
                .unwrap()
                .send(fanout::ControlMessage::Replace(
                    name.to_string(),
                    Some(tx.get()),
                ))
                .await;
        }

        self.inputs.insert(name.to_string(), tx);
        new_pieces.detach_triggers.remove(name).map(|trigger| {
            self.detach_triggers
                .insert(name.to_string(), trigger.into())
        });
    }

    async fn detach_inputs(&mut self, name: &str) {
        self.inputs.remove(name);
        self.detach_triggers.remove(name);

        let sink_inputs = self.config.sinks.get(name).map(|s| &s.inputs);
        let trans_inputs = self.config.transforms.get(name).map(|t| &t.inputs);
        let old_inputs = sink_inputs.or(trans_inputs).unwrap();

        for input in old_inputs {
            // This can only fail if we are disconnected, which is a valid situation.
            let _ = self
                .outputs
                .get_mut(input)
                .unwrap()
                .send(fanout::ControlMessage::Replace(name.to_string(), None))
                .await;
        }
    }

    /// Borrows the Config.
    pub fn config(&self) -> &Config {
        &self.config
    }

    /// Subscribe to topology changes. This will receive an `Outputs` currently, but may be
    /// expanded in the future to accommodate `Inputs`. This is used by the 'tap' API to observe
    /// config changes, and re-wire tap sinks.
    pub fn watch(&self) -> watch::Receiver<Outputs> {
        self.watch.1.clone()
    }
}

async fn handle_errors(
    task: impl Future<Output = Result<TaskOutput, ()>>,
    abort_tx: mpsc::UnboundedSender<()>,
) -> Result<TaskOutput, ()> {
    AssertUnwindSafe(task)
        .catch_unwind()
        .await
        .map_err(|_| ())
        .and_then(|res| res)
        .map_err(|_| {
            error!("An error occurred that vector couldn't handle.");
            let _ = abort_tx.send(());
        })
}

/// If the closure returns false, then the element is removed
fn retain<T>(vec: &mut Vec<T>, mut retain_filter: impl FnMut(&mut T) -> bool) {
    let mut i = 0;
    while let Some(data) = vec.get_mut(i) {
        if retain_filter(data) {
            i += 1;
        } else {
            let _ = vec.remove(i);
        }
    }
}

#[cfg(all(test, feature = "sinks-console", feature = "sources-socket"))]
mod tests {
    use crate::{
        config::Config,
        sinks::console::{ConsoleSinkConfig, Encoding, Target},
        sources::socket::SocketConfig,
        test_util::{next_addr, start_topology},
    };
    use std::path::Path;

    #[tokio::test]
    async fn topology_doesnt_reload_new_data_dir() {
        let mut old_config = Config::builder();
        old_config.add_source("in", SocketConfig::make_basic_tcp_config(next_addr()));
        old_config.add_sink(
            "out",
            &[&"in"],
            ConsoleSinkConfig {
                target: Target::Stdout,
                encoding: Encoding::Text.into(),
            },
        );
        old_config.global.data_dir = Some(Path::new("/asdf").to_path_buf());
        let mut new_config = old_config.clone();

        let (mut topology, _crash) = start_topology(old_config.build().unwrap(), false).await;

        new_config.global.data_dir = Some(Path::new("/qwerty").to_path_buf());

        topology
            .reload_config_and_respawn(new_config.build().unwrap())
            .await
            .unwrap();

        assert_eq!(
            topology.config.global.data_dir,
            Some(Path::new("/asdf").to_path_buf())
        );
    }
}

#[cfg(all(
    test,
    feature = "sinks-console",
    feature = "sources-splunk_hec",
    feature = "sources-generator",
    feature = "sinks-prometheus",
    feature = "transforms-log_to_metric",
    feature = "sinks-socket",
    feature = "leveldb"
))]
mod reload_tests {
    use crate::buffers::{BufferConfig, WhenFull};
    use crate::config::Config;
    use crate::sinks::console::{ConsoleSinkConfig, Encoding, Target};
    use crate::sinks::prometheus::exporter::PrometheusExporterConfig;
    use crate::sources::generator::GeneratorConfig;
    use crate::sources::splunk_hec::SplunkConfig;
    use crate::test_util::{next_addr, start_topology, temp_dir, wait_for_tcp};
    use crate::transforms::log_to_metric::{GaugeConfig, LogToMetricConfig, MetricConfig};
    use futures::StreamExt;
    use std::net::{SocketAddr, TcpListener};
    use std::time::Duration;
    use tokio::time::sleep;
    use tokio_stream::wrappers::UnboundedReceiverStream;

    #[tokio::test]
    async fn topology_reuse_old_port() {
        let address = next_addr();

        let mut old_config = Config::builder();
        old_config.add_source("in1", SplunkConfig::on(address));
        old_config.add_sink(
            "out",
            &[&"in1"],
            ConsoleSinkConfig {
                target: Target::Stdout,
                encoding: Encoding::Text.into(),
            },
        );

        let mut new_config = Config::builder();
        new_config.add_source("in2", SplunkConfig::on(address));
        new_config.add_sink(
            "out",
            &[&"in2"],
            ConsoleSinkConfig {
                target: Target::Stdout,
                encoding: Encoding::Text.into(),
            },
        );

        let (mut topology, _crash) = start_topology(old_config.build().unwrap(), false).await;
        assert!(topology
            .reload_config_and_respawn(new_config.build().unwrap())
            .await
            .unwrap());
    }

    #[tokio::test]
    async fn topology_rebuild_old() {
        let address_0 = next_addr();
        let address_1 = next_addr();

        let mut old_config = Config::builder();
        old_config.add_source("in1", SplunkConfig::on(address_0));
        old_config.add_sink(
            "out",
            &[&"in1"],
            ConsoleSinkConfig {
                target: Target::Stdout,
                encoding: Encoding::Text.into(),
            },
        );

        let mut new_config = Config::builder();
        new_config.add_source("in1", SplunkConfig::on(address_1));
        new_config.add_sink(
            "out",
            &[&"in1"],
            ConsoleSinkConfig {
                target: Target::Stdout,
                encoding: Encoding::Text.into(),
            },
        );

        // Will cause the new_config to fail on build
        let _bind = TcpListener::bind(address_1).unwrap();

        let (mut topology, _crash) = start_topology(old_config.build().unwrap(), false).await;
        assert!(!topology
            .reload_config_and_respawn(new_config.build().unwrap())
            .await
            .unwrap());
    }

    #[tokio::test]
    async fn topology_old() {
        let address = next_addr();

        let mut old_config = Config::builder();
        old_config.add_source("in1", SplunkConfig::on(address));
        old_config.add_sink(
            "out",
            &[&"in1"],
            ConsoleSinkConfig {
                target: Target::Stdout,
                encoding: Encoding::Text.into(),
            },
        );

        let (mut topology, _crash) =
            start_topology(old_config.clone().build().unwrap(), false).await;
        assert!(topology
            .reload_config_and_respawn(old_config.build().unwrap())
            .await
            .unwrap());
    }

    #[tokio::test]
    async fn topology_reuse_old_port_sink() {
        let address = next_addr();

        let source = GeneratorConfig::repeat(vec!["msg".to_string()], usize::MAX, Some(0.001));
        let transform = LogToMetricConfig {
            metrics: vec![MetricConfig::Gauge(GaugeConfig {
                field: "message".to_string(),
                name: None,
                namespace: None,
                tags: None,
            })],
        };

        let mut old_config = Config::builder();
        old_config.add_source("in", source.clone());
        old_config.add_transform("trans", &[&"in"], transform.clone());
        old_config.add_sink(
            "out1",
            &[&"trans"],
            PrometheusExporterConfig {
                address,
                flush_period_secs: 1,
                ..PrometheusExporterConfig::default()
            },
        );

        let mut new_config = Config::builder();
        new_config.add_source("in", source.clone());
        new_config.add_transform("trans", &[&"in"], transform.clone());
        new_config.add_sink(
            "out1",
            &[&"trans"],
            PrometheusExporterConfig {
                address,
                flush_period_secs: 2,
                ..PrometheusExporterConfig::default()
            },
        );

        reload_sink_test(
            old_config.build().unwrap(),
            new_config.build().unwrap(),
            address,
            address,
        )
        .await;
    }

    #[tokio::test]
    async fn topology_reuse_old_port_cross_dependecy() {
        // Reload with source that uses address of changed sink.
        let address_0 = next_addr();
        let address_1 = next_addr();

        let transform = LogToMetricConfig {
            metrics: vec![MetricConfig::Gauge(GaugeConfig {
                field: "message".to_string(),
                name: None,
                namespace: None,
                tags: None,
            })],
        };

        let mut old_config = Config::builder();
        old_config.add_source(
            "in",
            GeneratorConfig::repeat(vec!["msg".to_string()], usize::MAX, Some(0.001)),
        );
        old_config.add_transform("trans", &[&"in"], transform.clone());
        old_config.add_sink(
            "out1",
            &[&"trans"],
            PrometheusExporterConfig {
                address: address_0,
                flush_period_secs: 1,
                ..PrometheusExporterConfig::default()
            },
        );

        let mut new_config = Config::builder();
        new_config.add_source("in", SplunkConfig::on(address_0));
        new_config.add_transform("trans", &[&"in"], transform.clone());
        new_config.add_sink(
            "out1",
            &[&"trans"],
            PrometheusExporterConfig {
                address: address_1,
                flush_period_secs: 1,
                ..PrometheusExporterConfig::default()
            },
        );

        reload_sink_test(
            old_config.build().unwrap(),
            new_config.build().unwrap(),
            address_0,
            address_1,
        )
        .await;
    }

    #[tokio::test(flavor = "multi_thread", worker_threads = 2)]
    async fn topology_disk_buffer_conflict() {
        let address_0 = next_addr();
        let address_1 = next_addr();
        let data_dir = temp_dir();
        std::fs::create_dir(&data_dir).unwrap();

        let mut old_config = Config::builder();
        old_config.global.data_dir = Some(data_dir);
        old_config.add_source(
            "in",
            GeneratorConfig::repeat(vec!["msg".to_string()], usize::MAX, Some(0.001)),
        );
        old_config.add_transform(
            "trans",
            &[&"in"],
            LogToMetricConfig {
                metrics: vec![MetricConfig::Gauge(GaugeConfig {
                    field: "message".to_string(),
                    name: None,
                    namespace: None,
                    tags: None,
                })],
            },
        );
        old_config.add_sink(
            "out",
            &[&"trans"],
            PrometheusExporterConfig {
                address: address_0,
                flush_period_secs: 1,
                ..PrometheusExporterConfig::default()
            },
        );
        old_config.sinks["out"].buffer = BufferConfig::Disk {
            max_size: 1024,
            when_full: WhenFull::Block,
        };

        let mut new_config = old_config.clone();
        new_config.sinks["out"].inner = Box::new(PrometheusExporterConfig {
            address: address_1,
            flush_period_secs: 1,
            ..PrometheusExporterConfig::default()
        });
        new_config.sinks["out"].buffer = BufferConfig::Disk {
            max_size: 2048,
            when_full: WhenFull::Block,
        };

        reload_sink_test(
            old_config.build().unwrap(),
            new_config.build().unwrap(),
            address_0,
            address_1,
        )
        .await;
    }
    async fn reload_sink_test(
        old_config: Config,
        new_config: Config,
        old_address: SocketAddr,
        new_address: SocketAddr,
    ) {
        let (mut topology, crash) = start_topology(old_config, false).await;
        let mut crash_stream = UnboundedReceiverStream::new(crash);

        // Wait for sink to come online
        wait_for_tcp(old_address).await;

        // Give topology some time to run
        sleep(Duration::from_secs(1)).await;

        assert!(topology
            .reload_config_and_respawn(new_config)
            .await
            .unwrap());

        // Give old time to shutdown if it didn't, and new one to come online.
        sleep(Duration::from_secs(2)).await;

        tokio::select! {
            _ = wait_for_tcp(new_address) => {}//Success
            _ = crash_stream.next() => panic!(),
        }
    }
}

#[cfg(all(test, feature = "sinks-console", feature = "sources-generator"))]
mod source_finished_tests {
    use crate::{
        config::Config,
        sinks::console::{ConsoleSinkConfig, Encoding, Target},
        sources::generator::GeneratorConfig,
        test_util::start_topology,
    };
    use tokio::time::{timeout, Duration};

    #[tokio::test]
    async fn sources_finished() {
        let mut old_config = Config::builder();
        let generator = GeneratorConfig::repeat(vec!["text".to_owned()], 1, None);
        old_config.add_source("in", generator);
        old_config.add_sink(
            "out",
            &[&"in"],
            ConsoleSinkConfig {
                target: Target::Stdout,
                encoding: Encoding::Text.into(),
            },
        );

        let (topology, _crash) = start_topology(old_config.build().unwrap(), false).await;

        timeout(Duration::from_secs(2), topology.sources_finished())
            .await
            .unwrap();
    }
}

#[cfg(all(
    test,
    feature = "sinks-blackhole",
    feature = "sources-stdin",
    feature = "transforms-json_parser"
))]
mod transient_state_tests {
    use crate::{
        config::{Config, DataType, GlobalOptions, SourceConfig},
        shutdown::ShutdownSignal,
        sinks::blackhole::BlackholeConfig,
        sources::stdin::StdinConfig,
        sources::Source,
        test_util::{start_topology, trace_init},
        transforms::json_parser::JsonParserConfig,
        Error, Pipeline,
    };
    use futures::{future, FutureExt};
    use serde::{Deserialize, Serialize};
    use std::sync::Arc;
    use stream_cancel::{Trigger, Tripwire};
    use tokio::sync::Mutex;

    #[derive(Debug, Deserialize, Serialize)]
    pub struct MockSourceConfig {
        #[serde(skip)]
        tripwire: Arc<Mutex<Option<Tripwire>>>,
    }

    impl MockSourceConfig {
        pub fn new() -> (Trigger, Self) {
            let (trigger, tripwire) = Tripwire::new();
            (
                trigger,
                Self {
                    tripwire: Arc::new(Mutex::new(Some(tripwire))),
                },
            )
        }
    }

    #[async_trait::async_trait]
    #[typetag::serde(name = "mock")]
    impl SourceConfig for MockSourceConfig {
        async fn build(
            &self,
            _name: &str,
            _globals: &GlobalOptions,
            shutdown: ShutdownSignal,
            out: Pipeline,
        ) -> Result<Source, Error> {
            let tripwire = self.tripwire.lock().await;

            Ok(Box::pin(
                future::select(
                    shutdown.map(|_| ()).boxed(),
                    tripwire
                        .clone()
                        .unwrap()
                        .then(crate::stream::tripwire_handler)
                        .boxed(),
                )
                .map(|_| std::mem::drop(out))
                .unit_error(),
            ))
        }

        fn output_type(&self) -> DataType {
            DataType::Log
        }

        fn source_type(&self) -> &'static str {
            "mock"
        }
    }

    #[tokio::test]
    async fn closed_source() {
        let mut old_config = Config::builder();
        let (trigger_old, source) = MockSourceConfig::new();
        old_config.add_source("in", source);
        old_config.add_transform(
            "trans",
            &["in"],
            JsonParserConfig {
                drop_field: true,
                ..JsonParserConfig::default()
            },
        );
        old_config.add_sink(
            "out1",
            &["trans"],
            BlackholeConfig {
                print_amount: 1000,
                rate: None,
            },
        );
        old_config.add_sink(
            "out2",
            &["trans"],
            BlackholeConfig {
                print_amount: 1000,
                rate: None,
            },
        );

        let mut new_config = Config::builder();
        let (_trigger_new, source) = MockSourceConfig::new();
        new_config.add_source("in", source);
        new_config.add_transform(
            "trans",
            &["in"],
            JsonParserConfig {
                drop_field: false,
                ..JsonParserConfig::default()
            },
        );
        new_config.add_sink(
            "out1",
            &["trans"],
            BlackholeConfig {
                print_amount: 1000,
                rate: None,
            },
        );

        let (mut topology, _crash) = start_topology(old_config.build().unwrap(), false).await;

        trigger_old.cancel();

        topology.sources_finished().await;

        assert!(topology
            .reload_config_and_respawn(new_config.build().unwrap())
            .await
            .unwrap());
    }

    #[tokio::test]
    async fn remove_sink() {
        trace_init();

        let mut old_config = Config::builder();
        old_config.add_source("in", StdinConfig::default());
        old_config.add_transform(
            "trans",
            &["in"],
            JsonParserConfig {
                drop_field: true,
                ..JsonParserConfig::default()
            },
        );
        old_config.add_sink(
            "out1",
            &["trans"],
            BlackholeConfig {
                print_amount: 1000,
                rate: None,
            },
        );
        old_config.add_sink(
            "out2",
            &["trans"],
            BlackholeConfig {
                print_amount: 1000,
                rate: None,
            },
        );

        let mut new_config = Config::builder();
        new_config.add_source("in", StdinConfig::default());
        new_config.add_transform(
            "trans",
            &["in"],
            JsonParserConfig {
                drop_field: false,
                ..JsonParserConfig::default()
            },
        );
        new_config.add_sink(
            "out1",
            &["trans"],
            BlackholeConfig {
                print_amount: 1000,
                rate: None,
            },
        );

        let (mut topology, _crash) = start_topology(old_config.build().unwrap(), false).await;
        assert!(topology
            .reload_config_and_respawn(new_config.build().unwrap())
            .await
            .unwrap());
    }

    #[tokio::test]
    async fn remove_transform() {
        trace_init();

        let mut old_config = Config::builder();
        old_config.add_source("in", StdinConfig::default());
        old_config.add_transform(
            "trans1",
            &["in"],
            JsonParserConfig {
                drop_field: true,
                ..JsonParserConfig::default()
            },
        );
        old_config.add_transform(
            "trans2",
            &["trans1"],
            JsonParserConfig {
                drop_field: true,
                ..JsonParserConfig::default()
            },
        );
        old_config.add_sink(
            "out1",
            &["trans1"],
            BlackholeConfig {
                print_amount: 1000,
                rate: None,
            },
        );
        old_config.add_sink(
            "out2",
            &["trans2"],
            BlackholeConfig {
                print_amount: 1000,
                rate: None,
            },
        );

        let mut new_config = Config::builder();
        new_config.add_source("in", StdinConfig::default());
        new_config.add_transform(
            "trans1",
            &["in"],
            JsonParserConfig {
                drop_field: false,
                ..JsonParserConfig::default()
            },
        );
        new_config.add_sink(
            "out1",
            &["trans1"],
            BlackholeConfig {
                print_amount: 1000,
                rate: None,
            },
        );

        let (mut topology, _crash) = start_topology(old_config.build().unwrap(), false).await;
        assert!(topology
            .reload_config_and_respawn(new_config.build().unwrap())
            .await
            .unwrap());
    }
}<|MERGE_RESOLUTION|>--- conflicted
+++ resolved
@@ -30,11 +30,7 @@
 };
 use tokio::{
     sync::{mpsc, watch},
-<<<<<<< HEAD
-    time::{delay_until, interval, Duration, Instant},
-=======
     time::{interval, sleep_until, Duration, Instant},
->>>>>>> 52daacde
 };
 use tracing_futures::Instrument;
 
@@ -57,7 +53,7 @@
 #[allow(dead_code)]
 pub struct RunningTopology {
     inputs: HashMap<String, buffers::BufferInputCloner>,
-    outputs: Outputs,
+    outputs: HashMap<String, fanout::ControlChannel>,
     source_tasks: HashMap<String, TaskHandle>,
     tasks: HashMap<String, TaskHandle>,
     shutdown_coordinator: SourceShutdownCoordinator,
@@ -522,13 +518,6 @@
                 .send(self.outputs.clone())
                 .expect("Couldn't broadcast config changes.");
         }
-
-        // Broadcast changes. When tokio 1.x lands, we can wrap this is an `.is_closed()`
-        // check to avoid premature cloning.
-        self.watch
-            .0
-            .broadcast(self.outputs.clone())
-            .expect("Couldn't broadcast config changes.");
     }
 
     /// Starts new and changed pieces of topology.
@@ -770,7 +759,7 @@
         }
     }
 
-    /// Borrows the Config.
+    /// Borrows the Config
     pub fn config(&self) -> &Config {
         &self.config
     }
