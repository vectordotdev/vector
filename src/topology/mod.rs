//! Topology contains all topology based types.
//!
//! Topology is broken up into two main sections. The first
//! section contains all the main topology types include `Topology`
//! and the ability to start, stop and reload a config. The second
//! part contains config related items including config traits for
//! each type of component.

pub mod builder;
pub mod fanout;
mod task;

use crate::{
    buffers,
    config::{Config, ConfigDiff, HealthcheckOptions, Resource},
    event::Event,
    shutdown::SourceShutdownCoordinator,
    topology::{
        builder::Pieces,
        task::{Task, TaskOutput},
    },
    trigger::DisabledTrigger,
};
use futures::{future, Future, FutureExt, SinkExt, Stream};
use std::{
    collections::{HashMap, HashSet},
    panic::AssertUnwindSafe,
    pin::Pin,
    sync::{Arc, Mutex},
};
use tokio::{
<<<<<<< HEAD
    sync::{mpsc, watch},
    time::{delay_until, interval, Duration, Instant},
=======
    sync::mpsc,
    time::{interval, sleep_until, Duration, Instant},
>>>>>>> 45da52c2
};
use tracing_futures::Instrument;

type TaskHandle = tokio::task::JoinHandle<Result<TaskOutput, ()>>;

type BuiltBuffer = (
    buffers::BufferInputCloner,
    Arc<Mutex<Option<Pin<Box<dyn Stream<Item = Event> + Send>>>>>,
    buffers::Acker,
);

type Outputs = HashMap<String, fanout::ControlChannel>;

// Watcher types for topology changes. These are currently specific to receiving
// `Outputs`. This could be expanded in the future to send an enum of types if, for example,
// this included a new 'Inputs' type.
type WatchTx = watch::Sender<Outputs>;
pub type WatchRx = watch::Receiver<Outputs>;

#[allow(dead_code)]
pub struct RunningTopology {
    inputs: HashMap<String, buffers::BufferInputCloner>,
    outputs: Outputs,
    source_tasks: HashMap<String, TaskHandle>,
    tasks: HashMap<String, TaskHandle>,
    shutdown_coordinator: SourceShutdownCoordinator,
    detach_triggers: HashMap<String, DisabledTrigger>,
    config: Config,
    abort_tx: mpsc::UnboundedSender<()>,
    watch: (WatchTx, WatchRx),
}

pub async fn start_validated(
    config: Config,
    diff: ConfigDiff,
    mut pieces: Pieces,
) -> Option<(RunningTopology, mpsc::UnboundedReceiver<()>)> {
    let (abort_tx, abort_rx) = mpsc::unbounded_channel();

    let mut running_topology = RunningTopology {
        inputs: HashMap::new(),
        outputs: HashMap::new(),
        config,
        shutdown_coordinator: SourceShutdownCoordinator::default(),
        detach_triggers: HashMap::new(),
        source_tasks: HashMap::new(),
        tasks: HashMap::new(),
        abort_tx,
        watch: watch::channel(HashMap::new()),
    };

    if !running_topology
        .run_healthchecks(&diff, &mut pieces, running_topology.config.healthchecks)
        .await
    {
        return None;
    }
    running_topology.connect_diff(&diff, &mut pieces).await;
    running_topology.spawn_diff(&diff, pieces);

    Some((running_topology, abort_rx))
}

pub async fn build_or_log_errors(
    config: &Config,
    diff: &ConfigDiff,
    buffers: HashMap<String, BuiltBuffer>,
) -> Option<Pieces> {
    match builder::build_pieces(config, diff, buffers).await {
        Err(errors) => {
            for error in errors {
                error!(message = "Configuration error.", %error);
            }
            None
        }
        Ok(new_pieces) => Some(new_pieces),
    }
}

pub fn take_healthchecks(diff: &ConfigDiff, pieces: &mut Pieces) -> Vec<(String, Task)> {
    (&diff.sinks.to_change | &diff.sinks.to_add)
        .into_iter()
        .filter_map(|name| {
            pieces
                .healthchecks
                .remove(&name)
                .map(move |task| (name, task))
        })
        .collect()
}

impl RunningTopology {
    /// Returned future will finish once all current sources have finished.
    pub fn sources_finished(&self) -> future::BoxFuture<'static, ()> {
        self.shutdown_coordinator.shutdown_tripwire()
    }

    /// Sends the shutdown signal to all sources and returns a future that resolves
    /// once all components (sources, transforms, and sinks) have finished shutting down.
    /// Transforms and sinks should shut down automatically once their input tasks finish.
    /// Note that this takes ownership of `self`, so once this function returns everything in the
    /// RunningTopology instance has been dropped except for the `tasks` map, which gets moved
    /// into the returned future and is used to poll for when the tasks have completed. Once the
    /// returned future is dropped then everything from this RunningTopology instance is fully
    /// dropped.
    pub fn stop(self) -> impl Future<Output = ()> {
        // Create handy handles collections of all tasks for the subsequent operations.
        let mut wait_handles = Vec::new();
        // We need a Vec here since source components have two tasks. One for pump in self.tasks,
        // and the other for source in self.source_tasks.
        let mut check_handles = HashMap::<String, Vec<_>>::new();

        // We need to give some time to the sources to gracefully shutdown, so we will merge
        // them with other tasks.
        for (name, task) in self.tasks.into_iter().chain(self.source_tasks.into_iter()) {
            let task = task.map(|_result| ()).shared();

            wait_handles.push(task.clone());
            check_handles.entry(name).or_default().push(task);
        }

        // If we reach this, we will forcefully shutdown the sources.
        let deadline = Instant::now() + Duration::from_secs(60);

        // If we reach the deadline, this future will print out which components won't
        // gracefully shutdown since we will start to forcefully shutdown the sources.
        let mut check_handles2 = check_handles.clone();
        let timeout = async move {
            sleep_until(deadline).await;
            // Remove all tasks that have shutdown.
            check_handles2.retain(|_name, handles| {
                retain(handles, |handle| handle.peek().is_none());
                !handles.is_empty()
            });
            let remaining_components = check_handles2.keys().cloned().collect::<Vec<_>>();

            error!(
              message = "Failed to gracefully shut down in time. Killing components.",
                components = ?remaining_components.join(", ")
            );
        };

        // Reports in intervals which components are still running.
        let mut interval = interval(Duration::from_secs(5));
        let reporter = async move {
            loop {
                interval.tick().await;
                // Remove all tasks that have shutdown.
                check_handles.retain(|_name, handles| {
                    retain(handles, |handle| handle.peek().is_none());
                    !handles.is_empty()
                });
                let remaining_components = check_handles.keys().cloned().collect::<Vec<_>>();

                // TODO: replace with checked_duration_since once it's stable
                let time_remaining = if deadline > Instant::now() {
                    format!("{} seconds left", (deadline - Instant::now()).as_secs())
                } else {
                    "overdue".to_string()
                };

                info!(
                    message = "Shutting down... Waiting on running components.", remaining_components = ?remaining_components.join(", "), time_remaining = ?time_remaining
                );
            }
        };

        // Finishes once all tasks have shutdown.
        let success = futures::future::join_all(wait_handles).map(|_| ());

        // Aggregate future that ends once anything detects that all tasks have shutdown.
        let shutdown_complete_future = future::select_all(vec![
            Box::pin(timeout) as future::BoxFuture<'static, ()>,
            Box::pin(reporter) as future::BoxFuture<'static, ()>,
            Box::pin(success) as future::BoxFuture<'static, ()>,
        ]);

        // Now kick off the shutdown process by shutting down the sources.
        let source_shutdown_complete = self.shutdown_coordinator.shutdown_all(deadline);

        futures::future::join(source_shutdown_complete, shutdown_complete_future).map(|_| ())
    }

    /// On Error, topology is in invalid state.
    /// May change componenets even if reload fails.
    pub async fn reload_config_and_respawn(&mut self, new_config: Config) -> Result<bool, ()> {
        if self.config.global != new_config.global {
            error!(
                message =
                    "Global options can't be changed while reloading config file; reload aborted. Please restart vector to reload the configuration file."
            );
            return Ok(false);
        }

        let diff = ConfigDiff::new(&self.config, &new_config);

        // Checks passed so let's shutdown the difference.
        let buffers = self.shutdown_diff(&diff, &new_config).await;

        // Gives windows some time to make available any port
        // released by shutdown componenets.
        // Issue: https://github.com/timberio/vector/issues/3035
        if cfg!(windows) {
            // This value is guess work.
            tokio::time::sleep(Duration::from_millis(200)).await;
        }

        // Now let's actually build the new pieces.
        if let Some(mut new_pieces) = build_or_log_errors(&new_config, &diff, buffers.clone()).await
        {
            if self
                .run_healthchecks(&diff, &mut new_pieces, new_config.healthchecks)
                .await
            {
                self.connect_diff(&diff, &mut new_pieces).await;
                self.spawn_diff(&diff, new_pieces);
                self.config = new_config;
                // We have successfully changed to new config.
                return Ok(true);
            }
        }

        // We need to rebuild the removed.
        info!("Rebuilding old configuration.");
        let diff = diff.flip();
        if let Some(mut new_pieces) = build_or_log_errors(&self.config, &diff, buffers).await {
            if self
                .run_healthchecks(&diff, &mut new_pieces, self.config.healthchecks)
                .await
            {
                self.connect_diff(&diff, &mut new_pieces).await;
                self.spawn_diff(&diff, new_pieces);
                // We have successfully returned to old config.
                return Ok(false);
            }
        }

        // We failed in rebuilding the old state.
        error!("Failed in rebuilding the old configuration.");

        Err(())
    }

    async fn run_healthchecks(
        &mut self,
        diff: &ConfigDiff,
        pieces: &mut Pieces,
        options: HealthcheckOptions,
    ) -> bool {
        if options.enabled {
            let healthchecks = take_healthchecks(diff, pieces)
                .into_iter()
                .map(|(_, task)| task);
            let healthchecks = future::try_join_all(healthchecks);

            info!("Running healthchecks.");
            if options.require_healthy {
                let success = healthchecks.await;

                if success.is_ok() {
                    info!("All healthchecks passed.");
                    true
                } else {
                    error!("Sinks unhealthy.");
                    false
                }
            } else {
                tokio::spawn(healthchecks);
                true
            }
        } else {
            true
        }
    }

    /// Shutdowns removed and replaced pieces of topology.
    /// Returns buffers to be reused.
    async fn shutdown_diff(
        &mut self,
        diff: &ConfigDiff,
        new_config: &Config,
    ) -> HashMap<String, BuiltBuffer> {
        // Sources
        let timeout = Duration::from_secs(30); //sec

        // First pass to tell the sources to shut down.
        let mut source_shutdown_complete_futures = Vec::new();

        // Only log that we are waiting for shutdown if we are actually removing
        // sources.
        if !diff.sources.to_remove.is_empty() {
            info!(
                message = "Waiting for sources to finish shutting down.", timeout = ?timeout.as_secs()
            );
        }

        let deadline = Instant::now() + timeout;
        for name in &diff.sources.to_remove {
            info!(message = "Removing source.", name = ?name);

            let previous = self.tasks.remove(name).unwrap();
            drop(previous); // detach and forget

            self.remove_outputs(name);
            source_shutdown_complete_futures
                .push(self.shutdown_coordinator.shutdown_source(name, deadline));
        }
        for name in &diff.sources.to_change {
            self.remove_outputs(name);
            source_shutdown_complete_futures
                .push(self.shutdown_coordinator.shutdown_source(name, deadline));
        }

        // Wait for the shutdowns to complete

        // Only log message if there are actual futures to check.
        if !source_shutdown_complete_futures.is_empty() {
            info!(
                "Waiting for up to {} seconds for sources to finish shutting down.",
                timeout.as_secs()
            );
        }

        futures::future::join_all(source_shutdown_complete_futures).await;

        // Second pass now that all sources have shut down for final cleanup.
        for name in diff.sources.removed_and_changed() {
            if let Some(task) = self.source_tasks.remove(name) {
                task.await.unwrap().unwrap();
            }
        }

        // Transforms
        for name in &diff.transforms.to_remove {
            info!(message = "Removing transform.", name = ?name);

            let previous = self.tasks.remove(name).unwrap();
            drop(previous); // detach and forget

            self.remove_inputs(&name).await;
            self.remove_outputs(&name);
        }

        // Sinks

        // Resource conflicts
        // At this point both the old and the new config don't have
        // conflicts in their resource usage. So if we combine their
        // resources, all found conflicts are between
        // to be removed and to be added components.
        let remove_sink = diff
            .sinks
            .removed_and_changed()
            .map(|name| (name, self.config.sinks[name].resources(name)));
        let add_source = diff
            .sources
            .changed_and_added()
            .map(|name| (name, new_config.sources[name].resources()));
        let add_sink = diff
            .sinks
            .changed_and_added()
            .map(|name| (name, new_config.sinks[name].resources(name)));
        let conflicts = Resource::conflicts(
            remove_sink.map(|(key, value)| ((true, key), value)).chain(
                add_sink
                    .chain(add_source)
                    .map(|(key, value)| ((false, key), value)),
            ),
        )
        .into_iter()
        .flat_map(|(_, components)| components)
        .collect::<HashSet<_>>();
        // Existing conflicting sinks
        let conflicting_sinks = conflicts
            .into_iter()
            .filter(|&(existing_sink, _)| existing_sink)
            .map(|(_, name)| name.clone());

        // Buffer reuse
        // We can reuse buffers whose configuration wasn't changed.
        let reuse_buffers = diff
            .sinks
            .to_change
            .iter()
            .filter(|&name| self.config.sinks[name].buffer == new_config.sinks[name].buffer)
            .cloned()
            .collect::<HashSet<_>>();

        let wait_for_sinks = conflicting_sinks
            .chain(reuse_buffers.iter().cloned())
            .collect::<HashSet<_>>();

        // First pass

        // Detach removed sinks
        for name in &diff.sinks.to_remove {
            info!(message = "Removing sink.", name = ?name);
            self.remove_inputs(&name).await;
        }

        // Detach changed sinks
        for name in &diff.sinks.to_change {
            if reuse_buffers.contains(name) {
                self.detach_triggers
                    .remove(name)
                    .unwrap()
                    .into_inner()
                    .cancel();
            } else if wait_for_sinks.contains(name) {
                self.detach_inputs(name).await;
            }
        }

        // Second pass for final cleanup

        // Cleanup removed
        for name in &diff.sinks.to_remove {
            let previous = self.tasks.remove(name).unwrap();
            if wait_for_sinks.contains(name) {
                debug!(message = "Waiting for sink to shutdown.", %name);
                previous.await.unwrap().unwrap();
            } else {
                drop(previous); // detach and forget
            }
        }

        // Cleanup changed and collect buffers to be reused
        let mut buffers = HashMap::new();
        for name in &diff.sinks.to_change {
            if wait_for_sinks.contains(name) {
                let previous = self.tasks.remove(name).unwrap();
                debug!(message = "Waiting for sink to shutdown.", %name);
                let buffer = previous.await.unwrap().unwrap();

                if reuse_buffers.contains(name) {
                    let tx = self.inputs.remove(name).unwrap();
                    let (rx, acker) = match buffer {
                        TaskOutput::Sink(rx, acker) => (rx, acker),
                        _ => unreachable!(),
                    };

                    buffers.insert(name.clone(), (tx, Arc::new(Mutex::new(Some(rx))), acker));
                }
            }
        }

        buffers
    }

    /// Rewires topology
    async fn connect_diff(&mut self, diff: &ConfigDiff, new_pieces: &mut Pieces) {
        // Sources
        for name in diff.sources.changed_and_added() {
            self.setup_outputs(&name, new_pieces).await;
        }

        // Transforms
        // Make sure all transform outputs are set up before another transform might try use
        // it as an input
        for name in diff.transforms.changed_and_added() {
            self.setup_outputs(&name, new_pieces).await;
        }

        for name in &diff.transforms.to_change {
            self.replace_inputs(&name, new_pieces).await;
        }

        for name in &diff.transforms.to_add {
            self.setup_inputs(&name, new_pieces).await;
        }

        // Sinks
        for name in &diff.sinks.to_change {
            self.replace_inputs(&name, new_pieces).await;
        }

        for name in &diff.sinks.to_add {
            self.setup_inputs(&name, new_pieces).await;
        }

        // Broadcast changes. When tokio 1.x lands, we can wrap this is an `.is_closed()`
        // check to avoid premature cloning.
        self.watch
            .0
            .broadcast(self.outputs.clone())
            .expect("Couldn't broadcast config changes.");
    }

    /// Starts new and changed pieces of topology.
    fn spawn_diff(&mut self, diff: &ConfigDiff, mut new_pieces: Pieces) {
        // Sources
        for name in &diff.sources.to_change {
            info!(message = "Rebuilding source.", name = ?name);
            self.spawn_source(name, &mut new_pieces);
        }

        for name in &diff.sources.to_add {
            info!(message = "Starting source.", name = ?name);
            self.spawn_source(&name, &mut new_pieces);
        }

        // Transforms
        for name in &diff.transforms.to_change {
            info!(message = "Rebuilding transform.", name = ?name);
            self.spawn_transform(&name, &mut new_pieces);
        }

        for name in &diff.transforms.to_add {
            info!(message = "Starting transform.", name = ?name);
            self.spawn_transform(&name, &mut new_pieces);
        }

        // Sinks
        for name in &diff.sinks.to_change {
            info!(message = "Rebuilding sink.", name = ?name);
            self.spawn_sink(&name, &mut new_pieces);
        }

        for name in &diff.sinks.to_add {
            info!(message = "Starting sink.", name = ?name);
            self.spawn_sink(&name, &mut new_pieces);
        }
    }

    fn spawn_sink(&mut self, name: &str, new_pieces: &mut builder::Pieces) {
        let task = new_pieces.tasks.remove(name).unwrap();
        let span = error_span!(
            "sink",
            component_kind = "sink",
            component_name = %task.name(),
            component_type = %task.typetag(),
        );
        let task = handle_errors(task, self.abort_tx.clone()).instrument(span);
        let spawned = tokio::spawn(task);
        if let Some(previous) = self.tasks.insert(name.to_string(), spawned) {
            drop(previous); // detach and forget
        }
    }

    fn spawn_transform(&mut self, name: &str, new_pieces: &mut builder::Pieces) {
        let task = new_pieces.tasks.remove(name).unwrap();
        let span = error_span!(
            "transform",
            component_kind = "transform",
            component_name = %task.name(),
            component_type = %task.typetag(),
        );
        let task = handle_errors(task, self.abort_tx.clone()).instrument(span);
        let spawned = tokio::spawn(task);
        if let Some(previous) = self.tasks.insert(name.to_string(), spawned) {
            drop(previous); // detach and forget
        }
    }

    fn spawn_source(&mut self, name: &str, new_pieces: &mut builder::Pieces) {
        let task = new_pieces.tasks.remove(name).unwrap();
        let span = error_span!(
            "source",
            component_kind = "source",
            component_name = %task.name(),
            component_type = %task.typetag(),
        );
        let task = handle_errors(task, self.abort_tx.clone()).instrument(span.clone());
        let spawned = tokio::spawn(task);
        if let Some(previous) = self.tasks.insert(name.to_string(), spawned) {
            drop(previous); // detach and forget
        }

        self.shutdown_coordinator
            .takeover_source(name, &mut new_pieces.shutdown_coordinator);

        let source_task = new_pieces.source_tasks.remove(name).unwrap();
        let source_task = handle_errors(source_task, self.abort_tx.clone()).instrument(span);
        self.source_tasks
            .insert(name.to_string(), tokio::spawn(source_task));
    }

    fn remove_outputs(&mut self, name: &str) {
        self.outputs.remove(name);
    }

    async fn remove_inputs(&mut self, name: &str) {
        self.inputs.remove(name);
        self.detach_triggers.remove(name);

        let sink_inputs = self.config.sinks.get(name).map(|s| &s.inputs);
        let trans_inputs = self.config.transforms.get(name).map(|t| &t.inputs);

        let inputs = sink_inputs.or(trans_inputs);

        if let Some(inputs) = inputs {
            for input in inputs {
                if let Some(output) = self.outputs.get_mut(input) {
                    // This can only fail if we are disconnected, which is a valid situation.
                    let _ = output
                        .send(fanout::ControlMessage::Remove(name.to_string()))
                        .await;
                }
            }
        }
    }

    async fn setup_outputs(&mut self, name: &str, new_pieces: &mut builder::Pieces) {
        let mut output = new_pieces.outputs.remove(name).unwrap();

        for (sink_name, sink) in &self.config.sinks {
            if sink.inputs.iter().any(|i| i == name) {
                // Sink may have been removed with the new config so it may not be present.
                if let Some(input) = self.inputs.get(sink_name) {
                    let _ = output
                        .send(fanout::ControlMessage::Add(sink_name.clone(), input.get()))
                        .await;
                }
            }
        }
        for (transform_name, transform) in &self.config.transforms {
            if transform.inputs.iter().any(|i| i == name) {
                // Transform may have been removed with the new config so it may not be present.
                if let Some(input) = self.inputs.get(transform_name) {
                    let _ = output
                        .send(fanout::ControlMessage::Add(
                            transform_name.clone(),
                            input.get(),
                        ))
                        .await;
                }
            }
        }

        self.outputs.insert(name.to_string(), output);
    }

    async fn setup_inputs(&mut self, name: &str, new_pieces: &mut builder::Pieces) {
        let (tx, inputs) = new_pieces.inputs.remove(name).unwrap();

        for input in inputs {
            // This can only fail if we are disconnected, which is a valid situation.
            let _ = self
                .outputs
                .get_mut(&input)
                .unwrap()
                .send(fanout::ControlMessage::Add(name.to_string(), tx.get()))
                .await;
        }

        self.inputs.insert(name.to_string(), tx);
        new_pieces.detach_triggers.remove(name).map(|trigger| {
            self.detach_triggers
                .insert(name.to_string(), trigger.into())
        });
    }

    async fn replace_inputs(&mut self, name: &str, new_pieces: &mut builder::Pieces) {
        let (tx, inputs) = new_pieces.inputs.remove(name).unwrap();

        let sink_inputs = self.config.sinks.get(name).map(|s| &s.inputs);
        let trans_inputs = self.config.transforms.get(name).map(|t| &t.inputs);
        let old_inputs = sink_inputs
            .or(trans_inputs)
            .unwrap()
            .iter()
            .collect::<HashSet<_>>();

        let new_inputs = inputs.iter().collect::<HashSet<_>>();

        let inputs_to_remove = &old_inputs - &new_inputs;
        let inputs_to_add = &new_inputs - &old_inputs;
        let inputs_to_replace = old_inputs.intersection(&new_inputs);

        for input in inputs_to_remove {
            if let Some(output) = self.outputs.get_mut(input) {
                // This can only fail if we are disconnected, which is a valid situation.
                let _ = output
                    .send(fanout::ControlMessage::Remove(name.to_string()))
                    .await;
            }
        }

        for input in inputs_to_add {
            // This can only fail if we are disconnected, which is a valid situation.
            let _ = self
                .outputs
                .get_mut(input)
                .unwrap()
                .send(fanout::ControlMessage::Add(name.to_string(), tx.get()))
                .await;
        }

        for &input in inputs_to_replace {
            // This can only fail if we are disconnected, which is a valid situation.
            let _ = self
                .outputs
                .get_mut(input)
                .unwrap()
                .send(fanout::ControlMessage::Replace(
                    name.to_string(),
                    Some(tx.get()),
                ))
                .await;
        }

        self.inputs.insert(name.to_string(), tx);
        new_pieces.detach_triggers.remove(name).map(|trigger| {
            self.detach_triggers
                .insert(name.to_string(), trigger.into())
        });
    }

    async fn detach_inputs(&mut self, name: &str) {
        self.inputs.remove(name);
        self.detach_triggers.remove(name);

        let sink_inputs = self.config.sinks.get(name).map(|s| &s.inputs);
        let trans_inputs = self.config.transforms.get(name).map(|t| &t.inputs);
        let old_inputs = sink_inputs.or(trans_inputs).unwrap();

        for input in old_inputs {
            // This can only fail if we are disconnected, which is a valid situation.
            let _ = self
                .outputs
                .get_mut(input)
                .unwrap()
                .send(fanout::ControlMessage::Replace(name.to_string(), None))
                .await;
        }
    }

    /// Borrows the Config.
    pub fn config(&self) -> &Config {
        &self.config
    }

    /// Subscribe to topology changes. This will receive an `Outputs` currently, but may be
    /// expanded in the future to accommodate `Inputs`. This is used by the 'tap' API to observe
    /// config changes, and re-wire tap sinks.
    pub fn watch(&self) -> watch::Receiver<Outputs> {
        self.watch.1.clone()
    }
}

async fn handle_errors(
    task: impl Future<Output = Result<TaskOutput, ()>>,
    abort_tx: mpsc::UnboundedSender<()>,
) -> Result<TaskOutput, ()> {
    AssertUnwindSafe(task)
        .catch_unwind()
        .await
        .map_err(|_| ())
        .and_then(|res| res)
        .map_err(|_| {
            error!("An error occurred that vector couldn't handle.");
            let _ = abort_tx.send(());
        })
}

/// If the closure returns false, then the element is removed
fn retain<T>(vec: &mut Vec<T>, mut retain_filter: impl FnMut(&mut T) -> bool) {
    let mut i = 0;
    while let Some(data) = vec.get_mut(i) {
        if retain_filter(data) {
            i += 1;
        } else {
            let _ = vec.remove(i);
        }
    }
}

#[cfg(all(test, feature = "sinks-console", feature = "sources-socket"))]
mod tests {
    use crate::{
        config::Config,
        sinks::console::{ConsoleSinkConfig, Encoding, Target},
        sources::socket::SocketConfig,
        test_util::{next_addr, start_topology},
    };
    use std::path::Path;

    #[tokio::test]
    async fn topology_doesnt_reload_new_data_dir() {
        let mut old_config = Config::builder();
        old_config.add_source("in", SocketConfig::make_basic_tcp_config(next_addr()));
        old_config.add_sink(
            "out",
            &[&"in"],
            ConsoleSinkConfig {
                target: Target::Stdout,
                encoding: Encoding::Text.into(),
            },
        );
        old_config.global.data_dir = Some(Path::new("/asdf").to_path_buf());
        let mut new_config = old_config.clone();

        let (mut topology, _crash) = start_topology(old_config.build().unwrap(), false).await;

        new_config.global.data_dir = Some(Path::new("/qwerty").to_path_buf());

        topology
            .reload_config_and_respawn(new_config.build().unwrap())
            .await
            .unwrap();

        assert_eq!(
            topology.config.global.data_dir,
            Some(Path::new("/asdf").to_path_buf())
        );
    }
}

#[cfg(all(
    test,
    feature = "sinks-console",
    feature = "sources-splunk_hec",
    feature = "sources-generator",
    feature = "sinks-prometheus",
    feature = "transforms-log_to_metric",
    feature = "sinks-socket",
    feature = "leveldb"
))]
mod reload_tests {
    use crate::buffers::{BufferConfig, WhenFull};
    use crate::config::Config;
    use crate::sinks::console::{ConsoleSinkConfig, Encoding, Target};
    use crate::sinks::prometheus::exporter::PrometheusExporterConfig;
    use crate::sources::generator::GeneratorConfig;
    use crate::sources::splunk_hec::SplunkConfig;
    use crate::test_util::{next_addr, start_topology, temp_dir, wait_for_tcp};
    use crate::transforms::log_to_metric::{GaugeConfig, LogToMetricConfig, MetricConfig};
    use futures::StreamExt;
    use std::net::{SocketAddr, TcpListener};
    use std::time::Duration;
    use tokio::time::sleep;
    use tokio_stream::wrappers::UnboundedReceiverStream;

    #[tokio::test]
    async fn topology_reuse_old_port() {
        let address = next_addr();

        let mut old_config = Config::builder();
        old_config.add_source("in1", SplunkConfig::on(address));
        old_config.add_sink(
            "out",
            &[&"in1"],
            ConsoleSinkConfig {
                target: Target::Stdout,
                encoding: Encoding::Text.into(),
            },
        );

        let mut new_config = Config::builder();
        new_config.add_source("in2", SplunkConfig::on(address));
        new_config.add_sink(
            "out",
            &[&"in2"],
            ConsoleSinkConfig {
                target: Target::Stdout,
                encoding: Encoding::Text.into(),
            },
        );

        let (mut topology, _crash) = start_topology(old_config.build().unwrap(), false).await;
        assert!(topology
            .reload_config_and_respawn(new_config.build().unwrap())
            .await
            .unwrap());
    }

    #[tokio::test]
    async fn topology_rebuild_old() {
        let address_0 = next_addr();
        let address_1 = next_addr();

        let mut old_config = Config::builder();
        old_config.add_source("in1", SplunkConfig::on(address_0));
        old_config.add_sink(
            "out",
            &[&"in1"],
            ConsoleSinkConfig {
                target: Target::Stdout,
                encoding: Encoding::Text.into(),
            },
        );

        let mut new_config = Config::builder();
        new_config.add_source("in1", SplunkConfig::on(address_1));
        new_config.add_sink(
            "out",
            &[&"in1"],
            ConsoleSinkConfig {
                target: Target::Stdout,
                encoding: Encoding::Text.into(),
            },
        );

        // Will cause the new_config to fail on build
        let _bind = TcpListener::bind(address_1).unwrap();

        let (mut topology, _crash) = start_topology(old_config.build().unwrap(), false).await;
        assert!(!topology
            .reload_config_and_respawn(new_config.build().unwrap())
            .await
            .unwrap());
    }

    #[tokio::test]
    async fn topology_old() {
        let address = next_addr();

        let mut old_config = Config::builder();
        old_config.add_source("in1", SplunkConfig::on(address));
        old_config.add_sink(
            "out",
            &[&"in1"],
            ConsoleSinkConfig {
                target: Target::Stdout,
                encoding: Encoding::Text.into(),
            },
        );

        let (mut topology, _crash) =
            start_topology(old_config.clone().build().unwrap(), false).await;
        assert!(topology
            .reload_config_and_respawn(old_config.build().unwrap())
            .await
            .unwrap());
    }

    #[tokio::test]
    async fn topology_reuse_old_port_sink() {
        let address = next_addr();

        let source = GeneratorConfig::repeat(vec!["msg".to_string()], usize::MAX, Some(0.001));
        let transform = LogToMetricConfig {
            metrics: vec![MetricConfig::Gauge(GaugeConfig {
                field: "message".to_string(),
                name: None,
                namespace: None,
                tags: None,
            })],
        };

        let mut old_config = Config::builder();
        old_config.add_source("in", source.clone());
        old_config.add_transform("trans", &[&"in"], transform.clone());
        old_config.add_sink(
            "out1",
            &[&"trans"],
            PrometheusExporterConfig {
                address,
                flush_period_secs: 1,
                ..PrometheusExporterConfig::default()
            },
        );

        let mut new_config = Config::builder();
        new_config.add_source("in", source.clone());
        new_config.add_transform("trans", &[&"in"], transform.clone());
        new_config.add_sink(
            "out1",
            &[&"trans"],
            PrometheusExporterConfig {
                address,
                flush_period_secs: 2,
                ..PrometheusExporterConfig::default()
            },
        );

        reload_sink_test(
            old_config.build().unwrap(),
            new_config.build().unwrap(),
            address,
            address,
        )
        .await;
    }

    #[tokio::test]
    async fn topology_reuse_old_port_cross_dependecy() {
        // Reload with source that uses address of changed sink.
        let address_0 = next_addr();
        let address_1 = next_addr();

        let transform = LogToMetricConfig {
            metrics: vec![MetricConfig::Gauge(GaugeConfig {
                field: "message".to_string(),
                name: None,
                namespace: None,
                tags: None,
            })],
        };

        let mut old_config = Config::builder();
        old_config.add_source(
            "in",
            GeneratorConfig::repeat(vec!["msg".to_string()], usize::MAX, Some(0.001)),
        );
        old_config.add_transform("trans", &[&"in"], transform.clone());
        old_config.add_sink(
            "out1",
            &[&"trans"],
            PrometheusExporterConfig {
                address: address_0,
                flush_period_secs: 1,
                ..PrometheusExporterConfig::default()
            },
        );

        let mut new_config = Config::builder();
        new_config.add_source("in", SplunkConfig::on(address_0));
        new_config.add_transform("trans", &[&"in"], transform.clone());
        new_config.add_sink(
            "out1",
            &[&"trans"],
            PrometheusExporterConfig {
                address: address_1,
                flush_period_secs: 1,
                ..PrometheusExporterConfig::default()
            },
        );

        reload_sink_test(
            old_config.build().unwrap(),
            new_config.build().unwrap(),
            address_0,
            address_1,
        )
        .await;
    }

    #[tokio::test(flavor = "multi_thread", worker_threads = 2)]
    async fn topology_disk_buffer_conflict() {
        let address_0 = next_addr();
        let address_1 = next_addr();
        let data_dir = temp_dir();
        std::fs::create_dir(&data_dir).unwrap();

        let mut old_config = Config::builder();
        old_config.global.data_dir = Some(data_dir);
        old_config.add_source(
            "in",
            GeneratorConfig::repeat(vec!["msg".to_string()], usize::MAX, Some(0.001)),
        );
        old_config.add_transform(
            "trans",
            &[&"in"],
            LogToMetricConfig {
                metrics: vec![MetricConfig::Gauge(GaugeConfig {
                    field: "message".to_string(),
                    name: None,
                    namespace: None,
                    tags: None,
                })],
            },
        );
        old_config.add_sink(
            "out",
            &[&"trans"],
            PrometheusExporterConfig {
                address: address_0,
                flush_period_secs: 1,
                ..PrometheusExporterConfig::default()
            },
        );
        old_config.sinks["out"].buffer = BufferConfig::Disk {
            max_size: 1024,
            when_full: WhenFull::Block,
        };

        let mut new_config = old_config.clone();
        new_config.sinks["out"].inner = Box::new(PrometheusExporterConfig {
            address: address_1,
            flush_period_secs: 1,
            ..PrometheusExporterConfig::default()
        });
        new_config.sinks["out"].buffer = BufferConfig::Disk {
            max_size: 2048,
            when_full: WhenFull::Block,
        };

        reload_sink_test(
            old_config.build().unwrap(),
            new_config.build().unwrap(),
            address_0,
            address_1,
        )
        .await;
    }
    async fn reload_sink_test(
        old_config: Config,
        new_config: Config,
        old_address: SocketAddr,
        new_address: SocketAddr,
    ) {
        let (mut topology, crash) = start_topology(old_config, false).await;
        let mut crash_stream = UnboundedReceiverStream::new(crash);

        // Wait for sink to come online
        wait_for_tcp(old_address).await;

        // Give topology some time to run
        sleep(Duration::from_secs(1)).await;

        assert!(topology
            .reload_config_and_respawn(new_config)
            .await
            .unwrap());

        // Give old time to shutdown if it didn't, and new one to come online.
        sleep(Duration::from_secs(2)).await;

        tokio::select! {
            _ = wait_for_tcp(new_address) => {}//Success
            _ = crash_stream.next() => panic!(),
        }
    }
}

#[cfg(all(test, feature = "sinks-console", feature = "sources-generator"))]
mod source_finished_tests {
    use crate::{
        config::Config,
        sinks::console::{ConsoleSinkConfig, Encoding, Target},
        sources::generator::GeneratorConfig,
        test_util::start_topology,
    };
    use tokio::time::{timeout, Duration};

    #[tokio::test]
    async fn sources_finished() {
        let mut old_config = Config::builder();
        let generator = GeneratorConfig::repeat(vec!["text".to_owned()], 1, None);
        old_config.add_source("in", generator);
        old_config.add_sink(
            "out",
            &[&"in"],
            ConsoleSinkConfig {
                target: Target::Stdout,
                encoding: Encoding::Text.into(),
            },
        );

        let (topology, _crash) = start_topology(old_config.build().unwrap(), false).await;

        timeout(Duration::from_secs(2), topology.sources_finished())
            .await
            .unwrap();
    }
}

#[cfg(all(
    test,
    feature = "sinks-blackhole",
    feature = "sources-stdin",
    feature = "transforms-json_parser"
))]
mod transient_state_tests {
    use crate::{
        config::{Config, DataType, GlobalOptions, SourceConfig},
        shutdown::ShutdownSignal,
        sinks::blackhole::BlackholeConfig,
        sources::stdin::StdinConfig,
        sources::Source,
        test_util::{start_topology, trace_init},
        transforms::json_parser::JsonParserConfig,
        Error, Pipeline,
    };
    use futures::{future, FutureExt};
    use serde::{Deserialize, Serialize};
    use std::sync::Arc;
    use stream_cancel::{Trigger, Tripwire};
    use tokio::sync::Mutex;

    #[derive(Debug, Deserialize, Serialize)]
    pub struct MockSourceConfig {
        #[serde(skip)]
        tripwire: Arc<Mutex<Option<Tripwire>>>,
    }

    impl MockSourceConfig {
        pub fn new() -> (Trigger, Self) {
            let (trigger, tripwire) = Tripwire::new();
            (
                trigger,
                Self {
                    tripwire: Arc::new(Mutex::new(Some(tripwire))),
                },
            )
        }
    }

    #[async_trait::async_trait]
    #[typetag::serde(name = "mock")]
    impl SourceConfig for MockSourceConfig {
        async fn build(
            &self,
            _name: &str,
            _globals: &GlobalOptions,
            shutdown: ShutdownSignal,
            out: Pipeline,
        ) -> Result<Source, Error> {
            let tripwire = self.tripwire.lock().await;

            Ok(Box::pin(
                future::select(
                    shutdown.map(|_| ()).boxed(),
                    tripwire
                        .clone()
                        .unwrap()
                        .then(crate::stream::tripwire_handler)
                        .boxed(),
                )
                .map(|_| std::mem::drop(out))
                .unit_error(),
            ))
        }

        fn output_type(&self) -> DataType {
            DataType::Log
        }

        fn source_type(&self) -> &'static str {
            "mock"
        }
    }

    #[tokio::test]
    async fn closed_source() {
        let mut old_config = Config::builder();
        let (trigger_old, source) = MockSourceConfig::new();
        old_config.add_source("in", source);
        old_config.add_transform(
            "trans",
            &["in"],
            JsonParserConfig {
                drop_field: true,
                ..JsonParserConfig::default()
            },
        );
        old_config.add_sink(
            "out1",
            &["trans"],
            BlackholeConfig {
                print_amount: 1000,
                rate: None,
            },
        );
        old_config.add_sink(
            "out2",
            &["trans"],
            BlackholeConfig {
                print_amount: 1000,
                rate: None,
            },
        );

        let mut new_config = Config::builder();
        let (_trigger_new, source) = MockSourceConfig::new();
        new_config.add_source("in", source);
        new_config.add_transform(
            "trans",
            &["in"],
            JsonParserConfig {
                drop_field: false,
                ..JsonParserConfig::default()
            },
        );
        new_config.add_sink(
            "out1",
            &["trans"],
            BlackholeConfig {
                print_amount: 1000,
                rate: None,
            },
        );

        let (mut topology, _crash) = start_topology(old_config.build().unwrap(), false).await;

        trigger_old.cancel();

        topology.sources_finished().await;

        assert!(topology
            .reload_config_and_respawn(new_config.build().unwrap())
            .await
            .unwrap());
    }

    #[tokio::test]
    async fn remove_sink() {
        trace_init();

        let mut old_config = Config::builder();
        old_config.add_source("in", StdinConfig::default());
        old_config.add_transform(
            "trans",
            &["in"],
            JsonParserConfig {
                drop_field: true,
                ..JsonParserConfig::default()
            },
        );
        old_config.add_sink(
            "out1",
            &["trans"],
            BlackholeConfig {
                print_amount: 1000,
                rate: None,
            },
        );
        old_config.add_sink(
            "out2",
            &["trans"],
            BlackholeConfig {
                print_amount: 1000,
                rate: None,
            },
        );

        let mut new_config = Config::builder();
        new_config.add_source("in", StdinConfig::default());
        new_config.add_transform(
            "trans",
            &["in"],
            JsonParserConfig {
                drop_field: false,
                ..JsonParserConfig::default()
            },
        );
        new_config.add_sink(
            "out1",
            &["trans"],
            BlackholeConfig {
                print_amount: 1000,
                rate: None,
            },
        );

        let (mut topology, _crash) = start_topology(old_config.build().unwrap(), false).await;
        assert!(topology
            .reload_config_and_respawn(new_config.build().unwrap())
            .await
            .unwrap());
    }

    #[tokio::test]
    async fn remove_transform() {
        trace_init();

        let mut old_config = Config::builder();
        old_config.add_source("in", StdinConfig::default());
        old_config.add_transform(
            "trans1",
            &["in"],
            JsonParserConfig {
                drop_field: true,
                ..JsonParserConfig::default()
            },
        );
        old_config.add_transform(
            "trans2",
            &["trans1"],
            JsonParserConfig {
                drop_field: true,
                ..JsonParserConfig::default()
            },
        );
        old_config.add_sink(
            "out1",
            &["trans1"],
            BlackholeConfig {
                print_amount: 1000,
                rate: None,
            },
        );
        old_config.add_sink(
            "out2",
            &["trans2"],
            BlackholeConfig {
                print_amount: 1000,
                rate: None,
            },
        );

        let mut new_config = Config::builder();
        new_config.add_source("in", StdinConfig::default());
        new_config.add_transform(
            "trans1",
            &["in"],
            JsonParserConfig {
                drop_field: false,
                ..JsonParserConfig::default()
            },
        );
        new_config.add_sink(
            "out1",
            &["trans1"],
            BlackholeConfig {
                print_amount: 1000,
                rate: None,
            },
        );

        let (mut topology, _crash) = start_topology(old_config.build().unwrap(), false).await;
        assert!(topology
            .reload_config_and_respawn(new_config.build().unwrap())
            .await
            .unwrap());
    }
}<|MERGE_RESOLUTION|>--- conflicted
+++ resolved
@@ -29,13 +29,8 @@
     sync::{Arc, Mutex},
 };
 use tokio::{
-<<<<<<< HEAD
     sync::{mpsc, watch},
     time::{delay_until, interval, Duration, Instant},
-=======
-    sync::mpsc,
-    time::{interval, sleep_until, Duration, Instant},
->>>>>>> 45da52c2
 };
 use tracing_futures::Instrument;
 
