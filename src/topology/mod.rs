--- conflicted
+++ resolved
@@ -66,7 +66,7 @@
         inputs: HashMap::new(),
         outputs: HashMap::new(),
         config: Config::empty(),
-        shutdown_coordinator: SourceShutdownCoordinator::default(),
+        shutdown_coordinator: SourceShutdownCoordinator::new(),
         source_tasks: HashMap::new(),
         tasks: HashMap::new(),
         abort_tx,
@@ -128,6 +128,7 @@
     /// into the returned future and is used to poll for when the tasks have completed. One the
     /// returned future is dropped then everything from this RunningTopology instance is fully
     /// dropped.
+    #[must_use]
     pub fn stop(self) -> impl Future<Item = (), Error = ()> {
         // Create handy handles collections of all tasks for the subsequent operations.
         let mut wait_handles = Vec::new();
@@ -894,13 +895,9 @@
             },
         );
 
-<<<<<<< HEAD
-        let (topology, _crash) = topology::start(old_config, &mut rt, false).unwrap();
-=======
         let (topology, _crash) = rt
             .block_on_std(topology::start(old_config.clone(), false))
             .unwrap();
->>>>>>> d1d7d1a6
 
         rt.block_on(topology.sources_finished().timeout(Duration::from_secs(2)))
             .unwrap();
