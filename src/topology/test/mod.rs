--- conflicted
+++ resolved
@@ -945,19 +945,10 @@
 
     let config = config.build().unwrap();
     let diff = ConfigDiff::initial(&config);
-<<<<<<< HEAD
-    let errors =
-        match TopologyPieces::build(&config, &diff, HashMap::new(), Default::default(), None).await
-        {
-            Ok(_) => panic!("build pieces should not succeed"),
-            Err(err) => err,
-        };
-=======
     let errors = match TopologyPiecesBuilder::new(&config, &diff).build().await {
         Ok(_) => panic!("build pieces should not succeed"),
         Err(err) => err,
     };
->>>>>>> 22cb8c5d
 
     assert_eq!(
         r#"Transform "transform": It all went horribly wrong"#,
