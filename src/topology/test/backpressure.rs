use std::sync::{
    Arc,
    atomic::{AtomicUsize, Ordering},
};

use tokio::time::Duration;
<<<<<<< HEAD
use vector_lib::buffers::{BufferConfig, BufferType, MemoryBufferSize, WhenFull};
use vector_lib::config::MEMORY_BUFFER_DEFAULT_MAX_EVENTS;

use crate::{config::Config, test_util, test_util::start_topology};
use crate::{config::SinkOuter, test_util::mock::backpressure_source};
use crate::{test_util::mock::backpressure_sink, topology::builder::SOURCE_SENDER_BUFFER_SIZE};
=======
use vector_lib::{
    buffers::{BufferConfig, BufferType, MemoryBufferSize, WhenFull},
    config::MEMORY_BUFFER_DEFAULT_MAX_EVENTS,
};

use crate::{
    config::{Config, SinkOuter},
    test_util,
    test_util::{
        mock::{backpressure_sink, backpressure_source},
        start_topology,
    },
    topology::builder::SOURCE_SENDER_BUFFER_SIZE,
};
>>>>>>> eee6e669

// Based on how we pump events from `SourceSender` into `Fanout`, there's always one extra event we
// may pull out of `SourceSender` but can't yet send into `Fanout`, so we account for that here.
const EXTRA_SOURCE_PUMP_EVENT: usize = 1;

/// Connects a single source to a single sink and makes sure the sink backpressure is propagated
/// to the source.
#[tokio::test]
async fn serial_backpressure() {
    test_util::trace_init();

    let mut config = Config::builder();

    let events_to_sink = 100;

    let expected_sourced_events = events_to_sink
        + MEMORY_BUFFER_DEFAULT_MAX_EVENTS.get()
        + *SOURCE_SENDER_BUFFER_SIZE
        + EXTRA_SOURCE_PUMP_EVENT;

    let source_counter = Arc::new(AtomicUsize::new(0));
    config.add_source("in", backpressure_source(&source_counter));
    config.add_sink("out", &["in"], backpressure_sink(events_to_sink));

    let (_topology, _) = start_topology(config.build().unwrap(), false).await;

    // allow the topology to run
    wait_until_expected(&source_counter, expected_sourced_events).await;

    let sourced_events = source_counter.load(Ordering::Acquire);

    assert_eq!(sourced_events, expected_sourced_events);
}

/// Connects a single source to two sinks and makes sure that the source is only able
/// to emit events that the slower sink accepts.
#[tokio::test]
async fn default_fan_out() {
    test_util::trace_init();

    let mut config = Config::builder();

    let events_to_sink = 100;

    let expected_sourced_events = events_to_sink
        + MEMORY_BUFFER_DEFAULT_MAX_EVENTS.get()
        + *SOURCE_SENDER_BUFFER_SIZE
        + EXTRA_SOURCE_PUMP_EVENT;

    let source_counter = Arc::new(AtomicUsize::new(0));
    config.add_source("in", backpressure_source(&source_counter));
    config.add_sink("out1", &["in"], backpressure_sink(events_to_sink * 2));

    config.add_sink("out2", &["in"], backpressure_sink(events_to_sink));

    let (_topology, _) = start_topology(config.build().unwrap(), false).await;

    // allow the topology to run
    wait_until_expected(&source_counter, expected_sourced_events).await;

    let sourced_events = source_counter.load(Ordering::Relaxed);

    assert_eq!(sourced_events, expected_sourced_events);
}

/// Connects a single source to two sinks. One of the sinks is configured to drop events that exceed
/// the buffer size. Asserts that the sink that drops events does not cause backpressure, but the
/// other one does.
#[tokio::test]
async fn buffer_drop_fan_out() {
    test_util::trace_init();

    let mut config = Config::builder();

    let events_to_sink = 100;

    let expected_sourced_events = events_to_sink
        + MEMORY_BUFFER_DEFAULT_MAX_EVENTS.get()
        + *SOURCE_SENDER_BUFFER_SIZE
        + EXTRA_SOURCE_PUMP_EVENT;

    let source_counter = Arc::new(AtomicUsize::new(0));
    config.add_source("in", backpressure_source(&source_counter));
    config.add_sink("out1", &["in"], backpressure_sink(events_to_sink));

    let mut sink_outer = SinkOuter::new(
        vec!["in".to_string()],
        backpressure_sink(events_to_sink / 2),
    );
    sink_outer.buffer = BufferConfig::Single(BufferType::Memory {
        size: MemoryBufferSize::MaxEvents(MEMORY_BUFFER_DEFAULT_MAX_EVENTS),
        when_full: WhenFull::DropNewest,
    });
    config.add_sink_outer("out2", sink_outer);

    let (_topology, _) = start_topology(config.build().unwrap(), false).await;

    // allow the topology to run
    wait_until_expected(&source_counter, expected_sourced_events).await;

    let sourced_events = source_counter.load(Ordering::Relaxed);

    assert_eq!(sourced_events, expected_sourced_events);
}

/// Connects 2 sources to a single sink, and asserts that the sum of the events produced
/// by the sources is how many the single sink accepted.
#[tokio::test]
#[ignore]
async fn multiple_inputs_backpressure() {
    test_util::trace_init();

    // TODO: I think this test needs to be reworked slightly.
    //
    // The test is meant to indicate that the sum of the events produced by both sources matches what the sink receives,
    // but the sources run in an unbounded fashion, so all we're testing currently is that the sink eventually gets N
    // events, where N is `expected_sourced_events`.
    //
    // Instead, we would need to do something where we we actually _didn't_ consume any events in the sink, and asserted
    // that when both sources could no longer send events, the total number of events they managed to send equals
    // `expected_sourced_events`, as that value is intended to be representative of how many events should be sendable
    // before all of the interstitial buffers have been filled, etc.
    //
    // As-is, it seems like `expected_sourced_events` is much larger after a change to how we calculate available
    // parallelism, which leads to this test failing to complete within the timeout, hence the `#[ignore]`.
    let mut config = Config::builder();

    let events_to_sink = 100;

    let expected_sourced_events = events_to_sink
        + MEMORY_BUFFER_DEFAULT_MAX_EVENTS.get()
        + *SOURCE_SENDER_BUFFER_SIZE * 2
        + EXTRA_SOURCE_PUMP_EVENT * 2;

    let source_counter = Arc::new(AtomicUsize::new(0));
    config.add_source("in1", backpressure_source(&source_counter));
    config.add_source("in2", backpressure_source(&source_counter));
    config.add_sink("out", &["in1", "in2"], backpressure_sink(events_to_sink));

    let (_topology, _) = start_topology(config.build().unwrap(), false).await;

    // allow the topology to run
    wait_until_expected(&source_counter, expected_sourced_events).await;

    let sourced_events_sum = source_counter.load(Ordering::Relaxed);

    assert_eq!(sourced_events_sum, expected_sourced_events);
}

// Wait until the source has sent at least the expected number of events, plus a small additional
// margin to ensure we allow it to run over the expected amount if it's going to.
async fn wait_until_expected(source_counter: impl AsRef<AtomicUsize>, expected: usize) {
    crate::test_util::wait_for_atomic_usize(source_counter, |count| count >= expected).await;
    tokio::time::sleep(Duration::from_millis(100)).await;
}<|MERGE_RESOLUTION|>--- conflicted
+++ resolved
@@ -4,14 +4,6 @@
 };
 
 use tokio::time::Duration;
-<<<<<<< HEAD
-use vector_lib::buffers::{BufferConfig, BufferType, MemoryBufferSize, WhenFull};
-use vector_lib::config::MEMORY_BUFFER_DEFAULT_MAX_EVENTS;
-
-use crate::{config::Config, test_util, test_util::start_topology};
-use crate::{config::SinkOuter, test_util::mock::backpressure_source};
-use crate::{test_util::mock::backpressure_sink, topology::builder::SOURCE_SENDER_BUFFER_SIZE};
-=======
 use vector_lib::{
     buffers::{BufferConfig, BufferType, MemoryBufferSize, WhenFull},
     config::MEMORY_BUFFER_DEFAULT_MAX_EVENTS,
@@ -26,7 +18,6 @@
     },
     topology::builder::SOURCE_SENDER_BUFFER_SIZE,
 };
->>>>>>> eee6e669
 
 // Based on how we pump events from `SourceSender` into `Fanout`, there's always one extra event we
 // may pull out of `SourceSender` but can't yet send into `Fanout`, so we account for that here.
