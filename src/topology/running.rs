--- conflicted
+++ resolved
@@ -49,12 +49,9 @@
     watch: (WatchTx, WatchRx),
     pub(crate) running: Arc<AtomicBool>,
     graceful_shutdown_duration: Option<Duration>,
-<<<<<<< HEAD
     utilization_task: Option<TaskHandle>,
     utilization_task_shutdown_trigger: Option<Trigger>,
-=======
     pending_reload: Option<HashSet<ComponentKey>>,
->>>>>>> 0191c3af
 }
 
 impl RunningTopology {
@@ -73,12 +70,9 @@
             running: Arc::new(AtomicBool::new(true)),
             graceful_shutdown_duration: config.graceful_shutdown_duration,
             config,
-<<<<<<< HEAD
             utilization_task: None,
             utilization_task_shutdown_trigger: None,
-=======
             pending_reload: None,
->>>>>>> 0191c3af
         }
     }
 
