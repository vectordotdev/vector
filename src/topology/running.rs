use crate::topology::builder;
use crate::topology::fanout::{ControlChannel, ControlMessage};
use crate::topology::{
    build_or_log_errors, handle_errors, retain, take_healthchecks, BuiltBuffer, Outputs,
    TaskHandle, WatchRx, WatchTx,
};
use crate::{
    buffers,
    config::{ComponentId, Config, ConfigDiff, HealthcheckOptions, Resource},
    event::Event,
    shutdown::SourceShutdownCoordinator,
    topology::{builder::Pieces, task::TaskOutput},
    trigger::DisabledTrigger,
};
use futures::{future, Future, FutureExt, SinkExt};
use std::{
    collections::{HashMap, HashSet},
    sync::{Arc, Mutex},
};
use tokio::{
    sync::{mpsc, watch},
    time::{interval, sleep_until, Duration, Instant},
};
use tracing::Instrument;

#[allow(dead_code)]
pub struct RunningTopology {
    inputs: HashMap<ComponentId, buffers::BufferInputCloner<Event>>,
    outputs: HashMap<ComponentId, ControlChannel>,
    source_tasks: HashMap<ComponentId, TaskHandle>,
    tasks: HashMap<ComponentId, TaskHandle>,
    shutdown_coordinator: SourceShutdownCoordinator,
    detach_triggers: HashMap<ComponentId, DisabledTrigger>,
    pub(crate) config: Config,
    abort_tx: mpsc::UnboundedSender<()>,
    watch: (WatchTx, WatchRx),
}

impl RunningTopology {
    pub fn new(config: Config, abort_tx: mpsc::UnboundedSender<()>) -> Self {
        Self {
            inputs: HashMap::new(),
            outputs: HashMap::new(),
            config,
            shutdown_coordinator: SourceShutdownCoordinator::default(),
            detach_triggers: HashMap::new(),
            source_tasks: HashMap::new(),
            tasks: HashMap::new(),
            abort_tx,
            watch: watch::channel(HashMap::new()),
        }
    }

    /// Signal that all sources in this topology are ended
    ///
    /// The future returned by this function will finish once all the sources in
    /// this topology have finished. This allows the caller to wait for or
    /// detect that the sources in the topology are no longer
    /// producing. [`Application`][crate::app::Application], as an example, uses this as a
    /// shutdown signal.
    pub fn sources_finished(&self) -> future::BoxFuture<'static, ()> {
        self.shutdown_coordinator.shutdown_tripwire()
    }

    /// Shut down all topology components
    ///
    /// This function sends the shutdown signal to all sources in this topology
    /// and returns a future that resolves once all components (sources,
    /// transforms, and sinks) have finished shutting down. Transforms and sinks
    /// will shut down automatically once their input tasks finish.
    ///
    /// This function takes ownership of `self`, so once it returns everything
    /// in the [`RunningTopology`] instance has been dropped except for the
    /// `tasks` map. This map gets moved into the returned future and is used to
    /// poll for when the tasks have completed. Once the returned future is
    /// dropped then everything from this RunningTopology instance is fully
    /// dropped.
    pub fn stop(self) -> impl Future<Output = ()> {
        // Create handy handles collections of all tasks for the subsequent
        // operations.
        let mut wait_handles = Vec::new();
        // We need a Vec here since source components have two tasks. One for
        // pump in self.tasks, and the other for source in self.source_tasks.
        let mut check_handles = HashMap::<ComponentId, Vec<_>>::new();

        // We need to give some time to the sources to gracefully shutdown, so
        // we will merge them with other tasks.
        for (id, task) in self.tasks.into_iter().chain(self.source_tasks.into_iter()) {
            let task = task.map(|_result| ()).shared();

            wait_handles.push(task.clone());
            check_handles.entry(id).or_default().push(task);
        }

        // If we reach this, we will forcefully shutdown the sources.
        let deadline = Instant::now() + Duration::from_secs(60);

        // If we reach the deadline, this future will print out which components
        // won't gracefully shutdown since we will start to forcefully shutdown
        // the sources.
        let mut check_handles2 = check_handles.clone();
        let timeout = async move {
            sleep_until(deadline).await;
            // Remove all tasks that have shutdown.
            check_handles2.retain(|_id, handles| {
                retain(handles, |handle| handle.peek().is_none());
                !handles.is_empty()
            });
            let remaining_components = check_handles2
                .keys()
                .map(|item| item.name.clone())
                .collect::<Vec<_>>()
                .join(", ");

            error!(
              message = "Failed to gracefully shut down in time. Killing components.",
                components = ?remaining_components
            );
        };

        // Reports in intervals which components are still running.
        let mut interval = interval(Duration::from_secs(5));
        let reporter = async move {
            loop {
                interval.tick().await;
                // Remove all tasks that have shutdown.
                check_handles.retain(|_id, handles| {
                    retain(handles, |handle| handle.peek().is_none());
                    !handles.is_empty()
                });
                let remaining_components = check_handles
                    .keys()
                    .map(|item| item.name.clone())
                    .collect::<Vec<_>>()
                    .join(", ");

                let time_remaining = match deadline.checked_duration_since(Instant::now()) {
                    Some(remaining) => format!("{} seconds left", remaining.as_secs()),
                    None => "overdue".to_string(),
                };

                info!(
                    message = "Shutting down... Waiting on running components.", remaining_components = ?remaining_components, time_remaining = ?time_remaining
                );
            }
        };

        // Finishes once all tasks have shutdown.
        let success = futures::future::join_all(wait_handles).map(|_| ());

        // Aggregate future that ends once anything detects that all tasks have
        // shutdown.
        let shutdown_complete_future = future::select_all(vec![
            Box::pin(timeout) as future::BoxFuture<'static, ()>,
            Box::pin(reporter) as future::BoxFuture<'static, ()>,
            Box::pin(success) as future::BoxFuture<'static, ()>,
        ]);

        // Now kick off the shutdown process by shutting down the sources.
        let source_shutdown_complete = self.shutdown_coordinator.shutdown_all(deadline);

        futures::future::join(source_shutdown_complete, shutdown_complete_future).map(|_| ())
    }

    /// On Error, topology is in invalid state.
    /// May change componenets even if reload fails.
    pub async fn reload_config_and_respawn(&mut self, new_config: Config) -> Result<bool, ()> {
        if self.config.global != new_config.global {
            error!(
                message =
                "Global options can't be changed while reloading config file; reload aborted. Please restart vector to reload the configuration file."
            );
            return Ok(false);
        }

        let diff = ConfigDiff::new(&self.config, &new_config);

        // Checks passed so let's shutdown the difference.
        let buffers = self.shutdown_diff(&diff, &new_config).await;

        // Gives windows some time to make available any port
        // released by shutdown componenets.
        // Issue: https://github.com/timberio/vector/issues/3035
        if cfg!(windows) {
            // This value is guess work.
            tokio::time::sleep(Duration::from_millis(200)).await;
        }

        // Now let's actually build the new pieces.
        if let Some(mut new_pieces) = build_or_log_errors(&new_config, &diff, buffers.clone()).await
        {
            if self
                .run_healthchecks(&diff, &mut new_pieces, new_config.healthchecks)
                .await
            {
                self.connect_diff(&diff, &mut new_pieces).await;
                self.spawn_diff(&diff, new_pieces);
                self.config = new_config;
                // We have successfully changed to new config.
                return Ok(true);
            }
        }

        // We need to rebuild the removed.
        info!("Rebuilding old configuration.");
        let diff = diff.flip();
        if let Some(mut new_pieces) = build_or_log_errors(&self.config, &diff, buffers).await {
            if self
                .run_healthchecks(&diff, &mut new_pieces, self.config.healthchecks)
                .await
            {
                self.connect_diff(&diff, &mut new_pieces).await;
                self.spawn_diff(&diff, new_pieces);
                // We have successfully returned to old config.
                return Ok(false);
            }
        }

        // We failed in rebuilding the old state.
        error!("Failed in rebuilding the old configuration.");

        Err(())
    }

    pub(crate) async fn run_healthchecks(
        &mut self,
        diff: &ConfigDiff,
        pieces: &mut Pieces,
        options: HealthcheckOptions,
    ) -> bool {
        if options.enabled {
            let healthchecks = take_healthchecks(diff, pieces)
                .into_iter()
                .map(|(_, task)| task);
            let healthchecks = future::try_join_all(healthchecks);

            info!("Running healthchecks.");
            if options.require_healthy {
                let success = healthchecks.await;

                if success.is_ok() {
                    info!("All healthchecks passed.");
                    true
                } else {
                    error!("Sinks unhealthy.");
                    false
                }
            } else {
                tokio::spawn(healthchecks);
                true
            }
        } else {
            true
        }
    }

    /// Shutdowns removed and replaced pieces of topology.
    /// Returns buffers to be reused.
    async fn shutdown_diff(
        &mut self,
        diff: &ConfigDiff,
        new_config: &Config,
    ) -> HashMap<ComponentId, BuiltBuffer> {
        // Sources
        let timeout = Duration::from_secs(30); //sec

        // First pass to tell the sources to shut down.
        let mut source_shutdown_complete_futures = Vec::new();

        // Only log that we are waiting for shutdown if we are actually removing
        // sources.
        if !diff.sources.to_remove.is_empty() {
            info!(
                message = "Waiting for sources to finish shutting down.", timeout = ?timeout.as_secs()
            );
        }

        let deadline = Instant::now() + timeout;
        for id in &diff.sources.to_remove {
<<<<<<< HEAD
            info!(message = "Removing source.", name = ?id.name);
=======
            info!(message = "Removing source.", id = ?id);
>>>>>>> ab809ee1

            let previous = self.tasks.remove(id).unwrap();
            drop(previous); // detach and forget

            self.remove_outputs(id);
            source_shutdown_complete_futures
                .push(self.shutdown_coordinator.shutdown_source(id, deadline));
        }
        for id in &diff.sources.to_change {
            self.remove_outputs(id);
            source_shutdown_complete_futures
                .push(self.shutdown_coordinator.shutdown_source(id, deadline));
        }

        // Wait for the shutdowns to complete

        // Only log message if there are actual futures to check.
        if !source_shutdown_complete_futures.is_empty() {
            info!(
                "Waiting for up to {} seconds for sources to finish shutting down.",
                timeout.as_secs()
            );
        }

        futures::future::join_all(source_shutdown_complete_futures).await;

        // Second pass now that all sources have shut down for final cleanup.
        for id in diff.sources.removed_and_changed() {
            if let Some(task) = self.source_tasks.remove(id) {
                task.await.unwrap().unwrap();
            }
        }

        // Transforms
        for id in &diff.transforms.to_remove {
<<<<<<< HEAD
            info!(message = "Removing transform.", name = ?id.name);
=======
            info!(message = "Removing transform.", id = ?id);
>>>>>>> ab809ee1

            let previous = self.tasks.remove(id).unwrap();
            drop(previous); // detach and forget

            self.remove_inputs(id).await;
            self.remove_outputs(id);
        }

        // Sinks

        // Resource conflicts
        // At this point both the old and the new config don't have
        // conflicts in their resource usage. So if we combine their
        // resources, all found conflicts are between
        // to be removed and to be added components.
<<<<<<< HEAD
        let remove_sink = diff.sinks.removed_and_changed().filter_map(|id| {
            self.config
                .sinks
                .get(id)
                .map(|sink| (id, sink.resources(id)))
        });
        let add_source = diff.sources.changed_and_added().filter_map(|id| {
            new_config
                .sources
                .get(id)
                .map(|source| (id, source.inner.resources()))
        });
        let add_sink = diff.sinks.changed_and_added().filter_map(|id| {
            new_config
                .sinks
                .get(id)
                .map(|sink| (id, sink.resources(id)))
        });
=======
        let remove_sink = diff
            .sinks
            .removed_and_changed()
            .map(|id| (id, self.config.sinks[id].resources(id)));
        let add_source = diff
            .sources
            .changed_and_added()
            .map(|id| (id, new_config.sources[id].inner.resources()));
        let add_sink = diff
            .sinks
            .changed_and_added()
            .map(|id| (id, new_config.sinks[id].resources(id)));
>>>>>>> ab809ee1
        let conflicts = Resource::conflicts(
            remove_sink.map(|(key, value)| ((true, key), value)).chain(
                add_sink
                    .chain(add_source)
                    .map(|(key, value)| ((false, key), value)),
            ),
        )
        .into_iter()
        .flat_map(|(_, components)| components)
        .collect::<HashSet<_>>();
        // Existing conflicting sinks
        let conflicting_sinks = conflicts
            .into_iter()
            .filter(|&(existing_sink, _)| existing_sink)
            .map(|(_, id)| id.clone());

        // Buffer reuse
        // We can reuse buffers whose configuration wasn't changed.
        let reuse_buffers = diff
            .sinks
            .to_change
            .iter()
<<<<<<< HEAD
            .filter(|&id| {
                self.config.sinks.get(id).map(|item| &item.buffer)
                    == new_config.sinks.get(id).map(|item| &item.buffer)
            })
=======
            .filter(|&id| self.config.sinks[id].buffer == new_config.sinks[id].buffer)
>>>>>>> ab809ee1
            .cloned()
            .collect::<HashSet<_>>();

        let wait_for_sinks = conflicting_sinks
            .chain(reuse_buffers.iter().cloned())
            .collect::<HashSet<_>>();

        // First pass

        // Detach removed sinks
        for id in &diff.sinks.to_remove {
<<<<<<< HEAD
            info!(message = "Removing sink.", name = ?id.name);
=======
            info!(message = "Removing sink.", id = ?id);
>>>>>>> ab809ee1
            self.remove_inputs(id).await;
        }

        // Detach changed sinks
        for id in &diff.sinks.to_change {
            if reuse_buffers.contains(id) {
                self.detach_triggers
                    .remove(id)
                    .unwrap()
                    .into_inner()
                    .cancel();
            } else if wait_for_sinks.contains(id) {
                self.detach_inputs(id).await;
            }
        }

        // Second pass for final cleanup

        // Cleanup removed
        for id in &diff.sinks.to_remove {
            let previous = self.tasks.remove(id).unwrap();
            if wait_for_sinks.contains(id) {
<<<<<<< HEAD
                debug!(message = "Waiting for sink to shutdown.", name = ?id);
=======
                debug!(message = "Waiting for sink to shutdown.", %id);
>>>>>>> ab809ee1
                previous.await.unwrap().unwrap();
            } else {
                drop(previous); // detach and forget
            }
        }

        // Cleanup changed and collect buffers to be reused
        let mut buffers = HashMap::new();
        for id in &diff.sinks.to_change {
            if wait_for_sinks.contains(id) {
                let previous = self.tasks.remove(id).unwrap();
<<<<<<< HEAD
                debug!(message = "Waiting for sink to shutdown.", name = ?id);
=======
                debug!(message = "Waiting for sink to shutdown.", %id);
>>>>>>> ab809ee1
                let buffer = previous.await.unwrap().unwrap();

                if reuse_buffers.contains(id) {
                    let tx = self.inputs.remove(id).unwrap();
                    let (rx, acker) = match buffer {
                        TaskOutput::Sink(rx, acker) => (rx, acker),
                        _ => unreachable!(),
                    };

                    buffers.insert(id.clone(), (tx, Arc::new(Mutex::new(Some(rx))), acker));
                }
            }
        }

        buffers
    }

    /// Rewires topology
    pub(crate) async fn connect_diff(&mut self, diff: &ConfigDiff, new_pieces: &mut Pieces) {
        // Sources
        for id in diff.sources.changed_and_added() {
            self.setup_outputs(id, new_pieces).await;
        }

        // Transforms
        // Make sure all transform outputs are set up before another transform
        // might try use it as an input
        for id in diff.transforms.changed_and_added() {
            self.setup_outputs(id, new_pieces).await;
        }

        for id in &diff.transforms.to_change {
            self.replace_inputs(id, new_pieces).await;
        }

        for id in &diff.transforms.to_add {
            self.setup_inputs(id, new_pieces).await;
        }

        // Sinks
        for id in &diff.sinks.to_change {
            self.replace_inputs(id, new_pieces).await;
        }

        for id in &diff.sinks.to_add {
            self.setup_inputs(id, new_pieces).await;
        }

        // Broadcast changes to subscribers.
        if !self.watch.0.is_closed() {
            // TODO handle sending ids
            self.watch
                .0
                .send(
                    self.outputs
                        .iter()
                        .map(|item| (item.0.to_string(), item.1.clone()))
                        .collect::<HashMap<_, _>>(),
                )
                .expect("Couldn't broadcast config changes.");
        }
    }

    /// Starts new and changed pieces of topology.
    pub(crate) fn spawn_diff(&mut self, diff: &ConfigDiff, mut new_pieces: Pieces) {
        // Sources
        for id in &diff.sources.to_change {
<<<<<<< HEAD
            info!(message = "Rebuilding source.", name = ?id);
=======
            info!(message = "Rebuilding source.", id = ?id);
>>>>>>> ab809ee1
            self.spawn_source(id, &mut new_pieces);
        }

        for id in &diff.sources.to_add {
<<<<<<< HEAD
            info!(message = "Starting source.", name = ?id);
=======
            info!(message = "Starting source.", id = ?id);
>>>>>>> ab809ee1
            self.spawn_source(id, &mut new_pieces);
        }

        // Transforms
        for id in &diff.transforms.to_change {
<<<<<<< HEAD
            info!(message = "Rebuilding transform.", name = ?id);
=======
            info!(message = "Rebuilding transform.", id = ?id);
>>>>>>> ab809ee1
            self.spawn_transform(id, &mut new_pieces);
        }

        for id in &diff.transforms.to_add {
<<<<<<< HEAD
            info!(message = "Starting transform.", name = ?id);
=======
            info!(message = "Starting transform.", id = ?id);
>>>>>>> ab809ee1
            self.spawn_transform(id, &mut new_pieces);
        }

        // Sinks
        for id in &diff.sinks.to_change {
<<<<<<< HEAD
            info!(message = "Rebuilding sink.", name = ?id);
=======
            info!(message = "Rebuilding sink.", id = ?id);
>>>>>>> ab809ee1
            self.spawn_sink(id, &mut new_pieces);
        }

        for id in &diff.sinks.to_add {
<<<<<<< HEAD
            info!(message = "Starting sink.", name = ?id);
=======
            info!(message = "Starting sink.", id = ?id);
>>>>>>> ab809ee1
            self.spawn_sink(id, &mut new_pieces);
        }
    }

<<<<<<< HEAD
    fn spawn_sink(&mut self, id: &ComponentId, new_pieces: &mut builder::Pieces) {
=======
    fn spawn_sink(&mut self, id: &str, new_pieces: &mut builder::Pieces) {
>>>>>>> ab809ee1
        let task = new_pieces.tasks.remove(id).unwrap();
        let span = error_span!(
            "sink",
            component_id = %task.id(),
            component_kind = "sink",
            component_type = %task.typetag(),
            // maintained for compatibility
            component_name = %task.id(),
        );
        let task = handle_errors(task, self.abort_tx.clone()).instrument(span);
        let spawned = tokio::spawn(task);
<<<<<<< HEAD
        if let Some(previous) = self.tasks.insert(id.clone(), spawned) {
=======
        if let Some(previous) = self.tasks.insert(id.to_string(), spawned) {
>>>>>>> ab809ee1
            drop(previous); // detach and forget
        }
    }

<<<<<<< HEAD
    fn spawn_transform(&mut self, id: &ComponentId, new_pieces: &mut builder::Pieces) {
=======
    fn spawn_transform(&mut self, id: &str, new_pieces: &mut builder::Pieces) {
>>>>>>> ab809ee1
        let task = new_pieces.tasks.remove(id).unwrap();
        let span = error_span!(
            "transform",
            component_kind = "transform",
            component_id = %task.id(),
            component_type = %task.typetag(),
            // maintained for compatibility
            component_name = %task.id(),
        );
        let task = handle_errors(task, self.abort_tx.clone()).instrument(span);
        let spawned = tokio::spawn(task);
<<<<<<< HEAD
        if let Some(previous) = self.tasks.insert(id.clone(), spawned) {
=======
        if let Some(previous) = self.tasks.insert(id.to_string(), spawned) {
>>>>>>> ab809ee1
            drop(previous); // detach and forget
        }
    }

<<<<<<< HEAD
    fn spawn_source(&mut self, id: &ComponentId, new_pieces: &mut builder::Pieces) {
=======
    fn spawn_source(&mut self, id: &str, new_pieces: &mut builder::Pieces) {
>>>>>>> ab809ee1
        let task = new_pieces.tasks.remove(id).unwrap();
        let span = error_span!(
            "source",
            component_kind = "source",
            component_id = %task.id(),
            component_type = %task.typetag(),
            // maintained for compatibility
            component_name = %task.id(),
        );
        let task = handle_errors(task, self.abort_tx.clone()).instrument(span.clone());
        let spawned = tokio::spawn(task);
<<<<<<< HEAD
        if let Some(previous) = self.tasks.insert(id.clone(), spawned) {
=======
        if let Some(previous) = self.tasks.insert(id.to_string(), spawned) {
>>>>>>> ab809ee1
            drop(previous); // detach and forget
        }

        self.shutdown_coordinator
            .takeover_source(id, &mut new_pieces.shutdown_coordinator);

        let source_task = new_pieces.source_tasks.remove(id).unwrap();
        let source_task = handle_errors(source_task, self.abort_tx.clone()).instrument(span);
        self.source_tasks
<<<<<<< HEAD
            .insert(id.clone(), tokio::spawn(source_task));
    }

    fn remove_outputs(&mut self, id: &ComponentId) {
        self.outputs.remove(id);
    }

    async fn remove_inputs(&mut self, id: &ComponentId) {
=======
            .insert(id.to_string(), tokio::spawn(source_task));
    }

    fn remove_outputs(&mut self, id: &str) {
        self.outputs.remove(id);
    }

    async fn remove_inputs(&mut self, id: &str) {
>>>>>>> ab809ee1
        self.inputs.remove(id);
        self.detach_triggers.remove(id);

        let sink_inputs = self.config.sinks.get(id).map(|s| &s.inputs);
        let trans_inputs = self.config.transforms.get(id).map(|t| &t.inputs);

        let inputs = sink_inputs.or(trans_inputs);

        if let Some(inputs) = inputs {
            for input in inputs {
                if let Some(output) = self.outputs.get_mut(input) {
                    // This can only fail if we are disconnected, which is a valid situation.
<<<<<<< HEAD
                    let _ = output.send(ControlMessage::Remove(id.clone())).await;
                }
            }
        }
    }

    async fn setup_outputs(&mut self, id: &ComponentId, new_pieces: &mut builder::Pieces) {
=======
                    let _ = output.send(ControlMessage::Remove(id.to_string())).await;
                }
            }
        }
    }

    async fn setup_outputs(&mut self, id: &str, new_pieces: &mut builder::Pieces) {
>>>>>>> ab809ee1
        let mut output = new_pieces.outputs.remove(id).unwrap();

        for (sink_id, sink) in &self.config.sinks {
            if sink.inputs.iter().any(|i| i == id) {
                // Sink may have been removed with the new config so it may not
                // be present.
                if let Some(input) = self.inputs.get(sink_id) {
                    let _ = output
                        .send(ControlMessage::Add(sink_id.clone(), input.get()))
                        .await;
                }
            }
        }
        for (transform_id, transform) in &self.config.transforms {
            if transform.inputs.iter().any(|i| i == id) {
                // Transform may have been removed with the new config so it may
                // not be present.
                if let Some(input) = self.inputs.get(transform_id) {
                    let _ = output
                        .send(ControlMessage::Add(transform_id.clone(), input.get()))
                        .await;
                }
            }
        }

<<<<<<< HEAD
        self.outputs.insert(id.clone(), output);
    }

    async fn setup_inputs(&mut self, id: &ComponentId, new_pieces: &mut builder::Pieces) {
=======
        self.outputs.insert(id.to_string(), output);
    }

    async fn setup_inputs(&mut self, id: &str, new_pieces: &mut builder::Pieces) {
>>>>>>> ab809ee1
        let (tx, inputs) = new_pieces.inputs.remove(id).unwrap();

        for input in inputs {
            // This can only fail if we are disconnected, which is a valid situation.
            let _ = self
                .outputs
                .get_mut(&input)
                .unwrap()
<<<<<<< HEAD
                .send(ControlMessage::Add(id.clone(), tx.get()))
                .await;
        }

        self.inputs.insert(id.clone(), tx);
        new_pieces
            .detach_triggers
            .remove(id)
            .map(|trigger| self.detach_triggers.insert(id.clone(), trigger.into()));
    }

    async fn replace_inputs(&mut self, id: &ComponentId, new_pieces: &mut builder::Pieces) {
=======
                .send(ControlMessage::Add(id.to_string(), tx.get()))
                .await;
        }

        self.inputs.insert(id.to_string(), tx);
        new_pieces
            .detach_triggers
            .remove(id)
            .map(|trigger| self.detach_triggers.insert(id.to_string(), trigger.into()));
    }

    async fn replace_inputs(&mut self, id: &str, new_pieces: &mut builder::Pieces) {
>>>>>>> ab809ee1
        let (tx, inputs) = new_pieces.inputs.remove(id).unwrap();

        let sink_inputs = self.config.sinks.get(id).map(|s| &s.inputs);
        let trans_inputs = self.config.transforms.get(id).map(|t| &t.inputs);
        let old_inputs = sink_inputs
            .or(trans_inputs)
            .unwrap()
            .iter()
            .collect::<HashSet<_>>();

        let new_inputs = inputs.iter().collect::<HashSet<_>>();

        let inputs_to_remove = &old_inputs - &new_inputs;
        let inputs_to_add = &new_inputs - &old_inputs;
        let inputs_to_replace = old_inputs.intersection(&new_inputs);

        for input in inputs_to_remove {
            if let Some(output) = self.outputs.get_mut(input) {
                // This can only fail if we are disconnected, which is a valid situation.
<<<<<<< HEAD
                let _ = output.send(ControlMessage::Remove(id.clone())).await;
=======
                let _ = output.send(ControlMessage::Remove(id.to_string())).await;
>>>>>>> ab809ee1
            }
        }

        for input in inputs_to_add {
            // This can only fail if we are disconnected, which is a valid situation.
            let _ = self
                .outputs
                .get_mut(input)
                .unwrap()
<<<<<<< HEAD
                .send(ControlMessage::Add(id.clone(), tx.get()))
=======
                .send(ControlMessage::Add(id.to_string(), tx.get()))
>>>>>>> ab809ee1
                .await;
        }

        for &input in inputs_to_replace {
            // This can only fail if we are disconnected, which is a valid situation.
            let _ = self
                .outputs
                .get_mut(input)
                .unwrap()
<<<<<<< HEAD
                .send(ControlMessage::Replace(id.clone(), Some(tx.get())))
                .await;
        }

        self.inputs.insert(id.clone(), tx);
        new_pieces
            .detach_triggers
            .remove(id)
            .map(|trigger| self.detach_triggers.insert(id.clone(), trigger.into()));
    }

    async fn detach_inputs(&mut self, id: &ComponentId) {
=======
                .send(ControlMessage::Replace(id.to_string(), Some(tx.get())))
                .await;
        }

        self.inputs.insert(id.to_string(), tx);
        new_pieces
            .detach_triggers
            .remove(id)
            .map(|trigger| self.detach_triggers.insert(id.to_string(), trigger.into()));
    }

    async fn detach_inputs(&mut self, id: &str) {
>>>>>>> ab809ee1
        self.inputs.remove(id);
        self.detach_triggers.remove(id);

        let sink_inputs = self.config.sinks.get(id).map(|s| &s.inputs);
        let trans_inputs = self.config.transforms.get(id).map(|t| &t.inputs);
        let old_inputs = sink_inputs.or(trans_inputs).unwrap();

        for input in old_inputs {
            // This can only fail if we are disconnected, which is a valid
            // situation.
            let _ = self
                .outputs
                .get_mut(input)
                .unwrap()
<<<<<<< HEAD
                .send(ControlMessage::Replace(id.clone(), None))
=======
                .send(ControlMessage::Replace(id.to_string(), None))
>>>>>>> ab809ee1
                .await;
        }
    }

    /// Borrows the Config
    pub fn config(&self) -> &Config {
        &self.config
    }

    /// Subscribe to topology changes. This will receive an `Outputs` currently, but may be
    /// expanded in the future to accommodate `Inputs`. This is used by the 'tap' API to observe
    /// config changes, and re-wire tap sinks.
    pub fn watch(&self) -> watch::Receiver<Outputs> {
        self.watch.1.clone()
    }
}<|MERGE_RESOLUTION|>--- conflicted
+++ resolved
@@ -277,11 +277,7 @@
 
         let deadline = Instant::now() + timeout;
         for id in &diff.sources.to_remove {
-<<<<<<< HEAD
-            info!(message = "Removing source.", name = ?id.name);
-=======
             info!(message = "Removing source.", id = ?id);
->>>>>>> ab809ee1
 
             let previous = self.tasks.remove(id).unwrap();
             drop(previous); // detach and forget
@@ -317,11 +313,7 @@
 
         // Transforms
         for id in &diff.transforms.to_remove {
-<<<<<<< HEAD
-            info!(message = "Removing transform.", name = ?id.name);
-=======
             info!(message = "Removing transform.", id = ?id);
->>>>>>> ab809ee1
 
             let previous = self.tasks.remove(id).unwrap();
             drop(previous); // detach and forget
@@ -337,26 +329,6 @@
         // conflicts in their resource usage. So if we combine their
         // resources, all found conflicts are between
         // to be removed and to be added components.
-<<<<<<< HEAD
-        let remove_sink = diff.sinks.removed_and_changed().filter_map(|id| {
-            self.config
-                .sinks
-                .get(id)
-                .map(|sink| (id, sink.resources(id)))
-        });
-        let add_source = diff.sources.changed_and_added().filter_map(|id| {
-            new_config
-                .sources
-                .get(id)
-                .map(|source| (id, source.inner.resources()))
-        });
-        let add_sink = diff.sinks.changed_and_added().filter_map(|id| {
-            new_config
-                .sinks
-                .get(id)
-                .map(|sink| (id, sink.resources(id)))
-        });
-=======
         let remove_sink = diff
             .sinks
             .removed_and_changed()
@@ -369,7 +341,6 @@
             .sinks
             .changed_and_added()
             .map(|id| (id, new_config.sinks[id].resources(id)));
->>>>>>> ab809ee1
         let conflicts = Resource::conflicts(
             remove_sink.map(|(key, value)| ((true, key), value)).chain(
                 add_sink
@@ -392,14 +363,7 @@
             .sinks
             .to_change
             .iter()
-<<<<<<< HEAD
-            .filter(|&id| {
-                self.config.sinks.get(id).map(|item| &item.buffer)
-                    == new_config.sinks.get(id).map(|item| &item.buffer)
-            })
-=======
             .filter(|&id| self.config.sinks[id].buffer == new_config.sinks[id].buffer)
->>>>>>> ab809ee1
             .cloned()
             .collect::<HashSet<_>>();
 
@@ -411,11 +375,7 @@
 
         // Detach removed sinks
         for id in &diff.sinks.to_remove {
-<<<<<<< HEAD
-            info!(message = "Removing sink.", name = ?id.name);
-=======
             info!(message = "Removing sink.", id = ?id);
->>>>>>> ab809ee1
             self.remove_inputs(id).await;
         }
 
@@ -438,11 +398,7 @@
         for id in &diff.sinks.to_remove {
             let previous = self.tasks.remove(id).unwrap();
             if wait_for_sinks.contains(id) {
-<<<<<<< HEAD
-                debug!(message = "Waiting for sink to shutdown.", name = ?id);
-=======
                 debug!(message = "Waiting for sink to shutdown.", %id);
->>>>>>> ab809ee1
                 previous.await.unwrap().unwrap();
             } else {
                 drop(previous); // detach and forget
@@ -454,11 +410,7 @@
         for id in &diff.sinks.to_change {
             if wait_for_sinks.contains(id) {
                 let previous = self.tasks.remove(id).unwrap();
-<<<<<<< HEAD
-                debug!(message = "Waiting for sink to shutdown.", name = ?id);
-=======
                 debug!(message = "Waiting for sink to shutdown.", %id);
->>>>>>> ab809ee1
                 let buffer = previous.await.unwrap().unwrap();
 
                 if reuse_buffers.contains(id) {
@@ -526,67 +478,39 @@
     pub(crate) fn spawn_diff(&mut self, diff: &ConfigDiff, mut new_pieces: Pieces) {
         // Sources
         for id in &diff.sources.to_change {
-<<<<<<< HEAD
-            info!(message = "Rebuilding source.", name = ?id);
-=======
             info!(message = "Rebuilding source.", id = ?id);
->>>>>>> ab809ee1
             self.spawn_source(id, &mut new_pieces);
         }
 
         for id in &diff.sources.to_add {
-<<<<<<< HEAD
-            info!(message = "Starting source.", name = ?id);
-=======
             info!(message = "Starting source.", id = ?id);
->>>>>>> ab809ee1
             self.spawn_source(id, &mut new_pieces);
         }
 
         // Transforms
         for id in &diff.transforms.to_change {
-<<<<<<< HEAD
-            info!(message = "Rebuilding transform.", name = ?id);
-=======
             info!(message = "Rebuilding transform.", id = ?id);
->>>>>>> ab809ee1
             self.spawn_transform(id, &mut new_pieces);
         }
 
         for id in &diff.transforms.to_add {
-<<<<<<< HEAD
-            info!(message = "Starting transform.", name = ?id);
-=======
             info!(message = "Starting transform.", id = ?id);
->>>>>>> ab809ee1
             self.spawn_transform(id, &mut new_pieces);
         }
 
         // Sinks
         for id in &diff.sinks.to_change {
-<<<<<<< HEAD
-            info!(message = "Rebuilding sink.", name = ?id);
-=======
             info!(message = "Rebuilding sink.", id = ?id);
->>>>>>> ab809ee1
             self.spawn_sink(id, &mut new_pieces);
         }
 
         for id in &diff.sinks.to_add {
-<<<<<<< HEAD
-            info!(message = "Starting sink.", name = ?id);
-=======
             info!(message = "Starting sink.", id = ?id);
->>>>>>> ab809ee1
             self.spawn_sink(id, &mut new_pieces);
         }
     }
 
-<<<<<<< HEAD
     fn spawn_sink(&mut self, id: &ComponentId, new_pieces: &mut builder::Pieces) {
-=======
-    fn spawn_sink(&mut self, id: &str, new_pieces: &mut builder::Pieces) {
->>>>>>> ab809ee1
         let task = new_pieces.tasks.remove(id).unwrap();
         let span = error_span!(
             "sink",
@@ -598,20 +522,12 @@
         );
         let task = handle_errors(task, self.abort_tx.clone()).instrument(span);
         let spawned = tokio::spawn(task);
-<<<<<<< HEAD
         if let Some(previous) = self.tasks.insert(id.clone(), spawned) {
-=======
-        if let Some(previous) = self.tasks.insert(id.to_string(), spawned) {
->>>>>>> ab809ee1
             drop(previous); // detach and forget
         }
     }
 
-<<<<<<< HEAD
     fn spawn_transform(&mut self, id: &ComponentId, new_pieces: &mut builder::Pieces) {
-=======
-    fn spawn_transform(&mut self, id: &str, new_pieces: &mut builder::Pieces) {
->>>>>>> ab809ee1
         let task = new_pieces.tasks.remove(id).unwrap();
         let span = error_span!(
             "transform",
@@ -623,20 +539,12 @@
         );
         let task = handle_errors(task, self.abort_tx.clone()).instrument(span);
         let spawned = tokio::spawn(task);
-<<<<<<< HEAD
         if let Some(previous) = self.tasks.insert(id.clone(), spawned) {
-=======
-        if let Some(previous) = self.tasks.insert(id.to_string(), spawned) {
->>>>>>> ab809ee1
             drop(previous); // detach and forget
         }
     }
 
-<<<<<<< HEAD
     fn spawn_source(&mut self, id: &ComponentId, new_pieces: &mut builder::Pieces) {
-=======
-    fn spawn_source(&mut self, id: &str, new_pieces: &mut builder::Pieces) {
->>>>>>> ab809ee1
         let task = new_pieces.tasks.remove(id).unwrap();
         let span = error_span!(
             "source",
@@ -648,11 +556,7 @@
         );
         let task = handle_errors(task, self.abort_tx.clone()).instrument(span.clone());
         let spawned = tokio::spawn(task);
-<<<<<<< HEAD
         if let Some(previous) = self.tasks.insert(id.clone(), spawned) {
-=======
-        if let Some(previous) = self.tasks.insert(id.to_string(), spawned) {
->>>>>>> ab809ee1
             drop(previous); // detach and forget
         }
 
@@ -662,7 +566,6 @@
         let source_task = new_pieces.source_tasks.remove(id).unwrap();
         let source_task = handle_errors(source_task, self.abort_tx.clone()).instrument(span);
         self.source_tasks
-<<<<<<< HEAD
             .insert(id.clone(), tokio::spawn(source_task));
     }
 
@@ -671,16 +574,6 @@
     }
 
     async fn remove_inputs(&mut self, id: &ComponentId) {
-=======
-            .insert(id.to_string(), tokio::spawn(source_task));
-    }
-
-    fn remove_outputs(&mut self, id: &str) {
-        self.outputs.remove(id);
-    }
-
-    async fn remove_inputs(&mut self, id: &str) {
->>>>>>> ab809ee1
         self.inputs.remove(id);
         self.detach_triggers.remove(id);
 
@@ -693,7 +586,6 @@
             for input in inputs {
                 if let Some(output) = self.outputs.get_mut(input) {
                     // This can only fail if we are disconnected, which is a valid situation.
-<<<<<<< HEAD
                     let _ = output.send(ControlMessage::Remove(id.clone())).await;
                 }
             }
@@ -701,15 +593,6 @@
     }
 
     async fn setup_outputs(&mut self, id: &ComponentId, new_pieces: &mut builder::Pieces) {
-=======
-                    let _ = output.send(ControlMessage::Remove(id.to_string())).await;
-                }
-            }
-        }
-    }
-
-    async fn setup_outputs(&mut self, id: &str, new_pieces: &mut builder::Pieces) {
->>>>>>> ab809ee1
         let mut output = new_pieces.outputs.remove(id).unwrap();
 
         for (sink_id, sink) in &self.config.sinks {
@@ -735,17 +618,10 @@
             }
         }
 
-<<<<<<< HEAD
         self.outputs.insert(id.clone(), output);
     }
 
     async fn setup_inputs(&mut self, id: &ComponentId, new_pieces: &mut builder::Pieces) {
-=======
-        self.outputs.insert(id.to_string(), output);
-    }
-
-    async fn setup_inputs(&mut self, id: &str, new_pieces: &mut builder::Pieces) {
->>>>>>> ab809ee1
         let (tx, inputs) = new_pieces.inputs.remove(id).unwrap();
 
         for input in inputs {
@@ -754,7 +630,6 @@
                 .outputs
                 .get_mut(&input)
                 .unwrap()
-<<<<<<< HEAD
                 .send(ControlMessage::Add(id.clone(), tx.get()))
                 .await;
         }
@@ -767,20 +642,6 @@
     }
 
     async fn replace_inputs(&mut self, id: &ComponentId, new_pieces: &mut builder::Pieces) {
-=======
-                .send(ControlMessage::Add(id.to_string(), tx.get()))
-                .await;
-        }
-
-        self.inputs.insert(id.to_string(), tx);
-        new_pieces
-            .detach_triggers
-            .remove(id)
-            .map(|trigger| self.detach_triggers.insert(id.to_string(), trigger.into()));
-    }
-
-    async fn replace_inputs(&mut self, id: &str, new_pieces: &mut builder::Pieces) {
->>>>>>> ab809ee1
         let (tx, inputs) = new_pieces.inputs.remove(id).unwrap();
 
         let sink_inputs = self.config.sinks.get(id).map(|s| &s.inputs);
@@ -800,11 +661,7 @@
         for input in inputs_to_remove {
             if let Some(output) = self.outputs.get_mut(input) {
                 // This can only fail if we are disconnected, which is a valid situation.
-<<<<<<< HEAD
                 let _ = output.send(ControlMessage::Remove(id.clone())).await;
-=======
-                let _ = output.send(ControlMessage::Remove(id.to_string())).await;
->>>>>>> ab809ee1
             }
         }
 
@@ -814,11 +671,7 @@
                 .outputs
                 .get_mut(input)
                 .unwrap()
-<<<<<<< HEAD
                 .send(ControlMessage::Add(id.clone(), tx.get()))
-=======
-                .send(ControlMessage::Add(id.to_string(), tx.get()))
->>>>>>> ab809ee1
                 .await;
         }
 
@@ -828,7 +681,6 @@
                 .outputs
                 .get_mut(input)
                 .unwrap()
-<<<<<<< HEAD
                 .send(ControlMessage::Replace(id.clone(), Some(tx.get())))
                 .await;
         }
@@ -841,20 +693,6 @@
     }
 
     async fn detach_inputs(&mut self, id: &ComponentId) {
-=======
-                .send(ControlMessage::Replace(id.to_string(), Some(tx.get())))
-                .await;
-        }
-
-        self.inputs.insert(id.to_string(), tx);
-        new_pieces
-            .detach_triggers
-            .remove(id)
-            .map(|trigger| self.detach_triggers.insert(id.to_string(), trigger.into()));
-    }
-
-    async fn detach_inputs(&mut self, id: &str) {
->>>>>>> ab809ee1
         self.inputs.remove(id);
         self.detach_triggers.remove(id);
 
@@ -869,11 +707,7 @@
                 .outputs
                 .get_mut(input)
                 .unwrap()
-<<<<<<< HEAD
                 .send(ControlMessage::Replace(id.clone(), None))
-=======
-                .send(ControlMessage::Replace(id.to_string(), None))
->>>>>>> ab809ee1
                 .await;
         }
     }
