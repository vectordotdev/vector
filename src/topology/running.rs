--- conflicted
+++ resolved
@@ -716,13 +716,7 @@
         let added_changed_tables: Vec<&ComponentKey> = diff
             .enrichment_tables
             .changed_and_added()
-<<<<<<< HEAD
-            .filter(|k| {
-                new_pieces.tasks.contains_key(k) && !new_pieces.source_tasks.contains_key(k)
-            })
-=======
             .filter(|k| new_pieces.inputs.contains_key(k))
->>>>>>> 0c873ecd
             .collect();
         for key in added_changed_tables {
             debug!(component = %key, "Connecting inputs for enrichment table sink.");
