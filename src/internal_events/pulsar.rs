#![allow(dead_code)] // TODO requires optional feature compilation

#[cfg(feature = "sources-pulsar")]
use metrics::Counter;
<<<<<<< HEAD
=======
use metrics::counter;
>>>>>>> eee6e669
use vector_lib::internal_event::{
    ComponentEventsDropped, InternalEvent, UNINTENTIONAL, error_stage, error_type,
};

#[derive(Debug)]
pub struct PulsarSendingError {
    pub count: usize,
    pub error: vector_lib::Error,
}

impl InternalEvent for PulsarSendingError {
    fn emit(self) {
        let reason = "A Pulsar sink generated an error.";
        error!(
            message = reason,
            error = %self.error,
            error_type = error_type::REQUEST_FAILED,
            stage = error_stage::SENDING,

        );
        counter!(
            "component_errors_total",
            "error_type" => error_type::REQUEST_FAILED,
            "stage" => error_stage::SENDING,
        )
        .increment(1);
        emit!(ComponentEventsDropped::<UNINTENTIONAL> {
            count: self.count,
            reason,
        });
    }
}

pub struct PulsarPropertyExtractionError<F: std::fmt::Display> {
    pub property_field: F,
}

impl<F: std::fmt::Display> InternalEvent for PulsarPropertyExtractionError<F> {
    fn emit(self) {
        error!(
            message = "Failed to extract properties. Value should be a map of String -> Bytes.",
            error_code = "extracting_property",
            error_type = error_type::PARSER_FAILED,
            stage = error_stage::PROCESSING,
            property_field = %self.property_field,

        );
        counter!(
            "component_errors_total",
            "error_code" => "extracting_property",
            "error_type" => error_type::PARSER_FAILED,
            "stage" => error_stage::PROCESSING,
        )
        .increment(1);
    }
}

#[cfg(feature = "sources-pulsar")]
pub enum PulsarErrorEventType {
    Read,
    Ack,
    NAck,
}

#[cfg(feature = "sources-pulsar")]
pub struct PulsarErrorEventData {
    pub msg: String,
    pub error_type: PulsarErrorEventType,
}

#[cfg(feature = "sources-pulsar")]
registered_event!(
    PulsarErrorEvent => {
        ack_errors: Counter = counter!(
            "component_errors_total",
            "error_code" => "acknowledge_message",
            "error_type" => error_type::ACKNOWLEDGMENT_FAILED,
            "stage" => error_stage::RECEIVING,
        ),

        nack_errors: Counter = counter!(
            "component_errors_total",
            "error_code" => "negative_acknowledge_message",
            "error_type" => error_type::ACKNOWLEDGMENT_FAILED,
            "stage" => error_stage::RECEIVING,
        ),

        read_errors: Counter = counter!(
            "component_errors_total",
            "error_code" => "reading_message",
            "error_type" => error_type::READER_FAILED,
            "stage" => error_stage::RECEIVING,
        ),
    }

    fn emit(&self,error:PulsarErrorEventData) {
        match error.error_type{
            PulsarErrorEventType::Read => {
                error!(
                    message = "Failed to read message.",
                    error = error.msg,
                    error_code = "reading_message",
                    error_type = error_type::READER_FAILED,
                    stage = error_stage::RECEIVING,

                );

                self.read_errors.increment(1_u64);
            }
            PulsarErrorEventType::Ack => {
                error!(
                    message = "Failed to acknowledge message.",
                    error = error.msg,
                    error_code = "acknowledge_message",
                    error_type = error_type::ACKNOWLEDGMENT_FAILED,
                    stage = error_stage::RECEIVING,

                );

                self.ack_errors.increment(1_u64);
            }
            PulsarErrorEventType::NAck => {
                error!(
                    message = "Failed to negatively acknowledge message.",
                    error = error.msg,
                    error_code = "negative_acknowledge_message",
                    error_type = error_type::ACKNOWLEDGMENT_FAILED,
                    stage = error_stage::RECEIVING,

                );

                self.nack_errors.increment(1_u64);
            }
        }
    }
);<|MERGE_RESOLUTION|>--- conflicted
+++ resolved
@@ -2,10 +2,7 @@
 
 #[cfg(feature = "sources-pulsar")]
 use metrics::Counter;
-<<<<<<< HEAD
-=======
 use metrics::counter;
->>>>>>> eee6e669
 use vector_lib::internal_event::{
     ComponentEventsDropped, InternalEvent, UNINTENTIONAL, error_stage, error_type,
 };
@@ -24,7 +21,7 @@
             error = %self.error,
             error_type = error_type::REQUEST_FAILED,
             stage = error_stage::SENDING,
-
+            internal_log_rate_limit = true,
         );
         counter!(
             "component_errors_total",
@@ -51,7 +48,7 @@
             error_type = error_type::PARSER_FAILED,
             stage = error_stage::PROCESSING,
             property_field = %self.property_field,
-
+            internal_log_rate_limit = true,
         );
         counter!(
             "component_errors_total",
@@ -110,7 +107,7 @@
                     error_code = "reading_message",
                     error_type = error_type::READER_FAILED,
                     stage = error_stage::RECEIVING,
-
+                    internal_log_rate_limit = true,
                 );
 
                 self.read_errors.increment(1_u64);
@@ -122,7 +119,7 @@
                     error_code = "acknowledge_message",
                     error_type = error_type::ACKNOWLEDGMENT_FAILED,
                     stage = error_stage::RECEIVING,
-
+                    internal_log_rate_limit = true,
                 );
 
                 self.ack_errors.increment(1_u64);
@@ -134,7 +131,7 @@
                     error_code = "negative_acknowledge_message",
                     error_type = error_type::ACKNOWLEDGMENT_FAILED,
                     stage = error_stage::RECEIVING,
-
+                    internal_log_rate_limit = true,
                 );
 
                 self.nack_errors.increment(1_u64);
