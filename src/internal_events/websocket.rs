--- conflicted
+++ resolved
@@ -1,17 +1,3 @@
-<<<<<<< HEAD
-use std::error::Error;
-use std::fmt::{Debug, Display, Formatter, Result};
-
-use metrics::{counter, histogram};
-use tokio_tungstenite::tungstenite::error::Error as TungsteniteError;
-use vector_lib::internal_event::InternalEvent;
-
-use vector_common::{
-    internal_event::{error_stage, error_type},
-    json_size::JsonSize,
-};
-
-=======
 #![allow(dead_code)] // TODO requires optional feature compilation
 
 use std::{
@@ -27,7 +13,6 @@
 };
 use vector_lib::internal_event::InternalEvent;
 
->>>>>>> eee6e669
 pub const PROTOCOL: &str = "websocket";
 
 #[derive(Debug)]
@@ -57,7 +42,7 @@
             error_code = "websocket_connection_error",
             error_type = error_type::CONNECTION_FAILED,
             stage = error_stage::SENDING,
-
+            internal_log_rate_limit = true,
         );
         counter!(
             "component_errors_total",
@@ -100,7 +85,7 @@
             error_code = "websocket_connection_error",
             error_type = error_type::WRITER_FAILED,
             stage = error_stage::SENDING,
-
+            internal_log_rate_limit = true,
         );
         counter!(
             "component_errors_total",
@@ -179,7 +164,6 @@
             url =  %self.url,
             protcol = %self.protocol,
             kind = %self.kind
-<<<<<<< HEAD
         );
 
         let histogram = histogram!("component_received_events_count");
@@ -190,18 +174,6 @@
             "protocol" => PROTOCOL,
             "kind" => self.kind.to_string()
         );
-=======
-        );
-
-        let histogram = histogram!("component_received_events_count");
-        histogram.record(self.count as f64);
-        let counter = counter!(
-            "component_received_events_total",
-            "uri" => self.url.to_string(),
-            "protocol" => PROTOCOL,
-            "kind" => self.kind.to_string()
-        );
->>>>>>> eee6e669
         counter.increment(self.count as u64);
         let counter = counter!(
             "component_received_event_bytes_total",
@@ -230,10 +202,7 @@
             error_code = "websocket_receive_error",
             error_type = error_type::CONNECTION_FAILED,
             stage = error_stage::PROCESSING,
-<<<<<<< HEAD
-=======
-            internal_log_rate_limit = true,
->>>>>>> eee6e669
+            internal_log_rate_limit = true,
         );
         counter!(
             "component_errors_total",
@@ -263,10 +232,7 @@
             error_code = "websocket_send_error",
             error_type = error_type::CONNECTION_FAILED,
             stage = error_stage::PROCESSING,
-<<<<<<< HEAD
-=======
-            internal_log_rate_limit = true,
->>>>>>> eee6e669
+            internal_log_rate_limit = true,
         );
         counter!(
             "component_errors_total",
