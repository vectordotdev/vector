--- conflicted
+++ resolved
@@ -152,15 +152,12 @@
 #[cfg(windows)]
 mod windows;
 
-<<<<<<< HEAD
 #[cfg(feature = "sources-odbc")]
 mod odbc_metrics;
 
-=======
 pub mod config;
 #[cfg(any(feature = "transforms-log_to_metric", feature = "sinks-loki"))]
 mod expansion;
->>>>>>> 8c909f26
 #[cfg(feature = "sources-mongodb_metrics")]
 pub(crate) use mongodb_metrics::*;
 
@@ -254,17 +251,14 @@
 pub(crate) use self::mqtt::*;
 #[cfg(feature = "sources-nginx_metrics")]
 pub(crate) use self::nginx_metrics::*;
-<<<<<<< HEAD
 #[cfg(feature = "sources-odbc")]
 pub(crate) use self::odbc_metrics::*;
 #[allow(unused_imports)]
-=======
 #[cfg(any(
     feature = "sources-kubernetes_logs",
     feature = "transforms-log_to_metric",
     feature = "sinks-datadog_events",
 ))]
->>>>>>> 8c909f26
 pub(crate) use self::parser::*;
 #[cfg(feature = "sources-postgresql_metrics")]
 pub(crate) use self::postgresql_metrics::*;
