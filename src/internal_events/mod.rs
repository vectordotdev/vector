--- conflicted
+++ resolved
@@ -3,12 +3,8 @@
 mod blackhole;
 mod elasticsearch;
 mod file;
-<<<<<<< HEAD
+mod http;
 #[cfg(all(unix, feature = "sources-journald"))]
-=======
-mod http;
-#[cfg(all(feature = "sources-journald", feature = "unix"))]
->>>>>>> 059e160c
 mod journald;
 mod json;
 #[cfg(feature = "sources-kafka")]
@@ -37,12 +33,8 @@
 pub use self::blackhole::*;
 pub use self::elasticsearch::*;
 pub use self::file::*;
-<<<<<<< HEAD
+pub use self::http::*;
 #[cfg(all(unix, feature = "sources-journald"))]
-=======
-pub use self::http::*;
-#[cfg(all(feature = "sources-journald", feature = "unix"))]
->>>>>>> 059e160c
 pub(crate) use self::journald::*;
 pub use self::json::*;
 #[cfg(feature = "sources-kafka")]
