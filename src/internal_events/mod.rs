--- conflicted
+++ resolved
@@ -23,14 +23,10 @@
 mod process;
 #[cfg(feature = "sources-prometheus")]
 mod prometheus;
-<<<<<<< HEAD
-mod regex;
+#[cfg(feature = "transforms-regex_parser")]
+mod regex_parser;
 #[cfg(feature = "transforms-remove_fields")]
 mod remove_fields;
-=======
-#[cfg(feature = "transforms-regex_parser")]
-mod regex_parser;
->>>>>>> d1158748
 mod sampler;
 #[cfg(any(
     feature = "sources-socket",
@@ -79,14 +75,10 @@
 pub use self::process::*;
 #[cfg(feature = "sources-prometheus")]
 pub use self::prometheus::*;
-<<<<<<< HEAD
-pub use self::regex::*;
+#[cfg(feature = "transforms-regex_parser")]
+pub(crate) use self::regex_parser::*;
 #[cfg(feature = "transforms-remove_fields")]
 pub use self::remove_fields::*;
-=======
-#[cfg(feature = "transforms-regex_parser")]
-pub(crate) use self::regex_parser::*;
->>>>>>> d1158748
 pub use self::sampler::*;
 #[cfg(any(
     feature = "sources-socket",
