--- conflicted
+++ resolved
@@ -5,10 +5,6 @@
     pub const SENDING: &str = "sending";
 }
 
-<<<<<<< HEAD
-pub(crate) fn http_error_code(code: u16) -> String {
-    format!("http_response_{}", code)
-=======
 // Set of `error_type` tags to use when emiting error events.
 pub mod error_type {
     // When the event acknowledgment failed.
@@ -42,5 +38,8 @@
     pub const TIMED_OUT: &str = "timed_out";
     // When the component was unable to write some data.
     pub const WRITER_FAILED: &str = "writer_failed";
->>>>>>> a36b9a8c
+}
+
+pub(crate) fn http_error_code(code: u16) -> String {
+    format!("http_response_{}", code)
 }