use metrics::counter;
use vector_core::internal_event::InternalEvent;

#[cfg(feature = "sources-aws_s3")]
pub use s3::*;

#[cfg(any(feature = "sources-aws_s3", feature = "sources-aws_sqs"))]
use crate::internal_events::prelude::{error_stage, error_type};

#[cfg(feature = "sources-aws_s3")]
mod s3 {
    use super::*;
    use crate::sources::aws_s3::sqs::ProcessingError;
    use aws_sdk_sqs::model::{
        BatchResultErrorEntry, DeleteMessageBatchRequestEntry, DeleteMessageBatchResultEntry,
    };

    #[derive(Debug)]
    pub struct SqsMessageReceiveError<'a, E> {
        pub error: &'a E,
    }

    impl<'a, E: std::fmt::Display> InternalEvent for SqsMessageReceiveError<'a, E> {
        fn emit(self) {
            error!(
                message = "Failed to fetch SQS events.",
                error = %self.error,
                error_code = "failed_fetching_sqs_events",
                error_type = error_type::REQUEST_FAILED,
                stage = error_stage::RECEIVING,
            );
            counter!(
                "component_errors_total", 1,
                "error_code" => "failed_fetching_sqs_events",
                "error_type" => error_type::REQUEST_FAILED,
                "stage" => error_stage::RECEIVING,
            );
            // deprecated
            counter!("sqs_message_receive_failed_total", 1);
        }
    }
    #[derive(Debug)]
    pub struct SqsMessageProcessingError<'a> {
        pub message_id: &'a str,
        pub error: &'a ProcessingError,
    }

    impl<'a> InternalEvent for SqsMessageProcessingError<'a> {
        fn emit(self) {
            error!(
                message = "Failed to process SQS message.",
                message_id = %self.message_id,
                error = %self.error,
                error_code = "failed_processing_sqs_message",
                error_type = error_type::PARSER_FAILED,
                stage = error_stage::PROCESSING,
            );
            counter!(
                "component_errors_total", 1,
                "error_code" => "failed_processing_sqs_message",
                "error_type" => error_type::PARSER_FAILED,
                "stage" => error_stage::PROCESSING,
            );
            // deprecated
            counter!("sqs_message_processing_failed_total", 1);
        }
    }

    #[derive(Debug)]
    pub struct SqsMessageDeleteSucceeded {
        pub message_ids: Vec<DeleteMessageBatchResultEntry>,
    }

    impl InternalEvent for SqsMessageDeleteSucceeded {
        fn emit(self) {
            trace!(message = "Deleted SQS message(s).",
            message_ids = %self.message_ids.iter()
                .map(|x| x.id.clone().unwrap_or_default())
                .collect::<Vec<_>>()
                .join(", "));
            counter!(
                "sqs_message_delete_succeeded_total",
                self.message_ids.len() as u64
            );
        }
    }

    #[derive(Debug)]
    pub struct SqsMessageDeletePartialError {
        pub entries: Vec<BatchResultErrorEntry>,
    }

    impl InternalEvent for SqsMessageDeletePartialError {
        fn emit(self) {
            error!(
                message = "Deletion of SQS message(s) failed.",
                message_ids = %self.entries.iter()
                    .map(|x| format!("{}/{}", x.id.clone().unwrap_or_default(), x.code.clone().unwrap_or_default()))
                    .collect::<Vec<_>>()
                    .join(", "),
                error_code = "failed_deleting_some_sqs_messages",
                error_type = error_type::ACKNOWLEDGMENT_FAILED,
                stage = error_stage::PROCESSING,
            );
            counter!(
                "component_errors_total", 1,
                "error_code" => "failed_deleting_some_sqs_messages",
                "error_type" => error_type::ACKNOWLEDGMENT_FAILED,
                "stage" => error_stage::PROCESSING,
            );
            // deprecated
            counter!("sqs_message_delete_failed_total", self.entries.len() as u64);
        }
    }

    #[derive(Debug)]
    pub struct SqsMessageDeleteBatchError<E> {
        pub entries: Vec<DeleteMessageBatchRequestEntry>,
        pub error: E,
    }

    impl<E: std::fmt::Display> InternalEvent for SqsMessageDeleteBatchError<E> {
        fn emit(self) {
            error!(
                message = "Deletion of SQS message(s) failed.",
                message_ids = %self.entries.iter()
                    .map(|x| x.id.clone().unwrap_or_default())
                    .collect::<Vec<_>>()
                    .join(", "),
                error = %self.error,
                error_code = "failed_deleting_all_sqs_messages",
                error_type = error_type::ACKNOWLEDGMENT_FAILED,
                stage = error_stage::PROCESSING,
            );
            counter!(
                "component_errors_total", 1,
                "error_code" => "failed_deleting_all_sqs_messages",
                "error_type" => error_type::ACKNOWLEDGMENT_FAILED,
                "stage" => error_stage::PROCESSING,
            );
            // deprecated
            counter!("sqs_message_delete_failed_total", self.entries.len() as u64);
            counter!("sqs_message_delete_batch_failed_total", 1);
        }
    }
}

#[derive(Debug)]
pub struct AwsSqsEventsSent<'a> {
    pub byte_size: usize,
    pub message_id: Option<&'a String>,
}

impl InternalEvent for AwsSqsEventsSent<'_> {
    fn emit(self) {
        trace!(
            message = "Events sent.",
            message_id = ?self.message_id,
            count = 1,
            byte_size = %self.byte_size,
        );
        counter!("component_sent_events_total", 1);
        counter!("component_sent_event_bytes_total", self.byte_size as u64);
    }
}

#[derive(Debug)]
pub struct SqsS3EventsReceived {
    pub byte_size: usize,
}

impl InternalEvent for SqsS3EventsReceived {
    fn emit(self) {
        trace!(
            message = "Events received.",
            count = 1,
            byte_size = %self.byte_size,
        );
        counter!("component_received_events_total", 1);
        counter!(
            "component_received_event_bytes_total",
            self.byte_size as u64
        );
        // deprecated
        counter!("events_in_total", 1);
    }
}

#[derive(Debug)]
pub struct SqsMessageReceiveSucceeded {
    pub count: usize,
}

impl InternalEvent for SqsMessageReceiveSucceeded {
    fn emit(self) {
        trace!(message = "Received SQS messages.", count = %self.count);
        counter!("sqs_message_receive_succeeded_total", 1);
        counter!("sqs_message_received_messages_total", self.count as u64);
    }
}

#[derive(Debug)]
pub struct SqsMessageProcessingSucceeded<'a> {
    pub message_id: &'a str,
}

impl<'a> InternalEvent for SqsMessageProcessingSucceeded<'a> {
    fn emit(self) {
        trace!(message = "Processed SQS message successfully.", message_id = %self.message_id);
        counter!("sqs_message_processing_succeeded_total", 1);
    }
}

// AWS sqs source

#[cfg(feature = "sources-aws_sqs")]
#[derive(Debug)]
pub struct AwsSqsBytesReceived {
    pub byte_size: usize,
}

#[cfg(feature = "sources-aws_sqs")]
impl InternalEvent for AwsSqsBytesReceived {
    fn emit(self) {
        trace!(
            message = "Bytes received.",
            byte_size = %self.byte_size,
            protocol = "http",
        );
        counter!(
            "component_received_bytes_total", self.byte_size as u64,
            "protocol" => "http",
        );
    }
}

#[cfg(feature = "sources-aws_sqs")]
#[derive(Debug)]
pub struct SqsMessageDeleteError<'a, E> {
    pub error: &'a E,
}

#[cfg(feature = "sources-aws_sqs")]
impl<'a, E: std::fmt::Display> InternalEvent for SqsMessageDeleteError<'a, E> {
    fn emit(self) {
        error!(
            message = "Failed to delete SQS events.",
            error = %self.error,
            error_type = error_type::WRITER_FAILED,
            stage = error_stage::PROCESSING,
        );
        counter!(
            "component_errors_total", 1,
            "error_type" => error_type::WRITER_FAILED,
            "stage" => error_stage::PROCESSING,
        );
        // deprecated
        counter!("sqs_message_delete_failed_total", 1);
    }
}

// AWS s3 source

<<<<<<< HEAD
#[cfg(feature = "sources-aws_s3")]
#[derive(Debug)]
pub struct SqsMessageReceiveError<'a, E> {
    pub error: &'a E,
}

#[cfg(feature = "sources-aws_s3")]
impl<'a, E: std::fmt::Display> InternalEvent for SqsMessageReceiveError<'a, E> {
    fn emit(self) {
        error!(
            message = "Failed to fetch SQS events.",
            error = %self.error,
            error_code = "failed_fetching_sqs_events",
            error_type = error_type::REQUEST_FAILED,
            stage = error_stage::RECEIVING,
        );
        counter!(
            "component_errors_total", 1,
            "error_code" => "failed_fetching_sqs_events",
            "error_type" => error_type::REQUEST_FAILED,
            "stage" => error_stage::RECEIVING,
        );
        // deprecated
        counter!("sqs_message_receive_failed_total", 1);
    }
}
#[cfg(feature = "sources-aws_s3")]
#[derive(Debug)]
pub struct SqsMessageProcessingError<'a> {
    pub message_id: &'a str,
    pub error: &'a ProcessingError,
}

#[cfg(feature = "sources-aws_s3")]
impl<'a> InternalEvent for SqsMessageProcessingError<'a> {
    fn emit(self) {
        error!(
            message = "Failed to process SQS message.",
            message_id = %self.message_id,
            error = %self.error,
            error_code = "failed_processing_sqs_message",
            error_type = error_type::PARSER_FAILED,
            stage = error_stage::PROCESSING,
        );
        counter!(
            "component_errors_total", 1,
            "error_code" => "failed_processing_sqs_message",
            "error_type" => error_type::PARSER_FAILED,
            "stage" => error_stage::PROCESSING,
        );
        // deprecated
        counter!("sqs_message_processing_failed_total", 1);
    }
}

#[cfg(feature = "sources-aws_s3")]
#[derive(Debug)]
pub struct SqsMessageDeleteSucceeded {
    pub message_ids: Vec<DeleteMessageBatchResultEntry>,
}

#[cfg(feature = "sources-aws_s3")]
impl InternalEvent for SqsMessageDeleteSucceeded {
    fn emit(self) {
        trace!(message = "Deleted SQS message(s).",
            message_ids = %self.message_ids.iter()
                .map(|x| x.id.to_string())
                .collect::<Vec<_>>()
                .join(", "));
        counter!(
            "sqs_message_delete_succeeded_total",
            self.message_ids.len() as u64
        );
    }
}

#[cfg(feature = "sources-aws_s3")]
#[derive(Debug)]
pub struct SqsMessageDeletePartialError {
    pub entries: Vec<BatchResultErrorEntry>,
}

#[cfg(feature = "sources-aws_s3")]
impl InternalEvent for SqsMessageDeletePartialError {
    fn emit(self) {
        let message_ids = self
            .entries
            .iter()
            .map(|x| format!("{}/{}", x.id, x.code))
            .collect::<Vec<_>>()
            .join(", ");
        error!(
            message = "Deletion of SQS message(s) failed.",
            message_ids = %message_ids,
            error_code = "failed_deleting_some_sqs_messages",
            error_type = error_type::ACKNOWLEDGMENT_FAILED,
            stage = error_stage::PROCESSING,
        );
        counter!(
            "component_errors_total", 1,
            "error_code" => "failed_deleting_some_sqs_messages",
            "error_type" => error_type::ACKNOWLEDGMENT_FAILED,
            "stage" => error_stage::PROCESSING,
        );
        // deprecated
        counter!("sqs_message_delete_failed_total", self.entries.len() as u64);
    }
}

#[cfg(feature = "sources-aws_s3")]
#[derive(Debug)]
pub struct SqsMessageDeleteBatchError<E> {
    pub entries: Vec<DeleteMessageBatchRequestEntry>,
    pub error: E,
}

#[cfg(feature = "sources-aws_s3")]
impl<E: std::fmt::Display> InternalEvent for SqsMessageDeleteBatchError<E> {
    fn emit(self) {
        let message_ids = self
            .entries
            .iter()
            .map(|x| x.id.to_string())
            .collect::<Vec<_>>()
            .join(", ");
        error!(
            message = "Deletion of SQS message(s) failed.",
            message_ids = %message_ids,
            error = %self.error,
            error_code = "failed_deleting_all_sqs_messages",
            error_type = error_type::ACKNOWLEDGMENT_FAILED,
            stage = error_stage::PROCESSING,
        );
        counter!(
            "component_errors_total", 1,
            "error_code" => "failed_deleting_all_sqs_messages",
            "error_type" => error_type::ACKNOWLEDGMENT_FAILED,
            "stage" => error_stage::PROCESSING,
        );
        // deprecated
        counter!("sqs_message_delete_failed_total", self.entries.len() as u64);
        counter!("sqs_message_delete_batch_failed_total", 1);
    }
}

=======
>>>>>>> f122b608
#[derive(Debug)]
pub struct SqsS3EventRecordInvalidEventIgnored<'a> {
    pub bucket: &'a str,
    pub key: &'a str,
    pub kind: &'a str,
    pub name: &'a str,
}

impl<'a> InternalEvent for SqsS3EventRecordInvalidEventIgnored<'a> {
    fn emit(self) {
        warn!(message = "Ignored S3 record in SQS message for an event that was not ObjectCreated.",
            bucket = %self.bucket, key = %self.key, kind = %self.kind, name = %self.name);
        counter!("sqs_s3_event_record_ignored_total", 1, "ignore_type" => "invalid_event_kind");
    }
}<|MERGE_RESOLUTION|>--- conflicted
+++ resolved
@@ -261,154 +261,6 @@
 
 // AWS s3 source
 
-<<<<<<< HEAD
-#[cfg(feature = "sources-aws_s3")]
-#[derive(Debug)]
-pub struct SqsMessageReceiveError<'a, E> {
-    pub error: &'a E,
-}
-
-#[cfg(feature = "sources-aws_s3")]
-impl<'a, E: std::fmt::Display> InternalEvent for SqsMessageReceiveError<'a, E> {
-    fn emit(self) {
-        error!(
-            message = "Failed to fetch SQS events.",
-            error = %self.error,
-            error_code = "failed_fetching_sqs_events",
-            error_type = error_type::REQUEST_FAILED,
-            stage = error_stage::RECEIVING,
-        );
-        counter!(
-            "component_errors_total", 1,
-            "error_code" => "failed_fetching_sqs_events",
-            "error_type" => error_type::REQUEST_FAILED,
-            "stage" => error_stage::RECEIVING,
-        );
-        // deprecated
-        counter!("sqs_message_receive_failed_total", 1);
-    }
-}
-#[cfg(feature = "sources-aws_s3")]
-#[derive(Debug)]
-pub struct SqsMessageProcessingError<'a> {
-    pub message_id: &'a str,
-    pub error: &'a ProcessingError,
-}
-
-#[cfg(feature = "sources-aws_s3")]
-impl<'a> InternalEvent for SqsMessageProcessingError<'a> {
-    fn emit(self) {
-        error!(
-            message = "Failed to process SQS message.",
-            message_id = %self.message_id,
-            error = %self.error,
-            error_code = "failed_processing_sqs_message",
-            error_type = error_type::PARSER_FAILED,
-            stage = error_stage::PROCESSING,
-        );
-        counter!(
-            "component_errors_total", 1,
-            "error_code" => "failed_processing_sqs_message",
-            "error_type" => error_type::PARSER_FAILED,
-            "stage" => error_stage::PROCESSING,
-        );
-        // deprecated
-        counter!("sqs_message_processing_failed_total", 1);
-    }
-}
-
-#[cfg(feature = "sources-aws_s3")]
-#[derive(Debug)]
-pub struct SqsMessageDeleteSucceeded {
-    pub message_ids: Vec<DeleteMessageBatchResultEntry>,
-}
-
-#[cfg(feature = "sources-aws_s3")]
-impl InternalEvent for SqsMessageDeleteSucceeded {
-    fn emit(self) {
-        trace!(message = "Deleted SQS message(s).",
-            message_ids = %self.message_ids.iter()
-                .map(|x| x.id.to_string())
-                .collect::<Vec<_>>()
-                .join(", "));
-        counter!(
-            "sqs_message_delete_succeeded_total",
-            self.message_ids.len() as u64
-        );
-    }
-}
-
-#[cfg(feature = "sources-aws_s3")]
-#[derive(Debug)]
-pub struct SqsMessageDeletePartialError {
-    pub entries: Vec<BatchResultErrorEntry>,
-}
-
-#[cfg(feature = "sources-aws_s3")]
-impl InternalEvent for SqsMessageDeletePartialError {
-    fn emit(self) {
-        let message_ids = self
-            .entries
-            .iter()
-            .map(|x| format!("{}/{}", x.id, x.code))
-            .collect::<Vec<_>>()
-            .join(", ");
-        error!(
-            message = "Deletion of SQS message(s) failed.",
-            message_ids = %message_ids,
-            error_code = "failed_deleting_some_sqs_messages",
-            error_type = error_type::ACKNOWLEDGMENT_FAILED,
-            stage = error_stage::PROCESSING,
-        );
-        counter!(
-            "component_errors_total", 1,
-            "error_code" => "failed_deleting_some_sqs_messages",
-            "error_type" => error_type::ACKNOWLEDGMENT_FAILED,
-            "stage" => error_stage::PROCESSING,
-        );
-        // deprecated
-        counter!("sqs_message_delete_failed_total", self.entries.len() as u64);
-    }
-}
-
-#[cfg(feature = "sources-aws_s3")]
-#[derive(Debug)]
-pub struct SqsMessageDeleteBatchError<E> {
-    pub entries: Vec<DeleteMessageBatchRequestEntry>,
-    pub error: E,
-}
-
-#[cfg(feature = "sources-aws_s3")]
-impl<E: std::fmt::Display> InternalEvent for SqsMessageDeleteBatchError<E> {
-    fn emit(self) {
-        let message_ids = self
-            .entries
-            .iter()
-            .map(|x| x.id.to_string())
-            .collect::<Vec<_>>()
-            .join(", ");
-        error!(
-            message = "Deletion of SQS message(s) failed.",
-            message_ids = %message_ids,
-            error = %self.error,
-            error_code = "failed_deleting_all_sqs_messages",
-            error_type = error_type::ACKNOWLEDGMENT_FAILED,
-            stage = error_stage::PROCESSING,
-        );
-        counter!(
-            "component_errors_total", 1,
-            "error_code" => "failed_deleting_all_sqs_messages",
-            "error_type" => error_type::ACKNOWLEDGMENT_FAILED,
-            "stage" => error_stage::PROCESSING,
-        );
-        // deprecated
-        counter!("sqs_message_delete_failed_total", self.entries.len() as u64);
-        counter!("sqs_message_delete_batch_failed_total", 1);
-    }
-}
-
-=======
->>>>>>> f122b608
 #[derive(Debug)]
 pub struct SqsS3EventRecordInvalidEventIgnored<'a> {
     pub bucket: &'a str,
