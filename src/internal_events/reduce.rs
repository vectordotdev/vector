use metrics::counter;
<<<<<<< HEAD
use vector_lib::internal_event::{error_stage, error_type, InternalEvent};
use vrl::path::PathParseError;
use vrl::value::KeyString;
=======
use vector_lib::internal_event::{InternalEvent, error_stage, error_type};
use vrl::{path::PathParseError, value::KeyString};
>>>>>>> eee6e669

#[derive(Debug)]
pub struct ReduceStaleEventFlushed;

impl InternalEvent for ReduceStaleEventFlushed {
    fn emit(self) {
        counter!("stale_events_flushed_total").increment(1);
    }
}

#[derive(Debug)]
pub struct ReduceAddEventError {
    pub error: PathParseError,
    pub path: KeyString,
}

impl InternalEvent for ReduceAddEventError {
    fn emit(self) {
        error!(
            message = "Event field could not be reduced.",
            path = ?self.path,
            error = ?self.error,
            error_type = error_type::CONDITION_FAILED,
            stage = error_stage::PROCESSING,
<<<<<<< HEAD

=======
            internal_log_rate_limit = true,
>>>>>>> eee6e669
        );
        counter!(
            "component_errors_total",
            "error_type" => error_type::PARSER_FAILED,
            "stage" => error_stage::PROCESSING,
        )
        .increment(1);
    }
}<|MERGE_RESOLUTION|>--- conflicted
+++ resolved
@@ -1,12 +1,6 @@
 use metrics::counter;
-<<<<<<< HEAD
-use vector_lib::internal_event::{error_stage, error_type, InternalEvent};
-use vrl::path::PathParseError;
-use vrl::value::KeyString;
-=======
 use vector_lib::internal_event::{InternalEvent, error_stage, error_type};
 use vrl::{path::PathParseError, value::KeyString};
->>>>>>> eee6e669
 
 #[derive(Debug)]
 pub struct ReduceStaleEventFlushed;
@@ -31,11 +25,7 @@
             error = ?self.error,
             error_type = error_type::CONDITION_FAILED,
             stage = error_stage::PROCESSING,
-<<<<<<< HEAD
-
-=======
             internal_log_rate_limit = true,
->>>>>>> eee6e669
         );
         counter!(
             "component_errors_total",
