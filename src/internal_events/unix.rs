--- conflicted
+++ resolved
@@ -52,12 +52,7 @@
     }
 
     fn emit_metrics(&self) {
-<<<<<<< HEAD
-        counter!("connections_send_errors_total", 1,
-            "mode" => "unix");
-=======
         counter!("connection_send_errors_total", 1, "mode" => "unix");
->>>>>>> b95aa53a
     }
 }
 
@@ -77,12 +72,7 @@
     }
 
     fn emit_metrics(&self) {
-<<<<<<< HEAD
-        counter!("unix_socket_flush_errors_total", 1,
-            "mode" => "unix");
-=======
         counter!("connection_flush_errors_total", 1, "mode" => "unix");
->>>>>>> b95aa53a
     }
 }
 
@@ -114,12 +104,7 @@
     }
 
     fn emit_metrics(&self) {
-<<<<<<< HEAD
-        counter!("unix_socket_errors_total", 1,
-            "mode" => "unix");
-=======
         counter!("connection_errors_total", 1, "mode" => "unix");
->>>>>>> b95aa53a
     }
 }
 
