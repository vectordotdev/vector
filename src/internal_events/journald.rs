use codecs::decoding::BoxedFramingError;
use metrics::counter;
use vector_core::internal_event::InternalEvent;

use super::prelude::{error_stage, error_type};

#[derive(Debug)]
pub struct JournaldInvalidRecordError {
    pub error: serde_json::Error,
    pub text: String,
}

impl InternalEvent for JournaldInvalidRecordError {
    fn emit(self) {
        error!(
            message = "Invalid record from journald, discarding.",
            error = ?self.error,
            text = %self.text,
            stage = error_stage::PROCESSING,
            error_type = error_type::PARSER_FAILED,
        );
        counter!(
            "component_errors_total", 1,
            "stage" => error_stage::PROCESSING,
            "error_type" => error_type::PARSER_FAILED,
        );
        counter!("invalid_record_total", 1); // deprecated
        counter!("invalid_record_bytes_total", self.text.len() as u64); // deprecated
    }
<<<<<<< HEAD
}

pub struct JournaldNegativeAcknowledgmentError<'a> {
    pub cursor: &'a str,
}

impl InternalEvent for JournaldNegativeAcknowledgmentError<'_> {
    fn emit(self) {
        error!(
            message = "Event received a negative acknowledgment, journal has been stopped.",
            error_code = "negative_acknowledgement",
            error_type = error_type::ACKNOWLEDGMENT_FAILED,
            stage = error_stage::SENDING,
            cursor = self.cursor,
        );
        counter!(
            "component_errors_total", 1,
            "error_code" => "negative_acknowledgment",
            "error_type" => error_type::ACKNOWLEDGMENT_FAILED,
            "stage" => error_stage::SENDING,
        );
    }
}

#[derive(Debug)]
pub struct JournaldStartJournalctlError {
    pub error: crate::Error,
}

impl InternalEvent for JournaldStartJournalctlError {
    fn emit(self) {
        error!(
            message = "Error starting journalctl process.",
            error = %self.error,
            stage = error_stage::RECEIVING,
            error_type = error_type::COMMAND_FAILED,
        );
        counter!(
            "component_errors_total", 1,
            "stage" => error_stage::RECEIVING,
            "error_type" => error_type::COMMAND_FAILED,
        );
    }
}

#[derive(Debug)]
pub struct JournaldReadError {
    pub error: BoxedFramingError,
}

impl InternalEvent for JournaldReadError {
    fn emit(self) {
        error!(
            message = "Cound not read from journald.",
            error = %self.error,
            stage = error_stage::PROCESSING,
            error_type = error_type::READER_FAILED,
        );
        counter!(
            "component_errors_total",
            1,
            "stage" => error_stage::PROCESSING,
            "error_type" => error_type::READER_FAILED,
        );
    }
}

#[derive(Debug)]
pub struct JournaldCheckpointSetError {
    pub error: std::io::Error,
    pub filename: String,
}

impl InternalEvent for JournaldCheckpointSetError {
    fn emit(self) {
        error!(
            message = "Could not set journald checkpoint.",
            filename = ?self.filename,
            error = %self.error,
            stage = error_stage::PROCESSING,
            error_type = error_type::IO_FAILED,
        );
        counter!(
            "component_errors_total", 1,
            "stage" => error_stage::PROCESSING,
            "error_type" => error_type::IO_FAILED,
        );
    }
}

#[derive(Debug)]
pub struct JournaldCheckpointFileOpenError {
    pub error: std::io::Error,
    pub path: String,
}

impl InternalEvent for JournaldCheckpointFileOpenError {
    fn emit(self) {
        error!(
            message = "Unable to open checkpoint file.",
            path = ?self.path,
            error = %self.error,
            stage = error_stage::RECEIVING,
            error_type = error_type::IO_FAILED,
        );
        counter!(
            "component_errors_total", 1,
            "stage" => error_stage::RECEIVING,
            "error_type" => error_type::IO_FAILED,
        );
    }
=======
>>>>>>> 27310715
}<|MERGE_RESOLUTION|>--- conflicted
+++ resolved
@@ -26,29 +26,6 @@
         );
         counter!("invalid_record_total", 1); // deprecated
         counter!("invalid_record_bytes_total", self.text.len() as u64); // deprecated
-    }
-<<<<<<< HEAD
-}
-
-pub struct JournaldNegativeAcknowledgmentError<'a> {
-    pub cursor: &'a str,
-}
-
-impl InternalEvent for JournaldNegativeAcknowledgmentError<'_> {
-    fn emit(self) {
-        error!(
-            message = "Event received a negative acknowledgment, journal has been stopped.",
-            error_code = "negative_acknowledgement",
-            error_type = error_type::ACKNOWLEDGMENT_FAILED,
-            stage = error_stage::SENDING,
-            cursor = self.cursor,
-        );
-        counter!(
-            "component_errors_total", 1,
-            "error_code" => "negative_acknowledgment",
-            "error_type" => error_type::ACKNOWLEDGMENT_FAILED,
-            "stage" => error_stage::SENDING,
-        );
     }
 }
 
@@ -139,6 +116,4 @@
             "error_type" => error_type::IO_FAILED,
         );
     }
-=======
->>>>>>> 27310715
 }