--- conflicted
+++ resolved
@@ -1,9 +1,4 @@
-<<<<<<< HEAD
-use super::prelude::error_stage;
-=======
-// ## skip check-events ##
 use super::prelude::{error_stage, error_type};
->>>>>>> a36b9a8c
 use metrics::counter;
 use vector_core::internal_event::InternalEvent;
 
@@ -17,13 +12,9 @@
     fn emit_logs(&self) {
         error!(
             message = "Failed to encode Datadog metrics.",
-<<<<<<< HEAD
-=======
-            error_type = error_type::ENCODER_FAILED,
->>>>>>> a36b9a8c
             error = %self.error,
             error_code = "failed_encoding_datadog_metrics",
-            error_type = "encode_failed",
+            error_type = error_type::ENCODER_FAILED,
             stage = error_stage::PROCESSING,
         );
     }
@@ -31,13 +22,8 @@
     fn emit_metrics(&self) {
         counter!(
             "component_errors_total", 1,
-<<<<<<< HEAD
             "error_code" => "failed_encoding_datadog_metrics",
-            "error_type" => "encode_failed",
-=======
             "error_type" => error_type::ENCODER_FAILED,
-            "error" => self.error,
->>>>>>> a36b9a8c
             "stage" => error_stage::PROCESSING,
         );
 
