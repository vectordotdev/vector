--- conflicted
+++ resolved
@@ -98,7 +98,6 @@
 }
 
 #[derive(Debug)]
-<<<<<<< HEAD
 pub struct PrometheusRemoteWriteParseError {
     pub error: prost::DecodeError,
 }
@@ -158,7 +157,10 @@
 
     fn emit_metrics(&self) {
         counter!("parse_errors_total", 1);
-=======
+    }
+}
+
+#[derive(Debug)]
 pub struct PrometheusServerRequestComplete {
     pub status_code: StatusCode,
 }
@@ -170,6 +172,5 @@
 
     fn emit_metrics(&self) {
         counter!("requests_received_total", 1);
->>>>>>> 73a71363
     }
 }