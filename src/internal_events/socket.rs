use std::net::Ipv4Addr;

use metrics::{counter, histogram};
<<<<<<< HEAD
use vector_lib::internal_event::{ComponentEventsDropped, InternalEvent, UNINTENTIONAL};
=======
>>>>>>> eee6e669
use vector_lib::{
    internal_event::{
        ComponentEventsDropped, InternalEvent, UNINTENTIONAL, error_stage, error_type,
    },
    json_size::JsonSize,
};

#[derive(Debug, Clone, Copy, Eq, PartialEq)]
#[allow(dead_code)] // some features only use some variants
pub enum SocketMode {
    Tcp,
    Udp,
    Unix,
}

impl SocketMode {
    pub const fn as_str(self) -> &'static str {
        match self {
            Self::Tcp => "tcp",
            Self::Udp => "udp",
            Self::Unix => "unix",
        }
    }
}
#[derive(Debug)]
pub struct SocketBytesReceived {
    pub mode: SocketMode,
    pub byte_size: usize,
}

impl InternalEvent for SocketBytesReceived {
    fn emit(self) {
        let protocol = self.mode.as_str();
        trace!(
            message = "Bytes received.",
            byte_size = %self.byte_size,
            %protocol,
        );
        counter!(
            "component_received_bytes_total",
            "protocol" => protocol,
        )
        .increment(self.byte_size as u64);
        histogram!("component_received_bytes").record(self.byte_size as f64);
    }
}

#[derive(Debug)]
pub struct SocketEventsReceived {
    pub mode: SocketMode,
    pub byte_size: JsonSize,
    pub count: usize,
}

impl InternalEvent for SocketEventsReceived {
    fn emit(self) {
        let mode = self.mode.as_str();
        trace!(
            message = "Events received.",
            count = self.count,
            byte_size = self.byte_size.get(),
            %mode,
        );
        counter!("component_received_events_total", "mode" => mode).increment(self.count as u64);
        counter!("component_received_event_bytes_total", "mode" => mode)
            .increment(self.byte_size.get() as u64);
        histogram!("component_received_bytes", "mode" => mode).record(self.byte_size.get() as f64);
    }
}

#[derive(Debug)]
pub struct SocketBytesSent {
    pub mode: SocketMode,
    pub byte_size: usize,
}

impl InternalEvent for SocketBytesSent {
    fn emit(self) {
        let protocol = self.mode.as_str();
        trace!(
            message = "Bytes sent.",
            byte_size = %self.byte_size,
            %protocol,
        );
        counter!(
            "component_sent_bytes_total",
            "protocol" => protocol,
        )
        .increment(self.byte_size as u64);
    }
}

#[derive(Debug)]
pub struct SocketEventsSent {
    pub mode: SocketMode,
    pub count: u64,
    pub byte_size: JsonSize,
}

impl InternalEvent for SocketEventsSent {
    fn emit(self) {
        trace!(message = "Events sent.", count = %self.count, byte_size = %self.byte_size.get());
        counter!("component_sent_events_total", "mode" => self.mode.as_str()).increment(self.count);
        counter!("component_sent_event_bytes_total", "mode" => self.mode.as_str())
            .increment(self.byte_size.get() as u64);
    }
}

#[derive(Debug)]
pub struct SocketBindError<E> {
    pub mode: SocketMode,
    pub error: E,
}

impl<E: std::fmt::Display> InternalEvent for SocketBindError<E> {
    fn emit(self) {
        let mode = self.mode.as_str();
        error!(
            message = "Error binding socket.",
            error = %self.error,
            error_code = "socket_bind",
            error_type = error_type::IO_FAILED,
            stage = error_stage::INITIALIZING,
            %mode,

        );
        counter!(
            "component_errors_total",
            "error_code" => "socket_bind",
            "error_type" => error_type::IO_FAILED,
            "stage" => error_stage::INITIALIZING,
            "mode" => mode,
        )
        .increment(1);
    }
}

#[derive(Debug)]
pub struct SocketMulticastGroupJoinError<E> {
    pub error: E,
    pub group_addr: Ipv4Addr,
    pub interface: Ipv4Addr,
}

impl<E: std::fmt::Display> InternalEvent for SocketMulticastGroupJoinError<E> {
    fn emit(self) {
        // Multicast groups are only used in UDP mode
        let mode = SocketMode::Udp.as_str();
        let group_addr = self.group_addr.to_string();
        let interface = self.interface.to_string();

        error!(
            message = "Error joining multicast group.",
            error = %self.error,
            error_code = "socket_multicast_group_join",
            error_type = error_type::IO_FAILED,
            stage = error_stage::INITIALIZING,
            %mode,
            %group_addr,
            %interface,
            internal_log_rate_limit = true,
        );
        counter!(
            "component_errors_total",
            "error_code" => "socket_multicast_group_join",
            "error_type" => error_type::IO_FAILED,
            "stage" => error_stage::INITIALIZING,
            "mode" => mode,
            "group_addr" => group_addr,
            "interface" => interface,
        )
        .increment(1);
    }
}

#[derive(Debug)]
pub struct SocketReceiveError<E> {
    pub mode: SocketMode,
    pub error: E,
}

impl<E: std::fmt::Display> InternalEvent for SocketReceiveError<E> {
    fn emit(self) {
        let mode = self.mode.as_str();
        error!(
            message = "Error receiving data.",
            error = %self.error,
            error_code = "socket_receive",
            error_type = error_type::READER_FAILED,
            stage = error_stage::RECEIVING,
            %mode,

        );
        counter!(
            "component_errors_total",
            "error_code" => "socket_receive",
            "error_type" => error_type::READER_FAILED,
            "stage" => error_stage::RECEIVING,
            "mode" => mode,
        )
        .increment(1);
    }
}

#[derive(Debug)]
pub struct SocketSendError<E> {
    pub mode: SocketMode,
    pub error: E,
}

impl<E: std::fmt::Display> InternalEvent for SocketSendError<E> {
    fn emit(self) {
        let mode = self.mode.as_str();
        let reason = "Error sending data.";
        error!(
            message = reason,
            error = %self.error,
            error_code = "socket_send",
            error_type = error_type::WRITER_FAILED,
            stage = error_stage::SENDING,
            %mode,

        );
        counter!(
            "component_errors_total",
            "error_code" => "socket_send",
            "error_type" => error_type::WRITER_FAILED,
            "stage" => error_stage::SENDING,
            "mode" => mode,
        )
        .increment(1);

        emit!(ComponentEventsDropped::<UNINTENTIONAL> { count: 1, reason });
    }
}<|MERGE_RESOLUTION|>--- conflicted
+++ resolved
@@ -1,10 +1,6 @@
 use std::net::Ipv4Addr;
 
 use metrics::{counter, histogram};
-<<<<<<< HEAD
-use vector_lib::internal_event::{ComponentEventsDropped, InternalEvent, UNINTENTIONAL};
-=======
->>>>>>> eee6e669
 use vector_lib::{
     internal_event::{
         ComponentEventsDropped, InternalEvent, UNINTENTIONAL, error_stage, error_type,
@@ -129,7 +125,7 @@
             error_type = error_type::IO_FAILED,
             stage = error_stage::INITIALIZING,
             %mode,
-
+            internal_log_rate_limit = true,
         );
         counter!(
             "component_errors_total",
@@ -196,7 +192,7 @@
             error_type = error_type::READER_FAILED,
             stage = error_stage::RECEIVING,
             %mode,
-
+            internal_log_rate_limit = true,
         );
         counter!(
             "component_errors_total",
@@ -226,7 +222,7 @@
             error_type = error_type::WRITER_FAILED,
             stage = error_stage::SENDING,
             %mode,
-
+            internal_log_rate_limit = true,
         );
         counter!(
             "component_errors_total",
