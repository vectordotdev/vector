use std::error::Error;

use super::prelude::{error_stage, error_type, http_error_code};
use metrics::counter;
use vector_core::internal_event::InternalEvent;

#[derive(Debug)]
pub struct HttpBytesReceived<'a> {
    pub byte_size: usize,
    pub http_path: &'a str,
    pub protocol: &'static str,
}

impl InternalEvent for HttpBytesReceived<'_> {
    fn emit_logs(&self) {
        trace!(
            message = "Bytes received.",
            byte_size = %self.byte_size,
            http_path = %self.http_path,
            protocol = %self.protocol
        );
    }

    fn emit_metrics(&self) {
        counter!(
            "component_received_bytes_total", self.byte_size as u64,
            "http_path" => self.http_path.to_string(),
            "protocol" => self.protocol,
        );
    }
}

#[derive(Debug)]
pub struct HttpEventsReceived<'a> {
    pub count: usize,
    pub byte_size: usize,
    pub http_path: &'a str,
    pub protocol: &'static str,
}

impl InternalEvent for HttpEventsReceived<'_> {
    fn emit_logs(&self) {
        trace!(
            message = "Events received.",
            count = %self.count,
            byte_size = %self.byte_size,
            http_path = %self.http_path,
            protocol = %self.protocol,
        );
    }

    fn emit_metrics(&self) {
        counter!(
            "component_received_events_total", self.count as u64,
            "http_path" => self.http_path.to_string(),
            "protocol" => self.protocol,
        );
        counter!(
            "component_received_event_bytes_total",
            self.byte_size as u64,
            "http_path" => self.http_path.to_string(),
            "protocol" => self.protocol,
        );
        counter!("events_in_total", self.count as u64);
        counter!("processed_bytes_total", self.byte_size as u64);
    }
}

#[derive(Debug)]
pub struct HttpBadRequest<'a> {
    code: u16,
    error_code: String,
    message: &'a str,
}

impl<'a> HttpBadRequest<'a> {
    pub fn new(code: u16, message: &'a str) -> Self {
        Self {
            code,
            error_code: http_error_code(code),
            message,
        }
    }
}

impl<'a> InternalEvent for HttpBadRequest<'a> {
    fn emit_logs(&self) {
        warn!(
            message = "Received bad request.",
            error = %self.message,
            error_code = %self.error_code,
            error_type = error_type::REQUEST_FAILED,
            error_stage = error_stage::RECEIVING,
            http_code = %self.code,
            internal_log_rate_secs = 10,
        );
    }

    fn emit_metrics(&self) {
        counter!(
            "component_errors_total", 1,
            "error_code" => self.error_code.clone(),
            "error_type" => error_type::REQUEST_FAILED,
            "error_stage" => error_stage::RECEIVING,
        );
        // deprecated
        counter!("http_bad_requests_total", 1);
    }
}

#[derive(Debug)]
<<<<<<< HEAD
pub struct HttpEventMissingMessageError;

impl InternalEvent for HttpEventMissingMessageError {
    fn emit_logs(&self) {
        error!(
            message = "Event missing the message key; dropping event.",
            error_code = "missing_event_key",
            error_type = error_type::ENCODER_FAILED,
            stage = error_stage::PROCESSING,
            internal_log_rate_secs = 10,
        );
    }

    fn emit_metrics(&self) {
        counter!(
            "component_errors_total", 1,
            "error_code" => "missing_event_key",
            "error_type" => error_type::ENCODER_FAILED,
            "stage" => error_stage::PROCESSING,
        );
        counter!(
            "component_discarded_events_total", 1,
            "error_code" => "missing_event_key",
            "error_type" => error_type::ENCODER_FAILED,
            "stage" => error_stage::PROCESSING,
        );
        // deprecated
        counter!("events_discarded_total", 1);
    }
}

#[derive(Debug)]
=======
>>>>>>> 4a55953d
pub struct HttpEventEncoded {
    pub byte_size: usize,
}

impl InternalEvent for HttpEventEncoded {
    fn emit_logs(&self) {
        trace!(message = "Encode event.");
    }

    fn emit_metrics(&self) {
        counter!("processed_bytes_total", self.byte_size as u64);
    }
}

#[derive(Debug)]
pub struct HttpDecompressError<'a> {
    pub error: &'a dyn Error,
    pub encoding: &'a str,
}

impl<'a> InternalEvent for HttpDecompressError<'a> {
    fn emit_logs(&self) {
        error!(
            message = "Failed decompressing payload.",
            error = %self.error,
            error_code = "failed_decompressing_payload",
            error_type = error_type::PARSER_FAILED,
            stage = error_stage::RECEIVING,
            encoding = %self.encoding,
            internal_log_rate_secs = 10
        );
    }

    fn emit_metrics(&self) {
        counter!(
            "component_errors_total", 1,
            "error_code" => "failed_decompressing_payload",
            "error_type" => error_type::PARSER_FAILED,
            "stage" => error_stage::RECEIVING,
        );
        // deprecated
        counter!("parse_errors_total", 1);
    }
}<|MERGE_RESOLUTION|>--- conflicted
+++ resolved
@@ -109,41 +109,6 @@
 }
 
 #[derive(Debug)]
-<<<<<<< HEAD
-pub struct HttpEventMissingMessageError;
-
-impl InternalEvent for HttpEventMissingMessageError {
-    fn emit_logs(&self) {
-        error!(
-            message = "Event missing the message key; dropping event.",
-            error_code = "missing_event_key",
-            error_type = error_type::ENCODER_FAILED,
-            stage = error_stage::PROCESSING,
-            internal_log_rate_secs = 10,
-        );
-    }
-
-    fn emit_metrics(&self) {
-        counter!(
-            "component_errors_total", 1,
-            "error_code" => "missing_event_key",
-            "error_type" => error_type::ENCODER_FAILED,
-            "stage" => error_stage::PROCESSING,
-        );
-        counter!(
-            "component_discarded_events_total", 1,
-            "error_code" => "missing_event_key",
-            "error_type" => error_type::ENCODER_FAILED,
-            "stage" => error_stage::PROCESSING,
-        );
-        // deprecated
-        counter!("events_discarded_total", 1);
-    }
-}
-
-#[derive(Debug)]
-=======
->>>>>>> 4a55953d
 pub struct HttpEventEncoded {
     pub byte_size: usize,
 }
