--- conflicted
+++ resolved
@@ -372,13 +372,8 @@
             });
         }
 
-<<<<<<< HEAD
         fn emit_file_watch_error(&self, path: &Path, error: Error) {
-            emit!(FileWatchError { path, error });
-=======
-        fn emit_file_watch_failed(&self, path: &Path, error: Error) {
-            emit!(&FileWatchFailed { path, error });
->>>>>>> 3257a32d
+            emit!(&FileWatchError { path, error });
         }
 
         fn emit_file_unwatched(&self, path: &Path) {
@@ -389,21 +384,12 @@
             emit!(&FileDeleted { path });
         }
 
-<<<<<<< HEAD
         fn emit_file_delete_error(&self, path: &Path, error: Error) {
-            emit!(FileDeleteError { path, error });
+            emit!(&FileDeleteError { path, error });
         }
 
         fn emit_file_fingerprint_read_error(&self, path: &Path, error: Error) {
-            emit!(FileFingerprintReadError { path, error });
-=======
-        fn emit_file_delete_failed(&self, path: &Path, error: Error) {
-            emit!(&FileDeleteFailed { path, error });
-        }
-
-        fn emit_file_fingerprint_read_failed(&self, path: &Path, error: Error) {
-            emit!(&FileFingerprintReadFailed { path, error });
->>>>>>> 3257a32d
+            emit!(&FileFingerprintReadError { path, error });
         }
 
         fn emit_file_checksum_failed(&self, path: &Path) {
@@ -414,13 +400,8 @@
             emit!(&FileCheckpointed { count, duration });
         }
 
-<<<<<<< HEAD
         fn emit_file_checkpoint_write_error(&self, error: Error) {
-            emit!(FileCheckpointWriteError { error });
-=======
-        fn emit_file_checkpoint_write_failed(&self, error: Error) {
-            emit!(&FileCheckpointWriteFailed { error });
->>>>>>> 3257a32d
+            emit!(&FileCheckpointWriteError { error });
         }
 
         fn emit_files_open(&self, count: usize) {
@@ -428,11 +409,7 @@
         }
 
         fn emit_path_globbing_failed(&self, path: &Path, error: &Error) {
-<<<<<<< HEAD
-            emit!(PathGlobbingError { path, error });
-=======
-            emit!(&PathGlobbingFailed { path, error });
->>>>>>> 3257a32d
+            emit!(&PathGlobbingError { path, error });
         }
     }
 }