--- conflicted
+++ resolved
@@ -327,18 +327,13 @@
                 counter!(
                     "files_unwatched_total",
                     "file" => self.file.to_string_lossy().into_owned(),
-<<<<<<< HEAD
-                )
-            } else {
-                counter!("files_unwatched_total")
-=======
                     "reached_eof" => reached_eof,
-                );
-            } else {
-                counter!("files_unwatched_total", 1,
+                )
+            } else {
+                counter!(
+                    "files_unwatched_total",
                     "reached_eof" => reached_eof,
-                );
->>>>>>> fadf0a90
+                )
             }
             .increment(1);
         }
