--- conflicted
+++ resolved
@@ -30,6 +30,7 @@
             error = %self.error,
             error_type = error_type::WRITER_FAILED,
             stage = error_stage::SENDING,
+            internal_log_rate_limit = true,
         );
         counter!(
             "component_errors_total", 1,
@@ -57,13 +58,9 @@
             data_size = self.data_size,
             sent = self.sent,
             dropped = self.data_size - self.sent,
-<<<<<<< HEAD
-=======
-            internal_log_rate_limit = true,
->>>>>>> a3de6332
             error_type = error_type::WRITER_FAILED,
             stage = error_stage::SENDING,
-            internal_log_rate_secs = 10,
+            internal_log_rate_limit = true,
         );
         counter!(
             "component_errors_total", 1,
