--- conflicted
+++ resolved
@@ -1,8 +1,4 @@
 use metrics::counter;
-<<<<<<< HEAD
-use vector_lib::internal_event::{InternalEvent, INTENTIONAL};
-=======
->>>>>>> eee6e669
 use vector_lib::{
     internal_event::{
         ComponentEventsDropped, INTENTIONAL, InternalEvent, UNINTENTIONAL, error_stage, error_type,
@@ -76,7 +72,7 @@
             error_code = ANNOTATION_FAILED,
             error_type = error_type::READER_FAILED,
             stage = error_stage::PROCESSING,
-
+            internal_log_rate_limit = true,
         );
         counter!(
             "component_errors_total",
@@ -101,7 +97,7 @@
             error_code = ANNOTATION_FAILED,
             error_type = error_type::READER_FAILED,
             stage = error_stage::PROCESSING,
-
+            internal_log_rate_limit = true,
         );
         counter!(
             "component_errors_total",
@@ -127,7 +123,7 @@
             error_code = ANNOTATION_FAILED,
             error_type = error_type::READER_FAILED,
             stage = error_stage::PROCESSING,
-
+            internal_log_rate_limit = true,
         );
         counter!(
             "component_errors_total",
@@ -167,7 +163,7 @@
             error = %self.error,
             error_type = error_type::PARSER_FAILED,
             stage = error_stage::PROCESSING,
-
+            internal_log_rate_limit = true,
         );
         counter!(
             "component_errors_total",
@@ -196,7 +192,7 @@
             error_code = KUBERNETES_LIFECYCLE,
             error_type = error_type::READER_FAILED,
             stage = error_stage::PROCESSING,
-
+            internal_log_rate_limit = true,
         );
         counter!(
             "component_errors_total",
