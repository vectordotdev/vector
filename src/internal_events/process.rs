--- conflicted
+++ resolved
@@ -1,10 +1,5 @@
 use metrics::counter;
-<<<<<<< HEAD
-use vector_lib::internal_event::InternalEvent;
-use vector_lib::internal_event::{error_stage, error_type};
-=======
 use vector_lib::internal_event::{InternalEvent, error_stage, error_type};
->>>>>>> eee6e669
 
 use crate::{built_info, config};
 
@@ -77,6 +72,7 @@
             error_code = "reload",
             error_type = error_type::CONFIGURATION_FAILED,
             stage = error_stage::PROCESSING,
+            internal_log_rate_limit = true,
         );
         counter!(
             "component_errors_total",
@@ -98,6 +94,7 @@
             error_code = "config_load",
             error_type = error_type::CONFIGURATION_FAILED,
             stage = error_stage::PROCESSING,
+            internal_log_rate_limit = true,
         );
         counter!(
             "component_errors_total",
@@ -119,6 +116,7 @@
             error_code = "recovery",
             error_type = error_type::CONFIGURATION_FAILED,
             stage = error_stage::PROCESSING,
+            internal_log_rate_limit = true,
         );
         counter!(
             "component_errors_total",
