use std::borrow::Cow;

use metrics::counter;
use vector_core::internal_event::InternalEvent;

use crate::{
    emit,
    internal_events::{ComponentEventsDropped, UNINTENTIONAL},
};
use vector_common::internal_event::{error_stage, error_type};

fn truncate_string_at(s: &str, maxlen: usize) -> Cow<str> {
    let ellipsis: &str = "[...]";
    if s.len() >= maxlen {
        let mut len = maxlen - ellipsis.len();
        while !s.is_char_boundary(len) {
            len -= 1;
        }
        format!("{}{}", &s[..len], ellipsis).into()
    } else {
        s.into()
    }
}

#[derive(Debug)]
pub struct ParserMatchError<'a> {
    pub value: &'a [u8],
}

impl InternalEvent for ParserMatchError<'_> {
    fn emit(self) {
        error!(
            message = "Pattern failed to match.",
            error_code = "no_match_found",
            error_type = error_type::CONDITION_FAILED,
            stage = error_stage::PROCESSING,
            field = &truncate_string_at(&String::from_utf8_lossy(self.value), 60)[..],
            internal_log_rate_secs = 30
        );
        counter!(
            "component_errors_total", 1,
            "error_code" => "no_match_found",
            "error_type" => error_type::CONDITION_FAILED,
            "stage" => error_stage::PROCESSING,
        );
        // deprecated
        counter!("processing_errors_total", 1, "error_type" => "failed_match");
    }
}

#[derive(Debug)]
pub struct ParserMissingFieldError<'a> {
    pub field: &'a str,
}

impl InternalEvent for ParserMissingFieldError<'_> {
    fn emit(self) {
        let reason = "Field does not exist.";
        error!(
<<<<<<< HEAD
            message = "Events dropped.",
            count = 1,
=======
            message = reason,
>>>>>>> 2189555d
            field = %self.field,
            error_code = "field_not_found",
            error_type = error_type::CONDITION_FAILED,
            stage = error_stage::PROCESSING,
            internal_log_rate_secs = 10,
            reason = "Field does not exist.",
        );
        counter!(
            "component_errors_total", 1,
            "error_code" => "field_not_found",
            "error_type" => error_type::CONDITION_FAILED,
            "stage" => error_stage::PROCESSING,
            "field" => self.field.to_string(),
        );
        counter!(
            "component_discarded_events_total", 1,
            "error_code" => "field_not_found",
            "error_type" => error_type::CONDITION_FAILED,
            "stage" => error_stage::PROCESSING,
            "field" => self.field.to_string(),
        );
        // deprecated
        counter!("processing_errors_total", 1, "error_type" => "missing_field");

        emit!(ComponentEventsDropped::<UNINTENTIONAL> { count: 1, reason });
    }
}

#[derive(Debug)]
pub struct ParserConversionError<'a> {
    pub name: &'a str,
    pub error: crate::types::Error,
}

impl<'a> InternalEvent for ParserConversionError<'a> {
    fn emit(self) {
        error!(
            message = "Could not convert types.",
            name = %self.name,
            error = ?self.error,
            error_code = "type_conversion",
            error_type = error_type::CONVERSION_FAILED,
            stage = error_stage::PROCESSING,
            internal_log_rate_secs = 30
        );
        counter!(
            "component_errors_total", 1,
            "error_code" => "type_conversion",
            "error_type" => error_type::CONVERSION_FAILED,
            "stage" => error_stage::PROCESSING,
            "name" => self.name.to_string(),
        );
        // deprecated
        counter!("processing_errors_total", 1, "error_type" => "type_conversion_failed");
    }
}

#[cfg(test)]
mod test {
    #[test]
    fn truncate_utf8() {
        let message = "Hello 😁 this is test.";
        assert_eq!("Hello [...]", super::truncate_string_at(message, 13));
    }
}<|MERGE_RESOLUTION|>--- conflicted
+++ resolved
@@ -57,28 +57,15 @@
     fn emit(self) {
         let reason = "Field does not exist.";
         error!(
-<<<<<<< HEAD
-            message = "Events dropped.",
-            count = 1,
-=======
             message = reason,
->>>>>>> 2189555d
             field = %self.field,
             error_code = "field_not_found",
             error_type = error_type::CONDITION_FAILED,
             stage = error_stage::PROCESSING,
             internal_log_rate_secs = 10,
-            reason = "Field does not exist.",
         );
         counter!(
             "component_errors_total", 1,
-            "error_code" => "field_not_found",
-            "error_type" => error_type::CONDITION_FAILED,
-            "stage" => error_stage::PROCESSING,
-            "field" => self.field.to_string(),
-        );
-        counter!(
-            "component_discarded_events_total", 1,
             "error_code" => "field_not_found",
             "error_type" => error_type::CONDITION_FAILED,
             "stage" => error_stage::PROCESSING,
