--- conflicted
+++ resolved
@@ -1,42 +1,26 @@
-<<<<<<< HEAD
-use std::cell::RefCell;
-use std::collections::{HashMap, HashSet};
-use std::path::PathBuf;
-=======
 use std::{
     cell::RefCell,
     collections::{HashMap, HashSet},
     path::PathBuf,
 };
->>>>>>> eee6e669
 
 use async_trait::async_trait;
 use dyn_clone::DynClone;
 use serde::Serialize;
 use vector_lib::{
     config::{GlobalOptions, Input, LogNamespace, TransformOutput},
-<<<<<<< HEAD
-=======
     configurable::{
         Configurable, GenerateError, Metadata, NamedComponent,
         attributes::CustomAttribute,
         configurable_component,
         schema::{SchemaGenerator, SchemaObject},
     },
->>>>>>> eee6e669
     id::Inputs,
     schema,
     transform::Transform,
 };
 
-<<<<<<< HEAD
-use super::dot_graph::GraphConfig;
-use super::schema::Options as SchemaOptions;
-use super::ComponentKey;
-use super::OutputId;
-=======
 use super::{ComponentKey, OutputId, dot_graph::GraphConfig, schema::Options as SchemaOptions};
->>>>>>> eee6e669
 use crate::extra_context::ExtraContext;
 
 pub type BoxedTransform = Box<dyn TransformConfig>;
