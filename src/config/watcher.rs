--- conflicted
+++ resolved
@@ -14,12 +14,8 @@
 /// But, config and topology reload logic can handle:
 ///  - Invalid config, caused either by user or by data race.
 ///  - Frequent changes, caused by user/editor modifying/saving file in small chunks.
-<<<<<<< HEAD
 ///    so we can use smaller, more responsive delay.
 #[cfg(unix)]
-=======
-/// so we can use smaller, more responsive delay.
->>>>>>> 1aeed4d2
 const CONFIG_WATCH_DELAY: std::time::Duration = std::time::Duration::from_secs(1);
 
 const RETRY_TIMEOUT: std::time::Duration = std::time::Duration::from_secs(10);
