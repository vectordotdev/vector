use std::{
    collections::{HashMap, HashSet},
    fmt::{self, Display, Formatter},
    hash::Hash,
    net::SocketAddr,
    path::PathBuf,
};

use async_trait::async_trait;
use component::ComponentDescription;
use indexmap::IndexMap; // IndexMap preserves insertion order, allowing us to output errors in the same order they are present in the file
use serde::{Deserialize, Serialize};
use vector_core::buffers::{Acker, BufferConfig, BufferType};
pub use vector_core::{
<<<<<<< HEAD
    config::{DataType, GlobalOptions, Output},
    transform::{ExpandType, TransformConfig, TransformContext},
=======
    config::{AcknowledgementsConfig, GlobalOptions},
    transform::{DataType, ExpandType, TransformConfig, TransformContext},
>>>>>>> 328cc0e8
};

use crate::{
    conditions,
    event::Metric,
    shutdown::ShutdownSignal,
    sinks::{self, util::UriSerde},
    sources,
    transforms::noop::Noop,
    SourceSender,
};

pub mod api;
mod builder;
mod compiler;
pub mod component;
#[cfg(feature = "datadog-pipelines")]
pub mod datadog;
mod diff;
pub mod format;
mod graph;
mod id;
mod loading;
pub mod provider;
mod recursive;
mod unit_test;
mod validation;
mod vars;
pub mod watcher;

pub use builder::ConfigBuilder;
pub use diff::ConfigDiff;
pub use format::{Format, FormatHint};
pub use id::{ComponentKey, OutputId};
pub use loading::{
    load, load_builder_from_paths, load_from_paths, load_from_paths_with_provider, load_from_str,
    merge_path_lists, process_paths, CONFIG_PATHS,
};
pub use unit_test::{build_unit_tests_main as build_unit_tests, UnitTestResult};
pub use validation::warnings;
pub use vector_core::config::{log_schema, proxy::ProxyConfig, LogSchema};

/// Loads Log Schema from configurations and sets global schema.
/// Once this is done, configurations can be correctly loaded using
/// configured log schema defaults.
/// If deny is set, will panic if schema has already been set.
pub fn init_log_schema(config_paths: &[ConfigPath], deny_if_set: bool) -> Result<(), Vec<String>> {
    vector_core::config::init_log_schema(
        || {
            let (builder, _) = load_builder_from_paths(config_paths)?;
            Ok(builder.global.log_schema)
        },
        deny_if_set,
    )
}

#[derive(Debug, Clone, Ord, PartialOrd, Eq, PartialEq)]
pub enum ConfigPath {
    File(PathBuf, FormatHint),
    Dir(PathBuf),
}

impl<'a> From<&'a ConfigPath> for &'a PathBuf {
    fn from(config_path: &'a ConfigPath) -> &'a PathBuf {
        match config_path {
            ConfigPath::File(path, _) => path,
            ConfigPath::Dir(path) => path,
        }
    }
}

impl ConfigPath {
    pub const fn as_dir(&self) -> Option<&PathBuf> {
        match self {
            Self::Dir(path) => Some(path),
            _ => None,
        }
    }
}

#[derive(Debug, Default)]
pub struct Config {
    #[cfg(feature = "api")]
    pub api: api::Options,
    pub version: Option<String>,
    #[cfg(feature = "datadog-pipelines")]
    pub datadog: Option<datadog::Options>,
    pub global: GlobalOptions,
    pub healthchecks: HealthcheckOptions,
    pub sources: IndexMap<ComponentKey, SourceOuter>,
    pub sinks: IndexMap<ComponentKey, SinkOuter<OutputId>>,
    pub transforms: IndexMap<ComponentKey, TransformOuter<OutputId>>,
    pub enrichment_tables: IndexMap<ComponentKey, EnrichmentTableOuter>,
    tests: Vec<TestDefinition>,
    expansions: IndexMap<ComponentKey, Vec<ComponentKey>>,
}

#[derive(Debug, Clone, Copy, Deserialize, Serialize)]
#[serde(default)]
pub struct HealthcheckOptions {
    pub enabled: bool,
    pub require_healthy: bool,
}

impl HealthcheckOptions {
    pub fn set_require_healthy(&mut self, require_healthy: impl Into<Option<bool>>) {
        if let Some(require_healthy) = require_healthy.into() {
            self.require_healthy = require_healthy;
        }
    }

    fn merge(&mut self, other: Self) {
        self.enabled &= other.enabled;
        self.require_healthy |= other.require_healthy;
    }
}

impl Default for HealthcheckOptions {
    fn default() -> Self {
        Self {
            enabled: true,
            require_healthy: false,
        }
    }
}

pub trait GenerateConfig {
    fn generate_config() -> toml::Value;
}

#[macro_export]
macro_rules! impl_generate_config_from_default {
    ($type:ty) => {
        impl $crate::config::GenerateConfig for $type {
            fn generate_config() -> toml::Value {
                toml::Value::try_from(&Self::default()).unwrap()
            }
        }
    };
}

#[derive(Debug, Deserialize, Serialize)]
pub struct SourceOuter {
    #[serde(
        default,
        skip_serializing_if = "vector_core::serde::skip_serializing_if_default"
    )]
    pub proxy: ProxyConfig,
    #[serde(flatten)]
    pub(super) inner: Box<dyn SourceConfig>,
}

impl SourceOuter {
    pub(crate) fn new(source: impl SourceConfig + 'static) -> Self {
        Self {
            inner: Box::new(source),
            proxy: Default::default(),
        }
    }
}

#[async_trait]
#[typetag::serde(tag = "type")]
pub trait SourceConfig: core::fmt::Debug + Send + Sync {
    async fn build(&self, cx: SourceContext) -> crate::Result<sources::Source>;

    fn output_type(&self) -> DataType;

    fn source_type(&self) -> &'static str;

    /// Resources that the source is using.
    fn resources(&self) -> Vec<Resource> {
        Vec::new()
    }
}

pub struct SourceContext {
    pub key: ComponentKey,
    pub globals: GlobalOptions,
    pub shutdown: ShutdownSignal,
    pub out: SourceSender,
    pub proxy: ProxyConfig,
}

impl SourceContext {
    #[cfg(test)]
    pub fn new_shutdown(
        key: &ComponentKey,
        out: SourceSender,
    ) -> (Self, crate::shutdown::SourceShutdownCoordinator) {
        let mut shutdown = crate::shutdown::SourceShutdownCoordinator::default();
        let (shutdown_signal, _) = shutdown.register_source(key);
        (
            Self {
                key: key.clone(),
                globals: GlobalOptions::default(),
                shutdown: shutdown_signal,
                out,
                proxy: Default::default(),
            },
            shutdown,
        )
    }

    #[cfg(test)]
    pub fn new_test(out: SourceSender) -> Self {
        Self {
            key: ComponentKey::from("default"),
            globals: GlobalOptions::default(),
            shutdown: ShutdownSignal::noop(),
            out,
            proxy: Default::default(),
        }
    }
}

pub type SourceDescription = ComponentDescription<Box<dyn SourceConfig>>;

inventory::collect!(SourceDescription);

#[derive(Deserialize, Serialize, Debug)]
pub struct SinkOuter<T> {
    #[serde(default = "Default::default")] // https://github.com/serde-rs/serde/issues/1541
    pub inputs: Vec<T>,
    // We are accepting this option for backward compatibility.
    healthcheck_uri: Option<UriSerde>,

    // We are accepting bool for backward compatibility.
    #[serde(deserialize_with = "crate::serde::bool_or_struct")]
    #[serde(default)]
    healthcheck: SinkHealthcheckOptions,

    #[serde(default)]
    pub buffer: BufferConfig,

    #[serde(
        default,
        skip_serializing_if = "vector_core::serde::skip_serializing_if_default"
    )]
    proxy: ProxyConfig,

    #[serde(flatten)]
    pub inner: Box<dyn SinkConfig>,
}

impl<T> SinkOuter<T> {
    pub fn new(inputs: Vec<T>, inner: Box<dyn SinkConfig>) -> SinkOuter<T> {
        SinkOuter {
            inputs,
            buffer: Default::default(),
            healthcheck: SinkHealthcheckOptions::default(),
            healthcheck_uri: None,
            inner,
            proxy: Default::default(),
        }
    }

    pub fn resources(&self, id: &ComponentKey) -> Vec<Resource> {
        let mut resources = self.inner.resources();
        for stage in self.buffer.stages() {
            match stage {
                BufferType::MemoryV1 { .. } | BufferType::MemoryV2 { .. } => {}
                BufferType::DiskV1 { .. } | BufferType::DiskV2 { .. } => {
                    resources.push(Resource::DiskBuffer(id.to_string()))
                }
            }
        }
        resources
    }

    pub fn healthcheck(&self) -> SinkHealthcheckOptions {
        if self.healthcheck_uri.is_some() && self.healthcheck.uri.is_some() {
            warn!("Both `healthcheck.uri` and `healthcheck_uri` options are specified. Using value of `healthcheck.uri`.")
        } else if self.healthcheck_uri.is_some() {
            warn!(
                "The `healthcheck_uri` option has been deprecated, use `healthcheck.uri` instead."
            )
        }
        SinkHealthcheckOptions {
            uri: self
                .healthcheck
                .uri
                .clone()
                .or_else(|| self.healthcheck_uri.clone()),
            ..self.healthcheck.clone()
        }
    }

    pub const fn proxy(&self) -> &ProxyConfig {
        &self.proxy
    }

    fn map_inputs<U>(self, f: impl Fn(&T) -> U) -> SinkOuter<U> {
        let inputs = self.inputs.iter().map(f).collect();
        self.with_inputs(inputs)
    }

    fn with_inputs<U>(self, inputs: Vec<U>) -> SinkOuter<U> {
        SinkOuter {
            inputs,
            inner: self.inner,
            buffer: self.buffer,
            healthcheck: self.healthcheck,
            healthcheck_uri: self.healthcheck_uri,
            proxy: self.proxy,
        }
    }
}

#[derive(Deserialize, Serialize, Debug, Clone)]
#[serde(default)]
pub struct SinkHealthcheckOptions {
    pub enabled: bool,
    pub uri: Option<UriSerde>,
}

impl Default for SinkHealthcheckOptions {
    fn default() -> Self {
        Self {
            enabled: true,
            uri: None,
        }
    }
}

impl From<bool> for SinkHealthcheckOptions {
    fn from(enabled: bool) -> Self {
        Self { enabled, uri: None }
    }
}

impl From<UriSerde> for SinkHealthcheckOptions {
    fn from(uri: UriSerde) -> Self {
        Self {
            enabled: true,
            uri: Some(uri),
        }
    }
}

#[async_trait]
#[typetag::serde(tag = "type")]
pub trait SinkConfig: core::fmt::Debug + Send + Sync {
    async fn build(
        &self,
        cx: SinkContext,
    ) -> crate::Result<(sinks::VectorSink, sinks::Healthcheck)>;

    fn input_type(&self) -> DataType;

    fn sink_type(&self) -> &'static str;

    /// Resources that the sink is using.
    fn resources(&self) -> Vec<Resource> {
        Vec::new()
    }
}

#[derive(Debug, Clone)]
pub struct SinkContext {
    pub acker: Acker,
    pub healthcheck: SinkHealthcheckOptions,
    pub globals: GlobalOptions,
    pub proxy: ProxyConfig,
}

impl SinkContext {
    #[cfg(test)]
    pub fn new_test() -> Self {
        Self {
            acker: Acker::passthrough(),
            healthcheck: SinkHealthcheckOptions::default(),
            globals: GlobalOptions::default(),
            proxy: ProxyConfig::default(),
        }
    }

    pub fn acker(&self) -> Acker {
        self.acker.clone()
    }

    pub const fn globals(&self) -> &GlobalOptions {
        &self.globals
    }

    pub const fn proxy(&self) -> &ProxyConfig {
        &self.proxy
    }
}

pub type SinkDescription = ComponentDescription<Box<dyn SinkConfig>>;

inventory::collect!(SinkDescription);

#[derive(Deserialize, Serialize, Debug)]
pub struct TransformOuter<T> {
    #[serde(default = "Default::default")] // https://github.com/serde-rs/serde/issues/1541
    pub inputs: Vec<T>,
    #[serde(flatten)]
    pub inner: Box<dyn TransformConfig>,
}

impl<T> TransformOuter<T> {
    fn map_inputs<U>(self, f: impl Fn(&T) -> U) -> TransformOuter<U> {
        let inputs = self.inputs.iter().map(f).collect();
        self.with_inputs(inputs)
    }

    fn with_inputs<U>(self, inputs: Vec<U>) -> TransformOuter<U> {
        TransformOuter {
            inputs,
            inner: self.inner,
        }
    }
}

impl TransformOuter<String> {
    pub(crate) fn expand(
        mut self,
        key: ComponentKey,
        parent_types: &HashSet<&'static str>,
        transforms: &mut IndexMap<ComponentKey, TransformOuter<String>>,
        expansions: &mut IndexMap<ComponentKey, Vec<ComponentKey>>,
    ) -> Result<(), String> {
        if !self.inner.nestable(parent_types) {
            return Err(format!(
                "the component {} cannot be nested in {:?}",
                self.inner.transform_type(),
                parent_types
            ));
        }

        let expansion = self
            .inner
            .expand()
            .map_err(|err| format!("failed to expand transform '{}': {}", key, err))?;

        let mut ptypes = parent_types.clone();
        ptypes.insert(self.inner.transform_type());

        if let Some((expanded, expand_type)) = expansion {
            let mut children = Vec::new();
            let mut inputs = self.inputs.clone();

            for (name, content) in expanded {
                let full_name = key.join(name);

                let child = TransformOuter {
                    inputs,
                    inner: content,
                };
                child.expand(full_name.clone(), &ptypes, transforms, expansions)?;
                children.push(full_name.clone());

                inputs = match expand_type {
                    ExpandType::Parallel { .. } => self.inputs.clone(),
                    ExpandType::Serial { .. } => vec![full_name.to_string()],
                }
            }

            if matches!(expand_type, ExpandType::Parallel { aggregates: true }) {
                transforms.insert(
                    key.clone(),
                    TransformOuter {
                        inputs: children.iter().map(ToString::to_string).collect(),
                        inner: Box::new(Noop),
                    },
                );
                children.push(key.clone());
            } else if matches!(expand_type, ExpandType::Serial { alias: true }) {
                transforms.insert(
                    key.clone(),
                    TransformOuter {
                        inputs,
                        inner: Box::new(Noop),
                    },
                );
                children.push(key.clone());
            }

            expansions.insert(key.clone(), children);
        } else {
            transforms.insert(key, self);
        }
        Ok(())
    }
}

pub type TransformDescription = ComponentDescription<Box<dyn TransformConfig>>;

inventory::collect!(TransformDescription);

#[derive(Deserialize, Serialize, Debug)]
pub struct EnrichmentTableOuter {
    #[serde(flatten)]
    pub inner: Box<dyn EnrichmentTableConfig>,
}

impl EnrichmentTableOuter {
    pub fn new(inner: Box<dyn EnrichmentTableConfig>) -> Self {
        EnrichmentTableOuter { inner }
    }
}

#[async_trait]
#[typetag::serde(tag = "type")]
pub trait EnrichmentTableConfig: core::fmt::Debug + Send + Sync + dyn_clone::DynClone {
    async fn build(
        &self,
        globals: &GlobalOptions,
    ) -> crate::Result<Box<dyn enrichment::Table + Send + Sync>>;
}

pub type EnrichmentTableDescription = ComponentDescription<Box<dyn EnrichmentTableConfig>>;

inventory::collect!(EnrichmentTableDescription);

/// Unique thing, like port, of which only one owner can be.
#[derive(Clone, Debug, Eq, PartialEq, Hash, Ord, PartialOrd)]
pub enum Resource {
    Port(SocketAddr, Protocol),
    SystemFdOffset(usize),
    Stdin,
    DiskBuffer(String),
}

#[derive(Clone, Debug, Eq, PartialEq, Hash, Ord, PartialOrd, Copy)]
pub enum Protocol {
    Tcp,
    Udp,
}

impl Resource {
    pub const fn tcp(addr: SocketAddr) -> Self {
        Self::Port(addr, Protocol::Tcp)
    }

    pub const fn udp(addr: SocketAddr) -> Self {
        Self::Port(addr, Protocol::Udp)
    }

    /// From given components returns all that have a resource conflict with any other component.
    pub fn conflicts<K: Eq + Hash + Clone>(
        components: impl IntoIterator<Item = (K, Vec<Resource>)>,
    ) -> HashMap<Resource, HashSet<K>> {
        let mut resource_map = HashMap::<Resource, HashSet<K>>::new();
        let mut unspecified = Vec::new();

        // Find equality based conflicts
        for (key, resources) in components {
            for resource in resources {
                if let Resource::Port(address, protocol) = &resource {
                    if address.ip().is_unspecified() {
                        unspecified.push((key.clone(), address.port(), *protocol));
                    }
                }

                resource_map
                    .entry(resource)
                    .or_default()
                    .insert(key.clone());
            }
        }

        // Port with unspecified address will bind to all network interfaces
        // so we have to check for all Port resources if they share the same
        // port.
        for (key, port, protocol0) in unspecified {
            for (resource, components) in resource_map.iter_mut() {
                if let Resource::Port(address, protocol) = resource {
                    if address.port() == port && &protocol0 == protocol {
                        components.insert(key.clone());
                    }
                }
            }
        }

        resource_map.retain(|_, components| components.len() > 1);

        resource_map
    }
}

impl Display for Protocol {
    fn fmt(&self, fmt: &mut Formatter<'_>) -> Result<(), fmt::Error> {
        match self {
            Protocol::Udp => write!(fmt, "udp"),
            Protocol::Tcp => write!(fmt, "tcp"),
        }
    }
}

impl Display for Resource {
    fn fmt(&self, fmt: &mut Formatter<'_>) -> Result<(), fmt::Error> {
        match self {
            Resource::Port(address, protocol) => write!(fmt, "{} {}", protocol, address),
            Resource::SystemFdOffset(offset) => write!(fmt, "systemd {}th socket", offset + 1),
            Resource::Stdin => write!(fmt, "stdin"),
            Resource::DiskBuffer(name) => write!(fmt, "disk buffer {:?}", name),
        }
    }
}

#[derive(Deserialize, Serialize, Debug)]
#[serde(deny_unknown_fields)]
pub struct TestDefinition {
    pub name: String,
    pub input: Option<TestInput>,
    #[serde(default)]
    pub inputs: Vec<TestInput>,
    #[serde(default)]
    pub outputs: Vec<TestOutput>,
    #[serde(default)]
    pub no_outputs_from: Vec<ComponentKey>,
}

#[derive(Deserialize, Serialize, Debug)]
#[serde(untagged)]
pub enum TestInputValue {
    String(String),
    Integer(i64),
    Float(f64),
    Boolean(bool),
}

#[derive(Deserialize, Serialize, Debug)]
#[serde(deny_unknown_fields)]
pub struct TestInput {
    pub insert_at: ComponentKey,
    #[serde(default = "default_test_input_type", rename = "type")]
    pub type_str: String,
    pub value: Option<String>,
    pub log_fields: Option<IndexMap<String, TestInputValue>>,
    pub metric: Option<Metric>,
}

fn default_test_input_type() -> String {
    "raw".to_string()
}

#[derive(Deserialize, Serialize, Debug)]
#[serde(deny_unknown_fields)]
pub struct TestOutput {
    pub extract_from: ComponentKey,
    pub conditions: Option<Vec<conditions::AnyCondition>>,
}

impl Config {
    pub fn builder() -> builder::ConfigBuilder {
        Default::default()
    }

    /// Expand a logical component id (i.e. from the config file) into the ids of the
    /// components it was expanded to as part of the macro process. Does not check that the
    /// identifier is otherwise valid.
    pub fn get_inputs(&self, identifier: &ComponentKey) -> Vec<ComponentKey> {
        self.expansions
            .get(identifier)
            .cloned()
            .unwrap_or_else(|| vec![identifier.clone()])
    }
}

#[cfg(all(
    test,
    feature = "sources-file",
    feature = "sinks-console",
    feature = "transforms-json_parser"
))]
mod test {
    use std::path::PathBuf;

    use indoc::indoc;

    use super::{builder::ConfigBuilder, format, load_from_str, ComponentKey, Format};

    #[test]
    fn default_data_dir() {
        let config = load_from_str(
            indoc! {r#"
                [sources.in]
                  type = "file"
                  include = ["/var/log/messages"]

                [sinks.out]
                  type = "console"
                  inputs = ["in"]
                  encoding = "json"
            "#},
            Format::Toml,
        )
        .unwrap();

        assert_eq!(
            Some(PathBuf::from("/var/lib/vector")),
            config.global.data_dir
        )
    }

    #[test]
    fn default_schema() {
        let config = load_from_str(
            indoc! {r#"
                [sources.in]
                  type = "file"
                  include = ["/var/log/messages"]

                [sinks.out]
                  type = "console"
                  inputs = ["in"]
                  encoding = "json"
            "#},
            Format::Toml,
        )
        .unwrap();

        assert_eq!("host", config.global.log_schema.host_key().to_string());
        assert_eq!(
            "message",
            config.global.log_schema.message_key().to_string()
        );
        assert_eq!(
            "timestamp",
            config.global.log_schema.timestamp_key().to_string()
        );
    }

    #[test]
    fn custom_schema() {
        let config = load_from_str(
            indoc! {r#"
                [log_schema]
                  host_key = "this"
                  message_key = "that"
                  timestamp_key = "then"

                [sources.in]
                  type = "file"
                  include = ["/var/log/messages"]

                [sinks.out]
                  type = "console"
                  inputs = ["in"]
                  encoding = "json"
            "#},
            Format::Toml,
        )
        .unwrap();

        assert_eq!("this", config.global.log_schema.host_key().to_string());
        assert_eq!("that", config.global.log_schema.message_key().to_string());
        assert_eq!("then", config.global.log_schema.timestamp_key().to_string());
    }

    #[test]
    fn config_append() {
        let mut config: ConfigBuilder = format::deserialize(
            indoc! {r#"
                [sources.in]
                  type = "file"
                  include = ["/var/log/messages"]

                [sinks.out]
                  type = "console"
                  inputs = ["in"]
                  encoding = "json"
            "#},
            Format::Toml,
        )
        .unwrap();

        assert_eq!(
            config.append(
                format::deserialize(
                    indoc! {r#"
                        data_dir = "/foobar"

                        [proxy]
                          http = "http://proxy.inc:3128"

                        [transforms.foo]
                          type = "json_parser"
                          inputs = [ "in" ]

                        [[tests]]
                          name = "check_simple_log"
                          [tests.input]
                            insert_at = "foo"
                            type = "raw"
                            value = "2019-11-28T12:00:00+00:00 info Sorry, I'm busy this week Cecil"
                          [[tests.outputs]]
                            extract_from = "foo"
                            [[tests.outputs.conditions]]
                              type = "check_fields"
                              "message.equals" = "Sorry, I'm busy this week Cecil"
                    "#},
                    Format::Toml,
                )
                .unwrap()
            ),
            Ok(())
        );

        assert!(config.global.proxy.http.is_some());
        assert!(config.global.proxy.https.is_none());
        assert_eq!(Some(PathBuf::from("/foobar")), config.global.data_dir);
        assert!(config.sources.contains_key(&ComponentKey::from("in")));
        assert!(config.sinks.contains_key(&ComponentKey::from("out")));
        assert!(config.transforms.contains_key(&ComponentKey::from("foo")));
        assert_eq!(config.tests.len(), 1);
    }

    #[test]
    fn config_append_collisions() {
        let mut config: ConfigBuilder = format::deserialize(
            indoc! {r#"
                [sources.in]
                  type = "file"
                  include = ["/var/log/messages"]

                [sinks.out]
                  type = "console"
                  inputs = ["in"]
                  encoding = "json"
            "#},
            Format::Toml,
        )
        .unwrap();

        assert_eq!(
            config.append(
                format::deserialize(
                    indoc! {r#"
                        [sources.in]
                          type = "file"
                          include = ["/var/log/messages"]

                        [transforms.foo]
                          type = "json_parser"
                          inputs = [ "in" ]

                        [sinks.out]
                          type = "console"
                          inputs = ["in"]
                          encoding = "json"
                    "#},
                    Format::Toml,
                )
                .unwrap()
            ),
            Err(vec![
                "duplicate source id found: in".into(),
                "duplicate sink id found: out".into(),
            ])
        );
    }

    #[test]
    fn with_proxy() {
        let config: ConfigBuilder = format::deserialize(
            indoc! {r#"
                [proxy]
                  http = "http://server:3128"
                  https = "http://other:3128"
                  no_proxy = ["localhost", "127.0.0.1"]

                [sources.in]
                  type = "nginx_metrics"
                  endpoints = ["http://localhost:8000/basic_status"]
                  proxy.http = "http://server:3128"
                  proxy.https = "http://other:3128"
                  proxy.no_proxy = ["localhost", "127.0.0.1"]

                [sinks.out]
                  type = "console"
                  inputs = ["in"]
                  encoding = "json"
            "#},
            Format::Toml,
        )
        .unwrap();
        assert_eq!(config.global.proxy.http, Some("http://server:3128".into()));
        assert_eq!(config.global.proxy.https, Some("http://other:3128".into()));
        assert!(config.global.proxy.no_proxy.matches("localhost"));
        let source = config.sources.get(&ComponentKey::from("in")).unwrap();
        assert_eq!(source.proxy.http, Some("http://server:3128".into()));
        assert_eq!(source.proxy.https, Some("http://other:3128".into()));
        assert!(source.proxy.no_proxy.matches("localhost"));
    }

    #[test]
    fn with_partial_proxy() {
        let config: ConfigBuilder = format::deserialize(
            indoc! {r#"
                [proxy]
                  http = "http://server:3128"

                [sources.in]
                  type = "nginx_metrics"
                  endpoints = ["http://localhost:8000/basic_status"]

                [sources.in.proxy]
                  http = "http://server:3128"
                  https = "http://other:3128"
                  no_proxy = ["localhost", "127.0.0.1"]

                [sinks.out]
                  type = "console"
                  inputs = ["in"]
                  encoding = "json"
            "#},
            Format::Toml,
        )
        .unwrap();
        assert_eq!(config.global.proxy.http, Some("http://server:3128".into()));
        assert_eq!(config.global.proxy.https, None);
        let source = config.sources.get(&ComponentKey::from("in")).unwrap();
        assert_eq!(source.proxy.http, Some("http://server:3128".into()));
        assert_eq!(source.proxy.https, Some("http://other:3128".into()));
        assert!(source.proxy.no_proxy.matches("localhost"));
    }

    #[test]
    #[cfg(feature = "datadog-pipelines")]
    fn order_independent_sha256_hashes() {
        let config1: ConfigBuilder = format::deserialize(
            indoc! {r#"
                data_dir = "/tmp"

                [api]
                    enabled = true

                [sources.file]
                    type = "file"
                    ignore_older_secs = 600
                    include = ["/var/log/**/*.log"]
                    read_from = "beginning"

                [sources.internal_metrics]
                    type = "internal_metrics"
                    namespace = "pipelines"

                [transforms.filter]
                    type = "filter"
                    inputs = ["internal_metrics"]
                    condition = """
                        .name == "processed_bytes_total"
                    """

                [sinks.out]
                    type = "console"
                    inputs = ["filter"]
                    target = "stdout"
                    encoding.codec = "json"
            "#},
            Format::Toml,
        )
        .unwrap();

        let config2: ConfigBuilder = format::deserialize(
            indoc! {r#"
                data_dir = "/tmp"

                [sources.internal_metrics]
                    type = "internal_metrics"
                    namespace = "pipelines"

                [sources.file]
                    type = "file"
                    ignore_older_secs = 600
                    include = ["/var/log/**/*.log"]
                    read_from = "beginning"

                [transforms.filter]
                    type = "filter"
                    inputs = ["internal_metrics"]
                    condition = """
                        .name == "processed_bytes_total"
                    """

                [sinks.out]
                    type = "console"
                    inputs = ["filter"]
                    target = "stdout"
                    encoding.codec = "json"

                [api]
                    enabled = true
            "#},
            Format::Toml,
        )
        .unwrap();

        assert_eq!(config1.sha256_hash(), config2.sha256_hash())
    }
}

#[cfg(all(test, feature = "sources-stdin", feature = "sinks-console"))]
mod resource_tests {
    use std::{
        collections::{HashMap, HashSet},
        net::{Ipv4Addr, SocketAddr},
    };

    use indoc::indoc;

    use super::{load_from_str, Format, Resource};

    fn localhost(port: u16) -> Resource {
        Resource::tcp(SocketAddr::new(Ipv4Addr::LOCALHOST.into(), port))
    }

    fn hashmap(conflicts: Vec<(Resource, Vec<&str>)>) -> HashMap<Resource, HashSet<&str>> {
        conflicts
            .into_iter()
            .map(|(key, values)| (key, values.into_iter().collect()))
            .collect()
    }

    #[test]
    fn valid() {
        let components = vec![
            ("sink_0", vec![localhost(0)]),
            ("sink_1", vec![localhost(1)]),
            ("sink_2", vec![localhost(2)]),
        ];
        let conflicting = Resource::conflicts(components);
        assert_eq!(conflicting, HashMap::new());
    }

    #[test]
    fn conflicting_pair() {
        let components = vec![
            ("sink_0", vec![localhost(0)]),
            ("sink_1", vec![localhost(2)]),
            ("sink_2", vec![localhost(2)]),
        ];
        let conflicting = Resource::conflicts(components);
        assert_eq!(
            conflicting,
            hashmap(vec![(localhost(2), vec!["sink_1", "sink_2"])])
        );
    }

    #[test]
    fn conflicting_multi() {
        let components = vec![
            ("sink_0", vec![localhost(0)]),
            ("sink_1", vec![localhost(2), localhost(0)]),
            ("sink_2", vec![localhost(2)]),
        ];
        let conflicting = Resource::conflicts(components);
        assert_eq!(
            conflicting,
            hashmap(vec![
                (localhost(0), vec!["sink_0", "sink_1"]),
                (localhost(2), vec!["sink_1", "sink_2"])
            ])
        );
    }

    #[test]
    fn different_network_interface() {
        let components = vec![
            ("sink_0", vec![localhost(0)]),
            (
                "sink_1",
                vec![Resource::tcp(SocketAddr::new(
                    Ipv4Addr::new(127, 0, 0, 2).into(),
                    0,
                ))],
            ),
        ];
        let conflicting = Resource::conflicts(components);
        assert_eq!(conflicting, HashMap::new());
    }

    #[test]
    fn unspecified_network_interface() {
        let components = vec![
            ("sink_0", vec![localhost(0)]),
            (
                "sink_1",
                vec![Resource::tcp(SocketAddr::new(
                    Ipv4Addr::UNSPECIFIED.into(),
                    0,
                ))],
            ),
        ];
        let conflicting = Resource::conflicts(components);
        assert_eq!(
            conflicting,
            hashmap(vec![(localhost(0), vec!["sink_0", "sink_1"])])
        );
    }

    #[test]
    fn different_protocol() {
        let components = vec![
            (
                "sink_0",
                vec![Resource::tcp(SocketAddr::new(
                    Ipv4Addr::LOCALHOST.into(),
                    0,
                ))],
            ),
            (
                "sink_1",
                vec![Resource::udp(SocketAddr::new(
                    Ipv4Addr::LOCALHOST.into(),
                    0,
                ))],
            ),
        ];
        let conflicting = Resource::conflicts(components);
        assert_eq!(conflicting, HashMap::new());
    }

    #[test]
    fn config_conflict_detected() {
        assert!(load_from_str(
            indoc! {r#"
                [sources.in0]
                  type = "stdin"

                [sources.in1]
                  type = "stdin"

                [sinks.out]
                  type = "console"
                  inputs = ["in0","in1"]
                  encoding = "json"
            "#},
            Format::Toml,
        )
        .is_err());
    }
}

#[cfg(all(
    test,
    feature = "sources-stdin",
    feature = "sinks-console",
    feature = "transforms-pipelines",
    feature = "transforms-filter"
))]
mod pipelines_tests {
    use indoc::indoc;

    use super::{load_from_str, Format};

    #[test]
    fn forbid_pipeline_nesting() {
        let res = load_from_str(
            indoc! {r#"
                [sources.in]
                  type = "stdin"

                [transforms.processing]
                  inputs = ["in"]
                  type = "pipelines"

                  [transforms.processing.logs.pipelines.foo]
                    name = "foo"

                    [[transforms.processing.logs.pipelines.foo.transforms]]
                      type = "pipelines"

                      [transforms.processing.logs.pipelines.foo.transforms.logs.pipelines.bar]
                        name = "bar"

                          [[transforms.processing.logs.pipelines.foo.transforms.logs.pipelines.bar.transforms]]
                            type = "filter"
                            condition = ""

                [sinks.out]
                  type = "console"
                  inputs = ["processing"]
                  encoding = "json"
            "#},
            Format::Toml,
        );
        assert!(res.is_err(), "should error");
    }
}<|MERGE_RESOLUTION|>--- conflicted
+++ resolved
@@ -12,13 +12,8 @@
 use serde::{Deserialize, Serialize};
 use vector_core::buffers::{Acker, BufferConfig, BufferType};
 pub use vector_core::{
-<<<<<<< HEAD
-    config::{DataType, GlobalOptions, Output},
+    config::{AcknowledgementsConfig, DataType, GlobalOptions, Output},
     transform::{ExpandType, TransformConfig, TransformContext},
-=======
-    config::{AcknowledgementsConfig, GlobalOptions},
-    transform::{DataType, ExpandType, TransformConfig, TransformContext},
->>>>>>> 328cc0e8
 };
 
 use crate::{
