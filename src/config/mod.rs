use crate::{
    buffers::Acker,
    conditions,
    event::Metric,
    shutdown::ShutdownSignal,
    sinks::{self, util::UriSerde},
    sources, Pipeline,
};
use async_trait::async_trait;
use component::ComponentDescription;
use indexmap::IndexMap; // IndexMap preserves insertion order, allowing us to output errors in the same order they are present in the file
use serde::{Deserialize, Serialize};
use std::collections::{HashMap, HashSet};
use std::fmt::{self, Display, Formatter};
use std::hash::Hash;
use std::net::SocketAddr;
use std::path::PathBuf;
pub use vector_core::config::GlobalOptions;
use vector_core::enrichment;
pub use vector_core::transform::{DataType, ExpandType, TransformConfig, TransformContext};

pub mod api;
mod builder;
mod compiler;
pub mod component;
mod diff;
pub mod format;
mod id;
mod loading;
pub mod provider;
mod unit_test;
mod validation;
mod vars;
pub mod watcher;

pub use builder::ConfigBuilder;
pub use diff::ConfigDiff;
pub use format::{Format, FormatHint};
pub use id::ComponentId;
pub use loading::{
    load, load_builder_from_paths, load_from_paths, load_from_paths_with_provider, load_from_str,
    merge_path_lists, process_paths, CONFIG_PATHS,
};
pub use unit_test::build_unit_tests_main as build_unit_tests;
pub use validation::warnings;
pub use vector_core::config::proxy::ProxyConfig;
pub use vector_core::config::{log_schema, LogSchema};

/// Loads Log Schema from configurations and sets global schema.
/// Once this is done, configurations can be correctly loaded using
/// configured log schema defaults.
/// If deny is set, will panic if schema has already been set.
pub fn init_log_schema(config_paths: &[ConfigPath], deny_if_set: bool) -> Result<(), Vec<String>> {
    vector_core::config::init_log_schema(
        || {
            let (builder, _) = load_builder_from_paths(config_paths)?;
            Ok(builder.global.log_schema)
        },
        deny_if_set,
    )
}

#[derive(Debug, Clone, Ord, PartialOrd, Eq, PartialEq)]
pub enum ConfigPath {
    File(PathBuf, FormatHint),
    Dir(PathBuf),
}

impl<'a> From<&'a ConfigPath> for &'a PathBuf {
    fn from(config_path: &'a ConfigPath) -> &'a PathBuf {
        match config_path {
            ConfigPath::File(path, _) => path,
            ConfigPath::Dir(path) => path,
        }
    }
}

#[derive(Debug, Default)]
pub struct Config {
    pub global: GlobalOptions,
    #[cfg(feature = "api")]
    pub api: api::Options,
    pub healthchecks: HealthcheckOptions,
<<<<<<< HEAD
    pub sources: IndexMap<String, SourceOuter>,
    pub sinks: IndexMap<String, SinkOuter>,
    pub transforms: IndexMap<String, TransformOuter>,
    pub enrichment_tables: IndexMap<String, EnrichmentTableOuter>,
=======
    pub sources: IndexMap<ComponentId, SourceOuter>,
    pub sinks: IndexMap<ComponentId, SinkOuter>,
    pub transforms: IndexMap<ComponentId, TransformOuter>,
>>>>>>> e836d10c
    tests: Vec<TestDefinition>,
    expansions: IndexMap<ComponentId, Vec<ComponentId>>,
}

#[derive(Debug, Clone, Copy, Deserialize, Serialize)]
#[serde(default)]
pub struct HealthcheckOptions {
    pub enabled: bool,
    pub require_healthy: bool,
}

impl HealthcheckOptions {
    pub fn set_require_healthy(&mut self, require_healthy: impl Into<Option<bool>>) {
        if let Some(require_healthy) = require_healthy.into() {
            self.require_healthy = require_healthy;
        }
    }

    fn merge(&mut self, other: Self) {
        self.enabled &= other.enabled;
        self.require_healthy |= other.require_healthy;
    }
}

impl Default for HealthcheckOptions {
    fn default() -> Self {
        Self {
            enabled: true,
            require_healthy: false,
        }
    }
}

pub trait GenerateConfig {
    fn generate_config() -> toml::Value;
}

#[macro_export]
macro_rules! impl_generate_config_from_default {
    ($type:ty) => {
        impl $crate::config::GenerateConfig for $type {
            fn generate_config() -> toml::Value {
                toml::Value::try_from(&Self::default()).unwrap()
            }
        }
    };
}

#[derive(Debug, Deserialize, Serialize)]
pub struct SourceOuter {
    #[serde(default = "default_acknowledgements")]
    pub acknowledgements: bool,
    #[serde(
        default,
        skip_serializing_if = "vector_core::serde::skip_serializing_if_default"
    )]
    pub proxy: ProxyConfig,
    #[serde(flatten)]
    pub(super) inner: Box<dyn SourceConfig>,
}

fn default_acknowledgements() -> bool {
    false
}

impl SourceOuter {
    pub(crate) fn new(source: impl SourceConfig + 'static) -> Self {
        Self {
            acknowledgements: default_acknowledgements(),
            inner: Box::new(source),
            proxy: Default::default(),
        }
    }
}

#[async_trait]
#[typetag::serde(tag = "type")]
pub trait SourceConfig: core::fmt::Debug + Send + Sync {
    async fn build(&self, cx: SourceContext) -> crate::Result<sources::Source>;

    fn output_type(&self) -> DataType;

    fn source_type(&self) -> &'static str;

    /// Resources that the source is using.
    fn resources(&self) -> Vec<Resource> {
        Vec::new()
    }
}

pub struct SourceContext {
    pub id: ComponentId,
    pub globals: GlobalOptions,
    pub shutdown: ShutdownSignal,
    pub out: Pipeline,
    pub acknowledgements: bool,
    pub proxy: ProxyConfig,
}

impl SourceContext {
    #[cfg(test)]
    pub fn new_shutdown(
        id: &ComponentId,
        out: Pipeline,
    ) -> (Self, crate::shutdown::SourceShutdownCoordinator) {
        let mut shutdown = crate::shutdown::SourceShutdownCoordinator::default();
        let (shutdown_signal, _) = shutdown.register_source(id);
        (
            Self {
                id: id.clone(),
                globals: GlobalOptions::default(),
                shutdown: shutdown_signal,
                out,
                acknowledgements: default_acknowledgements(),
                proxy: Default::default(),
            },
            shutdown,
        )
    }

    #[cfg(test)]
    pub fn new_test(out: Pipeline) -> Self {
        Self {
            id: ComponentId::from("default"),
            globals: GlobalOptions::default(),
            shutdown: ShutdownSignal::noop(),
            out,
            acknowledgements: default_acknowledgements(),
            proxy: Default::default(),
        }
    }
}

pub type SourceDescription = ComponentDescription<Box<dyn SourceConfig>>;

inventory::collect!(SourceDescription);

#[derive(Deserialize, Serialize, Debug)]
pub struct SinkOuter {
    pub inputs: Vec<ComponentId>,
    // We are accepting this option for backward compatibility.
    healthcheck_uri: Option<UriSerde>,

    // We are accepting bool for backward compatibility.
    #[serde(deserialize_with = "crate::serde::bool_or_struct")]
    #[serde(default)]
    healthcheck: SinkHealthcheckOptions,

    #[serde(default)]
    pub buffer: crate::buffers::BufferConfig,

    #[serde(
        default,
        skip_serializing_if = "vector_core::serde::skip_serializing_if_default"
    )]
    proxy: ProxyConfig,

    #[serde(flatten)]
    pub inner: Box<dyn SinkConfig>,
}

impl SinkOuter {
    pub fn new(inputs: Vec<ComponentId>, inner: Box<dyn SinkConfig>) -> SinkOuter {
        SinkOuter {
            inputs,
            buffer: Default::default(),
            healthcheck: SinkHealthcheckOptions::default(),
            healthcheck_uri: None,
            inner,
            proxy: Default::default(),
        }
    }

    pub fn resources(&self, id: &ComponentId) -> Vec<Resource> {
        let mut resources = self.inner.resources();
        resources.append(&mut self.buffer.resources(&id.to_string()));
        resources
    }

    pub fn healthcheck(&self) -> SinkHealthcheckOptions {
        if self.healthcheck_uri.is_some() && self.healthcheck.uri.is_some() {
            warn!("Both `healthcheck.uri` and `healthcheck_uri` options are specified. Using value of `healthcheck.uri`.")
        } else if self.healthcheck_uri.is_some() {
            warn!("`healthcheck_uri` option has been deprecated, use `healthcheck.uri` instead. ")
        }
        SinkHealthcheckOptions {
            uri: self
                .healthcheck
                .uri
                .clone()
                .or_else(|| self.healthcheck_uri.clone()),
            ..self.healthcheck.clone()
        }
    }

    pub fn proxy(&self) -> &ProxyConfig {
        &self.proxy
    }
}

#[derive(Deserialize, Serialize, Debug, Clone)]
#[serde(default)]
pub struct SinkHealthcheckOptions {
    pub enabled: bool,
    pub uri: Option<UriSerde>,
}

impl Default for SinkHealthcheckOptions {
    fn default() -> Self {
        Self {
            enabled: true,
            uri: None,
        }
    }
}

impl From<bool> for SinkHealthcheckOptions {
    fn from(enabled: bool) -> Self {
        Self { enabled, uri: None }
    }
}

impl From<UriSerde> for SinkHealthcheckOptions {
    fn from(uri: UriSerde) -> Self {
        Self {
            enabled: true,
            uri: Some(uri),
        }
    }
}

#[async_trait]
#[typetag::serde(tag = "type")]
pub trait SinkConfig: core::fmt::Debug + Send + Sync {
    async fn build(
        &self,
        cx: SinkContext,
    ) -> crate::Result<(sinks::VectorSink, sinks::Healthcheck)>;

    fn input_type(&self) -> DataType;

    fn sink_type(&self) -> &'static str;

    /// Resources that the sink is using.
    fn resources(&self) -> Vec<Resource> {
        Vec::new()
    }
}

#[derive(Debug, Clone)]
pub struct SinkContext {
    pub(super) acker: Acker,
    pub(super) healthcheck: SinkHealthcheckOptions,
    pub(super) globals: GlobalOptions,
    pub(super) proxy: ProxyConfig,
}

impl SinkContext {
    #[cfg(test)]
    pub fn new_test() -> Self {
        Self {
            acker: Acker::Null,
            healthcheck: SinkHealthcheckOptions::default(),
            globals: GlobalOptions::default(),
            proxy: ProxyConfig::default(),
        }
    }

    pub fn acker(&self) -> Acker {
        self.acker.clone()
    }

    pub fn globals(&self) -> &GlobalOptions {
        &self.globals
    }

    pub fn proxy(&self) -> &ProxyConfig {
        &self.proxy
    }
}

pub type SinkDescription = ComponentDescription<Box<dyn SinkConfig>>;

inventory::collect!(SinkDescription);

#[derive(Deserialize, Serialize, Debug)]
pub struct TransformOuter {
    pub inputs: Vec<ComponentId>,
    #[serde(flatten)]
    pub inner: Box<dyn TransformConfig>,
}

pub type TransformDescription = ComponentDescription<Box<dyn TransformConfig>>;

inventory::collect!(TransformDescription);

#[derive(Deserialize, Serialize, Debug)]
pub struct EnrichmentTableOuter {
    #[serde(flatten)]
    pub inner: Box<dyn EnrichmentTableConfig>,
}

impl EnrichmentTableOuter {
    pub fn new(inner: Box<dyn EnrichmentTableConfig>) -> Self {
        EnrichmentTableOuter { inner }
    }
}

#[async_trait]
#[typetag::serde(tag = "type")]
pub trait EnrichmentTableConfig: core::fmt::Debug + Send + Sync + dyn_clone::DynClone {
    async fn build(
        &self,
        globals: &GlobalOptions,
    ) -> crate::Result<Box<dyn enrichment::Table + Send + Sync>>;
}

pub type EnrichmentTableDescription = ComponentDescription<Box<dyn EnrichmentTableConfig>>;

inventory::collect!(EnrichmentTableDescription);

/// Unique thing, like port, of which only one owner can be.
#[derive(Clone, Debug, Eq, PartialEq, Hash, Ord, PartialOrd)]
pub enum Resource {
    Port(SocketAddr, Protocol),
    SystemFdOffset(usize),
    Stdin,
    DiskBuffer(String),
}

#[derive(Clone, Debug, Eq, PartialEq, Hash, Ord, PartialOrd, Copy)]
pub enum Protocol {
    Tcp,
    Udp,
}

impl Resource {
    pub fn tcp(addr: SocketAddr) -> Self {
        Self::Port(addr, Protocol::Tcp)
    }

    pub fn udp(addr: SocketAddr) -> Self {
        Self::Port(addr, Protocol::Udp)
    }

    /// From given components returns all that have a resource conflict with any other component.
    pub fn conflicts<K: Eq + Hash + Clone>(
        components: impl IntoIterator<Item = (K, Vec<Resource>)>,
    ) -> HashMap<Resource, HashSet<K>> {
        let mut resource_map = HashMap::<Resource, HashSet<K>>::new();
        let mut unspecified = Vec::new();

        // Find equality based conflicts
        for (key, resources) in components {
            for resource in resources {
                if let Resource::Port(address, protocol) = &resource {
                    if address.ip().is_unspecified() {
                        unspecified.push((key.clone(), address.port(), *protocol));
                    }
                }

                resource_map
                    .entry(resource)
                    .or_default()
                    .insert(key.clone());
            }
        }

        // Port with unspecified address will bind to all network interfaces
        // so we have to check for all Port resources if they share the same
        // port.
        for (key, port, protocol0) in unspecified {
            for (resource, components) in resource_map.iter_mut() {
                if let Resource::Port(address, protocol) = resource {
                    if address.port() == port && &protocol0 == protocol {
                        components.insert(key.clone());
                    }
                }
            }
        }

        resource_map.retain(|_, components| components.len() > 1);

        resource_map
    }
}

impl Display for Protocol {
    fn fmt(&self, fmt: &mut Formatter<'_>) -> Result<(), fmt::Error> {
        match self {
            Protocol::Udp => write!(fmt, "udp"),
            Protocol::Tcp => write!(fmt, "tcp"),
        }
    }
}

impl Display for Resource {
    fn fmt(&self, fmt: &mut Formatter<'_>) -> Result<(), fmt::Error> {
        match self {
            Resource::Port(address, protocol) => write!(fmt, "{} {}", protocol, address),
            Resource::SystemFdOffset(offset) => write!(fmt, "systemd {}th socket", offset + 1),
            Resource::Stdin => write!(fmt, "stdin"),
            Resource::DiskBuffer(name) => write!(fmt, "disk buffer {:?}", name),
        }
    }
}

#[derive(Deserialize, Serialize, Debug)]
#[serde(deny_unknown_fields)]
pub struct TestDefinition {
    pub name: String,
    pub input: Option<TestInput>,
    #[serde(default)]
    pub inputs: Vec<TestInput>,
    #[serde(default)]
    pub outputs: Vec<TestOutput>,
    #[serde(default)]
    pub no_outputs_from: Vec<ComponentId>,
}

#[derive(Deserialize, Serialize, Debug)]
#[serde(untagged)]
pub enum TestInputValue {
    String(String),
    Integer(i64),
    Float(f64),
    Boolean(bool),
}

#[derive(Deserialize, Serialize, Debug)]
#[serde(deny_unknown_fields)]
pub struct TestInput {
    pub insert_at: ComponentId,
    #[serde(default = "default_test_input_type", rename = "type")]
    pub type_str: String,
    pub value: Option<String>,
    pub log_fields: Option<IndexMap<String, TestInputValue>>,
    pub metric: Option<Metric>,
}

fn default_test_input_type() -> String {
    "raw".to_string()
}

#[derive(Deserialize, Serialize, Debug)]
#[serde(deny_unknown_fields)]
pub struct TestOutput {
    pub extract_from: ComponentId,
    pub conditions: Option<Vec<conditions::AnyCondition>>,
}

impl Config {
    pub fn builder() -> builder::ConfigBuilder {
        Default::default()
    }

    /// Expand a logical component id (i.e. from the config file) into the ids of the
    /// components it was expanded to as part of the macro process. Does not check that the
    /// identifier is otherwise valid.
    pub fn get_inputs(&self, identifier: &ComponentId) -> Vec<ComponentId> {
        self.expansions
            .get(identifier)
            .cloned()
            .unwrap_or_else(|| vec![identifier.clone()])
    }
}

#[cfg(all(
    test,
    feature = "sources-file",
    feature = "sinks-console",
    feature = "transforms-json_parser"
))]
mod test {
    use super::{builder::ConfigBuilder, format, load_from_str, ComponentId, Format};
    use indoc::indoc;
    use std::path::PathBuf;

    #[test]
    fn default_data_dir() {
        let config = load_from_str(
            indoc! {r#"
                [sources.in]
                  type = "file"
                  include = ["/var/log/messages"]

                [sinks.out]
                  type = "console"
                  inputs = ["in"]
                  encoding = "json"
            "#},
            Some(Format::Toml),
        )
        .unwrap();

        assert_eq!(
            Some(PathBuf::from("/var/lib/vector")),
            config.global.data_dir
        )
    }

    #[test]
    fn default_schema() {
        let config = load_from_str(
            indoc! {r#"
                [sources.in]
                  type = "file"
                  include = ["/var/log/messages"]

                [sinks.out]
                  type = "console"
                  inputs = ["in"]
                  encoding = "json"
            "#},
            Some(Format::Toml),
        )
        .unwrap();

        assert_eq!("host", config.global.log_schema.host_key().to_string());
        assert_eq!(
            "message",
            config.global.log_schema.message_key().to_string()
        );
        assert_eq!(
            "timestamp",
            config.global.log_schema.timestamp_key().to_string()
        );
    }

    #[test]
    fn custom_schema() {
        let config = load_from_str(
            indoc! {r#"
                [log_schema]
                  host_key = "this"
                  message_key = "that"
                  timestamp_key = "then"

                [sources.in]
                  type = "file"
                  include = ["/var/log/messages"]

                [sinks.out]
                  type = "console"
                  inputs = ["in"]
                  encoding = "json"
            "#},
            Some(Format::Toml),
        )
        .unwrap();

        assert_eq!("this", config.global.log_schema.host_key().to_string());
        assert_eq!("that", config.global.log_schema.message_key().to_string());
        assert_eq!("then", config.global.log_schema.timestamp_key().to_string());
    }

    #[test]
    fn config_append() {
        let mut config: ConfigBuilder = format::deserialize(
            indoc! {r#"
                [sources.in]
                  type = "file"
                  include = ["/var/log/messages"]

                [sinks.out]
                  type = "console"
                  inputs = ["in"]
                  encoding = "json"
            "#},
            Some(Format::Toml),
        )
        .unwrap();

        assert_eq!(
            config.append(
                format::deserialize(
                    indoc! {r#"
                        data_dir = "/foobar"

                        [transforms.foo]
                          type = "json_parser"
                          inputs = [ "in" ]

                        [[tests]]
                          name = "check_simple_log"
                          [tests.input]
                            insert_at = "foo"
                            type = "raw"
                            value = "2019-11-28T12:00:00+00:00 info Sorry, I'm busy this week Cecil"
                          [[tests.outputs]]
                            extract_from = "foo"
                            [[tests.outputs.conditions]]
                              type = "check_fields"
                              "message.equals" = "Sorry, I'm busy this week Cecil"
                    "#},
                    Some(Format::Toml),
                )
                .unwrap()
            ),
            Ok(())
        );

        assert_eq!(Some(PathBuf::from("/foobar")), config.global.data_dir);
        assert!(config.sources.contains_key(&ComponentId::from("in")));
        assert!(config.sinks.contains_key(&ComponentId::from("out")));
        assert!(config.transforms.contains_key(&ComponentId::from("foo")));
        assert_eq!(config.tests.len(), 1);
    }

    #[test]
    fn config_append_collisions() {
        let mut config: ConfigBuilder = format::deserialize(
            indoc! {r#"
                [sources.in]
                  type = "file"
                  include = ["/var/log/messages"]

                [sinks.out]
                  type = "console"
                  inputs = ["in"]
                  encoding = "json"
            "#},
            Some(Format::Toml),
        )
        .unwrap();

        assert_eq!(
            config.append(
                format::deserialize(
                    indoc! {r#"
                        [sources.in]
                          type = "file"
                          include = ["/var/log/messages"]

                        [transforms.foo]
                          type = "json_parser"
                          inputs = [ "in" ]

                        [sinks.out]
                          type = "console"
                          inputs = ["in"]
                          encoding = "json"
                    "#},
                    Some(Format::Toml),
                )
                .unwrap()
            ),
            Err(vec![
                "duplicate source id found: in".into(),
                "duplicate sink id found: out".into(),
            ])
        );
    }

    #[test]
    fn with_proxy() {
        let config: ConfigBuilder = format::deserialize(
            indoc! {r#"
                [proxy]
                  http = "http://server:3128"
                  https = "http://other:3128"
                  no_proxy = ["localhost", "127.0.0.1"]

                [sources.in]
                  type = "nginx_metrics"
                  endpoints = ["http://localhost:8000/basic_status"]
                  proxy.http = "http://server:3128"
                  proxy.https = "http://other:3128"
                  proxy.no_proxy = ["localhost", "127.0.0.1"]

                [sinks.out]
                  type = "console"
                  inputs = ["in"]
                  encoding = "json"
            "#},
            Some(Format::Toml),
        )
        .unwrap();
        assert_eq!(config.global.proxy.http, Some("http://server:3128".into()));
        assert_eq!(config.global.proxy.https, Some("http://other:3128".into()));
        assert!(config.global.proxy.no_proxy.matches("localhost"));
        let source = config.sources.get(&ComponentId::from("in")).unwrap();
        assert_eq!(source.proxy.http, Some("http://server:3128".into()));
        assert_eq!(source.proxy.https, Some("http://other:3128".into()));
        assert!(source.proxy.no_proxy.matches("localhost"));
    }
}

#[cfg(all(test, feature = "sources-stdin", feature = "sinks-console"))]
mod resource_tests {
    use super::{load_from_str, Format, Resource};
    use indoc::indoc;
    use std::collections::{HashMap, HashSet};
    use std::net::{Ipv4Addr, SocketAddr};

    fn localhost(port: u16) -> Resource {
        Resource::tcp(SocketAddr::new(Ipv4Addr::LOCALHOST.into(), port))
    }

    fn hashmap(conflicts: Vec<(Resource, Vec<&str>)>) -> HashMap<Resource, HashSet<&str>> {
        conflicts
            .into_iter()
            .map(|(key, values)| (key, values.into_iter().collect()))
            .collect()
    }

    #[test]
    fn valid() {
        let components = vec![
            ("sink_0", vec![localhost(0)]),
            ("sink_1", vec![localhost(1)]),
            ("sink_2", vec![localhost(2)]),
        ];
        let conflicting = Resource::conflicts(components);
        assert_eq!(conflicting, HashMap::new());
    }

    #[test]
    fn conflicting_pair() {
        let components = vec![
            ("sink_0", vec![localhost(0)]),
            ("sink_1", vec![localhost(2)]),
            ("sink_2", vec![localhost(2)]),
        ];
        let conflicting = Resource::conflicts(components);
        assert_eq!(
            conflicting,
            hashmap(vec![(localhost(2), vec!["sink_1", "sink_2"])])
        );
    }

    #[test]
    fn conflicting_multi() {
        let components = vec![
            ("sink_0", vec![localhost(0)]),
            ("sink_1", vec![localhost(2), localhost(0)]),
            ("sink_2", vec![localhost(2)]),
        ];
        let conflicting = Resource::conflicts(components);
        assert_eq!(
            conflicting,
            hashmap(vec![
                (localhost(0), vec!["sink_0", "sink_1"]),
                (localhost(2), vec!["sink_1", "sink_2"])
            ])
        );
    }

    #[test]
    fn different_network_interface() {
        let components = vec![
            ("sink_0", vec![localhost(0)]),
            (
                "sink_1",
                vec![Resource::tcp(SocketAddr::new(
                    Ipv4Addr::new(127, 0, 0, 2).into(),
                    0,
                ))],
            ),
        ];
        let conflicting = Resource::conflicts(components);
        assert_eq!(conflicting, HashMap::new());
    }

    #[test]
    fn unspecified_network_interface() {
        let components = vec![
            ("sink_0", vec![localhost(0)]),
            (
                "sink_1",
                vec![Resource::tcp(SocketAddr::new(
                    Ipv4Addr::UNSPECIFIED.into(),
                    0,
                ))],
            ),
        ];
        let conflicting = Resource::conflicts(components);
        assert_eq!(
            conflicting,
            hashmap(vec![(localhost(0), vec!["sink_0", "sink_1"])])
        );
    }

    #[test]
    fn different_protocol() {
        let components = vec![
            (
                "sink_0",
                vec![Resource::tcp(SocketAddr::new(
                    Ipv4Addr::LOCALHOST.into(),
                    0,
                ))],
            ),
            (
                "sink_1",
                vec![Resource::udp(SocketAddr::new(
                    Ipv4Addr::LOCALHOST.into(),
                    0,
                ))],
            ),
        ];
        let conflicting = Resource::conflicts(components);
        assert_eq!(conflicting, HashMap::new());
    }

    #[test]
    fn config_conflict_detected() {
        assert!(load_from_str(
            indoc! {r#"
                [sources.in0]
                  type = "stdin"

                [sources.in1]
                  type = "stdin"

                [sinks.out]
                  type = "console"
                  inputs = ["in0","in1"]
                  encoding = "json"
            "#},
            Some(Format::Toml),
        )
        .is_err());
    }
}<|MERGE_RESOLUTION|>--- conflicted
+++ resolved
@@ -81,16 +81,10 @@
     #[cfg(feature = "api")]
     pub api: api::Options,
     pub healthchecks: HealthcheckOptions,
-<<<<<<< HEAD
-    pub sources: IndexMap<String, SourceOuter>,
-    pub sinks: IndexMap<String, SinkOuter>,
-    pub transforms: IndexMap<String, TransformOuter>,
-    pub enrichment_tables: IndexMap<String, EnrichmentTableOuter>,
-=======
     pub sources: IndexMap<ComponentId, SourceOuter>,
     pub sinks: IndexMap<ComponentId, SinkOuter>,
     pub transforms: IndexMap<ComponentId, TransformOuter>,
->>>>>>> e836d10c
+    pub enrichment_tables: IndexMap<String, EnrichmentTableOuter>,
     tests: Vec<TestDefinition>,
     expansions: IndexMap<ComponentId, Vec<ComponentId>>,
 }
