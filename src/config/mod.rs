use crate::{
    buffers::Acker, conditions, dns::Resolver, event::Metric, shutdown::ShutdownSignal, sinks,
    sources, transforms, Pipeline,
};
use component::ComponentDescription;
use indexmap::IndexMap; // IndexMap preserves insertion order, allowing us to output errors in the same order they are present in the file
use serde::{Deserialize, Serialize};
use snafu::{ResultExt, Snafu};
use std::fs::DirBuilder;
use std::path::PathBuf;

pub mod component;
mod diff;
mod loading;
<<<<<<< HEAD
pub mod log_schema;
=======
mod log_schema;
>>>>>>> 463e0838
mod validation;
mod vars;
pub mod watcher;

pub use diff::ConfigDiff;
pub use loading::{load_from_paths, load_from_str, process_paths, CONFIG_PATHS};
<<<<<<< HEAD
pub use log_schema::{log_schema, LogSchema};
=======
pub use log_schema::{log_schema, LogSchema, LOG_SCHEMA};
>>>>>>> 463e0838
pub use validation::check;

#[derive(Deserialize, Serialize, Debug)]
#[serde(deny_unknown_fields)]
pub struct Config {
    #[serde(flatten)]
    pub global: GlobalOptions,
    #[serde(default)]
    pub sources: IndexMap<String, Box<dyn SourceConfig>>,
    #[serde(default)]
    pub sinks: IndexMap<String, SinkOuter>,
    #[serde(default)]
    pub transforms: IndexMap<String, TransformOuter>,
    #[serde(default)]
    pub tests: Vec<TestDefinition>,
    #[serde(skip)]
    expansions: IndexMap<String, Vec<String>>,
}

#[derive(Default, Debug, Deserialize, Serialize)]
pub struct GlobalOptions {
    #[serde(default = "default_data_dir")]
    pub data_dir: Option<PathBuf>,
    #[serde(
        skip_serializing_if = "crate::serde::skip_serializing_if_default",
        default
    )]
    pub log_schema: LogSchema,
}

pub fn default_data_dir() -> Option<PathBuf> {
    Some(PathBuf::from("/var/lib/vector/"))
}

#[derive(Debug, Snafu)]
pub enum DataDirError {
    #[snafu(display("data_dir option required, but not given here or globally"))]
    MissingDataDir,
    #[snafu(display("data_dir {:?} does not exist", data_dir))]
    DoesNotExist { data_dir: PathBuf },
    #[snafu(display("data_dir {:?} is not writable", data_dir))]
    NotWritable { data_dir: PathBuf },
    #[snafu(display(
        "Could not create subdirectory {:?} inside of data dir {:?}: {}",
        subdir,
        data_dir,
        source
    ))]
    CouldNotCreate {
        subdir: PathBuf,
        data_dir: PathBuf,
        source: std::io::Error,
    },
}

impl GlobalOptions {
    /// Resolve the `data_dir` option in either the global or local
    /// config, and validate that it exists and is writable.
    pub fn resolve_and_validate_data_dir(
        &self,
        local_data_dir: Option<&PathBuf>,
    ) -> crate::Result<PathBuf> {
        let data_dir = local_data_dir
            .or_else(|| self.data_dir.as_ref())
            .ok_or_else(|| DataDirError::MissingDataDir)
            .map_err(Box::new)?
            .to_path_buf();
        if !data_dir.exists() {
            return Err(DataDirError::DoesNotExist { data_dir }.into());
        }
        let readonly = std::fs::metadata(&data_dir)
            .map(|meta| meta.permissions().readonly())
            .unwrap_or(true);
        if readonly {
            return Err(DataDirError::NotWritable { data_dir }.into());
        }
        Ok(data_dir)
    }

    /// Resolve the `data_dir` option using
    /// `resolve_and_validate_data_dir` and then ensure a named
    /// subdirectory exists.
    pub fn resolve_and_make_data_subdir(
        &self,
        local: Option<&PathBuf>,
        subdir: &str,
    ) -> crate::Result<PathBuf> {
        let data_dir = self.resolve_and_validate_data_dir(local)?;

        let mut data_subdir = data_dir.clone();
        data_subdir.push(subdir);

        DirBuilder::new()
            .recursive(true)
            .create(&data_subdir)
            .with_context(|| CouldNotCreate { subdir, data_dir })?;
        Ok(data_subdir)
    }
}

#[derive(Debug, Clone, PartialEq, Copy)]
pub enum DataType {
    Any,
    Log,
    Metric,
}

#[async_trait::async_trait]
#[typetag::serde(tag = "type")]
pub trait SourceConfig: core::fmt::Debug + Send + Sync {
    fn build(
        &self,
        name: &str,
        globals: &GlobalOptions,
        shutdown: ShutdownSignal,
        out: Pipeline,
    ) -> crate::Result<sources::Source>;

    async fn build_async(
        &self,
        name: &str,
        globals: &GlobalOptions,
        shutdown: ShutdownSignal,
        out: Pipeline,
    ) -> crate::Result<sources::Source> {
        self.build(name, globals, shutdown, out)
    }

    fn output_type(&self) -> DataType;

    fn source_type(&self) -> &'static str;
}

pub type SourceDescription = ComponentDescription<Box<dyn SourceConfig>>;

inventory::collect!(SourceDescription);

#[derive(Deserialize, Serialize, Debug)]
pub struct SinkOuter {
    #[serde(default)]
    pub buffer: crate::buffers::BufferConfig,
    #[serde(default = "healthcheck_default")]
    pub healthcheck: bool,
    pub inputs: Vec<String>,
    #[serde(flatten)]
    pub inner: Box<dyn SinkConfig>,
}

#[async_trait::async_trait]
#[typetag::serde(tag = "type")]
pub trait SinkConfig: core::fmt::Debug + Send + Sync {
    fn build(&self, cx: SinkContext) -> crate::Result<(sinks::RouterSink, sinks::Healthcheck)>;

    async fn build_async(
        &self,
        cx: SinkContext,
    ) -> crate::Result<(sinks::RouterSink, sinks::Healthcheck)> {
        self.build(cx)
    }

    fn input_type(&self) -> DataType;

    fn sink_type(&self) -> &'static str;
}

#[derive(Debug, Clone)]
pub struct SinkContext {
    pub(super) acker: Acker,
    pub(super) resolver: Resolver,
}

impl SinkContext {
    #[cfg(test)]
    pub fn new_test() -> Self {
        Self {
            acker: Acker::Null,
            resolver: Resolver,
        }
    }

    pub fn acker(&self) -> Acker {
        self.acker.clone()
    }

    pub fn resolver(&self) -> Resolver {
        self.resolver
    }
}

pub type SinkDescription = ComponentDescription<Box<dyn SinkConfig>>;

inventory::collect!(SinkDescription);

#[derive(Deserialize, Serialize, Debug)]
pub struct TransformOuter {
    pub inputs: Vec<String>,
    #[serde(flatten)]
    pub inner: Box<dyn TransformConfig>,
}

#[async_trait::async_trait]
#[typetag::serde(tag = "type")]
pub trait TransformConfig: core::fmt::Debug + Send + Sync {
    fn build(&self, cx: TransformContext) -> crate::Result<Box<dyn transforms::Transform>>;

    async fn build_async(
        &self,
        cx: TransformContext,
    ) -> crate::Result<Box<dyn transforms::Transform>> {
        self.build(cx)
    }

    fn input_type(&self) -> DataType;

    fn output_type(&self) -> DataType;

    fn transform_type(&self) -> &'static str;

    /// Allows a transform configuration to expand itself into multiple "child"
    /// transformations to replace it. This allows a transform to act as a macro
    /// for various patterns.
    fn expand(&mut self) -> crate::Result<Option<IndexMap<String, Box<dyn TransformConfig>>>> {
        Ok(None)
    }
}

#[derive(Debug, Clone)]
pub struct TransformContext {
    pub(super) resolver: Resolver,
}

impl TransformContext {
    pub fn new_test() -> Self {
        Self { resolver: Resolver }
    }

    pub fn resolver(&self) -> Resolver {
        self.resolver
    }
}

pub type TransformDescription = ComponentDescription<Box<dyn TransformConfig>>;

inventory::collect!(TransformDescription);

#[derive(Deserialize, Serialize, Debug)]
#[serde(deny_unknown_fields)]
pub struct TestDefinition {
    pub name: String,
    pub input: Option<TestInput>,
    #[serde(default)]
    pub inputs: Vec<TestInput>,
    #[serde(default)]
    pub outputs: Vec<TestOutput>,
    #[serde(default)]
    pub no_outputs_from: Vec<String>,
}

#[derive(Deserialize, Serialize, Debug)]
#[serde(untagged)]
pub enum TestInputValue {
    String(String),
    Integer(i64),
    Float(f64),
    Boolean(bool),
}

#[derive(Deserialize, Serialize, Debug)]
#[serde(deny_unknown_fields)]
pub struct TestInput {
    pub insert_at: String,
    #[serde(default = "default_test_input_type", rename = "type")]
    pub type_str: String,
    pub value: Option<String>,
    pub log_fields: Option<IndexMap<String, TestInputValue>>,
    pub metric: Option<Metric>,
}

fn default_test_input_type() -> String {
    "raw".to_string()
}

#[derive(Deserialize, Serialize, Debug)]
#[serde(deny_unknown_fields)]
pub struct TestOutput {
    pub extract_from: String,
    pub conditions: Option<Vec<TestCondition>>,
}

#[derive(Serialize, Deserialize, Debug)]
#[serde(untagged)]
pub enum TestCondition {
    Embedded(Box<dyn conditions::ConditionConfig>),
    NoTypeEmbedded(conditions::CheckFieldsConfig),
    String(String),
}

// Helper methods for programming construction during tests
impl Config {
    pub fn empty() -> Self {
        Self {
            global: GlobalOptions {
                data_dir: None,
                log_schema: LogSchema::default(),
            },
            sources: IndexMap::new(),
            sinks: IndexMap::new(),
            transforms: IndexMap::new(),
            tests: Vec::new(),
            expansions: IndexMap::new(),
        }
    }

    pub fn add_source<S: SourceConfig + 'static>(&mut self, name: &str, source: S) {
        self.sources.insert(name.to_string(), Box::new(source));
    }

    pub fn add_sink<S: SinkConfig + 'static>(&mut self, name: &str, inputs: &[&str], sink: S) {
        let inputs = inputs.iter().map(|&s| s.to_owned()).collect::<Vec<_>>();
        let sink = SinkOuter {
            buffer: Default::default(),
            healthcheck: true,
            inner: Box::new(sink),
            inputs,
        };

        self.sinks.insert(name.to_string(), sink);
    }

    pub fn add_transform<T: TransformConfig + 'static>(
        &mut self,
        name: &str,
        inputs: &[&str],
        transform: T,
    ) {
        let inputs = inputs.iter().map(|&s| s.to_owned()).collect::<Vec<_>>();
        let transform = TransformOuter {
            inner: Box::new(transform),
            inputs,
        };

        self.transforms.insert(name.to_string(), transform);
    }

    /// Expand a logical component name (i.e. from the config file) into the names of the
    /// components it was expanded to as part of the macro process. Does not check that the
    /// identifier is otherwise valid.
    pub fn get_inputs(&self, identifier: &str) -> Vec<String> {
        self.expansions
            .get(identifier)
            .cloned()
            .unwrap_or_else(|| vec![String::from(identifier)])
    }

    /// Some component configs can act like macros and expand themselves into
    /// multiple replacement configs. Returns a map of components to their
    /// expanded child names.
    pub fn expand_macros(&mut self) -> Result<(), Vec<String>> {
        let mut expanded_transforms = IndexMap::new();
        let mut expansions = IndexMap::new();
        let mut errors = Vec::new();

        while let Some((k, mut t)) = self.transforms.pop() {
            if let Some(expanded) = match t.inner.expand() {
                Ok(e) => e,
                Err(err) => {
                    errors.push(format!("failed to expand transform '{}': {}", k, err));
                    continue;
                }
            } {
                let mut children = Vec::new();
                for (name, child) in expanded {
                    let full_name = format!("{}.{}", k, name);
                    expanded_transforms.insert(
                        full_name.clone(),
                        TransformOuter {
                            inputs: t.inputs.clone(),
                            inner: child,
                        },
                    );
                    children.push(full_name);
                }
                expansions.insert(k.clone(), children);
            } else {
                expanded_transforms.insert(k, t);
            }
        }
        self.transforms = expanded_transforms;

        if !errors.is_empty() {
            Err(errors)
        } else {
            self.expansions = expansions;
            Ok(())
        }
    }

    pub fn append(&mut self, with: Self) -> Result<(), Vec<String>> {
        let mut errors = Vec::new();

        if self.global.data_dir.is_none() || self.global.data_dir == default_data_dir() {
            self.global.data_dir = with.global.data_dir;
        } else if with.global.data_dir != default_data_dir()
            && self.global.data_dir != with.global.data_dir
        {
            // If two configs both set 'data_dir' and have conflicting values
            // we consider this an error.
            errors.push("conflicting values for 'data_dir' found".to_owned());
        }

        // If the user has multiple config files, we must *merge* log schemas until we meet a
        // conflict, then we are allowed to error.
        let default_schema = crate::config::LogSchema::default();
        if with.global.log_schema != default_schema {
            // If the set value is the default, override it. If it's already overridden, error.
            if self.global.log_schema.host_key() != default_schema.host_key()
                && self.global.log_schema.host_key() != with.global.log_schema.host_key()
            {
                errors.push("conflicting values for 'log_schema.host_key' found".to_owned());
            } else {
                self.global
                    .log_schema
                    .set_host_key(with.global.log_schema.host_key().clone());
            }
            if self.global.log_schema.message_key() != default_schema.message_key()
                && self.global.log_schema.message_key() != with.global.log_schema.message_key()
            {
                errors.push("conflicting values for 'log_schema.message_key' found".to_owned());
            } else {
                self.global
                    .log_schema
                    .set_message_key(with.global.log_schema.message_key().clone());
            }
            if self.global.log_schema.timestamp_key() != default_schema.timestamp_key()
                && self.global.log_schema.timestamp_key() != with.global.log_schema.timestamp_key()
            {
                errors.push("conflicting values for 'log_schema.timestamp_key' found".to_owned());
            } else {
                self.global
                    .log_schema
                    .set_timestamp_key(with.global.log_schema.timestamp_key().clone());
            }
        }

        with.sources.keys().for_each(|k| {
            if self.sources.contains_key(k) {
                errors.push(format!("duplicate source name found: {}", k));
            }
        });
        with.sinks.keys().for_each(|k| {
            if self.sinks.contains_key(k) {
                errors.push(format!("duplicate sink name found: {}", k));
            }
        });
        with.transforms.keys().for_each(|k| {
            if self.transforms.contains_key(k) {
                errors.push(format!("duplicate transform name found: {}", k));
            }
        });
        with.tests.iter().for_each(|wt| {
            if self.tests.iter().any(|t| t.name == wt.name) {
                errors.push(format!("duplicate test name found: {}", wt.name));
            }
        });
        if !errors.is_empty() {
            return Err(errors);
        }

        self.sources.extend(with.sources);
        self.sinks.extend(with.sinks);
        self.transforms.extend(with.transforms);
        self.tests.extend(with.tests);

        Ok(())
    }

    pub fn typecheck(&self) -> Result<(), Vec<String>> {
        validation::typecheck(self)
    }
}

impl Clone for Config {
    fn clone(&self) -> Self {
        // This is a hack around the issue of cloning
        // trait objects. So instead to clone the config
        // we first serialize it into JSON, then back from
        // JSON. Originally we used TOML here but TOML does not
        // support serializing `None`.
        let json = serde_json::to_vec(self).unwrap();
        serde_json::from_slice(&json[..]).unwrap()
    }
}

fn healthcheck_default() -> bool {
    true
}

#[cfg(all(
    test,
    feature = "sources-file",
    feature = "sinks-console",
    feature = "transforms-json_parser"
))]
mod test {
    use super::Config;
    use std::path::PathBuf;

    #[test]
    fn default_data_dir() {
        let config: Config = toml::from_str(
            r#"
      [sources.in]
      type = "file"
      include = ["/var/log/messages"]

      [sinks.out]
      type = "console"
      inputs = ["in"]
      encoding = "json"
      "#,
        )
        .unwrap();

        assert_eq!(
            Some(PathBuf::from("/var/lib/vector")),
            config.global.data_dir
        )
    }

    #[test]
    fn default_schema() {
        let config: Config = toml::from_str(
            r#"
      [sources.in]
      type = "file"
      include = ["/var/log/messages"]

      [sinks.out]
      type = "console"
      inputs = ["in"]
      encoding = "json"
      "#,
        )
        .unwrap();

        assert_eq!("host", config.global.log_schema.host_key().to_string());
        assert_eq!(
            "message",
            config.global.log_schema.message_key().to_string()
        );
        assert_eq!(
            "timestamp",
            config.global.log_schema.timestamp_key().to_string()
        );
    }

    #[test]
    fn custom_schema() {
        let config: Config = toml::from_str(
            r#"
      [log_schema]
      host_key = "this"
      message_key = "that"
      timestamp_key = "then"

      [sources.in]
      type = "file"
      include = ["/var/log/messages"]

      [sinks.out]
      type = "console"
      inputs = ["in"]
      encoding = "json"
      "#,
        )
        .unwrap();

        assert_eq!("this", config.global.log_schema.host_key().to_string());
        assert_eq!("that", config.global.log_schema.message_key().to_string());
        assert_eq!("then", config.global.log_schema.timestamp_key().to_string());
    }

    #[test]
    fn config_append() {
        let mut config: Config = toml::from_str(
            r#"
      [sources.in]
      type = "file"
      include = ["/var/log/messages"]

      [sinks.out]
      type = "console"
      inputs = ["in"]
      encoding = "json"
      "#,
        )
        .unwrap();

        assert_eq!(
            config.append(
                toml::from_str(
                    r#"
        data_dir = "/foobar"

        [transforms.foo]
        type = "json_parser"
        inputs = [ "in" ]

        [[tests]]
        name = "check_simple_log"
        [tests.input]
        insert_at = "foo"
        type = "raw"
        value = "2019-11-28T12:00:00+00:00 info Sorry, I'm busy this week Cecil"
        [[tests.outputs]]
        extract_from = "foo"
        [[tests.outputs.conditions]]
        type = "check_fields"
        "message.equals" = "Sorry, I'm busy this week Cecil"
            "#,
                )
                .unwrap()
            ),
            Ok(())
        );

        assert_eq!(Some(PathBuf::from("/foobar")), config.global.data_dir);
        assert!(config.sources.contains_key("in"));
        assert!(config.sinks.contains_key("out"));
        assert!(config.transforms.contains_key("foo"));
        assert_eq!(config.tests.len(), 1);
    }

    #[test]
    fn config_append_collisions() {
        let mut config: Config = toml::from_str(
            r#"
      [sources.in]
      type = "file"
      include = ["/var/log/messages"]

      [sinks.out]
      type = "console"
      inputs = ["in"]
      encoding = "json"
      "#,
        )
        .unwrap();

        assert_eq!(
            config.append(
                toml::from_str(
                    r#"
        [sources.in]
        type = "file"
        include = ["/var/log/messages"]

        [transforms.foo]
        type = "json_parser"
        inputs = [ "in" ]

        [sinks.out]
        type = "console"
        inputs = ["in"]
        encoding = "json"
            "#,
                )
                .unwrap()
            ),
            Err(vec![
                "duplicate source name found: in".into(),
                "duplicate sink name found: out".into(),
            ])
        );
    }
}<|MERGE_RESOLUTION|>--- conflicted
+++ resolved
@@ -12,22 +12,14 @@
 pub mod component;
 mod diff;
 mod loading;
-<<<<<<< HEAD
-pub mod log_schema;
-=======
 mod log_schema;
->>>>>>> 463e0838
 mod validation;
 mod vars;
 pub mod watcher;
 
 pub use diff::ConfigDiff;
 pub use loading::{load_from_paths, load_from_str, process_paths, CONFIG_PATHS};
-<<<<<<< HEAD
-pub use log_schema::{log_schema, LogSchema};
-=======
 pub use log_schema::{log_schema, LogSchema, LOG_SCHEMA};
->>>>>>> 463e0838
 pub use validation::check;
 
 #[derive(Deserialize, Serialize, Debug)]
