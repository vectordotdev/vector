--- conflicted
+++ resolved
@@ -130,7 +130,6 @@
     Metric,
 }
 
-<<<<<<< HEAD
 pub trait GenerateConfig {
     fn generate_config() -> toml::Value {
         toml::Value::Table(Default::default())
@@ -149,9 +148,7 @@
 }
 
 #[async_trait::async_trait]
-=======
 #[async_trait]
->>>>>>> f8afe0b1
 #[typetag::serde(tag = "type")]
 pub trait SourceConfig: core::fmt::Debug + Send + Sync {
     async fn build(
