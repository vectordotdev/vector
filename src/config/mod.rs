--- conflicted
+++ resolved
@@ -19,11 +19,8 @@
 use crate::{
     conditions,
     event::Metric,
-<<<<<<< HEAD
+    schema,
     serde::bool_or_struct,
-=======
-    schema,
->>>>>>> 753fbde0
     shutdown::ShutdownSignal,
     sinks::{self, util::UriSerde},
     sources,
@@ -264,16 +261,13 @@
     pub shutdown: ShutdownSignal,
     pub out: SourceSender,
     pub proxy: ProxyConfig,
-<<<<<<< HEAD
     pub acknowledgements: bool,
-=======
 
     /// Tracks the schema IDs assigned to schemas exposed by the source.
     ///
     /// Given a source can expose multiple [`Output`] channels, the ID is tied to the identifier of
     /// that `Output`.
     pub schema_ids: HashMap<Option<String>, schema::Id>,
->>>>>>> 753fbde0
 }
 
 impl SourceContext {
@@ -291,11 +285,8 @@
                 shutdown: shutdown_signal,
                 out,
                 proxy: Default::default(),
-<<<<<<< HEAD
                 acknowledgements: false,
-=======
                 schema_ids: HashMap::default(),
->>>>>>> 753fbde0
             },
             shutdown,
         )
@@ -312,11 +303,8 @@
             shutdown: ShutdownSignal::noop(),
             out,
             proxy: Default::default(),
-<<<<<<< HEAD
             acknowledgements: false,
-=======
             schema_ids: schema_ids.unwrap_or_default(),
->>>>>>> 753fbde0
         }
     }
 
