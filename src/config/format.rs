//! Support for loading configs from multiple formats.

#![deny(missing_docs, missing_debug_implementations)]

use std::{fmt, path::Path, str::FromStr};

<<<<<<< HEAD
use serde::{de, Deserialize, Serialize};
=======
use serde::{Deserialize, Serialize, de};
>>>>>>> eee6e669
use vector_config_macros::Configurable;

/// A type alias to better capture the semantics.
pub type FormatHint = Option<Format>;

/// The format used to represent the configuration data.
#[derive(
    Debug,
    Default,
    Copy,
    Clone,
    Eq,
    PartialEq,
    Ord,
    PartialOrd,
    Hash,
    Serialize,
    Deserialize,
    Configurable,
)]
#[serde(rename_all = "snake_case")]
pub enum Format {
    /// TOML format is used.
    #[default]
    Toml,
    /// JSON format is used.
    Json,
    /// YAML format is used.
    Yaml,
}

impl FromStr for Format {
    type Err = String;

    fn from_str(s: &str) -> Result<Self, Self::Err> {
        match s.to_lowercase().as_str() {
            "toml" => Ok(Format::Toml),
            "yaml" => Ok(Format::Yaml),
            "json" => Ok(Format::Json),
            _ => Err(format!("Invalid format: {s}")),
        }
    }
}

impl fmt::Display for Format {
    fn fmt(&self, f: &mut fmt::Formatter) -> fmt::Result {
        let format = match self {
            Format::Toml => "toml",
            Format::Json => "json",
            Format::Yaml => "yaml",
        };
        write!(f, "{format}")
    }
}

impl Format {
    /// Obtain the format from the file path using extension as a hint.
    pub fn from_path<T: AsRef<Path>>(path: T) -> Result<Self, T> {
        match path.as_ref().extension().and_then(|ext| ext.to_str()) {
            Some("toml") => Ok(Format::Toml),
            Some("yaml") | Some("yml") => Ok(Format::Yaml),
            Some("json") => Ok(Format::Json),
            _ => Err(path),
        }
    }
}

/// Parse the string represented in the specified format.
pub fn deserialize<T>(content: &str, format: Format) -> Result<T, Vec<String>>
where
    T: de::DeserializeOwned,
{
    match format {
        Format::Toml => toml::from_str(content).map_err(|e| vec![e.to_string()]),
        Format::Yaml => serde_yaml::from_str::<serde_yaml::Value>(content)
            .and_then(|mut v| {
                v.apply_merge()?;
                serde_yaml::from_value(v)
            })
            .map_err(|e| vec![e.to_string()]),
        Format::Json => serde_json::from_str(content).map_err(|e| vec![e.to_string()]),
    }
}

/// Serialize the specified `value` into a string.
pub fn serialize<T>(value: &T, format: Format) -> Result<String, String>
where
    T: serde::ser::Serialize,
{
    match format {
        Format::Toml => toml::to_string(value).map_err(|e| e.to_string()),
        Format::Yaml => serde_yaml::to_string(value).map_err(|e| e.to_string()),
        Format::Json => serde_json::to_string_pretty(value).map_err(|e| e.to_string()),
    }
}

#[cfg(test)]
mod tests {
    use super::*;

    /// This test ensures the logic to guess file format from the file path
    /// works correctly.
    /// Like all other tests, it also demonstrates various cases and how our
    /// code behaves when it encounters them.
    #[test]
    fn test_from_path() {
        let cases = vec![
            // Unknown - odd variants.
            ("", None),
            (".", None),
            // Unknown - no ext.
            ("myfile", None),
            ("mydir/myfile", None),
            ("/mydir/myfile", None),
            // Unknown - some unknown ext.
            ("myfile.myext", None),
            ("mydir/myfile.myext", None),
            ("/mydir/myfile.myext", None),
            // Unknown - some unknown ext after known ext.
            ("myfile.toml.myext", None),
            ("myfile.yaml.myext", None),
            ("myfile.yml.myext", None),
            ("myfile.json.myext", None),
            // Unknown - invalid case.
            ("myfile.TOML", None),
            ("myfile.YAML", None),
            ("myfile.YML", None),
            ("myfile.JSON", None),
            // Unknown - nothing but extension.
            (".toml", None),
            (".yaml", None),
            (".yml", None),
            (".json", None),
            // TOML
            ("config.toml", Some(Format::Toml)),
            ("/config.toml", Some(Format::Toml)),
            ("/dir/config.toml", Some(Format::Toml)),
            ("config.qq.toml", Some(Format::Toml)),
            // YAML
            ("config.yaml", Some(Format::Yaml)),
            ("/config.yaml", Some(Format::Yaml)),
            ("/dir/config.yaml", Some(Format::Yaml)),
            ("config.qq.yaml", Some(Format::Yaml)),
            ("config.yml", Some(Format::Yaml)),
            ("/config.yml", Some(Format::Yaml)),
            ("/dir/config.yml", Some(Format::Yaml)),
            ("config.qq.yml", Some(Format::Yaml)),
            // JSON
            ("config.json", Some(Format::Json)),
            ("/config.json", Some(Format::Json)),
            ("/dir/config.json", Some(Format::Json)),
            ("config.qq.json", Some(Format::Json)),
        ];

        for (input, expected) in cases {
            let output = Format::from_path(std::path::PathBuf::from(input));
            assert_eq!(expected, output.ok(), "{input}")
        }
    }

    // Here we test that the deserializations from various formats match
    // the TOML format.
    #[cfg(all(
        feature = "sources-socket",
        feature = "transforms-sample",
        feature = "sinks-socket"
    ))]
    #[test]
    fn test_deserialize_matches_toml() {
        use crate::config::ConfigBuilder;

        macro_rules! concat_with_newlines {
            ($($e:expr_2021,)*) => { concat!( $($e, "\n"),+ ) };
        }

        const SAMPLE_TOML: &str = r#"
            [enrichment_tables.csv]
            type = "file"
            file.path = "/tmp/file.csv"
            file.encoding.type = "csv"
            [sources.in]
            type = "socket"
            mode = "tcp"
            address = "127.0.0.1:1235"
            [sources.in2]
            type = "socket"
            mode = "tcp"
            address = "127.0.0.1:1234"
            [transforms.sample]
            type = "sample"
            inputs = ["in"]
            rate = 10
            [sinks.out]
            type = "socket"
            mode = "tcp"
            inputs = ["sample"]
            encoding.codec = "text"
            address = "127.0.0.1:9999"
        "#;

        let cases = vec![
            // Valid empty inputs should resolve to an empty, default value.
            ("", Format::Toml, Ok("")),
            ("{}", Format::Yaml, Ok("")),
            ("{}", Format::Json, Ok("")),
            ("", Format::Yaml, Ok("")),
            // Invalid "empty" inputs should resolve to an error.
            (
                "",
                Format::Json,
                Err(vec!["EOF while parsing a value at line 1 column 0"]),
            ),
            // Sample config.
            (SAMPLE_TOML, Format::Toml, Ok(SAMPLE_TOML)),
            (
                // YAML is sensitive to leading whitespace and linebreaks.
                concat_with_newlines!(
                    r#"enrichment_tables:"#,
                    r#"  csv:"#,
                    r#"    type: "file""#,
                    r#"    file:"#,
                    r#"      path: "/tmp/file.csv""#,
                    r#"      encoding:"#,
                    r#"        type: "csv""#,
                    r#"sources:"#,
                    r#"  in: &a"#,
                    r#"    type: "socket""#,
                    r#"    mode: &b "tcp""#,
                    r#"    address: "127.0.0.1:1235""#,
                    r#"  in2:"#,
                    r#"    <<: *a"#,
                    r#"    address: "127.0.0.1:1234""#,
                    r#"transforms:"#,
                    r#"  sample:"#,
                    r#"    type: "sample""#,
                    r#"    inputs: ["in"]"#,
                    r#"    rate: 10"#,
                    r#"sinks:"#,
                    r#"  out:"#,
                    r#"    type: "socket""#,
                    r#"    mode: *b"#,
                    r#"    inputs: ["sample"]"#,
                    r#"    encoding:"#,
                    r#"      codec: "text""#,
                    r#"    address: "127.0.0.1:9999""#,
                ),
                Format::Yaml,
                Ok(SAMPLE_TOML),
            ),
            (
                r#"
                {
                    "enrichment_tables": {
                        "csv": {
                            "type": "file",
                            "file": {
                              "path": "/tmp/file.csv",
                              "encoding": {
                                "type": "csv"
                              }
                            }
                        }
                    },
                    "sources": {
                        "in": {
                            "type": "socket",
                            "mode": "tcp",
                            "address": "127.0.0.1:1235"
                        },
                        "in2": {
                            "type": "socket",
                            "mode": "tcp",
                            "address": "127.0.0.1:1234"
                        }
                    },
                    "transforms": {
                        "sample": {
                            "type": "sample",
                            "inputs": ["in"],
                            "rate": 10
                        }
                    },
                    "sinks": {
                        "out": {
                            "type": "socket",
                            "mode": "tcp",
                            "inputs": ["sample"],
                            "encoding": {
                                "codec": "text"
                            },
                            "address": "127.0.0.1:9999"
                        }
                    }
                }
                "#,
                Format::Json,
                Ok(SAMPLE_TOML),
            ),
        ];

        for (input, format, expected) in cases {
            // Here we use the same trick as at ConfigBuilder::clone impl to
            // compare the results.

            let output = deserialize(input, format);
            match expected {
                Ok(expected) => {
                    #[allow(clippy::expect_fun_call)] // false positive
                    let output: ConfigBuilder = output.expect(&format!(
                        "expected Ok, got Err with format {format:?} and input {input:?}"
                    ));
                    let output_json = serde_json::to_value(output).unwrap();
                    let expected_output: ConfigBuilder = deserialize(expected, Format::Toml)
                        .expect("Invalid TOML passed as an expectation");
                    let expected_json = serde_json::to_value(expected_output).unwrap();
                    assert_eq!(expected_json, output_json, "{input}")
                }
                Err(expected) => assert_eq!(
                    expected,
                    output.expect_err(&format!(
                        "expected Err, got Ok with format {format:?} and input {input:?}"
                    )),
                    "{input}"
                ),
            }
        }
    }
}<|MERGE_RESOLUTION|>--- conflicted
+++ resolved
@@ -4,11 +4,7 @@
 
 use std::{fmt, path::Path, str::FromStr};
 
-<<<<<<< HEAD
-use serde::{de, Deserialize, Serialize};
-=======
 use serde::{Deserialize, Serialize, de};
->>>>>>> eee6e669
 use vector_config_macros::Configurable;
 
 /// A type alias to better capture the semantics.
