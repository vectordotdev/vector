--- conflicted
+++ resolved
@@ -37,13 +37,8 @@
 use crate::{
     conditions::Condition,
     config::{
-<<<<<<< HEAD
-        self, loading, ComponentKey, Config, ConfigBuilder, ConfigPath, SinkOuter, SourceOuter,
-        TestDefinition, TestInput, TestOutput,
-=======
         self, ComponentKey, Config, ConfigBuilder, ConfigPath, SinkOuter, SourceOuter,
         TestDefinition, TestInput, TestOutput, loading,
->>>>>>> eee6e669
     },
     event::{Event, EventMetadata, LogEvent},
     signal,
