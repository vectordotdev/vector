--- conflicted
+++ resolved
@@ -2,20 +2,10 @@
 use vector_lib::id::Inputs;
 
 use super::{
-<<<<<<< HEAD
-    builder::ConfigBuilder, graph::Graph, transform::get_transform_output_ids, validation, Config,
-    OutputId,
-};
-
-use indexmap::{IndexMap, IndexSet};
-use vector_lib::id::Inputs;
-
-=======
     Config, OutputId, builder::ConfigBuilder, graph::Graph, transform::get_transform_output_ids,
     validation,
 };
 
->>>>>>> eee6e669
 pub fn compile(mut builder: ConfigBuilder) -> Result<(Config, Vec<String>), Vec<String>> {
     let mut errors = Vec::new();
 
