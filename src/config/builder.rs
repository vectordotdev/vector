#[cfg(feature = "api")]
use super::api;
use super::{
<<<<<<< HEAD
    compiler, provider, Config, EnrichmentTableConfig, EnrichmentTableOuter, HealthcheckOptions,
    SinkConfig, SinkOuter, SourceConfig, SourceOuter, TestDefinition, TransformOuter,
=======
    compiler, provider, ComponentId, Config, HealthcheckOptions, SinkConfig, SinkOuter,
    SourceConfig, SourceOuter, TestDefinition, TransformOuter,
>>>>>>> e836d10c
};
use indexmap::IndexMap;
use serde::{Deserialize, Serialize};
use vector_core::config::GlobalOptions;
use vector_core::default_data_dir;
use vector_core::transform::TransformConfig;

#[derive(Deserialize, Serialize, Debug, Default)]
#[serde(deny_unknown_fields)]
pub struct ConfigBuilder {
    #[serde(flatten)]
    pub global: GlobalOptions,
    #[cfg(feature = "api")]
    #[serde(default)]
    pub api: api::Options,
    #[serde(default)]
    pub healthchecks: HealthcheckOptions,
    #[serde(default)]
<<<<<<< HEAD
    pub enrichment_tables: IndexMap<String, EnrichmentTableOuter>,
    #[serde(default)]
    pub sources: IndexMap<String, SourceOuter>,
=======
    pub sources: IndexMap<ComponentId, SourceOuter>,
>>>>>>> e836d10c
    #[serde(default)]
    pub sinks: IndexMap<ComponentId, SinkOuter>,
    #[serde(default)]
    pub transforms: IndexMap<ComponentId, TransformOuter>,
    #[serde(default)]
    pub tests: Vec<TestDefinition>,
    pub provider: Option<Box<dyn provider::ProviderConfig>>,
}

impl Clone for ConfigBuilder {
    fn clone(&self) -> Self {
        // This is a hack around the issue of cloning
        // trait objects. So instead to clone the config
        // we first serialize it into JSON, then back from
        // JSON. Originally we used TOML here but TOML does not
        // support serializing `None`.
        let json = serde_json::to_value(self).unwrap();
        serde_json::from_value(json).unwrap()
    }
}

impl From<Config> for ConfigBuilder {
    fn from(c: Config) -> Self {
        ConfigBuilder {
            global: c.global,
            #[cfg(feature = "api")]
            api: c.api,
            healthchecks: c.healthchecks,
            enrichment_tables: c.enrichment_tables,
            sources: c.sources,
            sinks: c.sinks,
            transforms: c.transforms,
            provider: None,
            tests: c.tests,
        }
    }
}

impl ConfigBuilder {
    pub fn build(self) -> Result<Config, Vec<String>> {
        let (config, warnings) = self.build_with_warnings()?;

        for warning in warnings {
            warn!("{}", warning);
        }

        Ok(config)
    }

    pub fn build_with_warnings(self) -> Result<(Config, Vec<String>), Vec<String>> {
        compiler::compile(self)
    }

    pub fn add_enrichment_table<E: EnrichmentTableConfig + 'static, T: Into<String>>(
        &mut self,
        name: T,
        enrichment_table: E,
    ) {
        self.enrichment_tables.insert(
            name.into(),
            EnrichmentTableOuter::new(Box::new(enrichment_table)),
        );
    }

    pub fn add_source<S: SourceConfig + 'static, T: Into<String>>(&mut self, id: T, source: S) {
        self.sources
            .insert(ComponentId::from(id.into()), SourceOuter::new(source));
    }

    pub fn add_sink<S: SinkConfig + 'static, T: Into<String>>(
        &mut self,
        id: T,
        inputs: &[&str],
        sink: S,
    ) {
        let inputs = inputs.iter().map(ComponentId::from).collect::<Vec<_>>();
        let sink = SinkOuter::new(inputs, Box::new(sink));

        self.sinks.insert(ComponentId::from(id.into()), sink);
    }

    pub fn add_transform<T: TransformConfig + 'static, S: Into<String>>(
        &mut self,
        id: S,
        inputs: &[&str],
        transform: T,
    ) {
        let inputs = inputs
            .iter()
            .map(|value| ComponentId::from(value.to_string()))
            .collect::<Vec<_>>();
        let transform = TransformOuter {
            inner: Box::new(transform),
            inputs,
        };

        self.transforms
            .insert(ComponentId::from(id.into()), transform);
    }

    pub fn append(&mut self, with: Self) -> Result<(), Vec<String>> {
        let mut errors = Vec::new();

        #[cfg(feature = "api")]
        if let Err(error) = self.api.merge(with.api) {
            errors.push(error);
        }

        self.provider = with.provider;

        if self.global.data_dir.is_none() || self.global.data_dir == default_data_dir() {
            self.global.data_dir = with.global.data_dir;
        } else if with.global.data_dir != default_data_dir()
            && self.global.data_dir != with.global.data_dir
        {
            // If two configs both set 'data_dir' and have conflicting values
            // we consider this an error.
            errors.push("conflicting values for 'data_dir' found".to_owned());
        }

        // If the user has multiple config files, we must *merge* log schemas
        // until we meet a conflict, then we are allowed to error.
        if let Err(merge_errors) = self.global.log_schema.merge(&with.global.log_schema) {
            errors.extend(merge_errors);
        }

        self.healthchecks.merge(with.healthchecks);

        with.enrichment_tables.keys().for_each(|k| {
            if self.enrichment_tables.contains_key(k) {
                errors.push(format!("duplicate enrichment_table name found: {}", k));
            }
        });
        with.sources.keys().for_each(|k| {
            if self.sources.contains_key(k) {
                errors.push(format!("duplicate source id found: {}", k));
            }
        });
        with.sinks.keys().for_each(|k| {
            if self.sinks.contains_key(k) {
                errors.push(format!("duplicate sink id found: {}", k));
            }
        });
        with.transforms.keys().for_each(|k| {
            if self.transforms.contains_key(k) {
                errors.push(format!("duplicate transform id found: {}", k));
            }
        });
        with.tests.iter().for_each(|wt| {
            if self.tests.iter().any(|t| t.name == wt.name) {
                errors.push(format!("duplicate test name found: {}", wt.name));
            }
        });
        if !errors.is_empty() {
            return Err(errors);
        }

        self.enrichment_tables.extend(with.enrichment_tables);
        self.sources.extend(with.sources);
        self.sinks.extend(with.sinks);
        self.transforms.extend(with.transforms);
        self.tests.extend(with.tests);

        Ok(())
    }
}<|MERGE_RESOLUTION|>--- conflicted
+++ resolved
@@ -1,13 +1,9 @@
 #[cfg(feature = "api")]
 use super::api;
 use super::{
-<<<<<<< HEAD
-    compiler, provider, Config, EnrichmentTableConfig, EnrichmentTableOuter, HealthcheckOptions,
-    SinkConfig, SinkOuter, SourceConfig, SourceOuter, TestDefinition, TransformOuter,
-=======
-    compiler, provider, ComponentId, Config, HealthcheckOptions, SinkConfig, SinkOuter,
-    SourceConfig, SourceOuter, TestDefinition, TransformOuter,
->>>>>>> e836d10c
+    compiler, provider, ComponentId, Config, EnrichmentTableConfig, EnrichmentTableOuter,
+    HealthcheckOptions, SinkConfig, SinkOuter, SourceConfig, SourceOuter, TestDefinition,
+    TransformOuter,
 };
 use indexmap::IndexMap;
 use serde::{Deserialize, Serialize};
@@ -26,13 +22,9 @@
     #[serde(default)]
     pub healthchecks: HealthcheckOptions,
     #[serde(default)]
-<<<<<<< HEAD
     pub enrichment_tables: IndexMap<String, EnrichmentTableOuter>,
     #[serde(default)]
-    pub sources: IndexMap<String, SourceOuter>,
-=======
     pub sources: IndexMap<ComponentId, SourceOuter>,
->>>>>>> e836d10c
     #[serde(default)]
     pub sinks: IndexMap<ComponentId, SinkOuter>,
     #[serde(default)]
