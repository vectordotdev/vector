--- conflicted
+++ resolved
@@ -54,7 +54,7 @@
             sinks: c.sinks,
             transforms: c.transforms,
             provider: None,
-            tests: c.tests.into_iter().map(Into::into).collect(),
+            tests: c.tests,
         }
     }
 }
@@ -74,14 +74,9 @@
         compiler::compile(self)
     }
 
-<<<<<<< HEAD
-    pub fn add_source<S: SourceConfig + 'static, T: Into<String>>(&mut self, name: T, source: S) {
+    pub fn add_source<S: SourceConfig + 'static, T: Into<String>>(&mut self, id: T, source: S) {
         self.sources
-            .insert(ComponentId::from(name.into()), SourceOuter::new(source));
-=======
-    pub fn add_source<S: SourceConfig + 'static, T: Into<String>>(&mut self, id: T, source: S) {
-        self.sources.insert(id.into(), SourceOuter::new(source));
->>>>>>> ab809ee1
+            .insert(ComponentId::from(id.into()), SourceOuter::new(source));
     }
 
     pub fn add_sink<S: SinkConfig + 'static, T: Into<String>>(
@@ -90,17 +85,10 @@
         inputs: &[&str],
         sink: S,
     ) {
-        let inputs = inputs
-            .iter()
-            .map(ComponentId::from)
-            .collect::<Vec<_>>();
+        let inputs = inputs.iter().map(ComponentId::from).collect::<Vec<_>>();
         let sink = SinkOuter::new(inputs, Box::new(sink));
 
-<<<<<<< HEAD
-        self.sinks.insert(ComponentId::from(name.into()), sink);
-=======
-        self.sinks.insert(id.into(), sink);
->>>>>>> ab809ee1
+        self.sinks.insert(ComponentId::from(id.into()), sink);
     }
 
     pub fn add_transform<T: TransformConfig + 'static, S: Into<String>>(
@@ -118,12 +106,8 @@
             inputs,
         };
 
-<<<<<<< HEAD
         self.transforms
-            .insert(ComponentId::from(name.into()), transform);
-=======
-        self.transforms.insert(id.into(), transform);
->>>>>>> ab809ee1
+            .insert(ComponentId::from(id.into()), transform);
     }
 
     pub fn append(&mut self, with: Self) -> Result<(), Vec<String>> {
