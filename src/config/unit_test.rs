--- conflicted
+++ resolved
@@ -1,9 +1,7 @@
 use super::{Config, ConfigBuilder, TestDefinition, TestInput, TestInputValue};
-<<<<<<< HEAD
-use crate::config::{self, ConfigPath, GlobalOptions, TransformConfig, TransformContext};
-=======
-use crate::config::{self, ComponentId, ConfigPath, GlobalOptions, TransformConfig};
->>>>>>> e836d10c
+use crate::config::{
+    self, ComponentId, ConfigPath, GlobalOptions, TransformConfig, TransformContext,
+};
 use crate::{
     conditions::Condition,
     event::{Event, Value},
@@ -459,17 +457,10 @@
     let context = TransformContext::new_with_globals(config.global.clone());
 
     // Build reduced transforms.
-<<<<<<< HEAD
-    let mut transforms: IndexMap<String, UnitTestTransform> = IndexMap::new();
-    for (name, transform_config) in &config.transforms {
-        if let Some(outputs) = transform_outputs.remove(name) {
-            match transform_config.inner.build(&context).await {
-=======
     let mut transforms: IndexMap<ComponentId, UnitTestTransform> = IndexMap::new();
     for (id, transform_config) in &config.transforms {
         if let Some(outputs) = transform_outputs.remove(id) {
-            match transform_config.inner.build(&config.global).await {
->>>>>>> e836d10c
+            match transform_config.inner.build(&context).await {
                 Ok(transform) => {
                     transforms.insert(
                         id.clone(),
