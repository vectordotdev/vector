--- conflicted
+++ resolved
@@ -89,12 +89,9 @@
     TransformDescription::new::<LogToMetricConfig>("log_to_metric")
 }
 
-<<<<<<< HEAD
 impl GenerateConfig for LogToMetricConfig {}
 
-=======
 #[async_trait::async_trait]
->>>>>>> f8afe0b1
 #[typetag::serde(name = "log_to_metric")]
 impl TransformConfig for LogToMetricConfig {
     async fn build(&self, _cx: TransformContext) -> crate::Result<Box<dyn Transform>> {
