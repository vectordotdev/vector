--- conflicted
+++ resolved
@@ -3,12 +3,7 @@
 use chrono::Utc;
 use indexmap::IndexMap;
 use vector_lib::{
-<<<<<<< HEAD
-    event::DatadogMetricOriginMetadata,
-=======
-    config::LogNamespace,
     configurable::configurable_component,
->>>>>>> 52a1c65e
     event::{
         DatadogMetricOriginMetadata, LogEvent,
         metric::{Bucket, Quantile, Sample},
