--- conflicted
+++ resolved
@@ -146,11 +146,7 @@
     let log = event.as_log();
 
     let timestamp = log
-<<<<<<< HEAD
-        .get(&crate::config::log_schema().timestamp_key())
-=======
         .get(&log_schema().timestamp_key())
->>>>>>> 463e0838
         .and_then(Value::as_timestamp)
         .cloned();
 
@@ -296,11 +292,7 @@
         let mut log = Event::from("i am a log");
         log.as_mut_log().insert(key, value);
         log.as_mut_log()
-<<<<<<< HEAD
-            .insert(crate::config::log_schema().timestamp_key().clone(), ts());
-=======
             .insert(log_schema().timestamp_key().clone(), ts());
->>>>>>> 463e0838
         log
     }
 
@@ -522,11 +514,7 @@
         let mut event = Event::from("i am a log");
         event
             .as_mut_log()
-<<<<<<< HEAD
-            .insert(crate::config::log_schema().timestamp_key().clone(), ts());
-=======
             .insert(log_schema().timestamp_key().clone(), ts());
->>>>>>> 463e0838
         event.as_mut_log().insert("status", "42");
         event.as_mut_log().insert("backtrace", "message");
 
@@ -576,11 +564,7 @@
         let mut event = Event::from("i am a log");
         event
             .as_mut_log()
-<<<<<<< HEAD
-            .insert(crate::config::log_schema().timestamp_key().clone(), ts());
-=======
             .insert(log_schema().timestamp_key().clone(), ts());
->>>>>>> 463e0838
         event.as_mut_log().insert("status", "42");
         event.as_mut_log().insert("backtrace", "message");
         event.as_mut_log().insert("host", "local");
