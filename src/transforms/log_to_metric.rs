--- conflicted
+++ resolved
@@ -34,16 +34,10 @@
 
 #[derive(Deserialize, Serialize, Debug, Clone)]
 pub struct GaugeConfig {
-<<<<<<< HEAD
-    field: LookupBuf,
-    name: Option<String>,
-    tags: Option<IndexMap<String, String>>,
-=======
-    pub field: String,
+    pub field: LookupBuf,
     pub name: Option<String>,
     pub namespace: Option<String>,
     pub tags: Option<IndexMap<String, String>>,
->>>>>>> fae73712
 }
 
 #[derive(Deserialize, Serialize, Debug, Clone)]
