--- conflicted
+++ resolved
@@ -20,18 +20,6 @@
     transforms::Transform,
 };
 
-<<<<<<< HEAD
-use super::{
-    common::{
-        default_cache_config, fill_default_fields_match, CacheConfig, FieldMatchConfig,
-        TimedCacheConfig,
-    },
-    timed_transform::TimedDedupe,
-    transform::Dedupe,
-};
-
-=======
->>>>>>> eee6e669
 /// Configuration for the `dedupe` transform.
 #[configurable_component(transform("dedupe", "Deduplicate logs passing through a topology."))]
 #[derive(Clone, Debug)]
@@ -98,12 +86,7 @@
 
 #[cfg(test)]
 mod tests {
-<<<<<<< HEAD
-    use std::sync::Arc;
-    use std::time::Duration;
-=======
     use std::{sync::Arc, time::Duration};
->>>>>>> eee6e669
 
     use tokio::sync::mpsc;
     use tokio_stream::wrappers::ReceiverStream;
@@ -112,11 +95,6 @@
         lookup::lookup_v2::ConfigTargetPath,
     };
 
-<<<<<<< HEAD
-    use crate::config::schema::Definition;
-    use crate::transforms::dedupe::common::TimedCacheConfig;
-=======
->>>>>>> eee6e669
     use crate::{
         config::schema::Definition,
         event::{Event, LogEvent, ObjectMap, Value},
