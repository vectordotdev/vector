use vector_lib::{
    config::{LogNamespace, clone_input_definitions},
    configurable::configurable_component,
};

use crate::{
    config::{
        DataType, GenerateConfig, Input, OutputId, TransformConfig, TransformContext,
        TransformOutput,
    },
    schema,
    transforms::Transform,
};

use super::{
<<<<<<< HEAD
    common::{CacheConfig, FieldMatchConfig, default_cache_config, fill_default_fields_match},
=======
    common::{
        default_cache_config, fill_default_fields_match, CacheConfig, FieldMatchConfig,
        TimedCacheConfig,
    },
    timed_transform::TimedDedupe,
>>>>>>> 7c30315b
    transform::Dedupe,
};

/// Configuration for the `dedupe` transform.
#[configurable_component(transform("dedupe", "Deduplicate logs passing through a topology."))]
#[derive(Clone, Debug)]
#[serde(deny_unknown_fields)]
pub struct DedupeConfig {
    #[configurable(derived)]
    #[serde(default)]
    pub fields: Option<FieldMatchConfig>,

    #[configurable(derived)]
    #[serde(default = "default_cache_config")]
    pub cache: CacheConfig,

    #[configurable(derived)]
    #[serde(default)]
    pub time_settings: Option<TimedCacheConfig>,
}

impl GenerateConfig for DedupeConfig {
    fn generate_config() -> toml::Value {
        toml::Value::try_from(Self {
            fields: None,
            cache: default_cache_config(),
            time_settings: None,
        })
        .unwrap()
    }
}

#[async_trait::async_trait]
#[typetag::serde(name = "dedupe")]
impl TransformConfig for DedupeConfig {
    async fn build(&self, _context: &TransformContext) -> crate::Result<Transform> {
        if let Some(time_config) = &self.time_settings {
            Ok(Transform::event_task(TimedDedupe::new(
                self.cache.num_events,
                fill_default_fields_match(self.fields.as_ref()),
                time_config.clone(),
            )))
        } else {
            Ok(Transform::event_task(Dedupe::new(
                self.cache.num_events,
                fill_default_fields_match(self.fields.as_ref()),
            )))
        }
    }

    fn input(&self) -> Input {
        Input::log()
    }

    fn outputs(
        &self,
        _: vector_lib::enrichment::TableRegistry,
        input_definitions: &[(OutputId, schema::Definition)],
        _: LogNamespace,
    ) -> Vec<TransformOutput> {
        vec![TransformOutput::new(
            DataType::Log,
            clone_input_definitions(input_definitions),
        )]
    }
}

#[cfg(test)]
mod tests {
    use std::sync::Arc;
    use std::time::Duration;

    use tokio::sync::mpsc;
    use tokio_stream::wrappers::ReceiverStream;
    use vector_lib::config::ComponentKey;
    use vector_lib::config::OutputId;
    use vector_lib::lookup::lookup_v2::ConfigTargetPath;

    use crate::config::schema::Definition;
    use crate::transforms::dedupe::common::TimedCacheConfig;
    use crate::{
        event::{Event, LogEvent, ObjectMap, Value},
        test_util::components::assert_transform_compliance,
        transforms::{
            dedupe::config::{CacheConfig, DedupeConfig, FieldMatchConfig},
            test::create_topology,
        },
    };

    #[test]
    fn generate_config() {
        crate::test_util::test_generate_config::<DedupeConfig>();
    }

    const fn make_match_transform_config(
        num_events: usize,
        fields: Vec<ConfigTargetPath>,
    ) -> DedupeConfig {
        DedupeConfig {
            cache: CacheConfig {
                num_events: std::num::NonZeroUsize::new(num_events).expect("non-zero num_events"),
            },
            fields: Some(FieldMatchConfig::MatchFields(fields)),
            time_settings: None,
        }
    }

    fn make_ignore_transform_config(
        num_events: usize,
        given_fields: Vec<ConfigTargetPath>,
    ) -> DedupeConfig {
        // "message" and "timestamp" are added automatically to all Events
        let mut fields = vec!["message".into(), "timestamp".into()];
        fields.extend(given_fields);

        DedupeConfig {
            cache: CacheConfig {
                num_events: std::num::NonZeroUsize::new(num_events).expect("non-zero num_events"),
            },
            fields: Some(FieldMatchConfig::IgnoreFields(fields)),
            time_settings: None,
        }
    }

    #[tokio::test]
    async fn dedupe_match_basic() {
        let transform_config = make_match_transform_config(5, vec!["matched".into()]);
        basic(transform_config, "matched", "unmatched").await;
    }

    #[tokio::test]
    async fn dedupe_ignore_basic() {
        let transform_config = make_ignore_transform_config(5, vec!["unmatched".into()]);
        basic(transform_config, "matched", "unmatched").await;
    }

    #[tokio::test]
    async fn dedupe_ignore_with_metadata_field() {
        let transform_config = make_ignore_transform_config(5, vec!["%ignored".into()]);
        basic(transform_config, "matched", "%ignored").await;
    }

    async fn basic(transform_config: DedupeConfig, first_path: &str, second_path: &str) {
        assert_transform_compliance(async {
            let (tx, rx) = mpsc::channel(1);
            let (topology, mut out) =
                create_topology(ReceiverStream::new(rx), transform_config).await;

            let mut event1 = Event::Log(LogEvent::from("message"));
            event1.as_mut_log().insert(first_path, "some value");
            event1.as_mut_log().insert(second_path, "another value");

            // Test that unmatched field isn't considered
            let mut event2 = Event::Log(LogEvent::from("message"));
            event2.as_mut_log().insert(first_path, "some value2");
            event2.as_mut_log().insert(second_path, "another value");

            // Test that matched field is considered
            let mut event3 = Event::Log(LogEvent::from("message"));
            event3.as_mut_log().insert(first_path, "some value");
            event3.as_mut_log().insert(second_path, "another value2");

            // First event should always be passed through as-is.
            tx.send(event1.clone()).await.unwrap();
            let new_event = out.recv().await.unwrap();

            event1.set_source_id(Arc::new(ComponentKey::from("in")));
            event1.set_upstream_id(Arc::new(OutputId::from("transform")));
            // the schema definition is copied from the source for dedupe
            event1
                .metadata_mut()
                .set_schema_definition(&Arc::new(Definition::default_legacy_namespace()));
            assert_eq!(new_event, event1);

            // Second event differs in matched field so should be output even though it
            // has the same value for unmatched field.
            tx.send(event2.clone()).await.unwrap();
            let new_event = out.recv().await.unwrap();

            event2.set_source_id(Arc::new(ComponentKey::from("in")));
            event2.set_upstream_id(Arc::new(OutputId::from("transform")));
            // the schema definition is copied from the source for dedupe
            event2
                .metadata_mut()
                .set_schema_definition(&Arc::new(Definition::default_legacy_namespace()));
            assert_eq!(new_event, event2);

            // Third event has the same value for "matched" as first event, so it should be dropped.
            tx.send(event3.clone()).await.unwrap();

            drop(tx);
            topology.stop().await;
            assert_eq!(out.recv().await, None);
        })
        .await;
    }

    #[tokio::test]
    async fn dedupe_match_field_name_matters() {
        let transform_config =
            make_match_transform_config(5, vec!["matched1".into(), "matched2".into()]);
        field_name_matters(transform_config).await;
    }

    #[tokio::test]
    async fn dedupe_ignore_field_name_matters() {
        let transform_config = make_ignore_transform_config(5, vec![]);
        field_name_matters(transform_config).await;
    }

    async fn field_name_matters(transform_config: DedupeConfig) {
        assert_transform_compliance(async {
            let (tx, rx) = mpsc::channel(1);
            let (topology, mut out) =
                create_topology(ReceiverStream::new(rx), transform_config).await;

            let mut event1 = Event::Log(LogEvent::from("message"));
            event1.as_mut_log().insert("matched1", "some value");

            let mut event2 = Event::Log(LogEvent::from("message"));
            event2.as_mut_log().insert("matched2", "some value");

            // First event should always be passed through as-is.
            tx.send(event1.clone()).await.unwrap();
            let new_event = out.recv().await.unwrap();

            event1.set_source_id(Arc::new(ComponentKey::from("in")));
            event1.set_upstream_id(Arc::new(OutputId::from("transform")));
            // the schema definition is copied from the source for dedupe
            event1
                .metadata_mut()
                .set_schema_definition(&Arc::new(Definition::default_legacy_namespace()));
            assert_eq!(new_event, event1);

            // Second event has a different matched field name with the same value,
            // so it should not be considered a dupe
            tx.send(event2.clone()).await.unwrap();
            let new_event = out.recv().await.unwrap();

            event2.set_source_id(Arc::new(ComponentKey::from("in")));
            event2.set_upstream_id(Arc::new(OutputId::from("transform")));
            // the schema definition is copied from the source for dedupe
            event2
                .metadata_mut()
                .set_schema_definition(&Arc::new(Definition::default_legacy_namespace()));
            assert_eq!(new_event, event2);

            drop(tx);
            topology.stop().await;
            assert_eq!(out.recv().await, None);
        })
        .await;
    }

    #[tokio::test]
    async fn dedupe_match_field_order_irrelevant() {
        let transform_config =
            make_match_transform_config(5, vec!["matched1".into(), "matched2".into()]);
        field_order_irrelevant(transform_config).await;
    }

    #[tokio::test]
    async fn dedupe_ignore_field_order_irrelevant() {
        let transform_config = make_ignore_transform_config(5, vec!["randomData".into()]);
        field_order_irrelevant(transform_config).await;
    }

    /// Test that two Events that are considered duplicates get handled that
    /// way, even if the order of the matched fields is different between the
    /// two.
    async fn field_order_irrelevant(transform_config: DedupeConfig) {
        assert_transform_compliance(async {
            let (tx, rx) = mpsc::channel(1);
            let (topology, mut out) =
                create_topology(ReceiverStream::new(rx), transform_config).await;

            let mut event1 = Event::Log(LogEvent::from("message"));
            event1.as_mut_log().insert("matched1", "value1");
            event1.as_mut_log().insert("matched2", "value2");

            // Add fields in opposite order
            let mut event2 = Event::Log(LogEvent::from("message"));
            event2.as_mut_log().insert("matched2", "value2");
            event2.as_mut_log().insert("matched1", "value1");

            // First event should always be passed through as-is.
            tx.send(event1.clone()).await.unwrap();
            let new_event = out.recv().await.unwrap();

            event1.set_source_id(Arc::new(ComponentKey::from("in")));
            event1.set_upstream_id(Arc::new(OutputId::from("transform")));
            // the schema definition is copied from the source for dedupe
            event1
                .metadata_mut()
                .set_schema_definition(&Arc::new(Definition::default_legacy_namespace()));
            assert_eq!(new_event, event1);

            // Second event is the same just with different field order, so it
            // shouldn't be output.
            tx.send(event2).await.unwrap();

            drop(tx);
            topology.stop().await;
            assert_eq!(out.recv().await, None);
        })
        .await;
    }

    #[tokio::test]
    async fn dedupe_match_age_out() {
        // Construct transform with a cache size of only 1 entry.
        let transform_config = make_match_transform_config(1, vec!["matched".into()]);
        age_out(transform_config).await;
    }

    #[tokio::test]
    async fn dedupe_ignore_age_out() {
        // Construct transform with a cache size of only 1 entry.
        let transform_config = make_ignore_transform_config(1, vec![]);
        age_out(transform_config).await;
    }

    /// Test the eviction behavior of the underlying LruCache
    async fn age_out(transform_config: DedupeConfig) {
        assert_transform_compliance(async {
            let (tx, rx) = mpsc::channel(1);
            let (topology, mut out) =
                create_topology(ReceiverStream::new(rx), transform_config).await;

            let mut event1 = Event::Log(LogEvent::from("message"));
            event1.as_mut_log().insert("matched", "some value");

            let mut event2 = Event::Log(LogEvent::from("message"));
            event2.as_mut_log().insert("matched", "some value2");

            // First event should always be passed through as-is.
            tx.send(event1.clone()).await.unwrap();
            let new_event = out.recv().await.unwrap();

            event1.set_source_id(Arc::new(ComponentKey::from("in")));
            event1.set_upstream_id(Arc::new(OutputId::from("transform")));

            // the schema definition is copied from the source for dedupe
            event1
                .metadata_mut()
                .set_schema_definition(&Arc::new(Definition::default_legacy_namespace()));
            assert_eq!(new_event, event1);

            // Second event gets output because it's not a dupe. This causes the first
            // Event to be evicted from the cache.
            tx.send(event2.clone()).await.unwrap();
            let new_event = out.recv().await.unwrap();

            event2.set_source_id(Arc::new(ComponentKey::from("in")));
            event2.set_upstream_id(Arc::new(OutputId::from("transform")));
            // the schema definition is copied from the source for dedupe
            event2
                .metadata_mut()
                .set_schema_definition(&Arc::new(Definition::default_legacy_namespace()));

            assert_eq!(new_event, event2);

            // Third event is a dupe but gets output anyway because the first
            // event has aged out of the cache.
            tx.send(event1.clone()).await.unwrap();
            let new_event = out.recv().await.unwrap();

            event1.set_source_id(Arc::new(ComponentKey::from("in")));
            assert_eq!(new_event, event1);

            drop(tx);
            topology.stop().await;
            assert_eq!(out.recv().await, None);
        })
        .await;
    }

    #[tokio::test]
    async fn dedupe_match_timed_age_out() {
        // Construct transform with timed cache
        let transform_config = DedupeConfig {
            time_settings: Some(TimedCacheConfig {
                max_age_ms: Duration::from_millis(100),
                refresh_on_drop: false,
            }),
            ..make_match_transform_config(5, vec!["matched".into()])
        };
        timed_age_out(transform_config).await;
    }

    #[tokio::test]
    async fn dedupe_ignore_timed_age_out() {
        // Construct transform with timed cache
        let transform_config = DedupeConfig {
            time_settings: Some(TimedCacheConfig {
                max_age_ms: Duration::from_millis(100),
                refresh_on_drop: false,
            }),
            ..make_ignore_transform_config(1, vec![])
        };
        timed_age_out(transform_config).await;
    }

    /// Test the eviction behavior of the underlying LruCache
    async fn timed_age_out(transform_config: DedupeConfig) {
        assert_transform_compliance(async {
            let (tx, rx) = mpsc::channel(1);
            let (topology, mut out) =
                create_topology(ReceiverStream::new(rx), transform_config).await;

            let mut event1 = Event::Log(LogEvent::from("message"));
            event1.as_mut_log().insert("matched", "some value");

            // First event should always be passed through as-is.
            tx.send(event1.clone()).await.unwrap();
            let new_event = out.recv().await.unwrap();

            event1.set_source_id(Arc::new(ComponentKey::from("in")));
            event1.set_upstream_id(Arc::new(OutputId::from("transform")));

            // the schema definition is copied from the source for dedupe
            event1
                .metadata_mut()
                .set_schema_definition(&Arc::new(Definition::default_legacy_namespace()));
            assert_eq!(new_event, event1);

            // Second time the event gets dropped because it's a dupe.
            tx.send(event1.clone()).await.unwrap();

            tokio::time::sleep(Duration::from_millis(101)).await;

            // Third time the event is a dupe but enought time has passed to accept it.
            tx.send(event1.clone()).await.unwrap();
            let new_event = out.recv().await.unwrap();

            event1.set_source_id(Arc::new(ComponentKey::from("in")));
            assert_eq!(new_event, event1);

            drop(tx);
            topology.stop().await;
            assert_eq!(out.recv().await, None);
        })
        .await;
    }

    #[tokio::test]
    async fn dedupe_match_type_matching() {
        let transform_config = make_match_transform_config(5, vec!["matched".into()]);
        type_matching(transform_config).await;
    }

    #[tokio::test]
    async fn dedupe_ignore_type_matching() {
        let transform_config = make_ignore_transform_config(5, vec![]);
        type_matching(transform_config).await;
    }

    /// Test that two events with values for the matched fields that have
    /// different types but the same string representation aren't considered
    /// duplicates.
    async fn type_matching(transform_config: DedupeConfig) {
        assert_transform_compliance(async {
            let (tx, rx) = mpsc::channel(1);
            let (topology, mut out) =
                create_topology(ReceiverStream::new(rx), transform_config).await;

            let mut event1 = Event::Log(LogEvent::from("message"));
            event1.as_mut_log().insert("matched", "123");

            let mut event2 = Event::Log(LogEvent::from("message"));
            event2.as_mut_log().insert("matched", 123);

            // First event should always be passed through as-is.
            tx.send(event1.clone()).await.unwrap();
            let new_event = out.recv().await.unwrap();

            event1.set_source_id(Arc::new(ComponentKey::from("in")));
            event1.set_upstream_id(Arc::new(OutputId::from("transform")));
            // the schema definition is copied from the source for dedupe
            event1
                .metadata_mut()
                .set_schema_definition(&Arc::new(Definition::default_legacy_namespace()));
            assert_eq!(new_event, event1);

            // Second event should also get passed through even though the string
            // representations of "matched" are the same.
            tx.send(event2.clone()).await.unwrap();
            let new_event = out.recv().await.unwrap();

            event2.set_source_id(Arc::new(ComponentKey::from("in")));
            event2.set_upstream_id(Arc::new(OutputId::from("transform")));
            // the schema definition is copied from the source for dedupe
            event2
                .metadata_mut()
                .set_schema_definition(&Arc::new(Definition::default_legacy_namespace()));
            assert_eq!(new_event, event2);

            drop(tx);
            topology.stop().await;
            assert_eq!(out.recv().await, None);
        })
        .await;
    }

    #[tokio::test]
    async fn dedupe_match_type_matching_nested_objects() {
        let transform_config = make_match_transform_config(5, vec!["matched".into()]);
        type_matching_nested_objects(transform_config).await;
    }

    #[tokio::test]
    async fn dedupe_ignore_type_matching_nested_objects() {
        let transform_config = make_ignore_transform_config(5, vec![]);
        type_matching_nested_objects(transform_config).await;
    }

    /// Test that two events where the matched field is a sub object and that
    /// object contains values that have different types but the same string
    /// representation aren't considered duplicates.
    async fn type_matching_nested_objects(transform_config: DedupeConfig) {
        assert_transform_compliance(async {
            let (tx, rx) = mpsc::channel(1);
            let (topology, mut out) =
                create_topology(ReceiverStream::new(rx), transform_config).await;

            let mut map1 = ObjectMap::new();
            map1.insert("key".into(), "123".into());
            let mut event1 = Event::Log(LogEvent::from("message"));
            event1.as_mut_log().insert("matched", map1);

            let mut map2 = ObjectMap::new();
            map2.insert("key".into(), 123.into());
            let mut event2 = Event::Log(LogEvent::from("message"));
            event2.as_mut_log().insert("matched", map2);

            // First event should always be passed through as-is.
            tx.send(event1.clone()).await.unwrap();
            let new_event = out.recv().await.unwrap();

            event1.set_source_id(Arc::new(ComponentKey::from("in")));
            event1.set_upstream_id(Arc::new(OutputId::from("transform")));
            // the schema definition is copied from the source for dedupe
            event1
                .metadata_mut()
                .set_schema_definition(&Arc::new(Definition::default_legacy_namespace()));
            assert_eq!(new_event, event1);

            // Second event should also get passed through even though the string
            // representations of "matched" are the same.
            tx.send(event2.clone()).await.unwrap();
            let new_event = out.recv().await.unwrap();

            event2.set_source_id(Arc::new(ComponentKey::from("in")));
            event2.set_upstream_id(Arc::new(OutputId::from("transform")));
            // the schema definition is copied from the source for dedupe
            event2
                .metadata_mut()
                .set_schema_definition(&Arc::new(Definition::default_legacy_namespace()));
            assert_eq!(new_event, event2);

            drop(tx);
            topology.stop().await;
            assert_eq!(out.recv().await, None);
        })
        .await;
    }

    #[tokio::test]
    async fn dedupe_match_null_vs_missing() {
        let transform_config = make_match_transform_config(5, vec!["matched".into()]);
        ignore_vs_missing(transform_config).await;
    }

    #[tokio::test]
    async fn dedupe_ignore_null_vs_missing() {
        let transform_config = make_ignore_transform_config(5, vec![]);
        ignore_vs_missing(transform_config).await;
    }

    /// Test an explicit null vs a field being missing are treated as different.
    async fn ignore_vs_missing(transform_config: DedupeConfig) {
        assert_transform_compliance(async {
            let (tx, rx) = mpsc::channel(1);
            let (topology, mut out) =
                create_topology(ReceiverStream::new(rx), transform_config).await;

            let mut event1 = Event::Log(LogEvent::from("message"));
            event1.as_mut_log().insert("matched", Value::Null);

            let mut event2 = Event::Log(LogEvent::from("message"));

            // First event should always be passed through as-is.
            tx.send(event1.clone()).await.unwrap();
            let new_event = out.recv().await.unwrap();

            event1.set_source_id(Arc::new(ComponentKey::from("in")));
            event1.set_upstream_id(Arc::new(OutputId::from("transform")));
            // the schema definition is copied from the source for dedupe
            event1
                .metadata_mut()
                .set_schema_definition(&Arc::new(Definition::default_legacy_namespace()));
            assert_eq!(new_event, event1);

            // Second event should also get passed through as null is different than
            // missing
            tx.send(event2.clone()).await.unwrap();
            let new_event = out.recv().await.unwrap();

            event2.set_source_id(Arc::new(ComponentKey::from("in")));
            event2.set_upstream_id(Arc::new(OutputId::from("transform")));
            // the schema definition is copied from the source for dedupe
            event2
                .metadata_mut()
                .set_schema_definition(&Arc::new(Definition::default_legacy_namespace()));
            assert_eq!(new_event, event2);

            drop(tx);
            topology.stop().await;
            assert_eq!(out.recv().await, None);
        })
        .await;
    }
}<|MERGE_RESOLUTION|>--- conflicted
+++ resolved
@@ -1,5 +1,5 @@
 use vector_lib::{
-    config::{LogNamespace, clone_input_definitions},
+    config::{clone_input_definitions, LogNamespace},
     configurable::configurable_component,
 };
 
@@ -13,15 +13,11 @@
 };
 
 use super::{
-<<<<<<< HEAD
-    common::{CacheConfig, FieldMatchConfig, default_cache_config, fill_default_fields_match},
-=======
     common::{
         default_cache_config, fill_default_fields_match, CacheConfig, FieldMatchConfig,
         TimedCacheConfig,
     },
     timed_transform::TimedDedupe,
->>>>>>> 7c30315b
     transform::Dedupe,
 };
 
