use std::sync::Arc;
use std::{
    collections::BTreeMap,
    fs::File,
    io::{self, Read},
    path::PathBuf,
};

use lookup::lookup_v2::{parse_value_path, ValuePath};
use lookup::{metadata_path, owned_value_path, path, PathPrefix};
use snafu::{ResultExt, Snafu};
use value::Kind;
use vector_common::TimeZone;
use vector_config::configurable_component;
use vector_core::compile_vrl;
use vector_core::config::LogNamespace;
use vector_core::schema::Definition;

use vector_vrl_functions::set_semantic_meaning::MeaningList;
use vrl::prelude::state::TypeState;
use vrl::{
    diagnostic::{Formatter, Note},
    prelude::{DiagnosticMessage, ExpressionError},
    CompileConfig, Program, Runtime, Terminate, VrlRuntime,
};

use crate::transforms::MetricTagsValues;
use crate::{
    config::{
        log_schema, ComponentKey, DataType, Input, Output, TransformConfig, TransformContext,
    },
    event::{Event, TargetEvents, VrlTarget},
    internal_events::{RemapMappingAbort, RemapMappingError},
    schema,
    transforms::{SyncTransform, Transform, TransformOutputsBuf},
    Result,
};

const DROPPED: &str = "dropped";

/// Configuration for the `remap` transform.
#[configurable_component(transform("remap"))]
#[derive(Clone, Debug, Derivative)]
#[serde(deny_unknown_fields)]
#[derivative(Default)]
pub struct RemapConfig {
    /// The [Vector Remap Language][vrl] (VRL) program to execute for each event.
    ///
    /// Required if `file` is missing.
    ///
    /// [vrl]: https://vector.dev/docs/reference/vrl
    #[configurable(metadata(
        docs::examples = ". = parse_json!(.message)\n.new_field = \"new value\"\n.status = to_int!(.status)\n.duration = parse_duration!(.duration, \"s\")\n.new_name = del(.old_name)",
        docs::syntax_override = "remap_program"
    ))]
    pub source: Option<String>,

    /// File path to the [Vector Remap Language][vrl] (VRL) program to execute for each event.
    ///
    /// If a relative path is provided, its root is the current working directory.
    ///
    /// Required if `source` is missing.
    ///
    /// [vrl]: https://vector.dev/docs/reference/vrl
    #[configurable(metadata(docs::examples = "./my/program.vrl",))]
    pub file: Option<PathBuf>,

    /// When set to `single`, metric tag values will be exposed as single strings, the
    /// same as they were before this config option. Tags with multiple values will show the last assigned value, and null values
    /// will be ignored.
    ///
    /// When set to `full`, all metric tags will be exposed as arrays of either string or null
    /// values.
    #[serde(default)]
<<<<<<< HEAD
    pub metric_tags_values: MetricTagsValues,
=======
    pub metric_tag_values: MetricTagsValues,
>>>>>>> 383b4131

    /// The name of the timezone to apply to timestamp conversions that do not contain an explicit
    /// time zone.
    ///
    /// This overrides the [global `timezone`][global_timezone] option. The time zone name may be
    /// any name in the [TZ database][tz_database], or `local` to indicate system local time.
    ///
    /// [global_timezone]: https://vector.dev/docs/reference/configuration//global-options#timezone
    /// [tz_database]: https://en.wikipedia.org/wiki/List_of_tz_database_time_zones
    #[serde(default)]
    pub timezone: TimeZone,

    /// Drops any event that encounters an error during processing.
    ///
    /// Normally, if a VRL program encounters an error when processing an event, the original,
    /// unmodified event will be sent downstream. In some cases, you may not wish to send the event
    /// any further, such as if certain transformation or enrichment is strictly required. Setting
    /// `drop_on_error` to `true` allows you to ensure these events do not get processed any
    /// further.
    ///
    /// Additionally, dropped events can potentially be diverted to a specially named output for
    /// further logging and analysis by setting `reroute_dropped`.
    #[serde(default = "crate::serde::default_false")]
    pub drop_on_error: bool,

    /// Drops any event that is manually aborted during processing.
    ///
    /// Normally, if a VRL program is manually aborted (via [`abort`][vrl_docs_abort]) when
    /// processing an event, the original, unmodified event will be sent downstream. In some cases,
    /// you may not wish to send the event any further, such as if certain transformation or
    /// enrichment is strictly required. Setting `drop_on_abort` to `true` allows you to ensure
    /// these events do not get processed any further.
    ///
    /// Additionally, dropped events can potentially be diverted to a specially-named output for
    /// further logging and analysis by setting `reroute_dropped`.
    ///
    /// [vrl_docs_abort]: https://vector.dev/docs/reference/vrl/expressions/#abort
    #[serde(default = "crate::serde::default_true")]
    pub drop_on_abort: bool,

    /// Reroutes dropped events to a named output instead of halting processing on them.
    ///
    /// When using `drop_on_error` or `drop_on_abort`, events that are "dropped" are processed no
    /// further. In some cases, it may be desirable to keep the events around for further analysis,
    /// debugging, or retrying.
    ///
    /// In these cases, `reroute_dropped` can be set to `true` which will forward the original event
    /// to a specially-named output, `dropped`. The original event will be annotated with additional
    /// fields describing why the event was dropped.
    #[serde(default = "crate::serde::default_false")]
    pub reroute_dropped: bool,

    #[configurable(derived)]
    #[serde(default)]
    pub runtime: VrlRuntime,
}

impl RemapConfig {
    fn compile_vrl_program(
        &self,
        enrichment_tables: enrichment::TableRegistry,
        merged_schema_definition: schema::Definition,
    ) -> Result<(
        vrl::Program,
        String,
        Vec<Box<dyn vrl::Function>>,
        CompileConfig,
    )> {
        let source = match (&self.source, &self.file) {
            (Some(source), None) => source.to_owned(),
            (None, Some(path)) => {
                let mut buffer = String::new();

                File::open(path)
                    .with_context(|_| FileOpenFailedSnafu { path })?
                    .read_to_string(&mut buffer)
                    .with_context(|_| FileReadFailedSnafu { path })?;

                buffer
            }
            _ => return Err(Box::new(BuildError::SourceAndOrFile)),
        };

        let mut functions = vrl_stdlib::all();
        functions.append(&mut enrichment::vrl_functions());
        functions.append(&mut vector_vrl_functions::vrl_functions());

        let state = TypeState {
            local: Default::default(),
            external: vrl::state::ExternalEnv::new_with_kind(
                merged_schema_definition.event_kind().clone(),
                merged_schema_definition.metadata_kind().clone(),
            ),
        };
        let mut config = CompileConfig::default();

        config.set_custom(enrichment_tables);
        config.set_custom(MeaningList::default());

        compile_vrl(&source, &functions, &state, config)
            .map_err(|diagnostics| {
                Formatter::new(&source, diagnostics)
                    .colored()
                    .to_string()
                    .into()
            })
            .map(|result| {
                (
                    result.program,
                    Formatter::new(&source, result.warnings).to_string(),
                    functions,
                    result.config,
                )
            })
    }
}

impl_generate_config_from_default!(RemapConfig);

#[async_trait::async_trait]
impl TransformConfig for RemapConfig {
    async fn build(&self, context: &TransformContext) -> Result<Transform> {
        let (transform, warnings) = match self.runtime {
            VrlRuntime::Ast => {
                let (remap, warnings) = Remap::new_ast(self.clone(), context)?;
                (Transform::synchronous(remap), warnings)
            }
        };

        // TODO: We could improve on this by adding support for non-fatal error
        // messages in the topology. This would make the topology responsible
        // for printing warnings (including potentially emiting metrics),
        // instead of individual transforms.
        if !warnings.is_empty() {
            warn!(message = "VRL compilation warning.", %warnings);
        }

        Ok(transform)
    }

    fn input(&self) -> Input {
        Input::all()
    }

    fn outputs(&self, input_definition: &schema::Definition, _: LogNamespace) -> Vec<Output> {
        // We need to compile the VRL program in order to know the schema definition output of this
        // transform. We ignore any compilation errors, as those are caught by the transform build
        // step.
        let default_definition = self
            .compile_vrl_program(
                enrichment::TableRegistry::default(),
                input_definition.clone(),
            )
            .map(|(program, _, _, external_context)| {
                let meaning = external_context
                    .get_custom::<MeaningList>()
                    .cloned()
                    .expect("context exists")
                    .0;

                let state = program.final_type_state();

                let mut new_type_def = Definition::new_with_default_metadata(
                    state.external.target_kind().clone(),
                    input_definition.log_namespaces().clone(),
                );
                for (id, path) in meaning {
                    new_type_def = new_type_def.with_meaning(path, &id);
                }
                new_type_def
            })
            .unwrap_or_else(|_| {
                Definition::new_with_default_metadata(
                    // The program failed to compile, so it can "never" return a value
                    Kind::never(),
                    input_definition.log_namespaces().clone(),
                )
            });

        // When a message is dropped and re-routed, we keep the original event, but also annotate
        // it with additional metadata.
        let mut dropped_definition = Definition::new_with_default_metadata(
            Kind::never(),
            input_definition.log_namespaces().clone(),
        );

        if input_definition
            .log_namespaces()
            .contains(&LogNamespace::Legacy)
        {
            dropped_definition =
                dropped_definition.merge(input_definition.clone().with_event_field(
                    &parse_value_path(log_schema().metadata_key()).expect("valid metadata key"),
                    Kind::object(BTreeMap::from([
                        ("reason".into(), Kind::bytes()),
                        ("message".into(), Kind::bytes()),
                        ("component_id".into(), Kind::bytes()),
                        ("component_type".into(), Kind::bytes()),
                        ("component_kind".into(), Kind::bytes()),
                    ])),
                    Some("metadata"),
                ));
        }

        if input_definition
            .log_namespaces()
            .contains(&LogNamespace::Vector)
        {
            dropped_definition = dropped_definition.merge(
                input_definition
                    .clone()
                    .with_metadata_field(&owned_value_path!("reason"), Kind::bytes())
                    .with_metadata_field(&owned_value_path!("message"), Kind::bytes())
                    .with_metadata_field(&owned_value_path!("component_id"), Kind::bytes())
                    .with_metadata_field(&owned_value_path!("component_type"), Kind::bytes())
                    .with_metadata_field(&owned_value_path!("component_kind"), Kind::bytes()),
            );
        }

        let default_output =
            Output::default(DataType::all()).with_schema_definition(default_definition);

        if self.reroute_dropped {
            vec![
                default_output,
                Output::default(DataType::all())
                    .with_schema_definition(dropped_definition)
                    .with_port(DROPPED),
            ]
        } else {
            vec![default_output]
        }
    }

    fn enable_concurrency(&self) -> bool {
        true
    }
}

#[derive(Debug, Clone)]
pub struct Remap<Runner>
where
    Runner: VrlRunner,
{
    component_key: Option<ComponentKey>,
    program: Program,
    timezone: TimeZone,
    drop_on_error: bool,
    drop_on_abort: bool,
    reroute_dropped: bool,
    default_schema_definition: Arc<schema::Definition>,
    dropped_schema_definition: Arc<schema::Definition>,
    runner: Runner,
<<<<<<< HEAD
    metric_tags_values: MetricTagsValues,
=======
    metric_tag_values: MetricTagsValues,
>>>>>>> 383b4131
}

pub trait VrlRunner {
    fn run(
        &mut self,
        target: &mut VrlTarget,
        program: &Program,
        timezone: &TimeZone,
    ) -> std::result::Result<value::Value, Terminate>;
}

#[derive(Debug)]
pub struct AstRunner {
    pub runtime: Runtime,
}

impl Clone for AstRunner {
    fn clone(&self) -> Self {
        Self {
            runtime: Runtime::default(),
        }
    }
}

impl VrlRunner for AstRunner {
    fn run(
        &mut self,
        target: &mut VrlTarget,
        program: &Program,
        timezone: &TimeZone,
    ) -> std::result::Result<value::Value, Terminate> {
        let result = self.runtime.resolve(target, program, timezone);
        self.runtime.clear();
        result
    }
}

impl Remap<AstRunner> {
    pub fn new_ast(
        config: RemapConfig,
        context: &TransformContext,
    ) -> crate::Result<(Self, String)> {
        let (program, warnings, _, _) = config.compile_vrl_program(
            context.enrichment_tables.clone(),
            context.merged_schema_definition.clone(),
        )?;

        let runtime = Runtime::default();
        let runner = AstRunner { runtime };

        Self::new(config, context, program, runner).map(|remap| (remap, warnings))
    }
}

impl<Runner> Remap<Runner>
where
    Runner: VrlRunner,
{
    fn new(
        config: RemapConfig,
        context: &TransformContext,
        program: Program,
        runner: Runner,
    ) -> crate::Result<Self> {
        let default_schema_definition = context
            .schema_definitions
            .get(&None)
            .expect("default schema required")
            .clone();

        let dropped_schema_definition = context
            .schema_definitions
            .get(&Some(DROPPED.to_owned()))
            .or_else(|| context.schema_definitions.get(&None))
            .expect("dropped schema required")
            .clone();

        Ok(Remap {
            component_key: context.key.clone(),
            program,
            timezone: config.timezone,
            drop_on_error: config.drop_on_error,
            drop_on_abort: config.drop_on_abort,
            reroute_dropped: config.reroute_dropped,
            default_schema_definition: Arc::new(default_schema_definition),
            dropped_schema_definition: Arc::new(dropped_schema_definition),
            runner,
<<<<<<< HEAD
            metric_tags_values: config.metric_tags_values,
=======
            metric_tag_values: config.metric_tag_values,
>>>>>>> 383b4131
        })
    }

    #[cfg(test)]
    const fn runner(&self) -> &Runner {
        &self.runner
    }

    fn dropped_data(&self, reason: &str, error: ExpressionError) -> serde_json::Value {
        let message = error
            .notes()
            .iter()
            .filter(|note| matches!(note, Note::UserErrorMessage(_)))
            .last()
            .map(|note| note.to_string())
            .unwrap_or_else(|| error.to_string());
        serde_json::json!({
                "reason": reason,
                "message": message,
                "component_id": self.component_key,
                "component_type": "remap",
                "component_kind": "transform",
        })
    }

    fn annotate_dropped(&self, event: &mut Event, reason: &str, error: ExpressionError) {
        match event {
            Event::Log(ref mut log) => match log.namespace() {
                LogNamespace::Legacy => {
                    log.insert(
                        (
                            PathPrefix::Event,
                            log_schema().metadata_key().concat(path!("dropped")),
                        ),
                        self.dropped_data(reason, error),
                    );
                }
                LogNamespace::Vector => {
                    log.insert(
                        metadata_path!("vector", "dropped"),
                        self.dropped_data(reason, error),
                    );
                }
            },
            Event::Metric(ref mut metric) => {
                let m = log_schema().metadata_key();
                metric.replace_tag(format!("{}.dropped.reason", m), reason.into());
                metric.replace_tag(
                    format!("{}.dropped.component_id", m),
                    self.component_key
                        .as_ref()
                        .map(ToString::to_string)
                        .unwrap_or_else(String::new),
                );
                metric.replace_tag(format!("{}.dropped.component_type", m), "remap".into());
                metric.replace_tag(format!("{}.dropped.component_kind", m), "transform".into());
            }
            Event::Trace(ref mut trace) => {
                trace.insert(
                    log_schema().metadata_key(),
                    self.dropped_data(reason, error),
                );
            }
        }
    }

    fn run_vrl(&mut self, target: &mut VrlTarget) -> std::result::Result<value::Value, Terminate> {
        self.runner.run(target, &self.program, &self.timezone)
    }
}

impl<Runner> SyncTransform for Remap<Runner>
where
    Runner: VrlRunner + Clone + Send + Sync,
{
    fn transform(&mut self, event: Event, output: &mut TransformOutputsBuf) {
        // If a program can fail or abort at runtime and we know that we will still need to forward
        // the event in that case (either to the main output or `dropped`, depending on the
        // config), we need to clone the original event and keep it around, to allow us to discard
        // any mutations made to the event while the VRL program runs, before it failed or aborted.
        //
        // The `drop_on_{error, abort}` transform config allows operators to remove events from the
        // main output if they're failed or aborted, in which case we can skip the cloning, since
        // any mutations made by VRL will be ignored regardless. If they hav configured
        // `reroute_dropped`, however, we still need to do the clone to ensure that we can forward
        // the event to the `dropped` output.
        let forward_on_error = !self.drop_on_error || self.reroute_dropped;
        let forward_on_abort = !self.drop_on_abort || self.reroute_dropped;
        let original_event = if (self.program.info().fallible && forward_on_error)
            || (self.program.info().abortable && forward_on_abort)
        {
            Some(event.clone())
        } else {
            None
        };

        let mut target = VrlTarget::new(
            event,
            self.program.info(),
<<<<<<< HEAD
            match self.metric_tags_values {
=======
            match self.metric_tag_values {
>>>>>>> 383b4131
                MetricTagsValues::Single => false,
                MetricTagsValues::Full => true,
            },
        );
        let result = self.run_vrl(&mut target);

        match result {
            Ok(_) => match target.into_events() {
                TargetEvents::One(event) => {
                    push_default(event, output, &self.default_schema_definition)
                }
                TargetEvents::Logs(events) => events
                    .for_each(|event| push_default(event, output, &self.default_schema_definition)),
                TargetEvents::Traces(events) => events
                    .for_each(|event| push_default(event, output, &self.default_schema_definition)),
            },
            Err(reason) => {
                let (reason, error, drop) = match reason {
                    Terminate::Abort(error) => {
                        emit!(RemapMappingAbort {
                            event_dropped: self.drop_on_abort,
                        });

                        ("abort", error, self.drop_on_abort)
                    }
                    Terminate::Error(error) => {
                        emit!(RemapMappingError {
                            error: error.to_string(),
                            event_dropped: self.drop_on_error,
                        });

                        ("error", error, self.drop_on_error)
                    }
                };

                if !drop {
                    let event = original_event.expect("event will be set");

                    push_default(event, output, &self.default_schema_definition);
                } else if self.reroute_dropped {
                    let mut event = original_event.expect("event will be set");

                    self.annotate_dropped(&mut event, reason, error);
                    push_dropped(event, output, &self.dropped_schema_definition);
                }
            }
        }
    }
}

#[inline]
fn push_default(
    mut event: Event,
    output: &mut TransformOutputsBuf,
    schema_definition: &Arc<schema::Definition>,
) {
    event
        .metadata_mut()
        .set_schema_definition(schema_definition);

    output.push(event)
}

#[inline]
fn push_dropped(
    mut event: Event,
    output: &mut TransformOutputsBuf,
    schema_definition: &Arc<schema::Definition>,
) {
    event
        .metadata_mut()
        .set_schema_definition(schema_definition);

    output.push_named(DROPPED, event)
}

#[derive(Debug, Snafu)]
pub enum BuildError {
    #[snafu(display("must provide exactly one of `source` or `file` configuration"))]
    SourceAndOrFile,

    #[snafu(display("Could not open vrl program {:?}: {}", path, source))]
    FileOpenFailed { path: PathBuf, source: io::Error },
    #[snafu(display("Could not read vrl program {:?}: {}", path, source))]
    FileReadFailed { path: PathBuf, source: io::Error },
}

#[cfg(test)]
mod tests {
    use std::collections::HashMap;

    use indoc::{formatdoc, indoc};
    use vector_common::btreemap;
    use vector_core::{event::EventMetadata, metric_tags};

    use super::*;
    use crate::{
        config::{build_unit_tests, ConfigBuilder},
        event::{
            metric::{MetricKind, MetricValue},
            LogEvent, Metric, Value,
        },
        schema,
        test_util::components::{
            assert_transform_compliance, init_test, COMPONENT_MULTIPLE_OUTPUTS_TESTS,
        },
        transforms::test::create_topology,
        transforms::OutputBuffer,
    };
    use tokio::sync::mpsc;
    use tokio_stream::wrappers::ReceiverStream;

    fn test_default_schema_definition() -> schema::Definition {
        schema::Definition::empty_legacy_namespace().with_event_field(
            &owned_value_path!("a default field"),
            Kind::integer().or_bytes(),
            Some("default"),
        )
    }

    fn test_dropped_schema_definition() -> schema::Definition {
        schema::Definition::empty_legacy_namespace().with_event_field(
            &owned_value_path!("a dropped field"),
            Kind::boolean().or_null(),
            Some("dropped"),
        )
    }

    fn remap(config: RemapConfig) -> Result<Remap<AstRunner>> {
        let schema_definitions = HashMap::from([
            (None, test_default_schema_definition()),
            (Some(DROPPED.to_owned()), test_dropped_schema_definition()),
        ]);

        Remap::new_ast(config, &TransformContext::new_test(schema_definitions))
            .map(|(remap, _)| remap)
    }

    #[test]
    fn generate_config() {
        crate::test_util::test_generate_config::<RemapConfig>();
    }

    #[test]
    fn config_missing_source_and_file() {
        let config = RemapConfig {
            source: None,
            file: None,
            ..Default::default()
        };

        let err = remap(config).unwrap_err().to_string();
        assert_eq!(
            &err,
            "must provide exactly one of `source` or `file` configuration"
        )
    }

    #[test]
    fn config_both_source_and_file() {
        let config = RemapConfig {
            source: Some("".to_owned()),
            file: Some("".into()),
            ..Default::default()
        };

        let err = remap(config).unwrap_err().to_string();
        assert_eq!(
            &err,
            "must provide exactly one of `source` or `file` configuration"
        )
    }

    fn get_field_string(event: &Event, field: &str) -> String {
        event
            .as_log()
            .get(field)
            .unwrap()
            .to_string_lossy()
            .into_owned()
    }

    #[test]
    fn check_remap_doesnt_share_state_between_events() {
        let conf = RemapConfig {
            source: Some(".foo = .sentinel".to_string()),
            file: None,
            timezone: TimeZone::default(),
            drop_on_error: true,
            drop_on_abort: false,
            ..Default::default()
        };
        let mut tform = remap(conf).unwrap();
        assert!(tform.runner().runtime.is_empty());

        let event1 = {
            let mut event1 = LogEvent::from("event1");
            event1.insert("sentinel", "bar");
            Event::from(event1)
        };
        let result1 = transform_one(&mut tform, event1).unwrap();
        assert_eq!(get_field_string(&result1, "message"), "event1");
        assert_eq!(get_field_string(&result1, "foo"), "bar");
        assert_eq!(
            result1.metadata().schema_definition(),
            &test_default_schema_definition()
        );
        assert!(tform.runner().runtime.is_empty());

        let event2 = {
            let event2 = LogEvent::from("event2");
            Event::from(event2)
        };
        let result2 = transform_one(&mut tform, event2).unwrap();
        assert_eq!(get_field_string(&result2, "message"), "event2");
        assert_eq!(result2.as_log().get("foo"), Some(&Value::Null));
        assert_eq!(
            result2.metadata().schema_definition(),
            &test_default_schema_definition()
        );
        assert!(tform.runner().runtime.is_empty());
    }

    #[test]
    fn check_remap_adds() {
        let event = {
            let mut event = LogEvent::from("augment me");
            event.insert("copy_from", "buz");
            Event::from(event)
        };

        let conf = RemapConfig {
            source: Some(
                r#"  .foo = "bar"
  .bar = "baz"
  .copy = .copy_from
"#
                .to_string(),
            ),
            file: None,
            timezone: TimeZone::default(),
            drop_on_error: true,
            drop_on_abort: false,
            ..Default::default()
        };
        let mut tform = remap(conf).unwrap();
        let result = transform_one(&mut tform, event).unwrap();
        assert_eq!(get_field_string(&result, "message"), "augment me");
        assert_eq!(get_field_string(&result, "copy_from"), "buz");
        assert_eq!(get_field_string(&result, "foo"), "bar");
        assert_eq!(get_field_string(&result, "bar"), "baz");
        assert_eq!(get_field_string(&result, "copy"), "buz");

        assert_eq!(
            result.metadata().schema_definition(),
            &test_default_schema_definition()
        );
    }

    #[test]
    fn check_remap_emits_multiple() {
        let event = {
            let mut event = LogEvent::from("augment me");
            event.insert(
                "events",
                vec![btreemap!("message" => "foo"), btreemap!("message" => "bar")],
            );
            Event::from(event)
        };

        let conf = RemapConfig {
            source: Some(
                indoc! {r#"
                . = .events
            "#}
                .to_owned(),
            ),
            file: None,
            timezone: TimeZone::default(),
            drop_on_error: true,
            drop_on_abort: false,
            ..Default::default()
        };
        let mut tform = remap(conf).unwrap();

        let out = collect_outputs(&mut tform, event);
        assert_eq!(2, out.primary.len());
        let mut result = out.primary.into_events();

        let r = result.next().unwrap();
        assert_eq!(get_field_string(&r, "message"), "foo");
        assert_eq!(
            r.metadata().schema_definition(),
            &test_default_schema_definition()
        );
        let r = result.next().unwrap();
        assert_eq!(get_field_string(&r, "message"), "bar");

        assert_eq!(
            r.metadata().schema_definition(),
            &test_default_schema_definition()
        );
    }

    #[test]
    fn check_remap_error() {
        let event = {
            let mut event = Event::Log(LogEvent::from("augment me"));
            event.as_mut_log().insert("bar", "is a string");
            event
        };

        let conf = RemapConfig {
            source: Some(formatdoc! {r#"
                .foo = "foo"
                .not_an_int = int!(.bar)
                .baz = 12
            "#}),
            file: None,
            timezone: TimeZone::default(),
            drop_on_error: false,
            drop_on_abort: false,
            ..Default::default()
        };
        let mut tform = remap(conf).unwrap();

        let event = transform_one(&mut tform, event).unwrap();

        assert_eq!(event.as_log().get("bar"), Some(&Value::from("is a string")));
        assert!(event.as_log().get("foo").is_none());
        assert!(event.as_log().get("baz").is_none());
    }

    #[test]
    fn check_remap_error_drop() {
        let event = {
            let mut event = Event::Log(LogEvent::from("augment me"));
            event.as_mut_log().insert("bar", "is a string");
            event
        };

        let conf = RemapConfig {
            source: Some(formatdoc! {r#"
                .foo = "foo"
                .not_an_int = int!(.bar)
                .baz = 12
            "#}),
            file: None,
            timezone: TimeZone::default(),
            drop_on_error: true,
            drop_on_abort: false,
            ..Default::default()
        };
        let mut tform = remap(conf).unwrap();

        assert!(transform_one(&mut tform, event).is_none())
    }

    #[test]
    fn check_remap_error_infallible() {
        let event = {
            let mut event = Event::Log(LogEvent::from("augment me"));
            event.as_mut_log().insert("bar", "is a string");
            event
        };

        let conf = RemapConfig {
            source: Some(formatdoc! {r#"
                .foo = "foo"
                .baz = 12
            "#}),
            file: None,
            timezone: TimeZone::default(),
            drop_on_error: false,
            drop_on_abort: false,
            ..Default::default()
        };
        let mut tform = remap(conf).unwrap();

        let event = transform_one(&mut tform, event).unwrap();

        assert_eq!(event.as_log().get("foo"), Some(&Value::from("foo")));
        assert_eq!(event.as_log().get("bar"), Some(&Value::from("is a string")));
        assert_eq!(event.as_log().get("baz"), Some(&Value::from(12)));
    }

    #[test]
    fn check_remap_abort() {
        let event = {
            let mut event = Event::Log(LogEvent::from("augment me"));
            event.as_mut_log().insert("bar", "is a string");
            event
        };

        let conf = RemapConfig {
            source: Some(formatdoc! {r#"
                .foo = "foo"
                abort
                .baz = 12
            "#}),
            file: None,
            timezone: TimeZone::default(),
            drop_on_error: false,
            drop_on_abort: false,
            ..Default::default()
        };
        let mut tform = remap(conf).unwrap();

        let event = transform_one(&mut tform, event).unwrap();

        assert_eq!(event.as_log().get("bar"), Some(&Value::from("is a string")));
        assert!(event.as_log().get("foo").is_none());
        assert!(event.as_log().get("baz").is_none());
    }

    #[test]
    fn check_remap_abort_drop() {
        let event = {
            let mut event = Event::Log(LogEvent::from("augment me"));
            event.as_mut_log().insert("bar", "is a string");
            event
        };

        let conf = RemapConfig {
            source: Some(formatdoc! {r#"
                .foo = "foo"
                abort
                .baz = 12
            "#}),
            file: None,
            timezone: TimeZone::default(),
            drop_on_error: false,
            drop_on_abort: true,
            ..Default::default()
        };
        let mut tform = remap(conf).unwrap();

        assert!(transform_one(&mut tform, event).is_none())
    }

    #[test]
    fn check_remap_metric() {
        let metric = Event::Metric(Metric::new(
            "counter",
            MetricKind::Absolute,
            MetricValue::Counter { value: 1.0 },
        ));
        let metadata = metric.metadata().clone();

        let conf = RemapConfig {
            source: Some(
                r#".tags.host = "zoobub"
                       .name = "zork"
                       .namespace = "zerk"
                       .kind = "incremental""#
                    .to_string(),
            ),
            file: None,
            timezone: TimeZone::default(),
            drop_on_error: true,
            drop_on_abort: false,
            ..Default::default()
        };
        let mut tform = remap(conf).unwrap();

        let result = transform_one(&mut tform, metric).unwrap();
        assert_eq!(
            result,
            Event::Metric(
                Metric::new_with_metadata(
                    "zork",
                    MetricKind::Incremental,
                    MetricValue::Counter { value: 1.0 },
                    metadata.with_schema_definition(&Arc::new(test_default_schema_definition())),
                )
                .with_namespace(Some("zerk"))
                .with_tags(Some(metric_tags! {
                    "host" => "zoobub",
                }))
            )
        );
    }

    #[test]
    fn check_remap_branching() {
        let happy = Event::try_from(serde_json::json!({"hello": "world"})).unwrap();
        let abort = Event::try_from(serde_json::json!({"hello": "goodbye"})).unwrap();
        let error = Event::try_from(serde_json::json!({"hello": 42})).unwrap();

        let happy_metric = {
            let mut metric = Metric::new(
                "counter",
                MetricKind::Absolute,
                MetricValue::Counter { value: 1.0 },
            );
            metric.replace_tag("hello".into(), "world".into());
            Event::Metric(metric)
        };

        let abort_metric = {
            let mut metric = Metric::new(
                "counter",
                MetricKind::Absolute,
                MetricValue::Counter { value: 1.0 },
            );
            metric.replace_tag("hello".into(), "goodbye".into());
            Event::Metric(metric)
        };

        let error_metric = {
            let mut metric = Metric::new(
                "counter",
                MetricKind::Absolute,
                MetricValue::Counter { value: 1.0 },
            );
            metric.replace_tag("not_hello".into(), "oops".into());
            Event::Metric(metric)
        };

        let conf = RemapConfig {
            source: Some(formatdoc! {r#"
                if exists(.tags) {{
                    # metrics
                    .tags.foo = "bar"
                    if string!(.tags.hello) == "goodbye" {{
                      abort
                    }}
                }} else {{
                    # logs
                    .foo = "bar"
                    if string(.hello) == "goodbye" {{
                      abort
                    }}
                }}
            "#}),
            drop_on_error: true,
            drop_on_abort: true,
            reroute_dropped: true,
            ..Default::default()
        };
        let schema_definitions = HashMap::from([
            (None, test_default_schema_definition()),
            (Some(DROPPED.to_owned()), test_dropped_schema_definition()),
        ]);
        let context = TransformContext {
            key: Some(ComponentKey::from("remapper")),
            schema_definitions,
            merged_schema_definition: schema::Definition::new_with_default_metadata(
                Kind::any_object(),
                [LogNamespace::Legacy],
            )
            .with_event_field(&owned_value_path!("hello"), Kind::bytes(), None),
            ..Default::default()
        };
        let mut tform = Remap::new_ast(conf, &context).unwrap().0;

        let output = transform_one_fallible(&mut tform, happy).unwrap();
        let log = output.as_log();
        assert_eq!(log["hello"], "world".into());
        assert_eq!(log["foo"], "bar".into());
        assert!(!log.contains("metadata"));

        let output = transform_one_fallible(&mut tform, abort).unwrap_err();
        let log = output.as_log();
        assert_eq!(log["hello"], "goodbye".into());
        assert!(!log.contains("foo"));
        assert_eq!(
            log["metadata"],
            serde_json::json!({
                "dropped": {
                    "reason": "abort",
                    "message": "aborted",
                    "component_id": "remapper",
                    "component_type": "remap",
                    "component_kind": "transform",
                }
            })
            .try_into()
            .unwrap()
        );

        let output = transform_one_fallible(&mut tform, error).unwrap_err();
        let log = output.as_log();
        assert_eq!(log["hello"], 42.into());
        assert!(!log.contains("foo"));
        assert_eq!(
            log["metadata"],
            serde_json::json!({
                "dropped": {
                    "reason": "error",
                    "message": "function call error for \"string\" at (160:174): expected string, got integer",
                    "component_id": "remapper",
                    "component_type": "remap",
                    "component_kind": "transform",
                }
            })
            .try_into()
            .unwrap()
        );

        let output = transform_one_fallible(&mut tform, happy_metric).unwrap();
        similar_asserts::assert_eq!(
            output,
            Event::Metric(
                Metric::new_with_metadata(
                    "counter",
                    MetricKind::Absolute,
                    MetricValue::Counter { value: 1.0 },
                    EventMetadata::default()
                        .with_schema_definition(&Arc::new(test_default_schema_definition())),
                )
                .with_tags(Some(metric_tags! {
                    "hello" => "world",
                    "foo" => "bar",
                }))
            )
        );

        let output = transform_one_fallible(&mut tform, abort_metric).unwrap_err();
        similar_asserts::assert_eq!(
            output,
            Event::Metric(
                Metric::new_with_metadata(
                    "counter",
                    MetricKind::Absolute,
                    MetricValue::Counter { value: 1.0 },
                    EventMetadata::default()
                        .with_schema_definition(&Arc::new(test_dropped_schema_definition())),
                )
                .with_tags(Some(metric_tags! {
                    "hello" => "goodbye",
                    "metadata.dropped.reason" => "abort",
                    "metadata.dropped.component_id" => "remapper",
                    "metadata.dropped.component_type" => "remap",
                    "metadata.dropped.component_kind" => "transform",
                }))
            )
        );

        let output = transform_one_fallible(&mut tform, error_metric).unwrap_err();
        similar_asserts::assert_eq!(
            output,
            Event::Metric(
                Metric::new_with_metadata(
                    "counter",
                    MetricKind::Absolute,
                    MetricValue::Counter { value: 1.0 },
                    EventMetadata::default()
                        .with_schema_definition(&Arc::new(test_dropped_schema_definition())),
                )
                .with_tags(Some(metric_tags! {
                    "not_hello" => "oops",
                    "metadata.dropped.reason" => "error",
                    "metadata.dropped.component_id" => "remapper",
                    "metadata.dropped.component_type" => "remap",
                    "metadata.dropped.component_kind" => "transform",
                }))
            )
        );
    }

    #[test]
    fn check_remap_branching_assert_with_message() {
        let error_trigger_assert_custom_message =
            Event::try_from(serde_json::json!({"hello": 42})).unwrap();
        let error_trigger_default_assert_message =
            Event::try_from(serde_json::json!({"hello": 0})).unwrap();
        let conf = RemapConfig {
            source: Some(formatdoc! {r#"
                assert_eq!(.hello, 0, "custom message here")
                assert_eq!(.hello, 1)
            "#}),
            drop_on_error: true,
            drop_on_abort: true,
            reroute_dropped: true,
            ..Default::default()
        };
        let context = TransformContext {
            key: Some(ComponentKey::from("remapper")),
            ..Default::default()
        };
        let mut tform = Remap::new_ast(conf, &context).unwrap().0;

        let output =
            transform_one_fallible(&mut tform, error_trigger_assert_custom_message).unwrap_err();
        let log = output.as_log();
        assert_eq!(log["hello"], 42.into());
        assert!(!log.contains("foo"));
        assert_eq!(
            log["metadata"],
            serde_json::json!({
                "dropped": {
                    "reason": "error",
                    "message": "custom message here",
                    "component_id": "remapper",
                    "component_type": "remap",
                    "component_kind": "transform",
                }
            })
            .try_into()
            .unwrap()
        );

        let output =
            transform_one_fallible(&mut tform, error_trigger_default_assert_message).unwrap_err();
        let log = output.as_log();
        assert_eq!(log["hello"], 0.into());
        assert!(!log.contains("foo"));
        assert_eq!(
            log["metadata"],
            serde_json::json!({
                "dropped": {
                    "reason": "error",
                    "message": "function call error for \"assert_eq\" at (45:66): assertion failed: 0 == 1",
                    "component_id": "remapper",
                    "component_type": "remap",
                    "component_kind": "transform",
                }
            })
            .try_into()
            .unwrap()
        );
    }

    #[test]
    fn check_remap_branching_abort_with_message() {
        let error = Event::try_from(serde_json::json!({"hello": 42})).unwrap();
        let conf = RemapConfig {
            source: Some(formatdoc! {r#"
                abort "custom message here"
            "#}),
            drop_on_error: true,
            drop_on_abort: true,
            reroute_dropped: true,
            ..Default::default()
        };
        let context = TransformContext {
            key: Some(ComponentKey::from("remapper")),
            ..Default::default()
        };
        let mut tform = Remap::new_ast(conf, &context).unwrap().0;

        let output = transform_one_fallible(&mut tform, error).unwrap_err();
        let log = output.as_log();
        assert_eq!(log["hello"], 42.into());
        assert!(!log.contains("foo"));
        assert_eq!(
            log["metadata"],
            serde_json::json!({
                "dropped": {
                    "reason": "abort",
                    "message": "custom message here",
                    "component_id": "remapper",
                    "component_type": "remap",
                    "component_kind": "transform",
                }
            })
            .try_into()
            .unwrap()
        );
    }

    #[test]
    fn check_remap_branching_disabled() {
        let happy = Event::try_from(serde_json::json!({"hello": "world"})).unwrap();
        let abort = Event::try_from(serde_json::json!({"hello": "goodbye"})).unwrap();
        let error = Event::try_from(serde_json::json!({"hello": 42})).unwrap();

        let conf = RemapConfig {
            source: Some(formatdoc! {r#"
                if exists(.tags) {{
                    # metrics
                    .tags.foo = "bar"
                    if string!(.tags.hello) == "goodbye" {{
                      abort
                    }}
                }} else {{
                    # logs
                    .foo = "bar"
                    if string!(.hello) == "goodbye" {{
                      abort
                    }}
                }}
            "#}),
            drop_on_error: true,
            drop_on_abort: true,
            reroute_dropped: false,
            ..Default::default()
        };

        let schema_definition = schema::Definition::new_with_default_metadata(
            Kind::any_object(),
            [LogNamespace::Legacy],
        )
        .with_event_field(&owned_value_path!("foo"), Kind::any(), None)
        .with_event_field(&owned_value_path!("tags"), Kind::any(), None);

        assert_eq!(
            conf.outputs(
                &schema::Definition::new_with_default_metadata(
                    Kind::any_object(),
                    [LogNamespace::Legacy]
                ),
                LogNamespace::Legacy
            ),
            vec![Output::default(DataType::all()).with_schema_definition(schema_definition)]
        );

        let context = TransformContext {
            key: Some(ComponentKey::from("remapper")),
            ..Default::default()
        };
        let mut tform = Remap::new_ast(conf, &context).unwrap().0;

        let output = transform_one_fallible(&mut tform, happy).unwrap();
        let log = output.as_log();
        assert_eq!(log["hello"], "world".into());
        assert_eq!(log["foo"], "bar".into());
        assert!(!log.contains("metadata"));

        let out = collect_outputs(&mut tform, abort);
        assert!(out.primary.is_empty());
        assert!(out.named[DROPPED].is_empty());

        let out = collect_outputs(&mut tform, error);
        assert!(out.primary.is_empty());
        assert!(out.named[DROPPED].is_empty());
    }

    #[tokio::test]
    async fn check_remap_branching_metrics_with_output() {
        init_test();

        let config: ConfigBuilder = toml::from_str(indoc! {r#"
            [transforms.foo]
            inputs = []
            type = "remap"
            drop_on_abort = true
            reroute_dropped = true
            source = "abort"

            [[tests]]
            name = "metric output"

            [tests.input]
                insert_at = "foo"
                value = "none"

            [[tests.outputs]]
                extract_from = "foo.dropped"
                [[tests.outputs.conditions]]
                type = "vrl"
                source = "true"
        "#})
        .unwrap();

        let mut tests = build_unit_tests(config).await.unwrap();
        assert!(tests.remove(0).run().await.errors.is_empty());
        // Check that metrics were emitted with output tag
        COMPONENT_MULTIPLE_OUTPUTS_TESTS.assert(&["output"]);
    }

    struct CollectedOuput {
        primary: OutputBuffer,
        named: HashMap<String, OutputBuffer>,
    }

    fn collect_outputs(ft: &mut dyn SyncTransform, event: Event) -> CollectedOuput {
        let mut outputs = TransformOutputsBuf::new_with_capacity(
            vec![
                Output::default(DataType::all()),
                Output::default(DataType::all()).with_port(DROPPED),
            ],
            1,
        );

        ft.transform(event, &mut outputs);

        CollectedOuput {
            primary: outputs.take_primary(),
            named: outputs.take_all_named(),
        }
    }

    fn transform_one(ft: &mut dyn SyncTransform, event: Event) -> Option<Event> {
        let out = collect_outputs(ft, event);
        assert_eq!(0, out.named.iter().map(|(_, v)| v.len()).sum::<usize>());
        assert!(out.primary.len() <= 1);
        out.primary.into_events().next()
    }

    fn transform_one_fallible(
        ft: &mut dyn SyncTransform,
        event: Event,
    ) -> std::result::Result<Event, Event> {
        let mut outputs = TransformOutputsBuf::new_with_capacity(
            vec![
                Output::default(DataType::all()),
                Output::default(DataType::all()).with_port(DROPPED),
            ],
            1,
        );

        ft.transform(event, &mut outputs);

        let mut buf = outputs.drain().collect::<Vec<_>>();
        let mut err_buf = outputs.drain_named(DROPPED).collect::<Vec<_>>();

        assert!(buf.len() < 2);
        assert!(err_buf.len() < 2);
        match (buf.pop(), err_buf.pop()) {
            (Some(good), None) => Ok(good),
            (None, Some(bad)) => Err(bad),
            (a, b) => panic!("expected output xor error output, got {:?} and {:?}", a, b),
        }
    }

    #[tokio::test]
    async fn emits_internal_events() {
        assert_transform_compliance(async move {
            let config = RemapConfig {
                source: Some("abort".to_owned()),
                drop_on_abort: true,
                ..Default::default()
            };

            let (tx, rx) = mpsc::channel(1);
            let (topology, mut out) = create_topology(ReceiverStream::new(rx), config).await;

            let log = LogEvent::from("hello world");
            tx.send(log.into()).await.unwrap();

            drop(tx);
            topology.stop().await;
            assert_eq!(out.recv().await, None);
        })
        .await
    }
}<|MERGE_RESOLUTION|>--- conflicted
+++ resolved
@@ -72,11 +72,7 @@
     /// When set to `full`, all metric tags will be exposed as arrays of either string or null
     /// values.
     #[serde(default)]
-<<<<<<< HEAD
-    pub metric_tags_values: MetricTagsValues,
-=======
     pub metric_tag_values: MetricTagsValues,
->>>>>>> 383b4131
 
     /// The name of the timezone to apply to timestamp conversions that do not contain an explicit
     /// time zone.
@@ -330,11 +326,7 @@
     default_schema_definition: Arc<schema::Definition>,
     dropped_schema_definition: Arc<schema::Definition>,
     runner: Runner,
-<<<<<<< HEAD
-    metric_tags_values: MetricTagsValues,
-=======
     metric_tag_values: MetricTagsValues,
->>>>>>> 383b4131
 }
 
 pub trait VrlRunner {
@@ -422,11 +414,7 @@
             default_schema_definition: Arc::new(default_schema_definition),
             dropped_schema_definition: Arc::new(dropped_schema_definition),
             runner,
-<<<<<<< HEAD
-            metric_tags_values: config.metric_tags_values,
-=======
             metric_tag_values: config.metric_tag_values,
->>>>>>> 383b4131
         })
     }
 
@@ -526,11 +514,7 @@
         let mut target = VrlTarget::new(
             event,
             self.program.info(),
-<<<<<<< HEAD
-            match self.metric_tags_values {
-=======
             match self.metric_tag_values {
->>>>>>> 383b4131
                 MetricTagsValues::Single => false,
                 MetricTagsValues::Full => true,
             },
