use crate::{
    config::{DataType, TransformConfig, TransformContext, TransformDescription},
    event::{Event, VrlTarget},
    internal_events::{RemapMappingAbort, RemapMappingError},
    transforms::{FunctionTransform, Transform},
    Result,
};

use serde::{Deserialize, Serialize};
use shared::TimeZone;
<<<<<<< HEAD
use vector_core::enrichment_table::EnrichmentTables;
=======
use snafu::{ResultExt, Snafu};
use std::fs::File;
use std::io::{self, Read};
use std::path::PathBuf;
>>>>>>> ab809ee1
use vrl::diagnostic::Formatter;
use vrl::{Program, Runtime, Terminate};

#[derive(Deserialize, Serialize, Debug, Clone, Derivative)]
#[serde(deny_unknown_fields, default)]
#[derivative(Default)]
pub struct RemapConfig {
    pub source: Option<String>,
    pub file: Option<PathBuf>,
    #[serde(default)]
    pub timezone: TimeZone,
    pub drop_on_error: bool,
    #[serde(default = "crate::serde::default_true")]
    pub drop_on_abort: bool,
}

inventory::submit! {
    TransformDescription::new::<RemapConfig>("remap")
}

impl_generate_config_from_default!(RemapConfig);

#[async_trait::async_trait]
#[typetag::serde(name = "remap")]
impl TransformConfig for RemapConfig {
    async fn build(&self, context: &TransformContext) -> Result<Transform> {
        Remap::new(self.clone(), context.enrichment_tables.clone()).map(Transform::function)
    }

    fn input_type(&self) -> DataType {
        DataType::Any
    }

    fn output_type(&self) -> DataType {
        DataType::Any
    }

    fn transform_type(&self) -> &'static str {
        "remap"
    }
}

#[derive(Clone)]
pub struct Remap {
    program: Program,
    timezone: TimeZone,
    drop_on_error: bool,
    drop_on_abort: bool,
    enrichment_tables: EnrichmentTables,
}

impl Remap {
<<<<<<< HEAD
    pub fn new(config: RemapConfig, enrichment_tables: EnrichmentTables) -> crate::Result<Self> {
        let program = vrl::compile(&config.source, &vrl_stdlib::all()).map_err(|diagnostics| {
            Formatter::new(&config.source, diagnostics)
                .colored()
                .to_string()
        })?;
=======
    pub fn new(config: RemapConfig) -> crate::Result<Self> {
        let source = match (&config.source, &config.file) {
            (Some(source), None) => source.to_owned(),
            (None, Some(path)) => {
                let mut buffer = String::new();

                File::open(path)
                    .with_context(|| FileOpenFailed { path })?
                    .read_to_string(&mut buffer)
                    .with_context(|| FileReadFailed { path })?;

                buffer
            }
            _ => return Err(Box::new(BuildError::SourceAndOrFile)),
        };

        let program = vrl::compile(&source, &vrl_stdlib::all())
            .map_err(|diagnostics| Formatter::new(&source, diagnostics).colored().to_string())?;
>>>>>>> ab809ee1

        Ok(Remap {
            program,
            timezone: config.timezone,
            drop_on_error: config.drop_on_error,
            drop_on_abort: config.drop_on_abort,
            enrichment_tables,
        })
    }
}

impl FunctionTransform for Remap {
    fn transform(&mut self, output: &mut Vec<Event>, event: Event) {
        // If a program can fail or abort at runtime, we need to clone the
        // original event and keep it around, to allow us to discard any
        // mutations made to the event while the VRL program runs, before it
        // failed or aborted.
        //
        // The `drop_on_{error, abort}` transform config allows operators to
        // ignore events if their failed/aborted, in which case we can skip the
        // cloning, since any mutations made by VRL will be ignored regardless.
        #[allow(clippy::if_same_then_else)]
        let original_event = if !self.drop_on_error && self.program.can_fail() {
            Some(event.clone())
        } else if !self.drop_on_abort && self.program.can_abort() {
            Some(event.clone())
        } else {
            None
        };

        let mut target: VrlTarget = event.into();

        let mut runtime = Runtime::default();

        let result = runtime.resolve(&mut target, &self.program, &self.timezone);

        match result {
            Ok(_) => {
                for event in target.into_events() {
                    output.push(event)
                }
            }
            Err(Terminate::Abort(_)) => {
                emit!(RemapMappingAbort {
                    event_dropped: self.drop_on_abort,
                });

                if !self.drop_on_abort {
                    output.push(original_event.expect("event will be set"))
                }
            }
            Err(Terminate::Error(error)) => {
                emit!(RemapMappingError {
                    error: error.to_string(),
                    event_dropped: self.drop_on_error,
                });

                if !self.drop_on_error {
                    output.push(original_event.expect("event will be set"))
                }
            }
        }
    }
}

#[derive(Debug, Snafu)]
pub enum BuildError {
    #[snafu(display("must provide exactly one of `source` or `file` configuration"))]
    SourceAndOrFile,

    #[snafu(display("Could not open vrl program {:?}: {}", path, source))]
    FileOpenFailed { path: PathBuf, source: io::Error },
    #[snafu(display("Could not read vrl program {:?}: {}", path, source))]
    FileReadFailed { path: PathBuf, source: io::Error },
}

#[cfg(test)]
mod tests {
    use super::*;
    use crate::{
        event::{
            metric::{MetricKind, MetricValue},
            LogEvent, Metric, Value,
        },
        transforms::test::transform_one,
    };
    use indoc::{formatdoc, indoc};
    use shared::btreemap;
    use std::collections::BTreeMap;

    #[test]
    fn generate_config() {
        crate::test_util::test_generate_config::<RemapConfig>();
    }

    #[test]
    fn config_missing_source_and_file() {
        let config = RemapConfig {
            source: None,
            file: None,
            ..Default::default()
        };

        let err = Remap::new(config).unwrap_err().to_string();
        assert_eq!(
            &err,
            "must provide exactly one of `source` or `file` configuration"
        )
    }

    #[test]
    fn config_both_source_and_file() {
        let config = RemapConfig {
            source: Some("".to_owned()),
            file: Some("".into()),
            ..Default::default()
        };

        let err = Remap::new(config).unwrap_err().to_string();
        assert_eq!(
            &err,
            "must provide exactly one of `source` or `file` configuration"
        )
    }

    fn get_field_string(event: &Event, field: &str) -> String {
        event.as_log().get(field).unwrap().to_string_lossy()
    }

    #[test]
    fn check_remap_adds() {
        let event = {
            let mut event = LogEvent::from("augment me");
            event.insert("copy_from", "buz");
            Event::from(event)
        };
        let metadata = event.metadata().clone();

        let conf = RemapConfig {
            source: Some(
                r#"  .foo = "bar"
  .bar = "baz"
  .copy = .copy_from
"#
                .to_string(),
            ),
            file: None,
            timezone: TimeZone::default(),
            drop_on_error: true,
            drop_on_abort: false,
        };
        let mut tform = Remap::new(conf, Default::default()).unwrap();

        let result = transform_one(&mut tform, event).unwrap();
        assert_eq!(get_field_string(&result, "message"), "augment me");
        assert_eq!(get_field_string(&result, "copy_from"), "buz");
        assert_eq!(get_field_string(&result, "foo"), "bar");
        assert_eq!(get_field_string(&result, "bar"), "baz");
        assert_eq!(get_field_string(&result, "copy"), "buz");
        assert_eq!(result.metadata(), &metadata);
    }

    #[test]
    fn check_remap_emits_multiple() {
        let event = {
            let mut event = LogEvent::from("augment me");
            event.insert(
                "events",
                vec![btreemap!("message" => "foo"), btreemap!("message" => "bar")],
            );
            Event::from(event)
        };
        let metadata = event.metadata().clone();

        let conf = RemapConfig {
            source: Some(
                indoc! {r#"
                . = .events
            "#}
                .to_owned(),
            ),
            file: None,
            timezone: TimeZone::default(),
            drop_on_error: true,
            drop_on_abort: false,
        };
        let mut tform = Remap::new(conf, Default::default()).unwrap();

        let mut result = vec![];
        tform.transform(&mut result, event);

        assert_eq!(get_field_string(&result[0], "message"), "foo");
        assert_eq!(get_field_string(&result[1], "message"), "bar");
        assert_eq!(result[0].metadata(), &metadata);
        assert_eq!(result[1].metadata(), &metadata);
    }

    #[test]
    fn check_remap_error() {
        let event = {
            let mut event = Event::from("augment me");
            event.as_mut_log().insert("bar", "is a string");
            event
        };

        let conf = RemapConfig {
            source: Some(formatdoc! {r#"
                .foo = "foo"
                .not_an_int = int!(.bar)
                .baz = 12
            "#}),
            file: None,
            timezone: TimeZone::default(),
            drop_on_error: false,
            drop_on_abort: false,
        };
        let mut tform = Remap::new(conf, Default::default()).unwrap();

        let event = transform_one(&mut tform, event).unwrap();

        assert_eq!(event.as_log().get("bar"), Some(&Value::from("is a string")));
        assert!(event.as_log().get("foo").is_none());
        assert!(event.as_log().get("baz").is_none());
    }

    #[test]
    fn check_remap_error_drop() {
        let event = {
            let mut event = Event::from("augment me");
            event.as_mut_log().insert("bar", "is a string");
            event
        };

        let conf = RemapConfig {
            source: Some(formatdoc! {r#"
                .foo = "foo"
                .not_an_int = int!(.bar)
                .baz = 12
            "#}),
            file: None,
            timezone: TimeZone::default(),
            drop_on_error: true,
            drop_on_abort: false,
        };
        let mut tform = Remap::new(conf, Default::default()).unwrap();

        assert!(transform_one(&mut tform, event).is_none())
    }

    #[test]
    fn check_remap_error_infallible() {
        let event = {
            let mut event = Event::from("augment me");
            event.as_mut_log().insert("bar", "is a string");
            event
        };

        let conf = RemapConfig {
            source: Some(formatdoc! {r#"
                .foo = "foo"
                .baz = 12
            "#}),
            file: None,
            timezone: TimeZone::default(),
            drop_on_error: false,
            drop_on_abort: false,
        };
        let mut tform = Remap::new(conf, Default::default()).unwrap();

        let event = transform_one(&mut tform, event).unwrap();

        assert_eq!(event.as_log().get("foo"), Some(&Value::from("foo")));
        assert_eq!(event.as_log().get("bar"), Some(&Value::from("is a string")));
        assert_eq!(event.as_log().get("baz"), Some(&Value::from(12)));
    }

    #[test]
    fn check_remap_abort() {
        let event = {
            let mut event = Event::from("augment me");
            event.as_mut_log().insert("bar", "is a string");
            event
        };

        let conf = RemapConfig {
            source: Some(formatdoc! {r#"
                .foo = "foo"
                abort
                .baz = 12
            "#}),
            file: None,
            timezone: TimeZone::default(),
            drop_on_error: false,
            drop_on_abort: false,
        };
        let mut tform = Remap::new(conf, Default::default()).unwrap();

        let event = transform_one(&mut tform, event).unwrap();

        assert_eq!(event.as_log().get("bar"), Some(&Value::from("is a string")));
        assert!(event.as_log().get("foo").is_none());
        assert!(event.as_log().get("baz").is_none());
    }

    #[test]
    fn check_remap_abort_drop() {
        let event = {
            let mut event = Event::from("augment me");
            event.as_mut_log().insert("bar", "is a string");
            event
        };

        let conf = RemapConfig {
            source: Some(formatdoc! {r#"
                .foo = "foo"
                abort
                .baz = 12
            "#}),
            file: None,
            timezone: TimeZone::default(),
            drop_on_error: false,
            drop_on_abort: true,
        };
        let mut tform = Remap::new(conf, Default::default()).unwrap();

        assert!(transform_one(&mut tform, event).is_none())
    }

    #[test]
    fn check_remap_metric() {
        let metric = Event::Metric(Metric::new(
            "counter",
            MetricKind::Absolute,
            MetricValue::Counter { value: 1.0 },
        ));
        let metadata = metric.metadata().clone();

        let conf = RemapConfig {
            source: Some(
                r#".tags.host = "zoobub"
                       .name = "zork"
                       .namespace = "zerk"
                       .kind = "incremental""#
                    .to_string(),
            ),
            file: None,
            timezone: TimeZone::default(),
            drop_on_error: true,
            drop_on_abort: false,
        };
        let mut tform = Remap::new(conf, Default::default()).unwrap();

        let result = transform_one(&mut tform, metric).unwrap();
        assert_eq!(
            result,
            Event::Metric(
                Metric::new_with_metadata(
                    "zork",
                    MetricKind::Incremental,
                    MetricValue::Counter { value: 1.0 },
                    metadata,
                )
                .with_namespace(Some("zerk"))
                .with_tags(Some({
                    let mut tags = BTreeMap::new();
                    tags.insert("host".into(), "zoobub".into());
                    tags
                }))
            )
        );
    }
}<|MERGE_RESOLUTION|>--- conflicted
+++ resolved
@@ -8,14 +8,11 @@
 
 use serde::{Deserialize, Serialize};
 use shared::TimeZone;
-<<<<<<< HEAD
-use vector_core::enrichment_table::EnrichmentTables;
-=======
 use snafu::{ResultExt, Snafu};
 use std::fs::File;
 use std::io::{self, Read};
 use std::path::PathBuf;
->>>>>>> ab809ee1
+use vector_core::enrichment_table::EnrichmentTables;
 use vrl::diagnostic::Formatter;
 use vrl::{Program, Runtime, Terminate};
 
@@ -68,15 +65,7 @@
 }
 
 impl Remap {
-<<<<<<< HEAD
     pub fn new(config: RemapConfig, enrichment_tables: EnrichmentTables) -> crate::Result<Self> {
-        let program = vrl::compile(&config.source, &vrl_stdlib::all()).map_err(|diagnostics| {
-            Formatter::new(&config.source, diagnostics)
-                .colored()
-                .to_string()
-        })?;
-=======
-    pub fn new(config: RemapConfig) -> crate::Result<Self> {
         let source = match (&config.source, &config.file) {
             (Some(source), None) => source.to_owned(),
             (None, Some(path)) => {
@@ -94,7 +83,6 @@
 
         let program = vrl::compile(&source, &vrl_stdlib::all())
             .map_err(|diagnostics| Formatter::new(&source, diagnostics).colored().to_string())?;
->>>>>>> ab809ee1
 
         Ok(Remap {
             program,
