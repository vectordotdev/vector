use std::{
    collections::BTreeMap,
    fs::File,
    io::{self, Read},
    path::PathBuf,
};

use serde::{Deserialize, Serialize};
use snafu::{ResultExt, Snafu};
<<<<<<< HEAD
use std::sync::Arc;
=======
use value::Kind;
>>>>>>> 870de4a2
use vector_common::TimeZone;
use vrl::{
    diagnostic::{Formatter, Note},
    prelude::{DiagnosticError, ExpressionError},
    Program, Runtime, Terminate, Vm,
};

use crate::{
    config::{
        log_schema, ComponentKey, DataType, Input, Output, TransformConfig, TransformContext,
        TransformDescription,
    },
    event::{Event, VrlTarget},
    internal_events::{RemapMappingAbort, RemapMappingError},
    schema,
    transforms::{SyncTransform, Transform, TransformOutputsBuf},
    Result,
};

const DROPPED: &str = "dropped";

#[derive(Deserialize, Serialize, Debug, Clone, Derivative)]
#[serde(deny_unknown_fields, default)]
#[derivative(Default)]
pub struct RemapConfig {
    pub source: Option<String>,
    pub file: Option<PathBuf>,
    #[serde(default)]
    pub timezone: TimeZone,
    pub drop_on_error: bool,
    #[serde(default = "crate::serde::default_true")]
    pub drop_on_abort: bool,
    pub reroute_dropped: bool,
    pub use_vm: bool,
}

impl RemapConfig {
    fn compile_vrl_program(
        &self,
        enrichment_tables: enrichment::TableRegistry,
        merged_schema_definition: schema::Definition,
    ) -> Result<(
        vrl::Program,
        Vec<Box<dyn vrl::Function>>,
        vrl::state::Compiler,
    )> {
        let source = match (&self.source, &self.file) {
            (Some(source), None) => source.to_owned(),
            (None, Some(path)) => {
                let mut buffer = String::new();

                File::open(path)
                    .with_context(|_| FileOpenFailedSnafu { path })?
                    .read_to_string(&mut buffer)
                    .with_context(|_| FileReadFailedSnafu { path })?;

                buffer
            }
            _ => return Err(Box::new(BuildError::SourceAndOrFile)),
        };

        let mut functions = vrl_stdlib::all();
        functions.append(&mut enrichment::vrl_functions());
        functions.append(&mut vector_vrl_functions::vrl_functions());

        let mut state = vrl::state::Compiler::new_with_kind(merged_schema_definition.into());
        state.set_external_context(Some(Box::new(enrichment_tables)));

        vrl::compile_with_state(&source, &functions, &mut state)
            .map_err(|diagnostics| {
                Formatter::new(&source, diagnostics)
                    .colored()
                    .to_string()
                    .into()
            })
            .map(|program| (program, functions, state))
    }
}

inventory::submit! {
    TransformDescription::new::<RemapConfig>("remap")
}

impl_generate_config_from_default!(RemapConfig);

#[async_trait::async_trait]
#[typetag::serde(name = "remap")]
impl TransformConfig for RemapConfig {
    async fn build(&self, context: &TransformContext) -> Result<Transform> {
        let remap = Remap::new(self.clone(), context)?;
        Ok(Transform::synchronous(remap))
    }

    fn input(&self) -> Input {
        Input::all()
    }

    fn outputs(&self, merged_definition: &schema::Definition) -> Vec<Output> {
        // We need to compile the VRL program in order to know the schema definition output of this
        // transform. We ignore any compilation errors, as those are caught by the transform build
        // step.
        //
        // TODO: Keep track of semantic meaning for fields.
        let default_definition = self
            .compile_vrl_program(
                enrichment::TableRegistry::default(),
                merged_definition.clone(),
            )
            .ok()
            .and_then(|(_, _, state)| state.target_kind().cloned())
            .and_then(Kind::into_object)
            .map(Into::into)
            .unwrap_or_else(schema::Definition::empty);

        // When a message is dropped and re-routed, we keep the original event, but also annotate
        // it with additional metadata.
        let dropped_definition = merged_definition.clone().required_field(
            log_schema().metadata_key(),
            Kind::object(BTreeMap::from([
                ("reason".into(), Kind::bytes()),
                ("message".into(), Kind::bytes()),
                ("component_id".into(), Kind::bytes()),
                ("component_type".into(), Kind::bytes()),
                ("component_kind".into(), Kind::bytes()),
            ])),
            Some("metadata"),
        );

        let default_output =
            Output::default(DataType::all()).with_schema_definition(default_definition);

        if self.reroute_dropped {
            vec![
                default_output,
                Output::from((DROPPED, DataType::all())).with_schema_definition(dropped_definition),
            ]
        } else {
            vec![default_output]
        }
    }

    fn transform_type(&self) -> &'static str {
        "remap"
    }

    fn enable_concurrency(&self) -> bool {
        true
    }
}

#[derive(Debug)]
pub struct Remap {
    component_key: Option<ComponentKey>,
    program: Program,
    runtime: Runtime,
    vm: Option<Arc<Vm>>,
    timezone: TimeZone,
    drop_on_error: bool,
    drop_on_abort: bool,
    reroute_dropped: bool,
    default_schema_id: schema::Id,
    dropped_schema_id: schema::Id,
}

impl Remap {
    pub fn new(config: RemapConfig, context: &TransformContext) -> crate::Result<Self> {
        #[allow(unused_variables /* `functions` is used by vrl-vm */)]
        let (program, functions, _) = config.compile_vrl_program(
            context.enrichment_tables.clone(),
            context.merged_schema_definition.clone(),
        )?;

        let runtime = Runtime::default();

        let vm = if config.use_vm {
            Some(Arc::new(runtime.compile(functions, &program)?))
        } else {
            None
        };

        let default_schema_id = *context
            .schema_ids
            .get(&None)
            .expect("default schema required");

        let dropped_schema_id = *context
            .schema_ids
            .get(&Some(DROPPED.to_owned()))
            .or_else(|| context.schema_ids.get(&None))
            .expect("dropped schema required");

        Ok(Remap {
            component_key: context.key.clone(),
            program,
            runtime,
            timezone: config.timezone,
            drop_on_error: config.drop_on_error,
            drop_on_abort: config.drop_on_abort,
            reroute_dropped: config.reroute_dropped,
            vm,
            default_schema_id,
            dropped_schema_id,
        })
    }

    #[cfg(test)]
    const fn runtime(&self) -> &Runtime {
        &self.runtime
    }

    fn annotate_dropped(&self, event: &mut Event, reason: &str, error: ExpressionError) {
        match event {
            Event::Log(ref mut log) | Event::Trace(ref mut log) => {
                let message = error
                    .notes()
                    .iter()
                    .filter(|note| matches!(note, Note::UserErrorMessage(_)))
                    .last()
                    .map(|note| note.to_string())
                    .unwrap_or_else(|| error.to_string());
                log.insert(
                    log_schema().metadata_key(),
                    serde_json::json!({
                        "dropped": {
                            "reason": reason,
                            "message": message,
                            "component_id": self.component_key,
                            "component_type": "remap",
                            "component_kind": "transform",
                        }
                    }),
                );
            }
            Event::Metric(ref mut metric) => {
                let m = log_schema().metadata_key();
                metric.insert_tag(format!("{}.dropped.reason", m), reason.into());
                metric.insert_tag(
                    format!("{}.dropped.component_id", m),
                    self.component_key
                        .as_ref()
                        .map(ToString::to_string)
                        .unwrap_or_else(String::new),
                );
                metric.insert_tag(format!("{}.dropped.component_type", m), "remap".into());
                metric.insert_tag(format!("{}.dropped.component_kind", m), "transform".into());
            }
        }
    }

    fn run_vrl(&mut self, target: &mut VrlTarget) -> std::result::Result<vrl::Value, Terminate> {
        match &self.vm {
            Some(vm) => self.runtime.run_vm(&vm, target, &self.timezone),
            None => {
                let result = self.runtime.resolve(target, &self.program, &self.timezone);
                self.runtime.clear();
                result
            }
        }
    }
}

impl Clone for Remap {
    fn clone(&self) -> Self {
        Self {
            component_key: self.component_key.clone(),
            program: self.program.clone(),
            runtime: Runtime::default(),
            timezone: self.timezone,
            drop_on_error: self.drop_on_error,
            drop_on_abort: self.drop_on_abort,
            reroute_dropped: self.reroute_dropped,
            vm: self.vm.clone(),
            default_schema_id: self.default_schema_id,
            dropped_schema_id: self.dropped_schema_id,
        }
    }
}

impl SyncTransform for Remap {
    fn transform(&mut self, event: Event, output: &mut TransformOutputsBuf) {
        // If a program can fail or abort at runtime and we know that we will still need to forward
        // the event in that case (either to the main output or `dropped`, depending on the
        // config), we need to clone the original event and keep it around, to allow us to discard
        // any mutations made to the event while the VRL program runs, before it failed or aborted.
        //
        // The `drop_on_{error, abort}` transform config allows operators to remove events from the
        // main output if they're failed or aborted, in which case we can skip the cloning, since
        // any mutations made by VRL will be ignored regardless. If they hav configured
        // `reroute_dropped`, however, we still need to do the clone to ensure that we can forward
        // the event to the `dropped` output.
        let forward_on_error = !self.drop_on_error || self.reroute_dropped;
        let forward_on_abort = !self.drop_on_abort || self.reroute_dropped;
        let original_event = if (self.program.can_fail() && forward_on_error)
            || (self.program.can_abort() && forward_on_abort)
        {
            Some(event.clone())
        } else {
            None
        };

        let mut target: VrlTarget = event.into();
        let result = self.run_vrl(&mut target);

        match result {
            Ok(_) => {
                for event in target.into_events() {
                    push_default(event, output, self.default_schema_id);
                }
            }
            Err(reason) => {
                let (reason, error, drop) = match reason {
                    Terminate::Abort(error) => {
                        emit!(&RemapMappingAbort {
                            event_dropped: self.drop_on_abort,
                        });

                        ("abort", error, self.drop_on_abort)
                    }
                    Terminate::Error(error) => {
                        emit!(&RemapMappingError {
                            error: error.to_string(),
                            event_dropped: self.drop_on_error,
                        });

                        ("error", error, self.drop_on_error)
                    }
                };

                if !drop {
                    let event = original_event.expect("event will be set");

                    push_default(event, output, self.default_schema_id);
                } else if self.reroute_dropped {
                    let mut event = original_event.expect("event will be set");

                    self.annotate_dropped(&mut event, reason, error);
                    push_dropped(event, output, self.dropped_schema_id);
                }
            }
        }
    }
}

#[inline]
fn push_default(mut event: Event, output: &mut TransformOutputsBuf, schema_id: schema::Id) {
    event.metadata_mut().set_schema_id(schema_id);
    output.push(event)
}

#[inline]
fn push_dropped(mut event: Event, output: &mut TransformOutputsBuf, schema_id: schema::Id) {
    event.metadata_mut().set_schema_id(schema_id);
    output.push_named(DROPPED, event)
}

#[derive(Debug, Snafu)]
pub enum BuildError {
    #[snafu(display("must provide exactly one of `source` or `file` configuration"))]
    SourceAndOrFile,

    #[snafu(display("Could not open vrl program {:?}: {}", path, source))]
    FileOpenFailed { path: PathBuf, source: io::Error },
    #[snafu(display("Could not read vrl program {:?}: {}", path, source))]
    FileReadFailed { path: PathBuf, source: io::Error },
}

#[cfg(test)]
mod tests {
    use std::{
        collections::{BTreeMap, HashMap},
        num::NonZeroU16,
    };

    use indoc::{formatdoc, indoc};
    use vector_common::btreemap;
    use vector_core::event::EventMetadata;

    use super::*;
    use crate::{
        config::{build_unit_tests, ConfigBuilder},
        event::{
            metric::{MetricKind, MetricValue},
            LogEvent, Metric, Value,
        },
        schema,
        test_util::components::{init_test, COMPONENT_MULTIPLE_OUTPUTS_TESTS},
        transforms::OutputBuffer,
    };

    const TEST_DEFAULT_SCHEMA_ID: NonZeroU16 = unsafe { NonZeroU16::new_unchecked(1) };
    const TEST_DROPPED_SCHEMA_ID: NonZeroU16 = unsafe { NonZeroU16::new_unchecked(2) };

    fn remap(config: RemapConfig) -> Result<Remap> {
        let schema_ids = HashMap::from([
            (None, TEST_DEFAULT_SCHEMA_ID.into()),
            (Some(DROPPED.to_owned()), TEST_DROPPED_SCHEMA_ID.into()),
        ]);

        Remap::new(config, &TransformContext::new_test(schema_ids))
    }

    #[test]
    fn generate_config() {
        crate::test_util::test_generate_config::<RemapConfig>();
    }

    #[test]
    fn config_missing_source_and_file() {
        let config = RemapConfig {
            source: None,
            file: None,
            ..Default::default()
        };

        let err = remap(config).unwrap_err().to_string();
        assert_eq!(
            &err,
            "must provide exactly one of `source` or `file` configuration"
        )
    }

    #[test]
    fn config_both_source_and_file() {
        let config = RemapConfig {
            source: Some("".to_owned()),
            file: Some("".into()),
            ..Default::default()
        };

        let err = remap(config).unwrap_err().to_string();
        assert_eq!(
            &err,
            "must provide exactly one of `source` or `file` configuration"
        )
    }

    fn get_field_string(event: &Event, field: &str) -> String {
        event.as_log().get(field).unwrap().to_string_lossy()
    }

    #[test]
    fn check_remap_doesnt_share_state_between_events() {
        let conf = RemapConfig {
            source: Some(".foo = .sentinel".to_string()),
            file: None,
            timezone: TimeZone::default(),
            drop_on_error: true,
            drop_on_abort: false,
            ..Default::default()
        };
        let mut tform = remap(conf).unwrap();
        assert!(tform.runtime().is_empty());

        let event1 = {
            let mut event1 = LogEvent::from("event1");
            event1.insert("sentinel", "bar");
            Event::from(event1)
        };
        let result1 = transform_one(&mut tform, event1).unwrap();
        assert_eq!(get_field_string(&result1, "message"), "event1");
        assert_eq!(get_field_string(&result1, "foo"), "bar");
        assert_eq!(
            result1.metadata().schema_id(),
            TEST_DEFAULT_SCHEMA_ID.into()
        );
        assert!(tform.runtime().is_empty());

        let event2 = {
            let event2 = LogEvent::from("event2");
            Event::from(event2)
        };
        let result2 = transform_one(&mut tform, event2).unwrap();
        assert_eq!(get_field_string(&result2, "message"), "event2");
        assert_eq!(result2.as_log().get("foo"), Some(&Value::Null));
        assert_eq!(
            result2.metadata().schema_id(),
            TEST_DEFAULT_SCHEMA_ID.into()
        );
        assert!(tform.runtime().is_empty());
    }

    #[test]
    fn check_remap_adds() {
        let event = {
            let mut event = LogEvent::from("augment me");
            event.insert("copy_from", "buz");
            Event::from(event)
        };

        let conf = RemapConfig {
            source: Some(
                r#"  .foo = "bar"
  .bar = "baz"
  .copy = .copy_from
"#
                .to_string(),
            ),
            file: None,
            timezone: TimeZone::default(),
            drop_on_error: true,
            drop_on_abort: false,
            ..Default::default()
        };
        let mut tform = remap(conf).unwrap();
        let result = transform_one(&mut tform, event).unwrap();
        assert_eq!(get_field_string(&result, "message"), "augment me");
        assert_eq!(get_field_string(&result, "copy_from"), "buz");
        assert_eq!(get_field_string(&result, "foo"), "bar");
        assert_eq!(get_field_string(&result, "bar"), "baz");
        assert_eq!(get_field_string(&result, "copy"), "buz");

        assert_eq!(result.metadata().schema_id(), TEST_DEFAULT_SCHEMA_ID.into());
    }

    #[test]
    fn check_remap_emits_multiple() {
        let event = {
            let mut event = LogEvent::from("augment me");
            event.insert(
                "events",
                vec![btreemap!("message" => "foo"), btreemap!("message" => "bar")],
            );
            Event::from(event)
        };

        let conf = RemapConfig {
            source: Some(
                indoc! {r#"
                . = .events
            "#}
                .to_owned(),
            ),
            file: None,
            timezone: TimeZone::default(),
            drop_on_error: true,
            drop_on_abort: false,
            ..Default::default()
        };
        let mut tform = remap(conf).unwrap();

        let out = collect_outputs(&mut tform, event);
        assert_eq!(2, out.primary.len());
        let mut result = out.primary.into_events();

        let r = result.next().unwrap();
        assert_eq!(get_field_string(&r, "message"), "foo");
        assert_eq!(r.metadata().schema_id(), TEST_DEFAULT_SCHEMA_ID.into());
        let r = result.next().unwrap();
        assert_eq!(get_field_string(&r, "message"), "bar");

        assert_eq!(r.metadata().schema_id(), TEST_DEFAULT_SCHEMA_ID.into());
    }

    #[test]
    fn check_remap_error() {
        let event = {
            let mut event = Event::from("augment me");
            event.as_mut_log().insert("bar", "is a string");
            event
        };

        let conf = RemapConfig {
            source: Some(formatdoc! {r#"
                .foo = "foo"
                .not_an_int = int!(.bar)
                .baz = 12
            "#}),
            file: None,
            timezone: TimeZone::default(),
            drop_on_error: false,
            drop_on_abort: false,
            ..Default::default()
        };
        let mut tform = remap(conf).unwrap();

        let event = transform_one(&mut tform, event).unwrap();

        assert_eq!(event.as_log().get("bar"), Some(&Value::from("is a string")));
        assert!(event.as_log().get("foo").is_none());
        assert!(event.as_log().get("baz").is_none());
    }

    #[test]
    fn check_remap_error_drop() {
        let event = {
            let mut event = Event::from("augment me");
            event.as_mut_log().insert("bar", "is a string");
            event
        };

        let conf = RemapConfig {
            source: Some(formatdoc! {r#"
                .foo = "foo"
                .not_an_int = int!(.bar)
                .baz = 12
            "#}),
            file: None,
            timezone: TimeZone::default(),
            drop_on_error: true,
            drop_on_abort: false,
            ..Default::default()
        };
        let mut tform = remap(conf).unwrap();

        assert!(transform_one(&mut tform, event).is_none())
    }

    #[test]
    fn check_remap_error_infallible() {
        let event = {
            let mut event = Event::from("augment me");
            event.as_mut_log().insert("bar", "is a string");
            event
        };

        let conf = RemapConfig {
            source: Some(formatdoc! {r#"
                .foo = "foo"
                .baz = 12
            "#}),
            file: None,
            timezone: TimeZone::default(),
            drop_on_error: false,
            drop_on_abort: false,
            ..Default::default()
        };
        let mut tform = remap(conf).unwrap();

        let event = transform_one(&mut tform, event).unwrap();

        assert_eq!(event.as_log().get("foo"), Some(&Value::from("foo")));
        assert_eq!(event.as_log().get("bar"), Some(&Value::from("is a string")));
        assert_eq!(event.as_log().get("baz"), Some(&Value::from(12)));
    }

    #[test]
    fn check_remap_abort() {
        let event = {
            let mut event = Event::from("augment me");
            event.as_mut_log().insert("bar", "is a string");
            event
        };

        let conf = RemapConfig {
            source: Some(formatdoc! {r#"
                .foo = "foo"
                abort
                .baz = 12
            "#}),
            file: None,
            timezone: TimeZone::default(),
            drop_on_error: false,
            drop_on_abort: false,
            ..Default::default()
        };
        let mut tform = remap(conf).unwrap();

        let event = transform_one(&mut tform, event).unwrap();

        assert_eq!(event.as_log().get("bar"), Some(&Value::from("is a string")));
        assert!(event.as_log().get("foo").is_none());
        assert!(event.as_log().get("baz").is_none());
    }

    #[test]
    fn check_remap_abort_drop() {
        let event = {
            let mut event = Event::from("augment me");
            event.as_mut_log().insert("bar", "is a string");
            event
        };

        let conf = RemapConfig {
            source: Some(formatdoc! {r#"
                .foo = "foo"
                abort
                .baz = 12
            "#}),
            file: None,
            timezone: TimeZone::default(),
            drop_on_error: false,
            drop_on_abort: true,
            ..Default::default()
        };
        let mut tform = remap(conf).unwrap();

        assert!(transform_one(&mut tform, event).is_none())
    }

    #[test]
    fn check_remap_metric() {
        let metric = Event::Metric(Metric::new(
            "counter",
            MetricKind::Absolute,
            MetricValue::Counter { value: 1.0 },
        ));
        let metadata = metric.metadata().clone();

        let conf = RemapConfig {
            source: Some(
                r#".tags.host = "zoobub"
                       .name = "zork"
                       .namespace = "zerk"
                       .kind = "incremental""#
                    .to_string(),
            ),
            file: None,
            timezone: TimeZone::default(),
            drop_on_error: true,
            drop_on_abort: false,
            ..Default::default()
        };
        let mut tform = remap(conf).unwrap();

        let result = transform_one(&mut tform, metric).unwrap();
        assert_eq!(
            result,
            Event::Metric(
                Metric::new_with_metadata(
                    "zork",
                    MetricKind::Incremental,
                    MetricValue::Counter { value: 1.0 },
                    metadata.with_schema_id(TEST_DEFAULT_SCHEMA_ID.into()),
                )
                .with_namespace(Some("zerk"))
                .with_tags(Some({
                    let mut tags = BTreeMap::new();
                    tags.insert("host".into(), "zoobub".into());
                    tags
                }))
            )
        );
    }

    #[test]
    fn check_remap_branching() {
        let happy = Event::try_from(serde_json::json!({"hello": "world"})).unwrap();
        let abort = Event::try_from(serde_json::json!({"hello": "goodbye"})).unwrap();
        let error = Event::try_from(serde_json::json!({"hello": 42})).unwrap();

        let happy_metric = {
            let mut metric = Metric::new(
                "counter",
                MetricKind::Absolute,
                MetricValue::Counter { value: 1.0 },
            );
            metric.insert_tag("hello".into(), "world".into());
            Event::Metric(metric)
        };

        let abort_metric = {
            let mut metric = Metric::new(
                "counter",
                MetricKind::Absolute,
                MetricValue::Counter { value: 1.0 },
            );
            metric.insert_tag("hello".into(), "goodbye".into());
            Event::Metric(metric)
        };

        let error_metric = {
            let mut metric = Metric::new(
                "counter",
                MetricKind::Absolute,
                MetricValue::Counter { value: 1.0 },
            );
            metric.insert_tag("not_hello".into(), "oops".into());
            Event::Metric(metric)
        };

        let conf = RemapConfig {
            source: Some(formatdoc! {r#"
                if exists(.tags) {{
                    # metrics
                    .tags.foo = "bar"
                    if string!(.tags.hello) == "goodbye" {{
                      abort
                    }}
                }} else {{
                    # logs
                    .foo = "bar"
                    if string(.hello) == "goodbye" {{
                      abort
                    }}
                }}
            "#}),
            drop_on_error: true,
            drop_on_abort: true,
            reroute_dropped: true,
            ..Default::default()
        };
        let schema_ids = HashMap::from([
            (None, TEST_DEFAULT_SCHEMA_ID.into()),
            (Some(DROPPED.to_owned()), TEST_DROPPED_SCHEMA_ID.into()),
        ]);
        let context = TransformContext {
            key: Some(ComponentKey::from("remapper")),
            schema_ids,
            merged_schema_definition: schema::Definition::empty().required_field(
                "hello",
                Kind::bytes(),
                None,
            ),
            ..Default::default()
        };
        let mut tform = Remap::new(conf, &context).unwrap();

        let output = transform_one_fallible(&mut tform, happy).unwrap();
        let log = output.as_log();
        assert_eq!(log["hello"], "world".into());
        assert_eq!(log["foo"], "bar".into());
        assert!(!log.contains("metadata"));

        let output = transform_one_fallible(&mut tform, abort).unwrap_err();
        let log = output.as_log();
        assert_eq!(log["hello"], "goodbye".into());
        assert!(!log.contains("foo"));
        assert_eq!(
            log["metadata"],
            serde_json::json!({
                "dropped": {
                    "reason": "abort",
                    "message": "aborted",
                    "component_id": "remapper",
                    "component_type": "remap",
                    "component_kind": "transform",
                }
            })
            .try_into()
            .unwrap()
        );

        let output = transform_one_fallible(&mut tform, error).unwrap_err();
        let log = output.as_log();
        assert_eq!(log["hello"], 42.into());
        assert!(!log.contains("foo"));
        assert_eq!(
            log["metadata"],
            serde_json::json!({
                "dropped": {
                    "reason": "error",
                    "message": "function call error for \"string\" at (160:174): expected string, got integer",
                    "component_id": "remapper",
                    "component_type": "remap",
                    "component_kind": "transform",
                }
            })
            .try_into()
            .unwrap()
        );

        let output = transform_one_fallible(&mut tform, happy_metric).unwrap();
        pretty_assertions::assert_eq!(
            output,
            Event::Metric(
                Metric::new_with_metadata(
                    "counter",
                    MetricKind::Absolute,
                    MetricValue::Counter { value: 1.0 },
                    EventMetadata::default().with_schema_id(TEST_DEFAULT_SCHEMA_ID.into()),
                )
                .with_tags(Some({
                    let mut tags = BTreeMap::new();
                    tags.insert("hello".into(), "world".into());
                    tags.insert("foo".into(), "bar".into());
                    tags
                }))
            )
        );

        let output = transform_one_fallible(&mut tform, abort_metric).unwrap_err();
        pretty_assertions::assert_eq!(
            output,
            Event::Metric(
                Metric::new_with_metadata(
                    "counter",
                    MetricKind::Absolute,
                    MetricValue::Counter { value: 1.0 },
                    EventMetadata::default().with_schema_id(TEST_DROPPED_SCHEMA_ID.into()),
                )
                .with_tags(Some({
                    let mut tags = BTreeMap::new();
                    tags.insert("hello".into(), "goodbye".into());
                    tags.insert("metadata.dropped.reason".into(), "abort".into());
                    tags.insert("metadata.dropped.component_id".into(), "remapper".into());
                    tags.insert("metadata.dropped.component_type".into(), "remap".into());
                    tags.insert("metadata.dropped.component_kind".into(), "transform".into());
                    tags
                }))
            )
        );

        let output = transform_one_fallible(&mut tform, error_metric).unwrap_err();
        pretty_assertions::assert_eq!(
            output,
            Event::Metric(
                Metric::new_with_metadata(
                    "counter",
                    MetricKind::Absolute,
                    MetricValue::Counter { value: 1.0 },
                    EventMetadata::default().with_schema_id(TEST_DROPPED_SCHEMA_ID.into()),
                )
                .with_tags(Some({
                    let mut tags = BTreeMap::new();
                    tags.insert("not_hello".into(), "oops".into());
                    tags.insert("metadata.dropped.reason".into(), "error".into());
                    tags.insert("metadata.dropped.component_id".into(), "remapper".into());
                    tags.insert("metadata.dropped.component_type".into(), "remap".into());
                    tags.insert("metadata.dropped.component_kind".into(), "transform".into());
                    tags
                }))
            )
        );
    }

    #[test]
    fn check_remap_branching_assert_with_message() {
        let error_trigger_assert_custom_message =
            Event::try_from(serde_json::json!({"hello": 42})).unwrap();
        let error_trigger_default_assert_message =
            Event::try_from(serde_json::json!({"hello": 0})).unwrap();
        let conf = RemapConfig {
            source: Some(formatdoc! {r#"
                assert_eq!(.hello, 0, "custom message here")
                assert_eq!(.hello, 1)
            "#}),
            drop_on_error: true,
            drop_on_abort: true,
            reroute_dropped: true,
            ..Default::default()
        };
        let context = TransformContext {
            key: Some(ComponentKey::from("remapper")),
            ..Default::default()
        };
        let mut tform = Remap::new(conf, &context).unwrap();

        let output =
            transform_one_fallible(&mut tform, error_trigger_assert_custom_message).unwrap_err();
        let log = output.as_log();
        assert_eq!(log["hello"], 42.into());
        assert!(!log.contains("foo"));
        assert_eq!(
            log["metadata"],
            serde_json::json!({
                "dropped": {
                    "reason": "error",
                    "message": "custom message here",
                    "component_id": "remapper",
                    "component_type": "remap",
                    "component_kind": "transform",
                }
            })
            .try_into()
            .unwrap()
        );

        let output =
            transform_one_fallible(&mut tform, error_trigger_default_assert_message).unwrap_err();
        let log = output.as_log();
        assert_eq!(log["hello"], 0.into());
        assert!(!log.contains("foo"));
        assert_eq!(
            log["metadata"],
            serde_json::json!({
                "dropped": {
                    "reason": "error",
                    "message": "function call error for \"assert_eq\" at (45:66): assertion failed: 0 == 1",
                    "component_id": "remapper",
                    "component_type": "remap",
                    "component_kind": "transform",
                }
            })
            .try_into()
            .unwrap()
        );
    }

    #[test]
    fn check_remap_branching_abort_with_message() {
        let error = Event::try_from(serde_json::json!({"hello": 42})).unwrap();
        let conf = RemapConfig {
            source: Some(formatdoc! {r#"
                abort "custom message here"
            "#}),
            drop_on_error: true,
            drop_on_abort: true,
            reroute_dropped: true,
            ..Default::default()
        };
        let context = TransformContext {
            key: Some(ComponentKey::from("remapper")),
            ..Default::default()
        };
        let mut tform = Remap::new(conf, &context).unwrap();

        let output = transform_one_fallible(&mut tform, error).unwrap_err();
        let log = output.as_log();
        assert_eq!(log["hello"], 42.into());
        assert!(!log.contains("foo"));
        assert_eq!(
            log["metadata"],
            serde_json::json!({
                "dropped": {
                    "reason": "abort",
                    "message": "custom message here",
                    "component_id": "remapper",
                    "component_type": "remap",
                    "component_kind": "transform",
                }
            })
            .try_into()
            .unwrap()
        );
    }

    #[test]
    fn check_remap_branching_disabled() {
        let happy = Event::try_from(serde_json::json!({"hello": "world"})).unwrap();
        let abort = Event::try_from(serde_json::json!({"hello": "goodbye"})).unwrap();
        let error = Event::try_from(serde_json::json!({"hello": 42})).unwrap();

        let conf = RemapConfig {
            source: Some(formatdoc! {r#"
                if exists(.tags) {{
                    # metrics
                    .tags.foo = "bar"
                    if string!(.tags.hello) == "goodbye" {{
                      abort
                    }}
                }} else {{
                    # logs
                    .foo = "bar"
                    if string!(.hello) == "goodbye" {{
                      abort
                    }}
                }}
            "#}),
            drop_on_error: true,
            drop_on_abort: true,
            reroute_dropped: false,
            ..Default::default()
        };

        let schema_definition = schema::Definition::empty()
            .required_field("foo", Kind::bytes(), None)
            .required_field(
                "tags",
                Kind::object(BTreeMap::from([("foo".into(), Kind::bytes())])),
                None,
            );

        assert_eq!(
            vec![Output::default(DataType::all()).with_schema_definition(schema_definition)],
            conf.outputs(&schema::Definition::empty()),
        );

        let context = TransformContext {
            key: Some(ComponentKey::from("remapper")),
            ..Default::default()
        };
        let mut tform = Remap::new(conf, &context).unwrap();

        let output = transform_one_fallible(&mut tform, happy).unwrap();
        let log = output.as_log();
        assert_eq!(log["hello"], "world".into());
        assert_eq!(log["foo"], "bar".into());
        assert!(!log.contains("metadata"));

        let out = collect_outputs(&mut tform, abort);
        assert!(out.primary.is_empty());
        assert!(out.named[DROPPED].is_empty());

        let out = collect_outputs(&mut tform, error);
        assert!(out.primary.is_empty());
        assert!(out.named[DROPPED].is_empty());
    }

    #[tokio::test]
    async fn check_remap_branching_metrics_with_output() {
        init_test();

        let config: ConfigBuilder = toml::from_str(indoc! {r#"
            [transforms.foo]
            inputs = []
            type = "remap"
            drop_on_abort = true
            reroute_dropped = true
            source = "abort"

            [[tests]]
            name = "metric output"

            [tests.input]
                insert_at = "foo"
                value = "none"

            [[tests.outputs]]
                extract_from = "foo.dropped"
                [[tests.outputs.conditions]]
                type = "vrl"
                source = "true"
        "#})
        .unwrap();

        let mut tests = build_unit_tests(config).await.unwrap();
        assert!(tests.remove(0).run().await.errors.is_empty());
        // Check that metrics were emitted with output tag
        COMPONENT_MULTIPLE_OUTPUTS_TESTS.assert(&["output"]);
    }

    struct CollectedOuput {
        primary: OutputBuffer,
        named: HashMap<String, OutputBuffer>,
    }

    fn collect_outputs(ft: &mut dyn SyncTransform, event: Event) -> CollectedOuput {
        let mut outputs = TransformOutputsBuf::new_with_capacity(
            vec![
                Output::default(DataType::all()),
                Output::from((DROPPED, DataType::all())),
            ],
            1,
        );

        ft.transform(event, &mut outputs);

        CollectedOuput {
            primary: outputs.take_primary(),
            named: outputs.take_all_named(),
        }
    }

    fn transform_one(ft: &mut dyn SyncTransform, event: Event) -> Option<Event> {
        let mut out = collect_outputs(ft, event);
        assert_eq!(0, out.named.iter().map(|(_, v)| v.len()).sum::<usize>());
        assert!(out.primary.len() <= 1);
        out.primary.pop()
    }

    fn transform_one_fallible(
        ft: &mut dyn SyncTransform,
        event: Event,
    ) -> std::result::Result<Event, Event> {
        let mut outputs = TransformOutputsBuf::new_with_capacity(
            vec![
                Output::default(DataType::all()),
                Output::from((DROPPED, DataType::all())),
            ],
            1,
        );

        ft.transform(event, &mut outputs);

        let mut buf = outputs.drain().collect::<Vec<_>>();
        let mut err_buf = outputs.drain_named(DROPPED).collect::<Vec<_>>();

        assert!(buf.len() < 2);
        assert!(err_buf.len() < 2);
        match (buf.pop(), err_buf.pop()) {
            (Some(good), None) => Ok(good),
            (None, Some(bad)) => Err(bad),
            (a, b) => panic!("expected output xor error output, got {:?} and {:?}", a, b),
        }
    }
}<|MERGE_RESOLUTION|>--- conflicted
+++ resolved
@@ -7,11 +7,8 @@
 
 use serde::{Deserialize, Serialize};
 use snafu::{ResultExt, Snafu};
-<<<<<<< HEAD
 use std::sync::Arc;
-=======
 use value::Kind;
->>>>>>> 870de4a2
 use vector_common::TimeZone;
 use vrl::{
     diagnostic::{Formatter, Note},
