--- conflicted
+++ resolved
@@ -1,8 +1,3 @@
-<<<<<<< HEAD
-use std::collections::HashMap;
-use std::sync::Mutex;
-=======
->>>>>>> eee6e669
 use std::{
     collections::{BTreeMap, HashMap},
     fs::File,
@@ -12,26 +7,6 @@
 };
 
 use snafu::{ResultExt, Snafu};
-<<<<<<< HEAD
-use vector_lib::codecs::MetricTagValues;
-use vector_lib::compile_vrl;
-use vector_lib::config::LogNamespace;
-use vector_lib::configurable::configurable_component;
-use vector_lib::enrichment::TableRegistry;
-use vector_lib::lookup::{metadata_path, owned_value_path, PathPrefix};
-use vector_lib::schema::Definition;
-use vector_lib::TimeZone;
-use vector_vrl_functions::set_semantic_meaning::MeaningList;
-use vrl::compiler::runtime::{Runtime, Terminate};
-use vrl::compiler::state::ExternalEnv;
-use vrl::compiler::{CompileConfig, ExpressionError, Program, TypeState, VrlRuntime};
-use vrl::diagnostic::{DiagnosticMessage, Formatter, Note};
-use vrl::path;
-use vrl::path::ValuePath;
-use vrl::value::{Kind, Value};
-
-use crate::config::OutputId;
-=======
 use vector_lib::{
     TimeZone,
     codecs::MetricTagValues,
@@ -55,7 +30,6 @@
     value::{Kind, Value},
 };
 
->>>>>>> eee6e669
 use crate::{
     Result,
     config::{
@@ -215,11 +189,7 @@
             .lock()
             .expect("Data poisoned")
             .iter()
-<<<<<<< HEAD
-            .find(|v| v.0 .0 == enrichment_tables && v.0 .1 == merged_schema_definition)
-=======
             .find(|v| v.0.0 == enrichment_tables && v.0.1 == merged_schema_definition)
->>>>>>> eee6e669
         {
             return res.clone().map_err(Into::into);
         }
@@ -697,15 +667,10 @@
 
 #[cfg(test)]
 mod tests {
-<<<<<<< HEAD
-    use std::collections::{HashMap, HashSet};
-    use std::sync::Arc;
-=======
     use std::{
         collections::{HashMap, HashSet},
         sync::Arc,
     };
->>>>>>> eee6e669
 
     use chrono::DateTime;
     use indoc::{formatdoc, indoc};
@@ -730,13 +695,6 @@
         },
         transforms::{OutputBuffer, test::create_topology},
     };
-<<<<<<< HEAD
-    use chrono::DateTime;
-    use tokio::sync::mpsc;
-    use tokio_stream::wrappers::ReceiverStream;
-    use vector_lib::enrichment::TableRegistry;
-=======
->>>>>>> eee6e669
 
     fn test_default_schema_definition() -> schema::Definition {
         schema::Definition::empty_legacy_namespace().with_event_field(
