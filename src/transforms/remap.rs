--- conflicted
+++ resolved
@@ -534,17 +534,11 @@
         let result = self.run_vrl(&mut target);
 
         match result {
-<<<<<<< HEAD
             Ok(_) => match target.into_events(log_namespace) {
-                TargetEvents::One(event) => {
-                    push_default(event, output, &self.default_schema_definition)
-=======
-            Ok(_) => match target.into_events() {
                 TargetEvents::One(event) => push_default(event, output),
                 TargetEvents::Logs(events) => events.for_each(|event| push_default(event, output)),
                 TargetEvents::Traces(events) => {
                     events.for_each(|event| push_default(event, output))
->>>>>>> d8d57e55
                 }
             },
             Err(reason) => {
