--- conflicted
+++ resolved
@@ -46,12 +46,9 @@
     TransformDescription::new::<LuaConfig>("lua")
 }
 
-<<<<<<< HEAD
 impl GenerateConfig for LuaConfig {}
 
-=======
 #[async_trait::async_trait]
->>>>>>> f8afe0b1
 #[typetag::serde(name = "lua")]
 impl TransformConfig for LuaConfig {
     async fn build(&self, cx: TransformContext) -> crate::Result<Box<dyn Transform>> {
