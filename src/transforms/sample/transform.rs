--- conflicted
+++ resolved
@@ -1,13 +1,9 @@
 use std::{borrow::Cow, collections::HashMap, fmt};
-<<<<<<< HEAD
-use vector_lib::config::LegacyKey;
-=======
 
 use vector_lib::{
     config::LegacyKey,
     lookup::{OwnedTargetPath, lookup_v2::OptionalValuePath},
 };
->>>>>>> eee6e669
 
 use crate::{
     conditions::Condition,
@@ -17,96 +13,6 @@
     template::Template,
     transforms::{FunctionTransform, OutputBuffer},
 };
-use vector_lib::lookup::lookup_v2::OptionalValuePath;
-use vector_lib::lookup::OwnedTargetPath;
-
-/// Exists only for backwards compatability purposes so that the value of sample_rate_key is
-/// consistent after the internal implementation of the Sample class was modified to work in terms
-/// of percentages
-#[derive(Clone, Debug)]
-pub enum SampleMode {
-    Rate {
-        rate: u64,
-        counters: HashMap<Option<String>, u64>,
-    },
-    Ratio {
-        ratio: f64,
-        values: HashMap<Option<String>, f64>,
-        hash_ratio_threshold: u64,
-    },
-}
-
-impl SampleMode {
-    pub fn new_rate(rate: u64) -> Self {
-        Self::Rate {
-            rate,
-            counters: HashMap::default(),
-        }
-    }
-
-    pub fn new_ratio(ratio: f64) -> Self {
-        Self::Ratio {
-            ratio,
-            values: HashMap::default(),
-            // Supports the 'key_field' option, assuming an equal distribution of values for a given
-            // field, hashing its contents this component should output events according to the
-            // configured ratio.
-            //
-            // To do one option would be to convert the hash to a number between 0 and 1 and compare
-            // to the ratio. However to address issues with precision, here the ratio is scaled to
-            // meet the width of the type of the hash.
-            hash_ratio_threshold: (ratio * (u64::MAX as u128) as f64) as u64,
-        }
-    }
-
-    fn increment(&mut self, group_by_key: &Option<String>, value: &Option<Cow<'_, str>>) -> bool {
-        let threshold_exceeded = match self {
-            Self::Rate { rate, counters } => {
-                let counter_value = counters.entry(group_by_key.clone()).or_default();
-                let old_counter_value = *counter_value;
-                *counter_value += 1;
-                old_counter_value % *rate == 0
-            }
-            Self::Ratio { ratio, values, .. } => {
-                let value = values.entry(group_by_key.clone()).or_insert(1.0 - *ratio);
-                let increment: f64 = *value + *ratio;
-                *value = if increment >= 1.0 {
-                    increment - 1.0
-                } else {
-                    increment
-                };
-                increment >= 1.0
-            }
-        };
-        if let Some(value) = value {
-            self.hash_within_ratio(value.as_bytes())
-        } else {
-            threshold_exceeded
-        }
-    }
-
-    fn hash_within_ratio(&self, value: &[u8]) -> bool {
-        let hash = seahash::hash(value);
-        match self {
-            Self::Rate { rate, .. } => hash % rate == 0,
-            Self::Ratio {
-                hash_ratio_threshold,
-                ..
-            } => hash <= *hash_ratio_threshold,
-        }
-    }
-}
-
-impl fmt::Display for SampleMode {
-    fn fmt(&self, f: &mut fmt::Formatter) -> fmt::Result {
-        // Avoids the print of an additional '.0' which was not performed in the previous
-        // implementation
-        match self {
-            Self::Rate { rate, .. } => write!(f, "{rate}"),
-            Self::Ratio { ratio, .. } => write!(f, "{ratio}"),
-        }
-    }
-}
 
 /// Exists only for backwards compatability purposes so that the value of sample_rate_key is
 /// consistent after the internal implementation of the Sample class was modified to work in terms
