--- conflicted
+++ resolved
@@ -1,20 +1,16 @@
 use std::collections::HashMap;
 use vector_lib::config::LegacyKey;
-use vrl::event_path;
-
-use vector_lib::lookup::lookup_v2::OptionalValuePath;
+
 use crate::{
     conditions::Condition,
     event::Event,
     internal_events::SampleEventDiscarded,
-<<<<<<< HEAD
-    transforms::{FunctionTransform, OutputBuffer, sample::config::default_sample_rate_key},
-=======
     sinks::prelude::TemplateRenderingError,
     template::Template,
     transforms::{FunctionTransform, OutputBuffer},
->>>>>>> 17466c68
 };
+use vector_lib::lookup::OwnedTargetPath;
+use vector_lib::lookup::lookup_v2::OptionalValuePath;
 
 #[derive(Clone)]
 pub struct Sample {
@@ -23,12 +19,8 @@
     key_field: Option<String>,
     group_by: Option<Template>,
     exclude: Option<Condition>,
-<<<<<<< HEAD
-    count: u64,
     sample_rate_key: OptionalValuePath,
-=======
     counter: HashMap<Option<String>, u64>,
->>>>>>> 17466c68
 }
 
 impl Sample {
@@ -49,12 +41,8 @@
             key_field,
             group_by,
             exclude,
-<<<<<<< HEAD
-            count: 0,
-            sample_rate_key
-=======
+            sample_rate_key,
             counter: HashMap::new(),
->>>>>>> 17466c68
         }
     }
 }
@@ -129,23 +117,23 @@
         self.counter.insert(group_by_key.clone(), increment);
 
         if num % self.rate == 0 {
-            match event {
-                Event::Log(ref mut event) => {
-                    event.namespace().insert_source_metadata(
-                        self.name.as_str(),
-                        event,
-                        self.sample_rate_key.path.map(|path| LegacyKey::Overwrite(path)),
-                        self.sample_rate_key.path,
-                        self.rate.to_string(),
-                    );
-                }
-                Event::Trace(ref mut event) => {
-                    if let Some(path) = self.sample_rate_key.path {
-                        event.insert(path, self.rate.to_string());
+            if let Some(path) = &self.sample_rate_key.path {
+                match event {
+                    Event::Log(ref mut event) => {
+                        event.namespace().insert_source_metadata(
+                            self.name.as_str(),
+                            event,
+                            Some(LegacyKey::Overwrite(path)),
+                            path,
+                            self.rate.to_string(),
+                        );
                     }
-                }
-                Event::Metric(_) => panic!("component can never receive metric events"),
-            };
+                    Event::Trace(ref mut event) => {
+                      event.insert(&OwnedTargetPath::event(path.clone()), self.rate.to_string());
+                    }
+                    Event::Metric(_) => panic!("component can never receive metric events"),
+                };
+            }
             output.push(event);
         } else {
             emit!(SampleEventDiscarded);
@@ -156,14 +144,15 @@
 #[cfg(test)]
 mod tests {
     use super::*;
+    use vrl::owned_value_path;
 
     use crate::{
         conditions::{Condition, ConditionalConfig, VrlConfig},
         config::log_schema,
         event::{Event, LogEvent, TraceEvent},
         test_util::random_lines,
+        transforms::sample::config::default_sample_rate_key,
         transforms::test::transform_one,
-        transforms::OutputBuffer,
     };
     use approx::assert_relative_eq;
 
@@ -308,6 +297,7 @@
                     log_schema().message_key().unwrap().to_string().as_str(),
                     "na",
                 )),
+                default_sample_rate_key(),
             );
             let iterations = 0..1000;
             let total_passed = iterations
@@ -387,15 +377,16 @@
                 "sample".to_string(),
                 50,
                 key_field.clone(),
+                None,
                 Some(condition_contains(&message_key, "na")),
-                OptionalValuePath::from(""),
+                OptionalValuePath::from(owned_value_path!("")),
             );
             let passing = events
                 .into_iter()
                 .filter(|s| !s.as_log()[&message_key].to_string_lossy().contains("na"))
                 .find_map(|event| transform_one(&mut sampler, event))
                 .unwrap();
-              assert!(passing.as_log().get("sample_rate").is_none());
+            assert!(passing.as_log().get("sample_rate").is_none());
 
             // If the event passed the regex check, don't include the sampling rate
             let mut sampler = Sample::new(
@@ -416,11 +407,16 @@
     fn handles_trace_event() {
         let event: TraceEvent = LogEvent::from("trace").into();
         let trace = Event::Trace(event);
-<<<<<<< HEAD
-        let mut sampler = Sample::new("sample".to_string(), 2, None, None, default_sample_rate_key());
-=======
-        let mut sampler = Sample::new("sample".to_string(), 2, None, None, None);
->>>>>>> 17466c68
+
+        let mut sampler = Sample::new(
+            "sample".to_string(),
+            2,
+            None,
+            None,
+            None,
+            default_sample_rate_key(),
+        );
+
         let iterations = 0..2;
         let total_passed = iterations
             .filter_map(|_| transform_one(&mut sampler, trace.clone()))
