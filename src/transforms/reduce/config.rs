use std::{collections::HashMap, num::NonZeroUsize, time::Duration};

use indexmap::IndexMap;
use serde_with::serde_as;
use vector_lib::configurable::configurable_component;
use vrl::{
    path::{PathPrefix, parse_target_path},
    prelude::{Collection, KeyString, Kind},
};

<<<<<<< HEAD
use crate::conditions::AnyCondition;
use crate::config::{
    schema, DataType, Input, OutputId, TransformConfig, TransformContext, TransformOutput,
=======
use crate::{
    conditions::AnyCondition,
    config::{
        DataType, Input, LogNamespace, OutputId, TransformConfig, TransformContext,
        TransformOutput, schema,
    },
    schema::Definition,
    transforms::{
        Transform,
        reduce::{merge_strategy::MergeStrategy, transform::Reduce},
    },
>>>>>>> 52a1c65e
};

/// Configuration for the `reduce` transform.
#[serde_as]
#[configurable_component(transform(
    "reduce",
    "Collapse multiple log events into a single event based on a set of conditions and merge strategies.",
))]
#[derive(Clone, Debug, Derivative)]
#[derivative(Default)]
#[serde(deny_unknown_fields)]
pub struct ReduceConfig {
    /// The maximum period of time to wait after the last event is received, in milliseconds, before
    /// a combined event should be considered complete.
    #[serde(default = "default_expire_after_ms")]
    #[serde_as(as = "serde_with::DurationMilliSeconds<u64>")]
    #[derivative(Default(value = "default_expire_after_ms()"))]
    #[configurable(metadata(docs::human_name = "Expire After"))]
    pub expire_after_ms: Duration,

    /// If supplied, every time this interval elapses for a given grouping, the reduced value
    /// for that grouping is flushed. Checked every flush_period_ms.
    #[serde_as(as = "Option<serde_with::DurationMilliSeconds<u64>>")]
    #[derivative(Default(value = "Option::None"))]
    #[configurable(metadata(docs::human_name = "End-Every Period"))]
    pub end_every_period_ms: Option<Duration>,

    /// The interval to check for and flush any expired events, in milliseconds.
    #[serde(default = "default_flush_period_ms")]
    #[serde_as(as = "serde_with::DurationMilliSeconds<u64>")]
    #[derivative(Default(value = "default_flush_period_ms()"))]
    #[configurable(metadata(docs::human_name = "Flush Period"))]
    pub flush_period_ms: Duration,

    /// The maximum number of events to group together.
    pub max_events: Option<NonZeroUsize>,

    /// An ordered list of fields by which to group events.
    ///
    /// Each group with matching values for the specified keys is reduced independently, allowing
    /// you to keep independent event streams separate. Note that each field specified, will be reduced
    /// with the default merge strategy based on its type unless a merge strategy is explicitly defined
    /// in `merge_strategies`.
    ///
    /// This field is optional and when not specified, all events are reduced in a single group.
    ///
    /// For example, if `group_by = ["host", "region"]`, then all incoming events that have the same
    /// host and region are grouped together before being reduced.
    #[serde(default)]
    #[configurable(metadata(
        docs::examples = "request_id",
        docs::examples = "user_id",
        docs::examples = "transaction_id",
    ))]
    pub group_by: Vec<String>,

    /// A map of field names to custom merge strategies.
    ///
    /// For each field specified, the given strategy is used for combining events rather than
    /// the default behavior.
    ///
    /// The default behavior is as follows:
    ///
    /// - The first value of a string field is kept and subsequent values are discarded.
    /// - For timestamp fields the first is kept and a new field `[field-name]_end` is added with
    ///   the last received timestamp value.
    /// - Numeric values are summed.
    /// - For nested paths, the field value is retrieved and then reduced using the default strategies mentioned above (unless explicitly specified otherwise).
    #[serde(default)]
    #[configurable(metadata(
        docs::additional_props_description = "An individual merge strategy."
    ))]
    pub merge_strategies: IndexMap<KeyString, MergeStrategy>,

    /// A condition used to distinguish the final event of a transaction.
    ///
    /// If this condition resolves to `true` for an event, the current transaction is immediately
    /// flushed with this event.
    pub ends_when: Option<AnyCondition>,

    /// A condition used to distinguish the first event of a transaction.
    ///
    /// If this condition resolves to `true` for an event, the previous transaction is flushed
    /// (without this event) and a new transaction is started.
    pub starts_when: Option<AnyCondition>,
}

const fn default_expire_after_ms() -> Duration {
    Duration::from_millis(30000)
}

const fn default_flush_period_ms() -> Duration {
    Duration::from_millis(1000)
}

impl_generate_config_from_default!(ReduceConfig);

#[async_trait::async_trait]
#[typetag::serde(name = "reduce")]
impl TransformConfig for ReduceConfig {
    async fn build(&self, context: &TransformContext) -> crate::Result<Transform> {
        Reduce::new(self, &context.enrichment_tables, &context.metrics_storage)
            .map(Transform::event_task)
    }

    fn input(&self) -> Input {
        Input::log()
    }

    fn outputs(
        &self,
        _: &TransformContext,
        input_definitions: &[(OutputId, schema::Definition)],
    ) -> Vec<TransformOutput> {
        // Events may be combined, so there isn't a true single "source" for events.
        // All of the definitions must be merged.
        let merged_definition: Definition = input_definitions
            .iter()
            .map(|(_output, definition)| definition.clone())
            .reduce(Definition::merge)
            .unwrap_or_else(Definition::any);

        let mut schema_definition = merged_definition;

        for (key, merge_strategy) in self.merge_strategies.iter() {
            let key = if let Ok(key) = parse_target_path(key) {
                key
            } else {
                continue;
            };

            let input_kind = match key.prefix {
                PathPrefix::Event => schema_definition.event_kind().at_path(&key.path),
                PathPrefix::Metadata => schema_definition.metadata_kind().at_path(&key.path),
            };

            let new_kind = match merge_strategy {
                MergeStrategy::Discard | MergeStrategy::Retain => {
                    /* does not change the type */
                    input_kind.clone()
                }
                MergeStrategy::Sum | MergeStrategy::Max | MergeStrategy::Min => {
                    // only keeps integer / float values
                    match (input_kind.contains_integer(), input_kind.contains_float()) {
                        (true, true) => Kind::float().or_integer(),
                        (true, false) => Kind::integer(),
                        (false, true) => Kind::float(),
                        (false, false) => Kind::undefined(),
                    }
                }
                MergeStrategy::Array => {
                    let unknown_kind = input_kind.clone();
                    Kind::array(Collection::empty().with_unknown(unknown_kind))
                }
                MergeStrategy::Concat => {
                    let mut new_kind = Kind::never();

                    if input_kind.contains_bytes() {
                        new_kind.add_bytes();
                    }
                    if let Some(array) = input_kind.as_array() {
                        // array elements can be either any type that the field can be, or any
                        // element of the array
                        let array_elements = array.reduced_kind().union(input_kind.without_array());
                        new_kind.add_array(Collection::empty().with_unknown(array_elements));
                    }
                    new_kind
                }
                MergeStrategy::ConcatNewline | MergeStrategy::ConcatRaw => {
                    // can only produce bytes (or undefined)
                    if input_kind.contains_bytes() {
                        Kind::bytes()
                    } else {
                        Kind::undefined()
                    }
                }
                MergeStrategy::ShortestArray | MergeStrategy::LongestArray => {
                    if let Some(array) = input_kind.as_array() {
                        Kind::array(array.clone())
                    } else {
                        Kind::undefined()
                    }
                }
                MergeStrategy::FlatUnique => {
                    let mut array_elements = input_kind.without_array().without_object();
                    if let Some(array) = input_kind.as_array() {
                        array_elements = array_elements.union(array.reduced_kind());
                    }
                    if let Some(object) = input_kind.as_object() {
                        array_elements = array_elements.union(object.reduced_kind());
                    }
                    Kind::array(Collection::empty().with_unknown(array_elements))
                }
            };

            // all of the merge strategies are optional. They won't produce a value unless a value actually exists
            let new_kind = if input_kind.contains_undefined() {
                new_kind.or_undefined()
            } else {
                new_kind
            };

            schema_definition = schema_definition.with_field(&key, new_kind, None);
        }

        // the same schema definition is used for all inputs
        let mut output_definitions = HashMap::new();
        for (output, _input) in input_definitions {
            output_definitions.insert(output.clone(), schema_definition.clone());
        }

        vec![TransformOutput::new(DataType::Log, output_definitions)]
    }
}

#[cfg(test)]
mod test {
    use super::*;

    #[test]
    fn generate_config() {
        crate::test_util::test_generate_config::<ReduceConfig>();
    }
}<|MERGE_RESOLUTION|>--- conflicted
+++ resolved
@@ -8,23 +8,16 @@
     prelude::{Collection, KeyString, Kind},
 };
 
-<<<<<<< HEAD
-use crate::conditions::AnyCondition;
-use crate::config::{
-    schema, DataType, Input, OutputId, TransformConfig, TransformContext, TransformOutput,
-=======
 use crate::{
     conditions::AnyCondition,
     config::{
-        DataType, Input, LogNamespace, OutputId, TransformConfig, TransformContext,
-        TransformOutput, schema,
+        DataType, Input, OutputId, TransformConfig, TransformContext, TransformOutput, schema,
     },
     schema::Definition,
     transforms::{
         Transform,
         reduce::{merge_strategy::MergeStrategy, transform::Reduce},
     },
->>>>>>> 52a1c65e
 };
 
 /// Configuration for the `reduce` transform.
