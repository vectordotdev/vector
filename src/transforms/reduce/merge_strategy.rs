--- conflicted
+++ resolved
@@ -37,12 +37,11 @@
 
     /// Concatenate each string value, delimited with a newline.
     ConcatNewline,
-<<<<<<< HEAD
+
+    /// Concatenate each string, without a delimiter.
+    ConcatRaw,
 
     /// Keep the shortest array seen.
-=======
-    ConcatRaw,
->>>>>>> f262fea3
     ShortestArray,
 
     /// Keep the longest array seen.
