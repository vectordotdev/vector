use std::collections::HashSet;

use crate::event::{LogEvent, Value};
use bytes::{Bytes, BytesMut};
use chrono::{DateTime, Utc};
use dyn_clone::DynClone;
use ordered_float::NotNan;
use vector_lib::configurable::configurable_component;
use vrl::path::OwnedTargetPath;
<<<<<<< HEAD
=======

use crate::event::{LogEvent, Value};
>>>>>>> eee6e669

/// Strategies for merging events.
#[configurable_component]
#[derive(Clone, Debug, PartialEq)]
#[cfg_attr(feature = "proptest", derive(proptest_derive::Arbitrary))]
#[serde(rename_all = "snake_case")]
pub enum MergeStrategy {
    /// Discard all but the first value found.
    Discard,

    /// Discard all but the last value found.
    ///
    /// Works as a way to coalesce by not retaining `null`.
    Retain,

    /// Sum all numeric values.
    Sum,

    /// Keep the maximum numeric value seen.
    Max,

    /// Keep the minimum numeric value seen.
    Min,

    /// Append each value to an array.
    Array,

    /// Concatenate each string value, delimited with a space.
    Concat,

    /// Concatenate each string value, delimited with a newline.
    ConcatNewline,

    /// Concatenate each string, without a delimiter.
    ConcatRaw,

    /// Keep the shortest array seen.
    ShortestArray,

    /// Keep the longest array seen.
    LongestArray,

    /// Create a flattened array of all unique values.
    FlatUnique,
}

#[derive(Debug, Clone)]
struct DiscardMerger {
    v: Value,
}

impl DiscardMerger {
    const fn new(v: Value) -> Self {
        Self { v }
    }
}

impl ReduceValueMerger for DiscardMerger {
    fn add(&mut self, _v: Value) -> Result<(), String> {
        Ok(())
    }

    fn insert_into(
        self: Box<Self>,
        path: &OwnedTargetPath,
        v: &mut LogEvent,
    ) -> Result<(), String> {
        v.insert(path, self.v);
        Ok(())
    }
}

#[derive(Debug, Clone)]
struct RetainMerger {
    v: Value,
}

impl RetainMerger {
    #[allow(clippy::missing_const_for_fn)] // const cannot run destructor
    fn new(v: Value) -> Self {
        Self { v }
    }
}

impl ReduceValueMerger for RetainMerger {
    fn add(&mut self, v: Value) -> Result<(), String> {
        if Value::Null != v {
            self.v = v;
        }
        Ok(())
    }

    fn insert_into(
        self: Box<Self>,
        path: &OwnedTargetPath,
        v: &mut LogEvent,
    ) -> Result<(), String> {
        v.insert(path, self.v);
        Ok(())
    }
}

#[derive(Debug, Clone)]
struct ConcatMerger {
    v: BytesMut,
    join_by: Option<Vec<u8>>,
}

impl ConcatMerger {
    fn new(v: Bytes, join_by: Option<char>) -> Self {
        // We need to get the resulting bytes for this character in case it's actually a multi-byte character.
        let join_by = join_by.map(|c| c.to_string().into_bytes());

        Self {
            v: BytesMut::from(&v[..]),
            join_by,
        }
    }
}

impl ReduceValueMerger for ConcatMerger {
    fn add(&mut self, v: Value) -> Result<(), String> {
        if let Value::Bytes(b) = v {
            if let Some(buf) = self.join_by.as_ref() {
                self.v.extend(&buf[..]);
            }
            self.v.extend_from_slice(&b);
            Ok(())
        } else {
            Err(format!(
                "expected string value, found: '{}'",
                v.to_string_lossy()
            ))
        }
    }

    fn insert_into(
        self: Box<Self>,
        path: &OwnedTargetPath,
        v: &mut LogEvent,
    ) -> Result<(), String> {
        v.insert(path, Value::Bytes(self.v.into()));
        Ok(())
    }
}

#[derive(Debug, Clone)]
struct ConcatArrayMerger {
    v: Vec<Value>,
}

impl ConcatArrayMerger {
    const fn new(v: Vec<Value>) -> Self {
        Self { v }
    }
}

impl ReduceValueMerger for ConcatArrayMerger {
    fn add(&mut self, v: Value) -> Result<(), String> {
        if let Value::Array(a) = v {
            self.v.extend_from_slice(&a);
        } else {
            self.v.push(v);
        }
        Ok(())
    }

    fn insert_into(
        self: Box<Self>,
        path: &OwnedTargetPath,
        v: &mut LogEvent,
    ) -> Result<(), String> {
        v.insert(path, Value::Array(self.v));
        Ok(())
    }
}

#[derive(Debug, Clone)]
struct ArrayMerger {
    v: Vec<Value>,
}

impl ArrayMerger {
    fn new(v: Value) -> Self {
        Self { v: vec![v] }
    }
}

impl ReduceValueMerger for ArrayMerger {
    fn add(&mut self, v: Value) -> Result<(), String> {
        self.v.push(v);
        Ok(())
    }

    fn insert_into(
        self: Box<Self>,
        path: &OwnedTargetPath,
        v: &mut LogEvent,
    ) -> Result<(), String> {
        v.insert(path, Value::Array(self.v));
        Ok(())
    }
}

#[derive(Debug, Clone)]
struct LongestArrayMerger {
    v: Vec<Value>,
}

impl LongestArrayMerger {
    const fn new(v: Vec<Value>) -> Self {
        Self { v }
    }
}

impl ReduceValueMerger for LongestArrayMerger {
    fn add(&mut self, v: Value) -> Result<(), String> {
        if let Value::Array(a) = v {
            if a.len() > self.v.len() {
                self.v = a;
            }
            Ok(())
        } else {
            Err(format!(
                "expected array value, found: '{}'",
                v.to_string_lossy()
            ))
        }
    }

    fn insert_into(
        self: Box<Self>,
        path: &OwnedTargetPath,
        v: &mut LogEvent,
    ) -> Result<(), String> {
        v.insert(path, Value::Array(self.v));
        Ok(())
    }
}

#[derive(Debug, Clone)]
struct ShortestArrayMerger {
    v: Vec<Value>,
}

impl ShortestArrayMerger {
    const fn new(v: Vec<Value>) -> Self {
        Self { v }
    }
}

impl ReduceValueMerger for ShortestArrayMerger {
    fn add(&mut self, v: Value) -> Result<(), String> {
        if let Value::Array(a) = v {
            if a.len() < self.v.len() {
                self.v = a;
            }
            Ok(())
        } else {
            Err(format!(
                "expected array value, found: '{}'",
                v.to_string_lossy()
            ))
        }
    }

    fn insert_into(
        self: Box<Self>,
        path: &OwnedTargetPath,
        v: &mut LogEvent,
    ) -> Result<(), String> {
        v.insert(path, Value::Array(self.v));
        Ok(())
    }
}

#[derive(Debug, Clone)]
struct FlatUniqueMerger {
    v: HashSet<Value>,
}

#[allow(clippy::mutable_key_type)] // false positive due to bytes::Bytes
fn insert_value(h: &mut HashSet<Value>, v: Value) {
    match v {
        Value::Object(m) => {
            for (_, v) in m {
                h.insert(v);
            }
        }
        Value::Array(vec) => {
            for v in vec {
                h.insert(v);
            }
        }
        _ => {
            h.insert(v);
        }
    }
}

impl FlatUniqueMerger {
    #[allow(clippy::mutable_key_type)] // false positive due to bytes::Bytes
    fn new(v: Value) -> Self {
        let mut h = HashSet::default();
        insert_value(&mut h, v);
        Self { v: h }
    }
}

impl ReduceValueMerger for FlatUniqueMerger {
    fn add(&mut self, v: Value) -> Result<(), String> {
        insert_value(&mut self.v, v);
        Ok(())
    }

    fn insert_into(
        self: Box<Self>,
        path: &OwnedTargetPath,
        v: &mut LogEvent,
    ) -> Result<(), String> {
        v.insert(path, Value::Array(self.v.into_iter().collect()));
        Ok(())
    }
}

#[derive(Debug, Clone)]
struct TimestampWindowMerger {
    started: DateTime<Utc>,
    latest: DateTime<Utc>,
}

impl TimestampWindowMerger {
    const fn new(v: DateTime<Utc>) -> Self {
        Self {
            started: v,
            latest: v,
        }
    }
}

impl ReduceValueMerger for TimestampWindowMerger {
    fn add(&mut self, v: Value) -> Result<(), String> {
        if let Value::Timestamp(ts) = v {
            self.latest = ts
        } else {
            return Err(format!(
                "expected timestamp value, found: {}",
                v.to_string_lossy()
            ));
        }
        Ok(())
    }

    fn insert_into(
        self: Box<Self>,
        path: &OwnedTargetPath,
        v: &mut LogEvent,
    ) -> Result<(), String> {
        v.insert(
            format!("{path}_end").as_str(),
            Value::Timestamp(self.latest),
        );
        v.insert(path, Value::Timestamp(self.started));
        Ok(())
    }
}

#[derive(Debug, Clone)]
enum NumberMergerValue {
    Int(i64),
    Float(NotNan<f64>),
}

impl From<i64> for NumberMergerValue {
    fn from(v: i64) -> Self {
        NumberMergerValue::Int(v)
    }
}

impl From<NotNan<f64>> for NumberMergerValue {
    fn from(v: NotNan<f64>) -> Self {
        NumberMergerValue::Float(v)
    }
}

#[derive(Debug, Clone)]
struct AddNumbersMerger {
    v: NumberMergerValue,
}

impl AddNumbersMerger {
    const fn new(v: NumberMergerValue) -> Self {
        Self { v }
    }
}

impl ReduceValueMerger for AddNumbersMerger {
    fn add(&mut self, v: Value) -> Result<(), String> {
        // Try and keep max precision with integer values, but once we've
        // received a float downgrade to float precision.
        match v {
            Value::Integer(i) => match self.v {
                NumberMergerValue::Int(j) => self.v = NumberMergerValue::Int(i + j),
                NumberMergerValue::Float(j) => {
                    self.v = NumberMergerValue::Float(NotNan::new(i as f64).unwrap() + j)
                }
            },
            Value::Float(f) => match self.v {
                NumberMergerValue::Int(j) => self.v = NumberMergerValue::Float(f + j as f64),
                NumberMergerValue::Float(j) => self.v = NumberMergerValue::Float(f + j),
            },
            _ => {
                return Err(format!(
                    "expected numeric value, found: '{}'",
                    v.to_string_lossy()
                ));
            }
        }
        Ok(())
    }

    fn insert_into(
        self: Box<Self>,
        path: &OwnedTargetPath,
        v: &mut LogEvent,
    ) -> Result<(), String> {
        match self.v {
            NumberMergerValue::Float(f) => v.insert(path, Value::Float(f)),
            NumberMergerValue::Int(i) => v.insert(path, Value::Integer(i)),
        };
        Ok(())
    }
}

#[derive(Debug, Clone)]
struct MaxNumberMerger {
    v: NumberMergerValue,
}

impl MaxNumberMerger {
    const fn new(v: NumberMergerValue) -> Self {
        Self { v }
    }
}

impl ReduceValueMerger for MaxNumberMerger {
    fn add(&mut self, v: Value) -> Result<(), String> {
        // Try and keep max precision with integer values, but once we've
        // received a float downgrade to float precision.
        match v {
            Value::Integer(i) => {
                match self.v {
                    NumberMergerValue::Int(i2) => {
                        if i > i2 {
                            self.v = NumberMergerValue::Int(i);
                        }
                    }
                    NumberMergerValue::Float(f2) => {
                        let f = NotNan::new(i as f64).unwrap();
                        if f > f2 {
                            self.v = NumberMergerValue::Float(f);
                        }
                    }
                };
            }
            Value::Float(f) => {
                let f2 = match self.v {
                    NumberMergerValue::Int(i2) => NotNan::new(i2 as f64).unwrap(),
                    NumberMergerValue::Float(f2) => f2,
                };
                if f > f2 {
                    self.v = NumberMergerValue::Float(f);
                }
            }
            _ => {
                return Err(format!(
                    "expected numeric value, found: '{}'",
                    v.to_string_lossy()
                ));
            }
        }
        Ok(())
    }

    fn insert_into(
        self: Box<Self>,
        path: &OwnedTargetPath,
        v: &mut LogEvent,
    ) -> Result<(), String> {
        match self.v {
            NumberMergerValue::Float(f) => v.insert(path, Value::Float(f)),
            NumberMergerValue::Int(i) => v.insert(path, Value::Integer(i)),
        };
        Ok(())
    }
}

#[derive(Debug, Clone)]
struct MinNumberMerger {
    v: NumberMergerValue,
}

impl MinNumberMerger {
    const fn new(v: NumberMergerValue) -> Self {
        Self { v }
    }
}

impl ReduceValueMerger for MinNumberMerger {
    fn add(&mut self, v: Value) -> Result<(), String> {
        // Try and keep max precision with integer values, but once we've
        // received a float downgrade to float precision.
        match v {
            Value::Integer(i) => {
                match self.v {
                    NumberMergerValue::Int(i2) => {
                        if i < i2 {
                            self.v = NumberMergerValue::Int(i);
                        }
                    }
                    NumberMergerValue::Float(f2) => {
                        let f = NotNan::new(i as f64).unwrap();
                        if f < f2 {
                            self.v = NumberMergerValue::Float(f);
                        }
                    }
                };
            }
            Value::Float(f) => {
                let f2 = match self.v {
                    NumberMergerValue::Int(i2) => NotNan::new(i2 as f64).unwrap(),
                    NumberMergerValue::Float(f2) => f2,
                };
                if f < f2 {
                    self.v = NumberMergerValue::Float(f);
                }
            }
            _ => {
                return Err(format!(
                    "expected numeric value, found: '{}'",
                    v.to_string_lossy()
                ));
            }
        }
        Ok(())
    }

    fn insert_into(
        self: Box<Self>,
        path: &OwnedTargetPath,
        v: &mut LogEvent,
    ) -> Result<(), String> {
        match self.v {
            NumberMergerValue::Float(f) => v.insert(path, Value::Float(f)),
            NumberMergerValue::Int(i) => v.insert(path, Value::Integer(i)),
        };
        Ok(())
    }
}

pub trait ReduceValueMerger: std::fmt::Debug + Send + Sync + DynClone {
    fn add(&mut self, v: Value) -> Result<(), String>;
    fn insert_into(self: Box<Self>, path: &OwnedTargetPath, v: &mut LogEvent)
<<<<<<< HEAD
        -> Result<(), String>;
=======
    -> Result<(), String>;
>>>>>>> eee6e669
}

dyn_clone::clone_trait_object!(ReduceValueMerger);

impl From<Value> for Box<dyn ReduceValueMerger> {
    fn from(v: Value) -> Self {
        match v {
            Value::Integer(i) => Box::new(AddNumbersMerger::new(i.into())),
            Value::Float(f) => Box::new(AddNumbersMerger::new(f.into())),
            Value::Timestamp(ts) => Box::new(TimestampWindowMerger::new(ts)),
            Value::Object(_) => Box::new(DiscardMerger::new(v)),
            Value::Null => Box::new(DiscardMerger::new(v)),
            Value::Boolean(_) => Box::new(DiscardMerger::new(v)),
            Value::Bytes(_) => Box::new(DiscardMerger::new(v)),
            Value::Regex(_) => Box::new(DiscardMerger::new(v)),
            Value::Array(_) => Box::new(DiscardMerger::new(v)),
        }
    }
}

pub(crate) fn get_value_merger(
    v: Value,
    m: &MergeStrategy,
) -> Result<Box<dyn ReduceValueMerger>, String> {
    match m {
        MergeStrategy::Sum => match v {
            Value::Integer(i) => Ok(Box::new(AddNumbersMerger::new(i.into()))),
            Value::Float(f) => Ok(Box::new(AddNumbersMerger::new(f.into()))),
            _ => Err(format!(
                "expected number value, found: '{}'",
                v.to_string_lossy()
            )),
        },
        MergeStrategy::Max => match v {
            Value::Integer(i) => Ok(Box::new(MaxNumberMerger::new(i.into()))),
            Value::Float(f) => Ok(Box::new(MaxNumberMerger::new(f.into()))),
            _ => Err(format!(
                "expected number value, found: '{}'",
                v.to_string_lossy()
            )),
        },
        MergeStrategy::Min => match v {
            Value::Integer(i) => Ok(Box::new(MinNumberMerger::new(i.into()))),
            Value::Float(f) => Ok(Box::new(MinNumberMerger::new(f.into()))),
            _ => Err(format!(
                "expected number value, found: '{}'",
                v.to_string_lossy()
            )),
        },
        MergeStrategy::Concat => match v {
            Value::Bytes(b) => Ok(Box::new(ConcatMerger::new(b, Some(' ')))),
            Value::Array(a) => Ok(Box::new(ConcatArrayMerger::new(a))),
            _ => Err(format!(
                "expected string or array value, found: '{}'",
                v.to_string_lossy()
            )),
        },
        MergeStrategy::ConcatNewline => match v {
            Value::Bytes(b) => Ok(Box::new(ConcatMerger::new(b, Some('\n')))),
            _ => Err(format!(
                "expected string value, found: '{}'",
                v.to_string_lossy()
            )),
        },
        MergeStrategy::ConcatRaw => match v {
            Value::Bytes(b) => Ok(Box::new(ConcatMerger::new(b, None))),
            _ => Err(format!(
                "expected string value, found: '{}'",
                v.to_string_lossy()
            )),
        },
        MergeStrategy::Array => Ok(Box::new(ArrayMerger::new(v))),
        MergeStrategy::ShortestArray => match v {
            Value::Array(a) => Ok(Box::new(ShortestArrayMerger::new(a))),
            _ => Err(format!(
                "expected array value, found: '{}'",
                v.to_string_lossy()
            )),
        },
        MergeStrategy::LongestArray => match v {
            Value::Array(a) => Ok(Box::new(LongestArrayMerger::new(a))),
            _ => Err(format!(
                "expected array value, found: '{}'",
                v.to_string_lossy()
            )),
        },
        MergeStrategy::Discard => Ok(Box::new(DiscardMerger::new(v))),
        MergeStrategy::Retain => Ok(Box::new(RetainMerger::new(v))),
        MergeStrategy::FlatUnique => Ok(Box::new(FlatUniqueMerger::new(v))),
    }
}

#[cfg(test)]
mod test {
<<<<<<< HEAD
=======
    use serde_json::json;
    use vrl::owned_event_path;

>>>>>>> eee6e669
    use super::*;
    use crate::event::LogEvent;
    use serde_json::json;
    use vrl::owned_event_path;

    #[test]
    fn initial_values() {
        assert!(get_value_merger("foo".into(), &MergeStrategy::Discard).is_ok());
        assert!(get_value_merger("foo".into(), &MergeStrategy::Retain).is_ok());
        assert!(get_value_merger("foo".into(), &MergeStrategy::Sum).is_err());
        assert!(get_value_merger("foo".into(), &MergeStrategy::Max).is_err());
        assert!(get_value_merger("foo".into(), &MergeStrategy::Min).is_err());
        assert!(get_value_merger("foo".into(), &MergeStrategy::Array).is_ok());
        assert!(get_value_merger("foo".into(), &MergeStrategy::LongestArray).is_err());
        assert!(get_value_merger("foo".into(), &MergeStrategy::ShortestArray).is_err());
        assert!(get_value_merger("foo".into(), &MergeStrategy::Concat).is_ok());
        assert!(get_value_merger("foo".into(), &MergeStrategy::ConcatNewline).is_ok());
        assert!(get_value_merger("foo".into(), &MergeStrategy::ConcatRaw).is_ok());
        assert!(get_value_merger("foo".into(), &MergeStrategy::FlatUnique).is_ok());

        assert!(get_value_merger(42.into(), &MergeStrategy::Discard).is_ok());
        assert!(get_value_merger(42.into(), &MergeStrategy::Retain).is_ok());
        assert!(get_value_merger(42.into(), &MergeStrategy::Sum).is_ok());
        assert!(get_value_merger(42.into(), &MergeStrategy::Min).is_ok());
        assert!(get_value_merger(42.into(), &MergeStrategy::Max).is_ok());
        assert!(get_value_merger(42.into(), &MergeStrategy::Array).is_ok());
        assert!(get_value_merger(42.into(), &MergeStrategy::LongestArray).is_err());
        assert!(get_value_merger(42.into(), &MergeStrategy::ShortestArray).is_err());
        assert!(get_value_merger(42.into(), &MergeStrategy::Concat).is_err());
        assert!(get_value_merger(42.into(), &MergeStrategy::ConcatNewline).is_err());
        assert!(get_value_merger(42.into(), &MergeStrategy::ConcatRaw).is_err());
        assert!(get_value_merger(42.into(), &MergeStrategy::FlatUnique).is_ok());

        assert!(get_value_merger(42.into(), &MergeStrategy::Discard).is_ok());
        assert!(get_value_merger(42.into(), &MergeStrategy::Retain).is_ok());
        assert!(get_value_merger(4.2.into(), &MergeStrategy::Sum).is_ok());
        assert!(get_value_merger(4.2.into(), &MergeStrategy::Min).is_ok());
        assert!(get_value_merger(4.2.into(), &MergeStrategy::Max).is_ok());
        assert!(get_value_merger(4.2.into(), &MergeStrategy::Array).is_ok());
        assert!(get_value_merger(4.2.into(), &MergeStrategy::LongestArray).is_err());
        assert!(get_value_merger(4.2.into(), &MergeStrategy::ShortestArray).is_err());
        assert!(get_value_merger(4.2.into(), &MergeStrategy::Concat).is_err());
        assert!(get_value_merger(4.2.into(), &MergeStrategy::ConcatNewline).is_err());
        assert!(get_value_merger(4.2.into(), &MergeStrategy::ConcatRaw).is_err());
        assert!(get_value_merger(4.2.into(), &MergeStrategy::FlatUnique).is_ok());

        assert!(get_value_merger(true.into(), &MergeStrategy::Discard).is_ok());
        assert!(get_value_merger(true.into(), &MergeStrategy::Retain).is_ok());
        assert!(get_value_merger(true.into(), &MergeStrategy::Sum).is_err());
        assert!(get_value_merger(true.into(), &MergeStrategy::Max).is_err());
        assert!(get_value_merger(true.into(), &MergeStrategy::Min).is_err());
        assert!(get_value_merger(true.into(), &MergeStrategy::Array).is_ok());
        assert!(get_value_merger(true.into(), &MergeStrategy::LongestArray).is_err());
        assert!(get_value_merger(true.into(), &MergeStrategy::ShortestArray).is_err());
        assert!(get_value_merger(true.into(), &MergeStrategy::Concat).is_err());
        assert!(get_value_merger(true.into(), &MergeStrategy::ConcatNewline).is_err());
        assert!(get_value_merger(true.into(), &MergeStrategy::ConcatRaw).is_err());
        assert!(get_value_merger(true.into(), &MergeStrategy::FlatUnique).is_ok());

        assert!(get_value_merger(Utc::now().into(), &MergeStrategy::Discard).is_ok());
        assert!(get_value_merger(Utc::now().into(), &MergeStrategy::Retain).is_ok());
        assert!(get_value_merger(Utc::now().into(), &MergeStrategy::Sum).is_err());
        assert!(get_value_merger(Utc::now().into(), &MergeStrategy::Max).is_err());
        assert!(get_value_merger(Utc::now().into(), &MergeStrategy::Min).is_err());
        assert!(get_value_merger(Utc::now().into(), &MergeStrategy::Array).is_ok());
        assert!(get_value_merger(Utc::now().into(), &MergeStrategy::LongestArray).is_err());
        assert!(get_value_merger(Utc::now().into(), &MergeStrategy::ShortestArray).is_err());
        assert!(get_value_merger(Utc::now().into(), &MergeStrategy::Concat).is_err());
        assert!(get_value_merger(Utc::now().into(), &MergeStrategy::ConcatNewline).is_err());
        assert!(get_value_merger(Utc::now().into(), &MergeStrategy::ConcatRaw).is_err());
        assert!(get_value_merger(Utc::now().into(), &MergeStrategy::Discard).is_ok());
        assert!(get_value_merger(Utc::now().into(), &MergeStrategy::FlatUnique).is_ok());

        assert!(get_value_merger(json!([]).into(), &MergeStrategy::Discard).is_ok());
        assert!(get_value_merger(json!([]).into(), &MergeStrategy::Retain).is_ok());
        assert!(get_value_merger(json!([]).into(), &MergeStrategy::Sum).is_err());
        assert!(get_value_merger(json!([]).into(), &MergeStrategy::Max).is_err());
        assert!(get_value_merger(json!([]).into(), &MergeStrategy::Min).is_err());
        assert!(get_value_merger(json!([]).into(), &MergeStrategy::Array).is_ok());
        assert!(get_value_merger(json!([]).into(), &MergeStrategy::LongestArray).is_ok());
        assert!(get_value_merger(json!([]).into(), &MergeStrategy::ShortestArray).is_ok());
        assert!(get_value_merger(json!([]).into(), &MergeStrategy::Concat).is_ok());
        assert!(get_value_merger(json!([]).into(), &MergeStrategy::ConcatNewline).is_err());
        assert!(get_value_merger(json!([]).into(), &MergeStrategy::ConcatRaw).is_err());
        assert!(get_value_merger(json!([]).into(), &MergeStrategy::FlatUnique).is_ok());

        assert!(get_value_merger(json!({}).into(), &MergeStrategy::Discard).is_ok());
        assert!(get_value_merger(json!({}).into(), &MergeStrategy::Retain).is_ok());
        assert!(get_value_merger(json!({}).into(), &MergeStrategy::Sum).is_err());
        assert!(get_value_merger(json!({}).into(), &MergeStrategy::Max).is_err());
        assert!(get_value_merger(json!({}).into(), &MergeStrategy::Min).is_err());
        assert!(get_value_merger(json!({}).into(), &MergeStrategy::Array).is_ok());
        assert!(get_value_merger(json!({}).into(), &MergeStrategy::LongestArray).is_err());
        assert!(get_value_merger(json!({}).into(), &MergeStrategy::ShortestArray).is_err());
        assert!(get_value_merger(json!({}).into(), &MergeStrategy::Concat).is_err());
        assert!(get_value_merger(json!({}).into(), &MergeStrategy::ConcatNewline).is_err());
        assert!(get_value_merger(json!({}).into(), &MergeStrategy::ConcatRaw).is_err());
        assert!(get_value_merger(json!({}).into(), &MergeStrategy::FlatUnique).is_ok());

        assert!(get_value_merger(json!(null).into(), &MergeStrategy::Discard).is_ok());
        assert!(get_value_merger(json!(null).into(), &MergeStrategy::Retain).is_ok());
        assert!(get_value_merger(json!(null).into(), &MergeStrategy::Sum).is_err());
        assert!(get_value_merger(json!(null).into(), &MergeStrategy::Max).is_err());
        assert!(get_value_merger(json!(null).into(), &MergeStrategy::Min).is_err());
        assert!(get_value_merger(json!(null).into(), &MergeStrategy::Array).is_ok());
        assert!(get_value_merger(json!(null).into(), &MergeStrategy::LongestArray).is_err());
        assert!(get_value_merger(json!(null).into(), &MergeStrategy::ShortestArray).is_err());
        assert!(get_value_merger(json!(null).into(), &MergeStrategy::Concat).is_err());
        assert!(get_value_merger(json!(null).into(), &MergeStrategy::ConcatNewline).is_err());
        assert!(get_value_merger(json!(null).into(), &MergeStrategy::ConcatRaw).is_err());
        assert!(get_value_merger(json!(null).into(), &MergeStrategy::FlatUnique).is_ok());
    }

    #[test]
    fn merging_values() {
        assert_eq!(
            merge("foo".into(), "bar".into(), &MergeStrategy::Discard),
            Ok("foo".into())
        );
        assert_eq!(
            merge("foo".into(), "bar".into(), &MergeStrategy::Retain),
            Ok("bar".into())
        );
        assert_eq!(
            merge("foo".into(), "bar".into(), &MergeStrategy::Array),
            Ok(json!(["foo", "bar"]).into())
        );
        assert_eq!(
            merge("foo".into(), "bar".into(), &MergeStrategy::Concat),
            Ok("foo bar".into())
        );
        assert_eq!(
            merge("foo".into(), "bar".into(), &MergeStrategy::ConcatNewline),
            Ok("foo\nbar".into())
        );
        assert_eq!(
            merge("foo".into(), "bar".into(), &MergeStrategy::ConcatRaw),
            Ok("foobar".into())
        );
        assert!(merge("foo".into(), 42.into(), &MergeStrategy::Concat).is_err());
        assert!(merge("foo".into(), 4.2.into(), &MergeStrategy::Concat).is_err());
        assert!(merge("foo".into(), true.into(), &MergeStrategy::Concat).is_err());
        assert!(merge("foo".into(), Utc::now().into(), &MergeStrategy::Concat).is_err());
        assert!(merge("foo".into(), json!({}).into(), &MergeStrategy::Concat).is_err());
        assert!(merge("foo".into(), json!([]).into(), &MergeStrategy::Concat).is_err());
        assert!(merge("foo".into(), json!(null).into(), &MergeStrategy::Concat).is_err());

        assert_eq!(
            merge("foo".into(), "bar".into(), &MergeStrategy::ConcatNewline),
            Ok("foo\nbar".into())
        );

        assert_eq!(
            merge(21.into(), 21.into(), &MergeStrategy::Sum),
            Ok(42.into())
        );
        assert_eq!(
            merge(41.into(), 42.into(), &MergeStrategy::Max),
            Ok(42.into())
        );
        assert_eq!(
            merge(42.into(), 41.into(), &MergeStrategy::Max),
            Ok(42.into())
        );
        assert_eq!(
            merge(42.into(), 43.into(), &MergeStrategy::Min),
            Ok(42.into())
        );
        assert_eq!(
            merge(43.into(), 42.into(), &MergeStrategy::Min),
            Ok(42.into())
        );

        assert_eq!(
            merge(2.1.into(), 2.1.into(), &MergeStrategy::Sum),
            Ok(4.2.into())
        );
        assert_eq!(
            merge(4.1.into(), 4.2.into(), &MergeStrategy::Max),
            Ok(4.2.into())
        );
        assert_eq!(
            merge(4.2.into(), 4.1.into(), &MergeStrategy::Max),
            Ok(4.2.into())
        );
        assert_eq!(
            merge(4.2.into(), 4.3.into(), &MergeStrategy::Min),
            Ok(4.2.into())
        );
        assert_eq!(
            merge(4.3.into(), 4.2.into(), &MergeStrategy::Min),
            Ok(4.2.into())
        );

        assert_eq!(
            merge(
                json!([4_i64]).into(),
                json!([2_i64]).into(),
                &MergeStrategy::Concat
            ),
            Ok(json!([4_i64, 2_i64]).into())
        );
        assert_eq!(
            merge(json!([]).into(), 42_i64.into(), &MergeStrategy::Concat),
            Ok(json!([42_i64]).into())
        );

        assert_eq!(
            merge(
                json!([34_i64]).into(),
                json!([42_i64, 43_i64]).into(),
                &MergeStrategy::ShortestArray
            ),
            Ok(json!([34_i64]).into())
        );
        assert_eq!(
            merge(
                json!([34_i64]).into(),
                json!([42_i64, 43_i64]).into(),
                &MergeStrategy::LongestArray
            ),
            Ok(json!([42_i64, 43_i64]).into())
        );

        let v = merge(34_i64.into(), 43_i64.into(), &MergeStrategy::FlatUnique).unwrap();
        match v.clone() {
            Value::Array(v) => {
                let v: Vec<_> = v
                    .into_iter()
                    .map(|i| {
                        if let Value::Integer(i) = i {
                            i
                        } else {
                            panic!("Bad value");
                        }
                    })
                    .collect();
                assert_eq!(v.iter().filter(|i| **i == 34i64).count(), 1);
                assert_eq!(v.iter().filter(|i| **i == 43i64).count(), 1);
            }
            _ => {
                panic!("Not array");
            }
        }
        let v = merge(v, 34_i32.into(), &MergeStrategy::FlatUnique).unwrap();
        if let Value::Array(v) = v {
            let v: Vec<_> = v
                .into_iter()
                .map(|i| {
                    if let Value::Integer(i) = i {
                        i
                    } else {
                        panic!("Bad value");
                    }
                })
                .collect();
            assert_eq!(v.iter().filter(|i| **i == 34i64).count(), 1);
            assert_eq!(v.iter().filter(|i| **i == 43i64).count(), 1);
        } else {
            panic!("Not array");
        }
    }

    fn merge(initial: Value, additional: Value, strategy: &MergeStrategy) -> Result<Value, String> {
        let mut merger = get_value_merger(initial, strategy)?;
        merger.add(additional)?;
        let mut output = LogEvent::default();
        let out_path = owned_event_path!("out");
        merger.insert_into(&out_path, &mut output)?;
        Ok(output.remove(&out_path).unwrap())
    }
}<|MERGE_RESOLUTION|>--- conflicted
+++ resolved
@@ -1,17 +1,13 @@
 use std::collections::HashSet;
 
-use crate::event::{LogEvent, Value};
 use bytes::{Bytes, BytesMut};
 use chrono::{DateTime, Utc};
 use dyn_clone::DynClone;
 use ordered_float::NotNan;
 use vector_lib::configurable::configurable_component;
 use vrl::path::OwnedTargetPath;
-<<<<<<< HEAD
-=======
 
 use crate::event::{LogEvent, Value};
->>>>>>> eee6e669
 
 /// Strategies for merging events.
 #[configurable_component]
@@ -575,11 +571,7 @@
 pub trait ReduceValueMerger: std::fmt::Debug + Send + Sync + DynClone {
     fn add(&mut self, v: Value) -> Result<(), String>;
     fn insert_into(self: Box<Self>, path: &OwnedTargetPath, v: &mut LogEvent)
-<<<<<<< HEAD
-        -> Result<(), String>;
-=======
     -> Result<(), String>;
->>>>>>> eee6e669
 }
 
 dyn_clone::clone_trait_object!(ReduceValueMerger);
@@ -674,16 +666,11 @@
 
 #[cfg(test)]
 mod test {
-<<<<<<< HEAD
-=======
     use serde_json::json;
     use vrl::owned_event_path;
 
->>>>>>> eee6e669
     use super::*;
     use crate::event::LogEvent;
-    use serde_json::json;
-    use vrl::owned_event_path;
 
     #[test]
     fn initial_values() {
