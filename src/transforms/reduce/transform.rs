--- conflicted
+++ resolved
@@ -278,8 +278,7 @@
         };
     }
 
-<<<<<<< HEAD
-    pub(crate) fn transform_one(&mut self, emitter: &mut Emitter<Event>, event: Event) {
+    pub fn transform_one(&mut self, emitter: &mut Emitter<Event>, event: Event) {
         let mut starts_here = false;
         let mut ends_here = false;
         let mut event = event;
@@ -295,18 +294,6 @@
                 None => (false, event),
             };
         }
-=======
-    pub fn transform_one(&mut self, emitter: &mut Emitter<Event>, event: Event) {
-        let (starts_here, event) = match &self.starts_when {
-            Some(condition) => condition.check(event),
-            None => (false, event),
-        };
-
-        let (mut ends_here, event) = match &self.ends_when {
-            Some(condition) => condition.check(event),
-            None => (false, event),
-        };
->>>>>>> 3c102006
 
         let event = event.into_log();
         let discriminant = Discriminant::from_log_event(&event, &self.group_by);
