--- conflicted
+++ resolved
@@ -1,28 +1,6 @@
-<<<<<<< HEAD
-use std::collections::HashMap;
-use std::sync::Arc;
+use std::{collections::HashMap, sync::Arc};
 
 use config::PerMetricConfig;
-use vector_lib::config::ComponentKey;
-use vector_lib::config::OutputId;
-use vector_lib::event::EventMetadata;
-use vector_lib::metric_tags;
-
-use super::*;
-use crate::config::schema::Definition;
-use crate::config::LogNamespace;
-use crate::event::metric::TagValue;
-use crate::event::{metric, Event, Metric, MetricTags};
-use crate::test_util::components::assert_transform_compliance;
-use crate::transforms::tag_cardinality_limit::config::{
-    default_cache_size, BloomFilterConfig, Mode,
-};
-use crate::transforms::test::create_topology;
-=======
-use std::{collections::HashMap, sync::Arc};
-
-use config::PerMetricConfig;
->>>>>>> eee6e669
 use tokio::sync::mpsc;
 use tokio_stream::wrappers::ReceiverStream;
 use vector_lib::{
@@ -67,7 +45,6 @@
 }
 
 fn make_transform_hashset(
-<<<<<<< HEAD
     value_limit: usize,
     limit_exceeded_action: LimitExceededAction,
 ) -> TagCardinalityLimitConfig {
@@ -98,50 +75,6 @@
 }
 
 const fn make_transform_hashset_with_per_metric_limits(
-=======
->>>>>>> eee6e669
-    value_limit: usize,
-    limit_exceeded_action: LimitExceededAction,
-    per_metric_limits: HashMap<String, PerMetricConfig>,
-) -> TagCardinalityLimitConfig {
-    TagCardinalityLimitConfig {
-        global: TagCardinalityLimitInnerConfig {
-            value_limit,
-            limit_exceeded_action,
-            mode: Mode::Exact,
-        },
-<<<<<<< HEAD
-        per_metric_limits,
-    }
-}
-
-const fn make_transform_bloom_with_per_metric_limits(
-=======
-        per_metric_limits: HashMap::new(),
-    }
-}
-
-fn make_transform_bloom(
->>>>>>> eee6e669
-    value_limit: usize,
-    limit_exceeded_action: LimitExceededAction,
-    per_metric_limits: HashMap<String, PerMetricConfig>,
-) -> TagCardinalityLimitConfig {
-    TagCardinalityLimitConfig {
-        global: TagCardinalityLimitInnerConfig {
-            value_limit,
-            limit_exceeded_action,
-            mode: Mode::Probabilistic(BloomFilterConfig {
-                cache_size_per_key: default_cache_size(),
-            }),
-        },
-<<<<<<< HEAD
-=======
-        per_metric_limits: HashMap::new(),
-    }
-}
-
-const fn make_transform_hashset_with_per_metric_limits(
     value_limit: usize,
     limit_exceeded_action: LimitExceededAction,
     per_metric_limits: HashMap<String, PerMetricConfig>,
@@ -169,7 +102,6 @@
                 cache_size_per_key: default_cache_size(),
             }),
         },
->>>>>>> eee6e669
         per_metric_limits,
     }
 }
@@ -597,13 +529,6 @@
         assert_eq!(new_event_a1, Some(event_a1));
         // The second event should have been modified to remove "tag1"
         let new_event_a2 = new_event_a2.unwrap();
-<<<<<<< HEAD
-        assert!(!new_event_a2
-            .as_metric()
-            .tags()
-            .unwrap()
-            .contains_key("tag1"));
-=======
         assert!(
             !new_event_a2
                 .as_metric()
@@ -611,7 +536,6 @@
                 .unwrap()
                 .contains_key("tag1")
         );
->>>>>>> eee6e669
         assert_eq!(
             "val1",
             new_event_a2
@@ -624,13 +548,6 @@
 
         // The third event should have been modified to remove "tag2"
         let new_event_a3 = new_event_a3.unwrap();
-<<<<<<< HEAD
-        assert!(!new_event_a3
-            .as_metric()
-            .tags()
-            .unwrap()
-            .contains_key("tag2"));
-=======
         assert!(
             !new_event_a3
                 .as_metric()
@@ -638,7 +555,6 @@
                 .unwrap()
                 .contains_key("tag2")
         );
->>>>>>> eee6e669
         assert_eq!(
             "val1",
             new_event_a3
@@ -657,13 +573,6 @@
         assert_eq!(new_event_c2, Some(event_c2));
         // The third event should have been modified to remove "tag2"
         let new_event_c3 = new_event_c3.unwrap();
-<<<<<<< HEAD
-        assert!(!new_event_c3
-            .as_metric()
-            .tags()
-            .unwrap()
-            .contains_key("tag2"));
-=======
         assert!(
             !new_event_c3
                 .as_metric()
@@ -671,7 +580,6 @@
                 .unwrap()
                 .contains_key("tag2")
         );
->>>>>>> eee6e669
         assert_eq!(
             "val1",
             new_event_c3
