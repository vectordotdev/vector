use super::Transform;
use crate::{
    config::{DataType, TransformConfig, TransformContext, TransformDescription},
    event::{self, Event},
<<<<<<< HEAD
    internal_events::{SplitConvertFailed, SplitEventProcessed, SplitFieldMissing},
    topology::config::{DataType, TransformConfig, TransformContext, TransformDescription},
=======
>>>>>>> 3d434d19
    types::{parse_check_conversion_map, Conversion},
};
use serde::{Deserialize, Serialize};
use std::collections::HashMap;
use std::str;
use string_cache::DefaultAtom as Atom;

#[derive(Deserialize, Serialize, Debug, Default)]
#[serde(default, deny_unknown_fields)]
pub struct SplitConfig {
    pub field_names: Vec<Atom>,
    pub separator: Option<String>,
    pub field: Option<Atom>,
    pub drop_field: bool,
    pub types: HashMap<Atom, String>,
}

inventory::submit! {
    TransformDescription::new::<SplitConfig>("split")
}

#[typetag::serde(name = "split")]
impl TransformConfig for SplitConfig {
    fn build(&self, _cx: TransformContext) -> crate::Result<Box<dyn Transform>> {
        let field = self
            .field
            .as_ref()
            .unwrap_or(&event::log_schema().message_key());

        let types = parse_check_conversion_map(&self.types, &self.field_names)
            .map_err(|err| format!("{}", err))?;

        // don't drop the source field if it's getting overwritten by a parsed value
        let drop_field = self.drop_field && !self.field_names.iter().any(|f| f == field);

        Ok(Box::new(Split::new(
            self.field_names.clone(),
            self.separator.clone(),
            field.clone(),
            drop_field,
            types,
        )))
    }

    fn input_type(&self) -> DataType {
        DataType::Log
    }

    fn output_type(&self) -> DataType {
        DataType::Log
    }

    fn transform_type(&self) -> &'static str {
        "split"
    }
}

pub struct Split {
    field_names: Vec<(Atom, Conversion)>,
    separator: Option<String>,
    field: Atom,
    drop_field: bool,
}

impl Split {
    pub fn new(
        field_names: Vec<Atom>,
        separator: Option<String>,
        field: Atom,
        drop_field: bool,
        types: HashMap<Atom, Conversion>,
    ) -> Self {
        let field_names = field_names
            .into_iter()
            .map(|name| {
                let conversion = types.get(&name).unwrap_or(&Conversion::Bytes).clone();
                (name, conversion)
            })
            .collect();

        Self {
            field_names,
            separator,
            field,
            drop_field,
        }
    }
}

impl Transform for Split {
    fn transform(&mut self, mut event: Event) -> Option<Event> {
        let value = event.as_log().get(&self.field).map(|s| s.to_string_lossy());

        if let Some(value) = &value {
            for ((name, conversion), value) in self
                .field_names
                .iter()
                .zip(split(value, self.separator.clone()).into_iter())
            {
                match conversion.convert(value.as_bytes().into()) {
                    Ok(value) => {
                        event.as_mut_log().insert(name.clone(), value);
                    }
                    Err(error) => {
                        emit!(SplitConvertFailed { field: name, error });
                    }
                }
            }
            if self.drop_field {
                event.as_mut_log().remove(&self.field);
            }
        } else {
            emit!(SplitFieldMissing { field: &self.field });
        };

        emit!(SplitEventProcessed);

        Some(event)
    }
}

// Splits the given input by a separator.
// If the separator is `None`, then it will split on whitespace.
pub fn split(input: &str, separator: Option<String>) -> Vec<&str> {
    match separator {
        Some(separator) => input.split(&separator).collect(),
        None => input.split_whitespace().collect(),
    }
}

#[cfg(test)]
mod tests {
    use super::split;
    use super::SplitConfig;
    use crate::event::{LogEvent, Value};
    use crate::{
        config::{TransformConfig, TransformContext},
        Event,
    };
    use string_cache::DefaultAtom as Atom;

    #[test]
    fn split_whitespace() {
        assert_eq!(split("foo bar", None), &["foo", "bar"]);
        assert_eq!(split("foo\t bar", None), &["foo", "bar"]);
        assert_eq!(split("foo  \t bar     baz", None), &["foo", "bar", "baz"]);
    }

    #[test]
    fn split_comma() {
        assert_eq!(split("foo", Some(",".to_string())), &["foo"]);
        assert_eq!(split("foo,bar", Some(",".to_string())), &["foo", "bar"]);
    }

    #[test]
    fn split_semicolon() {
        assert_eq!(
            split("foo,bar;baz", Some(";".to_string())),
            &["foo,bar", "baz"]
        );
    }

    fn parse_log(
        text: &str,
        fields: &str,
        separator: Option<String>,
        field: Option<&str>,
        drop_field: bool,
        types: &[(&str, &str)],
    ) -> LogEvent {
        let event = Event::from(text);
        let field_names = fields.split(' ').map(|s| s.into()).collect::<Vec<Atom>>();
        let field = field.map(|f| f.into());
        let mut parser = SplitConfig {
            field_names,
            separator,
            field,
            drop_field,
            types: types.iter().map(|&(k, v)| (k.into(), v.into())).collect(),
        }
        .build(TransformContext::new_test())
        .unwrap();

        parser.transform(event).unwrap().into_log()
    }

    #[test]
    fn split_adds_parsed_field_to_event() {
        let log = parse_log("1234 5678", "status time", None, None, false, &[]);

        assert_eq!(log[&"status".into()], "1234".into());
        assert_eq!(log[&"time".into()], "5678".into());
        assert!(log.get(&"message".into()).is_some());
    }

    #[test]
    fn split_does_drop_parsed_field() {
        let log = parse_log("1234 5678", "status time", None, Some("message"), true, &[]);

        assert_eq!(log[&"status".into()], "1234".into());
        assert_eq!(log[&"time".into()], "5678".into());
        assert!(log.get(&"message".into()).is_none());
    }

    #[test]
    fn split_does_not_drop_same_name_parsed_field() {
        let log = parse_log(
            "1234 yes",
            "status message",
            None,
            Some("message"),
            true,
            &[],
        );

        assert_eq!(log[&"status".into()], "1234".into());
        assert_eq!(log[&"message".into()], "yes".into());
    }

    #[test]
    fn split_coerces_fields_to_types() {
        let log = parse_log(
            "1234 yes 42.3 word",
            "code flag number rest",
            None,
            None,
            false,
            &[("flag", "bool"), ("code", "integer"), ("number", "float")],
        );

        assert_eq!(log[&"number".into()], Value::Float(42.3));
        assert_eq!(log[&"flag".into()], Value::Boolean(true));
        assert_eq!(log[&"code".into()], Value::Integer(1234));
        assert_eq!(log[&"rest".into()], Value::Bytes("word".into()));
    }

    #[test]
    fn split_works_with_different_separator() {
        let log = parse_log(
            "1234,foo,bar",
            "code who why",
            Some(",".into()),
            None,
            false,
            &[("code", "integer"), ("who", "string"), ("why", "string")],
        );
        assert_eq!(log[&"code".into()], Value::Integer(1234));
        assert_eq!(log[&"who".into()], Value::Bytes("foo".into()));
        assert_eq!(log[&"why".into()], Value::Bytes("bar".into()));
    }
}<|MERGE_RESOLUTION|>--- conflicted
+++ resolved
@@ -2,11 +2,7 @@
 use crate::{
     config::{DataType, TransformConfig, TransformContext, TransformDescription},
     event::{self, Event},
-<<<<<<< HEAD
     internal_events::{SplitConvertFailed, SplitEventProcessed, SplitFieldMissing},
-    topology::config::{DataType, TransformConfig, TransformContext, TransformDescription},
-=======
->>>>>>> 3d434d19
     types::{parse_check_conversion_map, Conversion},
 };
 use serde::{Deserialize, Serialize};
