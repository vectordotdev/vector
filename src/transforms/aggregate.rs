--- conflicted
+++ resolved
@@ -6,12 +6,6 @@
 
 use async_stream::stream;
 use futures::{Stream, StreamExt};
-<<<<<<< HEAD
-use vector_lib::{config::LogNamespace, event::MetricValue};
-use vector_lib::{
-    configurable::configurable_component,
-    event::metric::{Metric, MetricData, MetricKind, MetricSeries},
-=======
 use vector_lib::{
     config::LogNamespace,
     configurable::configurable_component,
@@ -19,7 +13,6 @@
         MetricValue,
         metric::{Metric, MetricData, MetricKind, MetricSeries},
     },
->>>>>>> eee6e669
 };
 
 use crate::{
@@ -233,18 +226,6 @@
                         if let MetricValue::Gauge {
                             value: existing_value,
                         } = existing.0.value()
-<<<<<<< HEAD
-                        {
-                            if let MetricValue::Gauge { value: new_value } = data.value() {
-                                let should_update = match self.mode {
-                                    AggregationMode::Max => new_value > existing_value,
-                                    AggregationMode::Min => new_value < existing_value,
-                                    _ => false,
-                                };
-                                if should_update {
-                                    *existing = (data, metadata);
-                                }
-=======
                             && let MetricValue::Gauge { value: new_value } = data.value()
                         {
                             let should_update = match self.mode {
@@ -254,7 +235,6 @@
                             };
                             if should_update {
                                 *existing = (data, metadata);
->>>>>>> eee6e669
                             }
                         }
                     } else {
@@ -273,21 +253,12 @@
         let map = std::mem::take(&mut self.map);
         for (series, entry) in map.clone().into_iter() {
             let mut metric = Metric::from_parts(series, entry.0, entry.1);
-<<<<<<< HEAD
-            if matches!(self.mode, AggregationMode::Diff) {
-                if let Some(prev_entry) = self.prev_map.get(metric.series()) {
-                    if metric.data().kind == prev_entry.0.kind && !metric.subtract(&prev_entry.0) {
-                        emit!(AggregateUpdateFailed);
-                    }
-                }
-=======
             if matches!(self.mode, AggregationMode::Diff)
                 && let Some(prev_entry) = self.prev_map.get(metric.series())
                 && metric.data().kind == prev_entry.0.kind
                 && !metric.subtract(&prev_entry.0)
             {
                 emit!(AggregateUpdateFailed);
->>>>>>> eee6e669
             }
             output.push(Event::Metric(metric));
         }
@@ -400,16 +371,10 @@
     use super::*;
     use crate::{
         event::{
-<<<<<<< HEAD
-            metric::{MetricKind, MetricValue},
-            Event, Metric,
-        },
-=======
             Event, Metric,
             metric::{MetricKind, MetricValue},
         },
         schema::Definition,
->>>>>>> eee6e669
         test_util::components::assert_transform_compliance,
         transforms::test::create_topology,
     };
