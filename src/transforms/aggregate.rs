use std::{
    collections::{hash_map::Entry, HashMap},
    pin::Pin,
    time::Duration,
};

use async_stream::stream;
use futures::{Stream, StreamExt};
use vector_config::configurable_component;
use vector_core::config::LogNamespace;

use crate::{
    config::{DataType, Input, OutputId, TransformConfig, TransformContext, TransformOutput},
    event::{metric, Event, EventMetadata},
    internal_events::{AggregateEventRecorded, AggregateFlushed, AggregateUpdateFailed},
    schema,
    transforms::{TaskTransform, Transform},
};

/// Configuration for the `aggregate` transform.
#[configurable_component(transform("aggregate", "Aggregate metrics passing through a topology."))]
#[derive(Clone, Debug, Default)]
#[serde(deny_unknown_fields)]
pub struct AggregateConfig {
    /// The interval between flushes, in milliseconds.
    ///
    /// During this time frame, metrics with the same series data (name, namespace, tags, and so on) are aggregated.
    #[serde(default = "default_interval_ms")]
    #[configurable(metadata(docs::human_name = "Flush Interval"))]
    pub interval_ms: u64,
}

const fn default_interval_ms() -> u64 {
    10 * 1000
}

impl_generate_config_from_default!(AggregateConfig);

#[async_trait::async_trait]
#[typetag::serde(name = "aggregate")]
impl TransformConfig for AggregateConfig {
    async fn build(&self, _context: &TransformContext) -> crate::Result<Transform> {
        Aggregate::new(self).map(Transform::event_task)
    }

    fn input(&self) -> Input {
        Input::metric()
    }

    fn outputs(
        &self,
        _: enrichment::TableRegistry,
        _: &[(OutputId, schema::Definition)],
        _: LogNamespace,
    ) -> Vec<TransformOutput> {
        vec![TransformOutput::new(DataType::Metric, HashMap::new())]
    }
}

type MetricEntry = (metric::MetricData, EventMetadata);

#[derive(Debug)]
pub struct Aggregate {
    interval: Duration,
    map: HashMap<metric::MetricSeries, MetricEntry>,
}

impl Aggregate {
    pub fn new(config: &AggregateConfig) -> crate::Result<Self> {
        Ok(Self {
            interval: Duration::from_millis(config.interval_ms),
            map: Default::default(),
        })
    }

    fn record(&mut self, event: Event) {
        let (series, data, metadata) = event.into_metric().into_parts();

        match data.kind {
            metric::MetricKind::Incremental => match self.map.entry(series) {
                Entry::Occupied(mut entry) => {
                    let existing = entry.get_mut();
                    // In order to update (add) the new and old kind's must match
                    if existing.0.kind == data.kind && existing.0.update(&data) {
                        existing.1.merge(metadata);
                    } else {
                        emit!(AggregateUpdateFailed);
                        *existing = (data, metadata);
                    }
                }
                Entry::Vacant(entry) => {
                    entry.insert((data, metadata));
                }
            },
            metric::MetricKind::Absolute => {
                // Always replace/store
                self.map.insert(series, (data, metadata));
            }
        };

        emit!(AggregateEventRecorded);
    }

    fn flush_into(&mut self, output: &mut Vec<Event>) {
        let map = std::mem::take(&mut self.map);
        for (series, entry) in map.into_iter() {
            let metric = metric::Metric::from_parts(series, entry.0, entry.1);
            output.push(Event::Metric(metric));
        }

        emit!(AggregateFlushed);
    }
}

impl TaskTransform<Event> for Aggregate {
    fn transform(
        mut self: Box<Self>,
        mut input_rx: Pin<Box<dyn Stream<Item = Event> + Send>>,
    ) -> Pin<Box<dyn Stream<Item = Event> + Send>>
    where
        Self: 'static,
    {
        let mut flush_stream = tokio::time::interval(self.interval);

        Box::pin(stream! {
            let mut output = Vec::new();
            let mut done = false;
            while !done {
                tokio::select! {
                    _ = flush_stream.tick() => {
                        self.flush_into(&mut output);
                    },
                    maybe_event = input_rx.next() => {
                        match maybe_event {
                            None => {
                                self.flush_into(&mut output);
                                done = true;
                            }
                            Some(event) => self.record(event),
                        }
                    }
                };
                for event in output.drain(..) {
                    yield event;
                }
            }
        })
    }
}

#[cfg(test)]
mod tests {
    use std::{collections::BTreeSet, sync::Arc, task::Poll};

    use futures::stream;
    use tokio::sync::mpsc;
    use tokio_stream::wrappers::ReceiverStream;
<<<<<<< HEAD
    use vrl::value::Kind;
=======
    use vector_common::config::ComponentKey;
>>>>>>> 94e3f154

    use super::*;
    use crate::schema::Definition;
    use crate::{
        event::{metric, Event, Metric},
        test_util::components::assert_transform_compliance,
        transforms::test::create_topology,
    };

    #[test]
    fn generate_config() {
        crate::test_util::test_generate_config::<AggregateConfig>();
    }

    fn make_metric(
        name: &'static str,
        kind: metric::MetricKind,
        value: metric::MetricValue,
    ) -> Event {
<<<<<<< HEAD
        let mut event = Event::Metric(Metric::new(name, kind, value))
            .with_source_id(Arc::new(OutputId::from("in")))
            .with_upstream_id(Arc::new(OutputId::from("transform")));
        event.metadata_mut().set_schema_definition(&Arc::new(
            Definition::new_with_default_metadata(Kind::any_object(), [LogNamespace::Legacy]),
        ));
        event
=======
        Event::Metric(Metric::new(name, kind, value))
            .with_source_id(Arc::new(ComponentKey::from("in")))
>>>>>>> 94e3f154
    }

    #[test]
    fn incremental() {
        let mut agg = Aggregate::new(&AggregateConfig {
            interval_ms: 1000_u64,
        })
        .unwrap();

        let counter_a_1 = make_metric(
            "counter_a",
            metric::MetricKind::Incremental,
            metric::MetricValue::Counter { value: 42.0 },
        );
        let counter_a_2 = make_metric(
            "counter_a",
            metric::MetricKind::Incremental,
            metric::MetricValue::Counter { value: 43.0 },
        );
        let counter_a_summed = make_metric(
            "counter_a",
            metric::MetricKind::Incremental,
            metric::MetricValue::Counter { value: 85.0 },
        );

        // Single item, just stored regardless of kind
        agg.record(counter_a_1.clone());
        let mut out = vec![];
        // We should flush 1 item counter_a_1
        agg.flush_into(&mut out);
        assert_eq!(1, out.len());
        assert_eq!(&counter_a_1, &out[0]);

        // A subsequent flush doesn't send out anything
        out.clear();
        agg.flush_into(&mut out);
        assert_eq!(0, out.len());

        // One more just to make sure that we don't re-see from the other buffer
        out.clear();
        agg.flush_into(&mut out);
        assert_eq!(0, out.len());

        // Two increments with the same series, should sum into 1
        agg.record(counter_a_1.clone());
        agg.record(counter_a_2);
        out.clear();
        agg.flush_into(&mut out);
        assert_eq!(1, out.len());
        assert_eq!(&counter_a_summed, &out[0]);

        let counter_b_1 = make_metric(
            "counter_b",
            metric::MetricKind::Incremental,
            metric::MetricValue::Counter { value: 44.0 },
        );
        // Two increments with the different series, should get each back as-is
        agg.record(counter_a_1.clone());
        agg.record(counter_b_1.clone());
        out.clear();
        agg.flush_into(&mut out);
        assert_eq!(2, out.len());
        // B/c we don't know the order they'll come back
        for event in out {
            match event.as_metric().series().name.name.as_str() {
                "counter_a" => assert_eq!(counter_a_1, event),
                "counter_b" => assert_eq!(counter_b_1, event),
                _ => panic!("Unexpected metric name in aggregate output"),
            }
        }
    }

    #[test]
    fn absolute() {
        let mut agg = Aggregate::new(&AggregateConfig {
            interval_ms: 1000_u64,
        })
        .unwrap();

        let gauge_a_1 = make_metric(
            "gauge_a",
            metric::MetricKind::Absolute,
            metric::MetricValue::Gauge { value: 42.0 },
        );
        let gauge_a_2 = make_metric(
            "gauge_a",
            metric::MetricKind::Absolute,
            metric::MetricValue::Gauge { value: 43.0 },
        );

        // Single item, just stored regardless of kind
        agg.record(gauge_a_1.clone());
        let mut out = vec![];
        // We should flush 1 item gauge_a_1
        agg.flush_into(&mut out);
        assert_eq!(1, out.len());
        assert_eq!(&gauge_a_1, &out[0]);

        // A subsequent flush doesn't send out anything
        out.clear();
        agg.flush_into(&mut out);
        assert_eq!(0, out.len());

        // One more just to make sure that we don't re-see from the other buffer
        out.clear();
        agg.flush_into(&mut out);
        assert_eq!(0, out.len());

        // Two absolutes with the same series, should get the 2nd (last) back.
        agg.record(gauge_a_1.clone());
        agg.record(gauge_a_2.clone());
        out.clear();
        agg.flush_into(&mut out);
        assert_eq!(1, out.len());
        assert_eq!(&gauge_a_2, &out[0]);

        let gauge_b_1 = make_metric(
            "gauge_b",
            metric::MetricKind::Absolute,
            metric::MetricValue::Gauge { value: 44.0 },
        );
        // Two increments with the different series, should get each back as-is
        agg.record(gauge_a_1.clone());
        agg.record(gauge_b_1.clone());
        out.clear();
        agg.flush_into(&mut out);
        assert_eq!(2, out.len());
        // B/c we don't know the order they'll come back
        for event in out {
            match event.as_metric().series().name.name.as_str() {
                "gauge_a" => assert_eq!(gauge_a_1, event),
                "gauge_b" => assert_eq!(gauge_b_1, event),
                _ => panic!("Unexpected metric name in aggregate output"),
            }
        }
    }

    #[test]
    fn conflicting_value_type() {
        let mut agg = Aggregate::new(&AggregateConfig {
            interval_ms: 1000_u64,
        })
        .unwrap();

        let counter = make_metric(
            "the-thing",
            metric::MetricKind::Incremental,
            metric::MetricValue::Counter { value: 42.0 },
        );
        let mut values = BTreeSet::<String>::new();
        values.insert("a".into());
        values.insert("b".into());
        let set = make_metric(
            "the-thing",
            metric::MetricKind::Incremental,
            metric::MetricValue::Set { values },
        );
        let summed = make_metric(
            "the-thing",
            metric::MetricKind::Incremental,
            metric::MetricValue::Counter { value: 84.0 },
        );

        // when types conflict the new values replaces whatever is there

        // Start with an counter
        agg.record(counter.clone());
        // Another will "add" to it
        agg.record(counter.clone());
        // Then an set will replace it due to a failed update
        agg.record(set.clone());
        // Then a set union would be a noop
        agg.record(set.clone());
        let mut out = vec![];
        // We should flush 1 item counter
        agg.flush_into(&mut out);
        assert_eq!(1, out.len());
        assert_eq!(&set, &out[0]);

        // Start out with an set
        agg.record(set.clone());
        // Union with itself, a noop
        agg.record(set);
        // Send an counter with the same name, will replace due to a failed update
        agg.record(counter.clone());
        // Send another counter will "add"
        agg.record(counter);
        let mut out = vec![];
        // We should flush 1 item counter
        agg.flush_into(&mut out);
        assert_eq!(1, out.len());
        assert_eq!(&summed, &out[0]);
    }

    #[test]
    fn conflicting_kinds() {
        let mut agg = Aggregate::new(&AggregateConfig {
            interval_ms: 1000_u64,
        })
        .unwrap();

        let incremental = make_metric(
            "the-thing",
            metric::MetricKind::Incremental,
            metric::MetricValue::Counter { value: 42.0 },
        );
        let absolute = make_metric(
            "the-thing",
            metric::MetricKind::Absolute,
            metric::MetricValue::Counter { value: 43.0 },
        );
        let summed = make_metric(
            "the-thing",
            metric::MetricKind::Incremental,
            metric::MetricValue::Counter { value: 84.0 },
        );

        // when types conflict the new values replaces whatever is there

        // Start with an incremental
        agg.record(incremental.clone());
        // Another will "add" to it
        agg.record(incremental.clone());
        // Then an absolute will replace it with a failed update
        agg.record(absolute.clone());
        // Then another absolute will replace it normally
        agg.record(absolute.clone());
        let mut out = vec![];
        // We should flush 1 item incremental
        agg.flush_into(&mut out);
        assert_eq!(1, out.len());
        assert_eq!(&absolute, &out[0]);

        // Start out with an absolute
        agg.record(absolute.clone());
        // Replace it normally
        agg.record(absolute);
        // Send an incremental with the same name, will replace due to a failed update
        agg.record(incremental.clone());
        // Send another incremental will "add"
        agg.record(incremental);
        let mut out = vec![];
        // We should flush 1 item incremental
        agg.flush_into(&mut out);
        assert_eq!(1, out.len());
        assert_eq!(&summed, &out[0]);
    }

    #[tokio::test]
    async fn transform_shutdown() {
        let agg = toml::from_str::<AggregateConfig>(
            r#"
interval_ms = 999999
"#,
        )
        .unwrap()
        .build(&TransformContext::default())
        .await
        .unwrap();

        let agg = agg.into_task();

        let counter_a_1 = make_metric(
            "counter_a",
            metric::MetricKind::Incremental,
            metric::MetricValue::Counter { value: 42.0 },
        );
        let counter_a_2 = make_metric(
            "counter_a",
            metric::MetricKind::Incremental,
            metric::MetricValue::Counter { value: 43.0 },
        );
        let counter_a_summed = make_metric(
            "counter_a",
            metric::MetricKind::Incremental,
            metric::MetricValue::Counter { value: 85.0 },
        );
        let gauge_a_1 = make_metric(
            "gauge_a",
            metric::MetricKind::Absolute,
            metric::MetricValue::Gauge { value: 42.0 },
        );
        let gauge_a_2 = make_metric(
            "gauge_a",
            metric::MetricKind::Absolute,
            metric::MetricValue::Gauge { value: 43.0 },
        );
        let inputs = vec![counter_a_1, counter_a_2, gauge_a_1, gauge_a_2.clone()];

        // Queue up some events to be consumed & recorded
        let in_stream = Box::pin(stream::iter(inputs));
        // Kick off the transform process which should consume & record them
        let mut out_stream = agg.transform_events(in_stream);

        // B/c the input stream has ended we will have gone through the `input_rx.next() => None`
        // part of the loop and do the shutting down final flush immediately. We'll already be able
        // to read our expected bits on the output.
        let mut count = 0_u8;
        while let Some(event) = out_stream.next().await {
            count += 1;
            match event.as_metric().series().name.name.as_str() {
                "counter_a" => assert_eq!(counter_a_summed, event),
                "gauge_a" => assert_eq!(gauge_a_2, event),
                _ => panic!("Unexpected metric name in aggregate output"),
            };
        }
        // There were only 2
        assert_eq!(2, count);
    }

    #[tokio::test]
    async fn transform_interval() {
        let transform_config = toml::from_str::<AggregateConfig>("").unwrap();

        let counter_a_1 = make_metric(
            "counter_a",
            metric::MetricKind::Incremental,
            metric::MetricValue::Counter { value: 42.0 },
        );
        let counter_a_2 = make_metric(
            "counter_a",
            metric::MetricKind::Incremental,
            metric::MetricValue::Counter { value: 43.0 },
        );
        let counter_a_summed = make_metric(
            "counter_a",
            metric::MetricKind::Incremental,
            metric::MetricValue::Counter { value: 85.0 },
        );
        let gauge_a_1 = make_metric(
            "gauge_a",
            metric::MetricKind::Absolute,
            metric::MetricValue::Gauge { value: 42.0 },
        );
        let gauge_a_2 = make_metric(
            "gauge_a",
            metric::MetricKind::Absolute,
            metric::MetricValue::Gauge { value: 43.0 },
        );

        assert_transform_compliance(async {
            let (tx, rx) = mpsc::channel(10);
            let (topology, out) = create_topology(ReceiverStream::new(rx), transform_config).await;
            let mut out = ReceiverStream::new(out);

            tokio::time::pause();

            // tokio interval is always immediately ready, so we poll once to make sure
            // we trip it/set the interval in the future
            assert_eq!(Poll::Pending, futures::poll!(out.next()));

            // Now send our events
            tx.send(counter_a_1).await.unwrap();
            tx.send(counter_a_2).await.unwrap();
            tx.send(gauge_a_1).await.unwrap();
            tx.send(gauge_a_2.clone()).await.unwrap();
            // We won't have flushed yet b/c the interval hasn't elapsed, so no outputs
            assert_eq!(Poll::Pending, futures::poll!(out.next()));
            // Now fast forward time enough that our flush should trigger.
            tokio::time::advance(Duration::from_secs(11)).await;
            // We should have had an interval fire now and our output aggregate events should be
            // available.
            let mut count = 0_u8;
            while count < 2 {
                if let Some(event) = out.next().await {
                    match event.as_metric().series().name.name.as_str() {
                        "counter_a" => assert_eq!(counter_a_summed, event),
                        "gauge_a" => assert_eq!(gauge_a_2, event),
                        _ => panic!("Unexpected metric name in aggregate output"),
                    };
                    count += 1;
                } else {
                    panic!("Unexpectedly received None in output stream");
                }
            }
            // We should be back to pending, having nothing waiting for us
            assert_eq!(Poll::Pending, futures::poll!(out.next()));

            drop(tx);
            topology.stop().await;
            assert_eq!(out.next().await, None);
        })
        .await;
    }
}<|MERGE_RESOLUTION|>--- conflicted
+++ resolved
@@ -155,11 +155,8 @@
     use futures::stream;
     use tokio::sync::mpsc;
     use tokio_stream::wrappers::ReceiverStream;
-<<<<<<< HEAD
+    use vector_common::config::ComponentKey;
     use vrl::value::Kind;
-=======
-    use vector_common::config::ComponentKey;
->>>>>>> 94e3f154
 
     use super::*;
     use crate::schema::Definition;
@@ -179,18 +176,13 @@
         kind: metric::MetricKind,
         value: metric::MetricValue,
     ) -> Event {
-<<<<<<< HEAD
         let mut event = Event::Metric(Metric::new(name, kind, value))
-            .with_source_id(Arc::new(OutputId::from("in")))
+            .with_source_id(Arc::new(ComponentKey::from("in")))
             .with_upstream_id(Arc::new(OutputId::from("transform")));
         event.metadata_mut().set_schema_definition(&Arc::new(
             Definition::new_with_default_metadata(Kind::any_object(), [LogNamespace::Legacy]),
         ));
         event
-=======
-        Event::Metric(Metric::new(name, kind, value))
-            .with_source_id(Arc::new(ComponentKey::from("in")))
->>>>>>> 94e3f154
     }
 
     #[test]
