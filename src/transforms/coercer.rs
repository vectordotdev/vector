--- conflicted
+++ resolved
@@ -1,12 +1,7 @@
 use crate::{
     config::{DataType, TransformConfig, TransformDescription},
-<<<<<<< HEAD
-    event::Event,
+    event::{Event, Value},
     internal_events::CoercerConversionFailed,
-=======
-    event::{Event, Value},
-    internal_events::{CoercerConversionFailed, CoercerEventProcessed},
->>>>>>> ae18f8f7
     transforms::{FunctionTransform, Transform},
     types::{parse_conversion_map, Conversion},
 };
