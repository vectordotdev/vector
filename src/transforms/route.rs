use indexmap::IndexMap;
use vector_lib::config::{clone_input_definitions, LogNamespace};
use vector_lib::configurable::configurable_component;
use vector_lib::transform::SyncTransform;

use crate::{
    conditions::{AnyCondition, Condition, ConditionConfig, VrlConfig},
    config::{
        DataType, GenerateConfig, Input, OutputId, TransformConfig, TransformContext,
        TransformOutput,
    },
    event::Event,
    schema,
    transforms::Transform,
};

pub(crate) const UNMATCHED_ROUTE: &str = "_unmatched";

#[derive(Clone)]
pub struct Route {
    conditions: Vec<(String, Condition)>,
    reroute_unmatched: bool,
    exclusive_match: bool
}

impl Route {
    pub fn new(config: &RouteConfig, context: &TransformContext) -> crate::Result<Self> {
        let mut conditions = Vec::with_capacity(config.route.len());
        for (output_name, condition) in config.route.iter() {
            let condition = condition.build(&context.enrichment_tables)?;
            conditions.push((output_name.clone(), condition));
        }
        Ok(Self {
            conditions,
            reroute_unmatched: config.reroute_unmatched,
            exclusive_match: config.exclusive_match
        })
    }
}

impl SyncTransform for Route {
    fn transform(&mut self, event: Event, output: &mut vector_lib::transform::TransformOutputsBuf) {
        let mut matched_once = false;
        for (output_name, condition) in &self.conditions {
            let (result, event) = condition.check(event.clone());
            if result {
                if self.exclusive_match && matched_once {
                    continue;
                }
                matched_once = true;
                output.push(Some(output_name), event);
            }
        }
        if self.reroute_unmatched && !matched_once {
            output.push(Some(UNMATCHED_ROUTE), event);
        }
    }
}

/// Configuration for the `route` transform.
#[configurable_component(transform(
    "route",
    "Split a stream of events into multiple sub-streams based on user-supplied conditions."
))]
#[derive(Clone, Debug)]
#[serde(deny_unknown_fields)]
pub struct RouteConfig {
    /// Reroutes unmatched events to a named output instead of silently discarding them.
    ///
    /// Normally, if an event doesn't match any defined route, it is sent to the `<transform_name>._unmatched`
    /// output for further processing. In some cases, you may want to simply discard unmatched events and not
    /// process them any further.
    ///
    /// In these cases, `reroute_unmatched` can be set to `false` to disable the `<transform_name>._unmatched`
    /// output and instead silently discard any unmatched events.
    #[serde(default = "crate::serde::default_true")]
    #[configurable(metadata(docs::human_name = "Reroute Unmatched Events"))]
    reroute_unmatched: bool,

    /// A map from route identifiers to logical conditions.
    /// Each condition represents a filter which is applied to each event.
    ///
    /// The following identifiers are reserved output names and thus cannot be used as route IDs:
    /// - `_unmatched`
    /// - `_default`
    ///
    /// Each route can then be referenced as an input by other components with the name
    /// `<transform_name>.<route_id>`. If an event doesn’t match any route, and if `reroute_unmatched`
    /// is set to `true` (the default), it is sent to the `<transform_name>._unmatched` output.
    /// Otherwise, the unmatched event is instead silently discarded.
    #[configurable(metadata(docs::additional_props_description = "An individual route."))]
    #[configurable(metadata(docs::examples = "route_examples()"))]
    route: IndexMap<String, AnyCondition>,

    /// Flag for exclusive routing.
    ///
    /// When this flag is enabled, an event will be routed to only the first matching route.
    /// The specified [`RouteConfig:route`] order of insertion is therefore significant when this flag is on.
    #[serde(default = "crate::serde::default_false")]
    #[configurable(metadata(docs::human_name = "Exclusive Match"))]
    exclusive_match: bool,

}

fn route_examples() -> IndexMap<String, AnyCondition> {
    IndexMap::from([
        (
            "foo-exists".to_owned(),
            AnyCondition::Map(ConditionConfig::Vrl(VrlConfig {
                source: "exists(.foo)".to_owned(),
                ..Default::default()
            })),
        ),
        (
            "foo-does-not-exist".to_owned(),
            AnyCondition::Map(ConditionConfig::Vrl(VrlConfig {
                source: "!exists(.foo)".to_owned(),
                ..Default::default()
            })),
        ),
    ])
}

impl GenerateConfig for RouteConfig {
    fn generate_config() -> toml::Value {
        toml::Value::try_from(Self {
            reroute_unmatched: true,
<<<<<<< HEAD
            route: IndexMap::new(),
            exclusive_match: false,
=======
            route: route_examples(),
>>>>>>> 3b35d1ac
        })
        .unwrap()
    }
}

#[async_trait::async_trait]
#[typetag::serde(name = "route")]
impl TransformConfig for RouteConfig {
    async fn build(&self, context: &TransformContext) -> crate::Result<Transform> {
        let route = Route::new(self, context)?;
        Ok(Transform::synchronous(route))
    }

    fn input(&self) -> Input {
        Input::all()
    }

    fn validate(&self, _: &schema::Definition) -> Result<(), Vec<String>> {
        if self.route.contains_key(UNMATCHED_ROUTE) {
            Err(vec![format!(
                "cannot have a named output with reserved name: `{UNMATCHED_ROUTE}`"
            )])
        } else {
            Ok(())
        }
    }

    fn outputs(
        &self,
        _: vector_lib::enrichment::TableRegistry,
        input_definitions: &[(OutputId, schema::Definition)],
        _: LogNamespace,
    ) -> Vec<TransformOutput> {
        let mut result: Vec<TransformOutput> = self
            .route
            .keys()
            .map(|output_name| {
                TransformOutput::new(
                    DataType::all_bits(),
                    clone_input_definitions(input_definitions),
                )
                .with_port(output_name)
            })
            .collect();
        if self.reroute_unmatched {
            result.push(
                TransformOutput::new(
                    DataType::all_bits(),
                    clone_input_definitions(input_definitions),
                )
                .with_port(UNMATCHED_ROUTE),
            );
        }
        result
    }

    fn enable_concurrency(&self) -> bool {
        true
    }
}

#[cfg(test)]
mod test {
    use std::collections::HashMap;

    use indoc::indoc;
    use vector_lib::transform::TransformOutputsBuf;

    use super::*;
    use crate::{
        config::{build_unit_tests, ConfigBuilder},
        test_util::components::{init_test, COMPONENT_MULTIPLE_OUTPUTS_TESTS},
    };

    #[test]
    fn generate_config() {
        crate::test_util::test_generate_config::<RouteConfig>();
    }

    #[test]
    fn can_serialize_remap() {
        // We need to serialize the config to check if a config has
        // changed when reloading.
        let config = toml::from_str::<RouteConfig>(
            r#"
            route.first.type = "vrl"
            route.first.source = '.message == "hello world"'
        "#,
        )
        .unwrap();

        assert_eq!(
            serde_json::to_string(&config).unwrap(),
            r#"{"reroute_unmatched":true,"route":{"first":{"type":"vrl","source":".message == \"hello world\""}}}"#
        );
    }

    #[test]
    fn route_pass_all_route_conditions() {
        let output_names = vec!["first", "second", "third", UNMATCHED_ROUTE];
        let event = Event::from_json_value(
            serde_json::json!({"message": "hello world", "second": "second", "third": "third"}),
            LogNamespace::Legacy,
        )
        .unwrap();
        let config = toml::from_str::<RouteConfig>(
            r#"
            route.first.type = "vrl"
            route.first.source = '.message == "hello world"'

            route.second.type = "vrl"
            route.second.source = '.second == "second"'

            route.third.type = "vrl"
            route.third.source = '.third == "third"'
        "#,
        )
        .unwrap();

        let mut transform = Route::new(&config, &Default::default()).unwrap();
        let mut outputs = TransformOutputsBuf::new_with_capacity(
            output_names
                .iter()
                .map(|output_name| {
                    TransformOutput::new(DataType::all_bits(), HashMap::new())
                        .with_port(output_name.to_owned())
                })
                .collect(),
            1,
        );

        transform.transform(event.clone(), &mut outputs);
        for output_name in output_names {
            let mut events: Vec<_> = outputs.drain_named(output_name).collect();
            if output_name == UNMATCHED_ROUTE {
                assert!(events.is_empty());
            } else {
                assert_eq!(events.len(), 1);
                assert_eq!(events.pop().unwrap(), event);
            }
        }
    }

    #[test]
    fn route_pass_one_route_condition() {
        let output_names = vec!["first", "second", "third", UNMATCHED_ROUTE];
        let event = Event::from_json_value(
            serde_json::json!({"message": "hello world"}),
            LogNamespace::Legacy,
        )
        .unwrap();
        let config = toml::from_str::<RouteConfig>(
            r#"
            route.first.type = "vrl"
            route.first.source = '.message == "hello world"'

            route.second.type = "vrl"
            route.second.source = '.second == "second"'

            route.third.type = "vrl"
            route.third.source = '.third == "third"'
        "#,
        )
        .unwrap();

        let mut transform = Route::new(&config, &Default::default()).unwrap();
        let mut outputs = TransformOutputsBuf::new_with_capacity(
            output_names
                .iter()
                .map(|output_name| {
                    TransformOutput::new(DataType::all_bits(), HashMap::new())
                        .with_port(output_name.to_owned())
                })
                .collect(),
            1,
        );

        transform.transform(event.clone(), &mut outputs);
        for output_name in output_names {
            let mut events: Vec<_> = outputs.drain_named(output_name).collect();
            if output_name == "first" {
                assert_eq!(events.len(), 1);
                assert_eq!(events.pop().unwrap(), event);
            }
            assert_eq!(events.len(), 0);
        }
    }

    #[test]
    fn route_pass_no_route_condition() {
        let output_names = vec!["first", "second", "third", UNMATCHED_ROUTE];
        let event =
            Event::from_json_value(serde_json::json!({"message": "NOPE"}), LogNamespace::Legacy)
                .unwrap();
        let config = toml::from_str::<RouteConfig>(
            r#"
            route.first.type = "vrl"
            route.first.source = '.message == "hello world"'

            route.second.type = "vrl"
            route.second.source = '.second == "second"'

            route.third.type = "vrl"
            route.third.source = '.third == "third"'
        "#,
        )
        .unwrap();

        let mut transform = Route::new(&config, &Default::default()).unwrap();
        let mut outputs = TransformOutputsBuf::new_with_capacity(
            output_names
                .iter()
                .map(|output_name| {
                    TransformOutput::new(DataType::all_bits(), HashMap::new())
                        .with_port(output_name.to_owned())
                })
                .collect(),
            1,
        );

        transform.transform(event.clone(), &mut outputs);
        for output_name in output_names {
            let mut events: Vec<_> = outputs.drain_named(output_name).collect();
            if output_name == UNMATCHED_ROUTE {
                assert_eq!(events.len(), 1);
                assert_eq!(events.pop().unwrap(), event);
            }
            assert_eq!(events.len(), 0);
        }
    }

    #[test]
    fn route_no_unmatched_output() {
        let output_names = vec!["first", "second", "third", UNMATCHED_ROUTE];
        let event =
            Event::from_json_value(serde_json::json!({"message": "NOPE"}), LogNamespace::Legacy)
                .unwrap();
        let config = toml::from_str::<RouteConfig>(
            r#"
            reroute_unmatched = false

            route.first.type = "vrl"
            route.first.source = '.message == "hello world"'

            route.second.type = "vrl"
            route.second.source = '.second == "second"'

            route.third.type = "vrl"
            route.third.source = '.third == "third"'
        "#,
        )
        .unwrap();

        let mut transform = Route::new(&config, &Default::default()).unwrap();
        let mut outputs = TransformOutputsBuf::new_with_capacity(
            output_names
                .iter()
                .map(|output_name| {
                    TransformOutput::new(DataType::all_bits(), HashMap::new())
                        .with_port(output_name.to_owned())
                })
                .collect(),
            1,
        );

        transform.transform(event.clone(), &mut outputs);
        for output_name in output_names {
            let events: Vec<_> = outputs.drain_named(output_name).collect();
            assert_eq!(events.len(), 0);
        }
    }

    #[tokio::test]
    async fn route_metrics_with_output_tag() {
        init_test();

        let config: ConfigBuilder = toml::from_str(indoc! {r#"
            [transforms.foo]
            inputs = []
            type = "route"
            [transforms.foo.route.first]
                type = "is_log"

            [[tests]]
            name = "metric output"

            [tests.input]
                insert_at = "foo"
                value = "none"

            [[tests.outputs]]
                extract_from = "foo.first"
                [[tests.outputs.conditions]]
                type = "vrl"
                source = "true"
        "#})
        .unwrap();

        let mut tests = build_unit_tests(config).await.unwrap();
        assert!(tests.remove(0).run().await.errors.is_empty());
        // Check that metrics were emitted with output tag
        COMPONENT_MULTIPLE_OUTPUTS_TESTS.assert(&["output"]);
    }
}<|MERGE_RESOLUTION|>--- conflicted
+++ resolved
@@ -125,12 +125,8 @@
     fn generate_config() -> toml::Value {
         toml::Value::try_from(Self {
             reroute_unmatched: true,
-<<<<<<< HEAD
-            route: IndexMap::new(),
+            route: route_examples(),
             exclusive_match: false,
-=======
-            route: route_examples(),
->>>>>>> 3b35d1ac
         })
         .unwrap()
     }
