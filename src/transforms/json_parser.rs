--- conflicted
+++ resolved
@@ -28,13 +28,8 @@
 #[async_trait::async_trait]
 #[typetag::serde(name = "json_parser")]
 impl TransformConfig for JsonParserConfig {
-<<<<<<< HEAD
-    async fn build(&self, _cx: TransformContext) -> crate::Result<Transform> {
+    async fn build(&self) -> crate::Result<Transform> {
         Ok(Transform::function(JsonParser::from(self.clone())))
-=======
-    async fn build(&self) -> crate::Result<Box<dyn Transform>> {
-        Ok(Box::new(JsonParser::from(self.clone())))
->>>>>>> 8d68f999
     }
 
     fn input_type(&self) -> DataType {
