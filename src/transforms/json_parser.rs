use super::Transform;
use crate::{
    event::{self, Event, ValueKind},
    topology::config::{DataType, TransformConfig, TransformDescription},
};
use serde::{Deserialize, Serialize};
use serde_json::Value;
use string_cache::DefaultAtom as Atom;
use tracing::field;

#[derive(Deserialize, Serialize, Debug, Clone, Derivative)]
#[serde(deny_unknown_fields, default)]
#[derivative(Default)]
pub struct JsonParserConfig {
    pub field: Option<Atom>,
    pub drop_invalid: bool,
    #[derivative(Default(value = "true"))]
    pub drop_field: bool,
    pub target_field: Option<String>,
}

inventory::submit! {
    TransformDescription::new::<JsonParserConfig>("json_parser")
}

#[typetag::serde(name = "json_parser")]
impl TransformConfig for JsonParserConfig {
    fn build(&self) -> crate::Result<Box<dyn Transform>> {
        Ok(Box::new(JsonParser::from(self.clone())))
    }

    fn input_type(&self) -> DataType {
        DataType::Log
    }

    fn output_type(&self) -> DataType {
        DataType::Log
    }

    fn transform_type(&self) -> &'static str {
        "json_parser"
    }
}

pub struct JsonParser {
    field: Atom,
    drop_invalid: bool,
    drop_field: bool,
    target_field: Option<String>,
}

impl From<JsonParserConfig> for JsonParser {
    fn from(config: JsonParserConfig) -> JsonParser {
        let field = if let Some(field) = &config.field {
            field
        } else {
            &event::MESSAGE
        };

        JsonParser {
            field: field.clone(),
            drop_invalid: config.drop_invalid,
            drop_field: config.drop_field,
            target_field: config.target_field.clone(),
        }
    }
}

impl Transform for JsonParser {
    fn transform(&mut self, mut event: Event) -> Option<Event> {
        let to_parse = event.as_log().get(&self.field).map(|s| s.as_bytes());

        let parsed = to_parse
            .and_then(|to_parse| {
                serde_json::from_slice::<Value>(to_parse.as_ref())
                    .map_err(|error| {
                        debug!(
                            message = "Event failed to parse as JSON",
                            field = self.field.as_ref(),
                            %error,
                            rate_limit_secs = 30
                        )
                    })
                    .ok()
            })
            .and_then(|value| {
                if let Value::Object(object) = value {
                    Some(object)
                } else {
                    None
                }
            });

        if self.drop_field {
            event.as_mut_log().remove(&self.field);
        }

        if let Some(object) = parsed {
            match self.target_field {
                Some(ref target_field) => {
                    if event.as_log().contains(&target_field.as_str().into()) {
                        error!(
                            message = "target field already exsists",
                            target_field = field::display(target_field)
                        );
                    } else {
                        for (name, value) in object {
                            insert(&mut event, format!("{}.{}", target_field, name), value);
                        }
                    }
                }
                None => {
                    for (name, value) in object {
                        insert(&mut event, name, value);
                    }
                }
            }
        } else if self.drop_invalid {
            return None;
        }

        Some(event)
    }
}

fn insert(event: &mut Event, name: String, value: Value) {
    match value {
        Value::String(string) => {
            event
                .as_mut_log()
                .insert_explicit(name.into(), string.into());
        }
        Value::Number(number) => {
            let val = if let Some(val) = number.as_i64() {
                ValueKind::from(val)
            } else if let Some(val) = number.as_f64() {
                ValueKind::from(val)
            } else {
                ValueKind::from(number.to_string())
            };

            event.as_mut_log().insert_explicit(name.into(), val);
        }
        Value::Bool(b) => {
            event.as_mut_log().insert_explicit(name.into(), b.into());
        }
        Value::Null => {
            event.as_mut_log().insert_explicit(name.into(), "".into());
        }
        Value::Array(array) => {
            for (i, element) in array.into_iter().enumerate() {
                let element_name = format!("{}[{}]", name, i);
                insert(event, element_name, element);
            }
        }
        Value::Object(object) => {
            for (key, value) in object.into_iter() {
                let item_name = format!("{}.{}", name, key);
                insert(event, item_name, value);
            }
        }
    }
}

#[cfg(test)]
mod test {
    use super::{JsonParser, JsonParserConfig};
    use crate::event::{self, Event};
    use crate::transforms::Transform;
    use string_cache::DefaultAtom as Atom;

    #[test]
    fn json_parser_drop_field() {
        let mut parser = JsonParser::from(JsonParserConfig::default());

        let event = Event::from(r#"{"greeting": "hello", "name": "bob"}"#);

        let event = parser.transform(event).unwrap();

        assert!(event.as_log().get(&event::MESSAGE).is_none());
    }

    #[test]
    fn json_parser_doesnt_drop_field() {
        let mut parser = JsonParser::from(JsonParserConfig {
            drop_field: false,
            ..Default::default()
        });

        let event = Event::from(r#"{"greeting": "hello", "name": "bob"}"#);

        let event = parser.transform(event).unwrap();

        assert!(event.as_log().get(&event::MESSAGE).is_some());
    }

    #[test]
    fn json_parser_parse_raw() {
        let mut parser = JsonParser::from(JsonParserConfig {
            drop_field: false,
            ..Default::default()
        });

        let event = Event::from(r#"{"greeting": "hello", "name": "bob"}"#);

        let event = parser.transform(event).unwrap();

        assert_eq!(event.as_log()[&Atom::from("greeting")], "hello".into());
        assert_eq!(event.as_log()[&Atom::from("name")], "bob".into());
        assert_eq!(
            event.as_log()[&event::MESSAGE],
            r#"{"greeting": "hello", "name": "bob"}"#.into()
        );
    }

    #[test]
    fn json_parser_parse_field() {
        let mut parser = JsonParser::from(JsonParserConfig {
            field: Some("data".into()),
            drop_field: false,
            ..Default::default()
        });

        // Field present

        let mut event = Event::from("message");
        event.as_mut_log().insert_explicit(
            "data".into(),
            r#"{"greeting": "hello", "name": "bob"}"#.into(),
        );

        let event = parser.transform(event).unwrap();

        assert_eq!(event.as_log()[&Atom::from("greeting")], "hello".into(),);
        assert_eq!(event.as_log()[&Atom::from("name")], "bob".into());
        assert_eq!(
            event.as_log()[&Atom::from("data")],
            r#"{"greeting": "hello", "name": "bob"}"#.into()
        );

        // Field missing
        let event = Event::from("message");

        let parsed = parser.transform(event.clone()).unwrap();

        assert_eq!(event, parsed);
    }

    #[test]
    fn json_parser_parse_inner_json() {
        let mut parser_outter = JsonParser::from(JsonParserConfig {
            ..Default::default()
        });

        let mut parser_inner = JsonParser::from(JsonParserConfig {
            field: Some("log".into()),
            ..Default::default()
        });

        let event = Event::from(r#"{"log":"{\"type\":\"response\",\"@timestamp\":\"2018-10-04T21:12:33Z\",\"tags\":[],\"pid\":1,\"method\":\"post\",\"statusCode\":200,\"req\":{\"url\":\"/elasticsearch/_msearch\",\"method\":\"post\",\"headers\":{\"host\":\"logs.com\",\"connection\":\"close\",\"x-real-ip\":\"120.21.3.1\",\"x-forwarded-for\":\"121.91.2.2\",\"x-forwarded-host\":\"logs.com\",\"x-forwarded-port\":\"443\",\"x-forwarded-proto\":\"https\",\"x-original-uri\":\"/elasticsearch/_msearch\",\"x-scheme\":\"https\",\"content-length\":\"1026\",\"accept\":\"application/json, text/plain, */*\",\"origin\":\"https://logs.com\",\"kbn-version\":\"5.2.3\",\"user-agent\":\"Mozilla/5.0 (Macintosh; Intel Mac OS X 10_12_6) AppleWebKit/532.30 (KHTML, like Gecko) Chrome/62.0.3361.210 Safari/533.21\",\"content-type\":\"application/x-ndjson\",\"referer\":\"https://domain.com/app/kibana\",\"accept-encoding\":\"gzip, deflate, br\",\"accept-language\":\"en-US,en;q=0.8\"},\"remoteAddress\":\"122.211.22.11\",\"userAgent\":\"22.322.32.22\",\"referer\":\"https://domain.com/app/kibana\"},\"res\":{\"statusCode\":200,\"responseTime\":417,\"contentLength\":9},\"message\":\"POST /elasticsearch/_msearch 200 225ms - 8.0B\"}\n","stream":"stdout","time":"2018-10-02T21:14:48.2233245241Z"}"#);

        let parsed_event = parser_outter.transform(event).unwrap();

        assert_eq!(
            parsed_event.as_log()[&Atom::from("stream")],
            "stdout".into()
        );

        let parsed_inner_event = parser_inner.transform(parsed_event).unwrap();
        let log = parsed_inner_event.into_log();

        assert_eq!(log[&Atom::from("type")], "response".into());
        assert_eq!(log[&Atom::from("statusCode")], 200.into());
    }

    #[test]
    fn json_parser_invalid_json() {
        let invalid = r#"{"greeting": "hello","#;

        // Raw
        let mut parser = JsonParser::from(JsonParserConfig {
            drop_field: false,
            ..Default::default()
        });

        let event = Event::from(invalid);

        let parsed = parser.transform(event.clone()).unwrap();

        assert_eq!(event, parsed);
        assert_eq!(event.as_log()[&event::MESSAGE], invalid.into());

        // Field
        let mut parser = JsonParser::from(JsonParserConfig {
            field: Some("data".into()),
            drop_field: false,
            ..Default::default()
        });

        let mut event = Event::from("message");
        event
            .as_mut_log()
            .insert_explicit("data".into(), invalid.into());

        let event = parser.transform(event).unwrap();

        assert_eq!(event.as_log()[&Atom::from("data")], invalid.into());
        assert!(event.as_log().get(&Atom::from("greeting")).is_none());
    }

    #[test]
    fn json_parser_drop_invalid() {
        let valid = r#"{"greeting": "hello", "name": "bob"}"#;
        let invalid = r#"{"greeting": "hello","#;
        let not_object = r#""hello""#;

        // Raw
        let mut parser = JsonParser::from(JsonParserConfig {
            drop_invalid: true,
            ..Default::default()
        });

        let event = Event::from(valid);
        assert!(parser.transform(event).is_some());

        let event = Event::from(invalid);
        assert!(parser.transform(event).is_none());

        let event = Event::from(not_object);
        assert!(parser.transform(event).is_none());

        // Field
        let mut parser = JsonParser::from(JsonParserConfig {
            field: Some("data".into()),
            drop_invalid: true,
            ..Default::default()
        });

        let mut event = Event::from("message");
        event
            .as_mut_log()
            .insert_explicit("data".into(), valid.into());
        assert!(parser.transform(event).is_some());

        let mut event = Event::from("message");
        event
            .as_mut_log()
            .insert_explicit("data".into(), invalid.into());
        assert!(parser.transform(event).is_none());

        let mut event = Event::from("message");
        event
            .as_mut_log()
            .insert_explicit("data".into(), not_object.into());
        assert!(parser.transform(event).is_none());

        // Missing field
        let event = Event::from("message");
        assert!(parser.transform(event).is_none());
    }

    #[test]
    fn json_parser_chained() {
        let mut parser1 = JsonParser::from(JsonParserConfig {
            ..Default::default()
        });
        let mut parser2 = JsonParser::from(JsonParserConfig {
            field: Some("nested".into()),
            ..Default::default()
        });

        let event = Event::from(r#"{"greeting": "hello", "name": "bob", "nested": "{\"message\": \"help i'm trapped under many layers of json\"}"}"#);
        let event = parser1.transform(event).unwrap();
        let event = parser2.transform(event).unwrap();

        assert_eq!(event.as_log()[&Atom::from("greeting")], "hello".into());
        assert_eq!(event.as_log()[&Atom::from("name")], "bob".into());
        assert_eq!(
            event.as_log()[&Atom::from("message")],
            "help i'm trapped under many layers of json".into()
        );
    }

    #[test]
    fn json_parser_types() {
        let mut parser = JsonParser::from(JsonParserConfig {
            ..Default::default()
        });

        let event = Event::from(
            r#"{
              "string": "this is text",
              "null": null,
              "float": 12.34,
              "int": 56,
              "bool true": true,
              "bool false": false,
              "array": ["z", 7],
              "object": { "nested": "data", "more": "values" },
              "deep": [[[{"a": { "b": { "c": [[[1234]]]}}}]]]
            }"#,
        );
        let event = parser.transform(event).unwrap();

        assert_eq!(event.as_log()[&Atom::from("string")], "this is text".into());
        assert_eq!(event.as_log()[&Atom::from("null")], "".into());
        assert_eq!(event.as_log()[&Atom::from("float")], 12.34.into());
        assert_eq!(event.as_log()[&Atom::from("int")], 56.into());
        assert_eq!(event.as_log()[&Atom::from("bool true")], true.into());
        assert_eq!(event.as_log()[&Atom::from("bool false")], false.into());
        assert_eq!(event.as_log()[&Atom::from("array[0]")], "z".into());
        assert_eq!(event.as_log()[&Atom::from("array[1]")], 7.into());
        assert_eq!(event.as_log()[&Atom::from("object.nested")], "data".into());
        assert_eq!(event.as_log()[&Atom::from("object.more")], "values".into());
        assert_eq!(
            event.as_log()[&Atom::from("deep[0][0][0].a.b.c[0][0][0]")],
            1234.into()
        );
    }

    #[test]
<<<<<<< HEAD
    fn target_field_works() {
        let mut parser = JsonParser::from(JsonParserConfig {
            drop_field: false,
            target_field: Some("that".into()),
            ..Default::default()
        });

        let event = Event::from(r#"{"greeting": "hello", "name": "bob"}"#);
        let event = parser.transform(event).unwrap();
        let event = event.as_log();

        assert_eq!(event[&Atom::from("that.greeting")], "hello".into());
        assert_eq!(event[&Atom::from("that.name")], "bob".into());
    }

    #[test]
    fn target_field_preserves_existing() {
        let mut parser = JsonParser::from(JsonParserConfig {
            drop_field: false,
            target_field: Some("message".into()),
            ..Default::default()
        });

        let message = r#"{"greeting": "hello", "name": "bob"}"#;
        let event = Event::from(message);
        let event = parser.transform(event).unwrap();
        let event = event.as_log();

        assert_eq!(event[&"message".into()], message.into());
        assert_eq!(event.get(&"message.greeting".into()), None);
        assert_eq!(event.get(&"message.name".into()), None);
=======
    fn drop_field_before_adding() {
        let mut parser = JsonParser::from(JsonParserConfig {
            drop_field: true,
            ..Default::default()
        });

        let event = Event::from(
            r#"{
                "key": "data",
                "message": "inner" 
            }"#,
        );

        let event = parser.transform(event).unwrap();

        assert_eq!(event.as_log()[&Atom::from("key")], "data".into());
        assert_eq!(event.as_log()[&Atom::from("message")], "inner".into());
>>>>>>> f9d31110
    }
}<|MERGE_RESOLUTION|>--- conflicted
+++ resolved
@@ -419,39 +419,6 @@
     }
 
     #[test]
-<<<<<<< HEAD
-    fn target_field_works() {
-        let mut parser = JsonParser::from(JsonParserConfig {
-            drop_field: false,
-            target_field: Some("that".into()),
-            ..Default::default()
-        });
-
-        let event = Event::from(r#"{"greeting": "hello", "name": "bob"}"#);
-        let event = parser.transform(event).unwrap();
-        let event = event.as_log();
-
-        assert_eq!(event[&Atom::from("that.greeting")], "hello".into());
-        assert_eq!(event[&Atom::from("that.name")], "bob".into());
-    }
-
-    #[test]
-    fn target_field_preserves_existing() {
-        let mut parser = JsonParser::from(JsonParserConfig {
-            drop_field: false,
-            target_field: Some("message".into()),
-            ..Default::default()
-        });
-
-        let message = r#"{"greeting": "hello", "name": "bob"}"#;
-        let event = Event::from(message);
-        let event = parser.transform(event).unwrap();
-        let event = event.as_log();
-
-        assert_eq!(event[&"message".into()], message.into());
-        assert_eq!(event.get(&"message.greeting".into()), None);
-        assert_eq!(event.get(&"message.name".into()), None);
-=======
     fn drop_field_before_adding() {
         let mut parser = JsonParser::from(JsonParserConfig {
             drop_field: true,
@@ -469,6 +436,39 @@
 
         assert_eq!(event.as_log()[&Atom::from("key")], "data".into());
         assert_eq!(event.as_log()[&Atom::from("message")], "inner".into());
->>>>>>> f9d31110
+    }
+
+    #[test]
+    fn target_field_works() {
+        let mut parser = JsonParser::from(JsonParserConfig {
+            drop_field: false,
+            target_field: Some("that".into()),
+            ..Default::default()
+        });
+
+        let event = Event::from(r#"{"greeting": "hello", "name": "bob"}"#);
+        let event = parser.transform(event).unwrap();
+        let event = event.as_log();
+
+        assert_eq!(event[&Atom::from("that.greeting")], "hello".into());
+        assert_eq!(event[&Atom::from("that.name")], "bob".into());
+    }
+
+    #[test]
+    fn target_field_preserves_existing() {
+        let mut parser = JsonParser::from(JsonParserConfig {
+            drop_field: false,
+            target_field: Some("message".into()),
+            ..Default::default()
+        });
+
+        let message = r#"{"greeting": "hello", "name": "bob"}"#;
+        let event = Event::from(message);
+        let event = parser.transform(event).unwrap();
+        let event = event.as_log();
+
+        assert_eq!(event[&"message".into()], message.into());
+        assert_eq!(event.get(&"message.greeting".into()), None);
+        assert_eq!(event.get(&"message.name".into()), None);
     }
 }