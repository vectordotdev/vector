--- conflicted
+++ resolved
@@ -205,21 +205,6 @@
 
 impl Ec2MetadataTransform {
     fn transform_one(&mut self, mut event: Event) -> Event {
-<<<<<<< HEAD
-        if let Ok(state) = self.state.read() {
-            match event {
-                Event::Log(ref mut log) => {
-                    state.iter().for_each(|(k, v)| {
-                        log.insert(k.clone(), v.clone());
-                    });
-                }
-                Event::Metric(ref mut metric) => {
-                    state.iter().for_each(|(k, v)| {
-                        metric.insert_tag(k.clone(), String::from_utf8_lossy(v).to_string());
-                    });
-                }
-                Event::Trace(_) => panic!("Traces are not supported."),
-=======
         let state = self.state.load();
         match event {
             Event::Log(ref mut log) => {
@@ -231,8 +216,8 @@
                 state.iter().for_each(|(k, v)| {
                     metric.insert_tag(k.to_string(), String::from_utf8_lossy(v).to_string());
                 });
->>>>>>> ff3fa902
-            }
+            }
+            Event::Trace(_) => panic!("Traces are not supported."),
         }
         event
     }
