--- conflicted
+++ resolved
@@ -1,7 +1,3 @@
-<<<<<<< HEAD
-use std::sync::{Arc, LazyLock};
-use std::{collections::HashSet, error, fmt, future::ready, pin::Pin};
-=======
 use std::{
     collections::HashSet,
     error, fmt,
@@ -9,18 +5,12 @@
     pin::Pin,
     sync::{Arc, LazyLock},
 };
->>>>>>> eee6e669
 
 use arc_swap::ArcSwap;
 use bytes::Bytes;
 use futures::{Stream, StreamExt};
-<<<<<<< HEAD
-use http::{uri::PathAndQuery, Request, StatusCode, Uri};
-use hyper::{body::to_bytes as body_to_bytes, Body};
-=======
 use http::{Request, StatusCode, Uri, uri::PathAndQuery};
 use hyper::{Body, body::to_bytes as body_to_bytes};
->>>>>>> eee6e669
 use serde::Deserialize;
 use serde_with::serde_as;
 use snafu::ResultExt as _;
@@ -528,15 +518,9 @@
             {
                 let mac = String::from_utf8_lossy(&mac[..]);
 
-<<<<<<< HEAD
-                    if self.fields.contains(SUBNET_ID_KEY) {
-                        let subnet_path =
-                            format!("/latest/meta-data/network/interfaces/macs/{mac}/subnet-id");
-=======
                 if self.fields.contains(SUBNET_ID_KEY) {
                     let subnet_path =
                         format!("/latest/meta-data/network/interfaces/macs/{mac}/subnet-id");
->>>>>>> eee6e669
 
                     let subnet_path = subnet_path.parse().context(ParsePathSnafu {
                         value: subnet_path.clone(),
@@ -547,15 +531,9 @@
                     }
                 }
 
-<<<<<<< HEAD
-                    if self.fields.contains(VPC_ID_KEY) {
-                        let vpc_path =
-                            format!("/latest/meta-data/network/interfaces/macs/{mac}/vpc-id");
-=======
                 if self.fields.contains(VPC_ID_KEY) {
                     let vpc_path =
                         format!("/latest/meta-data/network/interfaces/macs/{mac}/vpc-id");
->>>>>>> eee6e669
 
                     let vpc_path = vpc_path.parse().context(ParsePathSnafu {
                         value: vpc_path.clone(),
