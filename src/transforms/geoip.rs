--- conflicted
+++ resolved
@@ -1,12 +1,9 @@
 use crate::{
     config::{DataType, GenerateConfig, TransformConfig, TransformDescription},
     event::Event,
-<<<<<<< HEAD
     internal_events::{GeoipEventProcessed, GeoipFieldDoesNotExist, GeoipIpAddressParseError},
-=======
     transforms::{FunctionTransform, Transform},
     Result,
->>>>>>> b8f83d73
 };
 use serde::{Deserialize, Serialize};
 use std::str::FromStr;
@@ -202,13 +199,10 @@
         if let Ok(json_value) = json_value {
             event.as_mut_log().insert(target_field, json_value);
         }
-<<<<<<< HEAD
         emit!(GeoipEventProcessed);
         Some(event)
-=======
 
         output.push(event);
->>>>>>> b8f83d73
     }
 }
 
