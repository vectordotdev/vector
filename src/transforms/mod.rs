--- conflicted
+++ resolved
@@ -13,11 +13,8 @@
 pub mod coercer;
 #[cfg(feature = "transforms-concat")]
 pub mod concat;
-<<<<<<< HEAD
 pub mod dedupe;
-=======
 #[cfg(feature = "transforms-field_filter")]
->>>>>>> 560fd106
 pub mod field_filter;
 #[cfg(feature = "transforms-geoip")]
 pub mod geoip;
