--- conflicted
+++ resolved
@@ -15,13 +15,9 @@
 use tokio::select;
 use vector::{
     config::{self, Config, ConfigDiff},
-<<<<<<< HEAD
-    event, generate, heartbeat, list, metrics, runtime,
-=======
-    event, generate,
+    event, generate, heartbeat,
     internal_events::{VectorReloaded, VectorStarted, VectorStopped},
     list, metrics, runtime,
->>>>>>> 5f6ce7cf
     signal::{self, SignalTo},
     topology, trace, unit_test, validate,
 };
@@ -128,11 +124,8 @@
             std::process::exit(exitcode::CONFIG);
         });
 
-<<<<<<< HEAD
+        emit!(VectorStarted);
         tokio::spawn(heartbeat::heartbeat());
-=======
-        emit!(VectorStarted);
->>>>>>> 5f6ce7cf
 
         let mut signals = signal::signals();
         let mut sources_finished = topology.sources_finished().compat();
