--- conflicted
+++ resolved
@@ -358,27 +358,6 @@
             // all the way through the pipeline, and that the telemetry events have been processed
             // before shutting down the telemetry and topology tasks.
             input_task_coordinator.shutdown().await;
-<<<<<<< HEAD
-            info!("Input task(s) have been shutdown.");
-
-            // Without this, not all internal metric events are received for sink components under test.
-            // TODO: This is awful and needs a proper solution.
-            //       I think we are going to need to setup distinct task sync logic potentially for each
-            //       combination of Source/Sink + Resource direction Push/Pull
-            if self.configuration.component_type == ComponentType::Sink {
-                tokio::time::sleep(Duration::from_secs(5)).await;
-            }
-
-            telemetry_task_coordinator.shutdown().await;
-            info!("Telemetry task(s) have been shutdown.");
-
-            topology_task_coordinator.shutdown().await;
-            info!("Component topology task has been shutdown.");
-
-            output_task_coordinator.shutdown().await;
-            info!("Output task(s) have been shutdown.");
-=======
->>>>>>> a59aeb92
 
             let output_events = output_driver
                 .await
