pub mod config;
mod io;
mod telemetry;

use std::{collections::HashMap, path::PathBuf, sync::Arc, time::Duration};

use bytes::BytesMut;
use chrono::Utc;
use tokio::{
    runtime::Builder,
    select,
    sync::{
        Mutex,
        mpsc::{self, Receiver, Sender},
    },
    task::JoinHandle,
};
use tokio_util::codec::Encoder as _;
use vector_lib::{
    EstimatedJsonEncodedSizeOf, codecs::encoding, config::LogNamespace, event::Event,
};

pub use self::config::TopologyBuilder;
use super::{
    ComponentType, TestCaseExpectation, TestEvent, ValidationConfiguration, Validator,
    encode_test_event,
    sync::{Configuring, TaskCoordinator},
};
use crate::{
    codecs::Encoder,
    components::validation::{RunnerMetrics, TestCase},
    config::ConfigBuilder,
    extra_context::ExtraContext,
    topology::RunningTopology,
};

/// Runner input mechanism.
///
/// This is the mechanism by which the runner task pushes input to the component being validated.
pub enum RunnerInput {
    /// The component uses an external resource for its input.
    ///
    /// The channel provides a mechanism to send inputs to the external resource, which is then
    /// either pulled from by the component, or pushes directly to the component.
    ///
    /// Only sources have external inputs.
    External(mpsc::Sender<TestEvent>),

    /// The component uses a "controlled" edge for its input.
    ///
    /// This represents a component we inject into the component topology that we send inputs to,
    /// which forwards them to the component being validated.
    Controlled,
}

impl RunnerInput {
    /// Consumes this runner input, providing the channel sender for sending input events to the
    /// component under validation.
    ///
    /// # Panics
    ///
    /// If the runner input is configured for an external resource, and a controlled edge is given,
    /// or if the runner input is configured for a controlled edge and no controlled edge is given,
    /// this function will panic, as one or the other must be provided.
    pub fn into_sender(
        self,
        controlled_edge: Option<mpsc::Sender<TestEvent>>,
    ) -> mpsc::Sender<TestEvent> {
        match (self, controlled_edge) {
            (Self::External(_), Some(_)) => panic!(
                "Runner input declared as external resource, but controlled input edge was also specified."
            ),
            (Self::Controlled, None) => panic!(
                "Runner input declared as controlled, but no controlled input edge was specified."
            ),
            (Self::External(tx), None) => tx,
            (Self::Controlled, Some(tx)) => tx,
        }
    }
}

/// Runner output mechanism.
///
/// This is the mechanism by which the runner task captures output from the component being
/// validated.
pub enum RunnerOutput {
    /// The component uses an external resource for its output.
    ///
    /// The channel provides a mechanism to send outputs collected by the external resource to the
    /// validation runner, whether the sink pushes output events to the external resource, or the
    /// external resource pulls output events from the sink.
    ///
    /// Only sinks have external inputs.
    External(mpsc::Receiver<Vec<Event>>),

    /// The component uses a "controlled" edge for its output.
    ///
    /// This represents a component we inject into the component topology that we send outputs to,
    /// which forwards them to the validation runner.
    Controlled,
}

impl RunnerOutput {
    /// Consumes this runner output, providing the channel receiver for receiving output events from the
    /// component under validation.
    ///
    /// # Panics
    ///
    /// If the runner output is configured for an external resource, and a controlled edge is given,
    /// or if the runner output is configured for a controlled edge and no controlled edge is given,
    /// this function will panic, as one or the other must be provided.
    pub fn into_receiver(
        self,
        controlled_edge: Option<mpsc::Receiver<Vec<Event>>>,
    ) -> mpsc::Receiver<Vec<Event>> {
        match (self, controlled_edge) {
            (Self::External(_), Some(_)) => panic!(
                "Runner output declared as external resource, but controlled output edge was also specified."
            ),
            (Self::Controlled, None) => panic!(
                "Runner output declared as controlled, but no controlled output edge was specified."
            ),
            (Self::External(rx), None) => rx,
            (Self::Controlled, Some(rx)) => rx,
        }
    }
}

pub struct RunnerResults {
    test_name: String,
    expectation: TestCaseExpectation,
    inputs: Vec<TestEvent>,
    outputs: Vec<Event>,
    validator_results: Vec<Result<Vec<String>, Vec<String>>>,
}

impl RunnerResults {
    pub fn test_name(&self) -> &str {
        &self.test_name
    }

    pub const fn expectation(&self) -> TestCaseExpectation {
        self.expectation
    }

    pub fn inputs(&self) -> &[TestEvent] {
        &self.inputs
    }

    pub fn outputs(&self) -> &[Event] {
        &self.outputs
    }

    pub fn validator_results(&self) -> &[Result<Vec<String>, Vec<String>>] {
        &self.validator_results
    }
}

pub struct Runner {
    configuration: ValidationConfiguration,
    test_case_data_path: PathBuf,
    validators: HashMap<String, Box<dyn Validator>>,
    extra_context: ExtraContext,
}

impl Runner {
    pub fn from_configuration(
        configuration: ValidationConfiguration,
        test_case_data_path: PathBuf,
        extra_context: ExtraContext,
    ) -> Self {
        Self {
            configuration,
            test_case_data_path,
            validators: HashMap::new(),
            extra_context,
        }
    }

    /// Adds a validator to this runner.
    ///
    /// ## Panics
    ///
    /// If another validator of the same type has already been added, this method will panic.
    pub fn add_validator<V>(&mut self, validator: V)
    where
        V: Into<Box<dyn Validator>>,
    {
        let validator = validator.into();
        let validator_name = validator.name();
        if self
            .validators
            .insert(validator_name.to_string(), validator)
            .is_some()
        {
            panic!("attempted to add duplicate validator '{validator_name}' to runner");
        }
    }

    #[allow(clippy::print_stdout)]
    pub async fn run_validation(self) -> Result<Vec<RunnerResults>, vector_lib::Error> {
        // Initialize our test environment.
        initialize_test_environment();

        let mut test_case_results = Vec::new();

        let component_type = self.configuration.component_type();

        let test_cases = load_component_test_cases(&self.test_case_data_path)?;
        for test_case in test_cases {
            println!();
            println!();
            info!(
                "Running test '{}' case for component '{}' (type: {:?})...",
                test_case.name,
                self.configuration.component_name,
                self.configuration.component_type()
            );
            // Create a task coordinator for each relevant phase of the test.
            //
            // This provides us the granularity to know when the tasks associated with each phase
            // (inputs, component topology, outputs/telemetry, etc) have started, and the ability to
            // trigger them to shutdown and then wait until the associated tasks have completed.
            let input_task_coordinator = TaskCoordinator::new("Input");
            let output_task_coordinator = TaskCoordinator::new("Output");
            let topology_task_coordinator = TaskCoordinator::new("Topology");
            let telemetry_task_coordinator = TaskCoordinator::new("Telemetry");

            // First, we get a topology builder for the given component being validated.
            //
            // The topology builder handles generating a valid topology (via `ConfigBuilder`) that
            // wires up the component being validated, as well as any filler components (i.e.
            // providing a source if the component being validated is a sink, and wiring the sink up
            // to that source, etc).
            //
            // We then finalize the topology builder to get our actual `ConfigBuilder`, as well as
            // any controlled edges (channel sender/receiver to the aforementioned filler
            // components) and a telemetry client for collecting internal telemetry.
            let topology_builder = TopologyBuilder::from_configuration(
                &self.configuration,
                test_case.config_name.as_ref(),
            )?;
            let (config_builder, controlled_edges, telemetry_collector) = topology_builder
                .finalize(
                    &input_task_coordinator,
                    &output_task_coordinator,
                    &telemetry_task_coordinator,
                )
                .await;

            info!("Component topology configuration built and telemetry collector spawned.");

            // Create the data structure that the input and output runners will use to store
            // their received/sent metrics. This is then shared with the Validator for comparison
            // against the actual metrics output by the component under test.
            let runner_metrics = Arc::new(Mutex::new(RunnerMetrics::default()));

            // After that, we'll build the external resource necessary for this component, if any.
            // Once that's done, we build the input event/output event sender and receiver based on
            // whatever we spawned for an external resource.
            //
            // This handles spawning any intermediate tasks necessary, both for the external
            // resource itself, but also for the controlled edges.
            //
            // For example, if we're validating a source, we would have added a filler sink for our
            // controlled output edge, which means we then need a server task listening for the
            // events sent by that sink.

            let (runner_input, runner_output, maybe_runner_encoder) = build_external_resource(
                &test_case,
                &self.configuration,
                &input_task_coordinator,
                &output_task_coordinator,
                &runner_metrics,
            )?;
            let input_tx = runner_input.into_sender(controlled_edges.input);
            let output_rx = runner_output.into_receiver(controlled_edges.output);
            info!("External resource (if any) and controlled edges built and spawned.");

            // Now with any external resource spawned, as well as any tasks for handling controlled
            // edges, we'll wait for all of those tasks to report that they're ready to go and
            // listening, etc.
            let mut input_task_coordinator = input_task_coordinator.started().await;
            info!("All input task(s) started.");

            let mut telemetry_task_coordinator = telemetry_task_coordinator.started().await;
            info!("All telemetry task(s) started.");

            let mut output_task_coordinator = output_task_coordinator.started().await;
            info!("All output task(s) started.");

            // At this point, we need to actually spawn the configured component topology so that it
            // runs, and make sure we have a way to tell it when to shutdown so that we can properly
            // sequence the test in terms of sending inputs, waiting for outputs, etc.
            spawn_component_topology(
                config_builder,
                &topology_task_coordinator,
                self.extra_context.clone(),
            );
            let mut topology_task_coordinator = topology_task_coordinator.started().await;

            // Now we'll spawn two tasks: one for sending inputs, and one for collecting outputs.
            //
            // We spawn these as discrete tasks because we want/need them to be able to run in an
            // interleaved fashion, and we want to wait for each of them to complete without the act
            // of waiting, in and of itself, causing any sort of deadlock behavior (i.e. trying to
            // send all inputs until we have no more, when we can't send more because we need to
            // drive output collection to allow forward progress to be made, etc.)

            // We sleep for two seconds here because while we do wait for the component topology to
            // mark itself as started, starting the topology does not necessarily mean that all
            // component tasks are actually ready for input, etc.
            //
            // TODO: The above problem is bigger than just component validation, and affects a lot
            // of our unit tests that deal with spawning a topology and wanting to deterministically
            // know when it's safe to send inputs, etc... so we won't fix it here, but we should,
            // like the aforementioned unit tests, switch to any improved mechanism we come up with
            // in the future to make these tests more deterministic and waste less time waiting
            // around if we can avoid it.
            tokio::time::sleep(Duration::from_secs(2)).await;

            let input_driver = spawn_input_driver(
                test_case.events.clone(),
                input_tx,
                &runner_metrics,
                maybe_runner_encoder.as_ref().cloned(),
                self.configuration.component_type,
                self.configuration.log_namespace(),
            );

            // the number of events we expect to receive from the output.
            let expected_output_events = test_case
                .events
                .iter()
                .filter(|te| !te.should_fail())
                .count();

            let output_driver = spawn_output_driver(
                output_rx,
                &runner_metrics,
                maybe_runner_encoder.as_ref().cloned(),
                self.configuration.component_type,
                expected_output_events,
            );

            // At this point, the component topology is running, and all input/output/telemetry
            // tasks are running as well. Our input driver should be sending (or will have already
            // sent) all of the input events, which will cascade through the component topology as
            // they're processed.
            //
            // We'll trigger each phase to shutdown, in order, to deterministically ensure each
            // section has completed. We additionally wait for the input driver task to complete
            // first, and the output driver task to complete last, as those tasks are freerunning
            // and don't require special shutdown coordination.
            input_driver
                .await
                .expect("input driver task should not have panicked");

            // Synchronize the shutdown of all tasks, and get the resulting output events.
            // We drive the shutdown by ensuring that the output events have been
            // processed by the external resource, which ensures that the input events have travelled
            // all the way through the pipeline, and that the telemetry events have been processed
            // before shutting down the telemetry and topology tasks.
            input_task_coordinator.shutdown().await;

            let output_events = output_driver
                .await
                .expect("output driver task should not have panicked");

            // Now that all output events have been received, we can shutdown the controlled edge/sink
            output_task_coordinator.shutdown().await;

            // as well as the telemetry and topology
            telemetry_task_coordinator.shutdown().await;
            topology_task_coordinator.shutdown().await;

            info!("Collected runner metrics: {:?}", runner_metrics);
            let final_runner_metrics = runner_metrics.lock().await;

            // Run the relevant data -- inputs, outputs, telemetry, etc -- through each validator to
            // get the validation results for this test.
            let TestCase {
                name: test_name,
                expectation,
                events: input_events,
                ..
            } = test_case;
            let telemetry_events = telemetry_collector.collect().await;

            let validator_results = self
                .validators
                .values()
                .map(|validator| {
                    validator.check_validation(
                        component_type,
                        expectation,
                        &input_events,
                        &output_events,
                        &telemetry_events,
                        &final_runner_metrics,
                    )
                })
                .collect();

            let test_case_result = RunnerResults {
                test_name,
                expectation,
                inputs: input_events,
                outputs: output_events,
                validator_results,
            };

            test_case_results.push(test_case_result);
        }

        Ok(test_case_results)
    }
}

/// Loads all of the test cases for the given component.
///
/// Test cases are searched for in a file that must be located at
/// `tests/validation/components/<component type>/<component name>.yaml`, where the component type
/// is the type of the component (either `sources`, `transforms`, or `sinks`) and the component name
/// is the value given by `ValidatableComponent::component_name`.
///
/// As implied by the file path, the file is expected to be valid YAML, containing an array of test
/// cases.
///
/// ## Errors
///
/// If an I/O error is encountered during the loading of the test case file, or any error occurs
/// during deserialization of the test case file, whether the error is I/O related in nature or due
/// to invalid YAML, or not representing valid serialized test cases, then an error variant will be
/// returned explaining the cause.
fn load_component_test_cases(test_case_data_path: &PathBuf) -> Result<Vec<TestCase>, String> {
    std::fs::File::open(test_case_data_path)
        .map_err(|e| format!("I/O error during open of component validation test cases file: {e}"))
        .and_then(|file| {
            serde_yaml::from_reader(file).map_err(|e| {
                format!("Deserialization error for component validation test cases file: {e}")
            })
        })
}

fn build_external_resource(
    test_case: &TestCase,
    configuration: &ValidationConfiguration,
    input_task_coordinator: &TaskCoordinator<Configuring>,
    output_task_coordinator: &TaskCoordinator<Configuring>,
    runner_metrics: &Arc<Mutex<RunnerMetrics>>,
) -> Result<(RunnerInput, RunnerOutput, Option<Encoder<encoding::Framer>>), vector_lib::Error> {
    let component_type = configuration.component_type();
    let maybe_external_resource = configuration.external_resource(test_case.config_name.as_ref());

    let resource_codec = maybe_external_resource
        .as_ref()
        .map(|resource| resource.codec.clone());

    let maybe_encoder = resource_codec.as_ref().map(|codec| codec.into_encoder());

    match component_type {
        ComponentType::Source => {
            // As an external resource for a source, we create a channel that the validation runner
            // uses to send the input events to the external resource. We don't care if the source
            // pulls those input events or has them pushed in: we just care about getting them to
            // the external resource.
            let (tx, rx) = mpsc::channel(1024);
            let resource =
                maybe_external_resource.expect("a source must always have an external resource");
            resource.spawn_as_input(rx, input_task_coordinator, runner_metrics);

            Ok((
                RunnerInput::External(tx),
                RunnerOutput::Controlled,
                maybe_encoder,
            ))
        }
        ComponentType::Transform => {
            // Transforms have no external resources.
            Ok((RunnerInput::Controlled, RunnerOutput::Controlled, None))
        }
        ComponentType::Sink => {
            // As an external resource for a sink, we create a channel that the validation runner
            // uses to collect the output events from the external resource. We don't care if the sink
            // pushes those output events to the external resource, or if the external resource
            // pulls them from the sink: we just care about getting them from the external resource.
            let (tx, rx) = mpsc::channel(1024);
            let resource =
                maybe_external_resource.expect("a sink must always have an external resource");

            resource.spawn_as_output(
                tx,
                output_task_coordinator,
                test_case.events.clone(),
                runner_metrics,
                configuration.log_namespace(),
            )?;

            Ok((
                RunnerInput::Controlled,
                RunnerOutput::External(rx),
                maybe_encoder,
            ))
        }
    }
}

fn spawn_component_topology(
    config_builder: ConfigBuilder,
    topology_task_coordinator: &TaskCoordinator<Configuring>,
    extra_context: ExtraContext,
) {
    let topology_started = topology_task_coordinator.track_started();
    let topology_completed = topology_task_coordinator.track_completed();
    let mut topology_shutdown_handle = topology_task_coordinator.register_for_shutdown();

    let mut config = config_builder
        .build()
        .expect("config should not have any errors");

    // It's possible we could extend the framework to allow specifying logic to
    // handle that, but I don't see much value currently since the healthcheck is
    // not enforced for components, and it doesn't impact the internal telemetry.
    config.healthchecks.enabled = false;

    _ = std::thread::spawn(move || {
        let test_runtime = Builder::new_current_thread()
            .enable_all()
            .build()
            .expect("should not fail to build current-thread runtime");

        test_runtime.block_on(async move {
            info!("Building component topology...");

            let (topology, mut crash_rx) =
                RunningTopology::start_init_validated(config, extra_context)
                    .await
                    .unwrap();

            info!("Component topology built and spawned.");
            topology_started.mark_as_done();

            select! {
                // We got the signal to shutdown, so stop the topology gracefully.
                _ = topology_shutdown_handle.wait() => {
                    info!("Shutdown signal received, stopping topology...");
                    topology.stop().await;
                    info!("Component topology stopped gracefully.")
                },
                _ = crash_rx.recv() => {
                    error!("Component topology under validation unexpectedly crashed.");
                }
            }

            topology_completed.mark_as_done();
        });
    });
}

fn spawn_input_driver(
    input_events: Vec<TestEvent>,
    input_tx: Sender<TestEvent>,
    runner_metrics: &Arc<Mutex<RunnerMetrics>>,
    mut maybe_encoder: Option<Encoder<encoding::Framer>>,
    component_type: ComponentType,
    log_namespace: LogNamespace,
) -> JoinHandle<()> {
    let input_runner_metrics = Arc::clone(runner_metrics);

    let now = Utc::now();

    tokio::spawn(async move {
        for mut input_event in input_events {
            input_tx
                .send(input_event.clone())
                .await
                .expect("input channel should not be closed");

            // Update the runner metrics for the sent event. This will later
            // be used in the Validators, as the "expected" case.
            let mut input_runner_metrics = input_runner_metrics.lock().await;

            // the controlled edge (vector source) adds metadata to the event when it is received.
            // thus we need to add it here so the expected values for the comparisons on transforms
            // and sinks are accurate.
            if component_type != ComponentType::Source
                && let Event::Log(log) = input_event.get_event()
            {
                log_namespace.insert_standard_vector_source_metadata(log, "vector", now);
            }

            let (failure_case, mut event) = input_event.clone().get();

            if let Some(encoder) = maybe_encoder.as_mut() {
                let mut buffer = BytesMut::new();
                encode_test_event(encoder, &mut buffer, input_event);

                input_runner_metrics.sent_bytes_total += buffer.len() as u64;
            }

            // account for failure case
            if failure_case {
                input_runner_metrics.errors_total += 1;
                // TODO: this assumption may need to be made configurable at some point
                if component_type == ComponentType::Sink {
                    input_runner_metrics.discarded_events_total += 1;
                }
            }

            if !failure_case || component_type == ComponentType::Sink {
                input_runner_metrics.sent_events_total += 1;

                // Convert unix timestamp in input events to the Datetime string.
                // This is necessary when a source expects the incoming event to have a
                // unix timestamp but we convert it into a datetime string in the source.
                // For example, the `datadog_agent` source. This only takes effect when
                // the test case YAML file defining the event, constructs it with the log
                // builder variant, and specifies an integer in milliseconds for the timestamp.
<<<<<<< HEAD
                if component_type == ComponentType::Source {
                    if let Event::Log(ref mut log) = event {
                        if let Some(ts) = log.remove_timestamp() {
                            let ts = match ts.as_integer() {
                                Some(ts) => chrono::DateTime::from_timestamp_millis(ts)
                                    .unwrap_or_else(|| {
                                        panic!("invalid timestamp in input test event {ts}")
                                    })
                                    .into(),
                                None => ts,
                            };
                            log.parse_path_and_insert("timestamp", ts)
                                .expect("failed to insert timestamp");
                        }
                    }
=======
                if component_type == ComponentType::Source
                    && let Event::Log(ref mut log) = event
                    && let Some(ts) = log.remove_timestamp()
                {
                    let ts = match ts.as_integer() {
                        Some(ts) => chrono::DateTime::from_timestamp_millis(ts)
                            .unwrap_or_else(|| panic!("invalid timestamp in input test event {ts}"))
                            .into(),
                        None => ts,
                    };
                    log.parse_path_and_insert("timestamp", ts)
                        .expect("failed to insert timestamp");
>>>>>>> eee6e669
                }

                // This particular metric is tricky because a component can run the
                // EstimatedJsonSizeOf calculation on a single event or an array of
                // events. If it's an array of events, the size calculation includes
                // the size of bracket ('[', ']') characters... But we have no way
                // of knowing which case it will be. Indeed, there are even components
                // where BOTH scenarios are possible, depending on how the component
                // is configured.
                // This is handled in the component spec validator code where we compare
                // the actual to the expected.
                input_runner_metrics.sent_event_bytes_total +=
                    event.estimated_json_encoded_size_of().get() as u64;
            }
        }
        info!("Input driver sent all events.");
    })
}

fn spawn_output_driver(
    mut output_rx: Receiver<Vec<Event>>,
    runner_metrics: &Arc<Mutex<RunnerMetrics>>,
    maybe_encoder: Option<Encoder<encoding::Framer>>,
    component_type: ComponentType,
    expected_events: usize,
) -> JoinHandle<Vec<Event>> {
    let output_runner_metrics = Arc::clone(runner_metrics);

    tokio::spawn(async move {
        let timeout = tokio::time::sleep(Duration::from_secs(8));
        tokio::pin!(timeout);

        let mut output_events = Vec::new();

        loop {
            tokio::select! {
                _ = &mut timeout => {
                    error!("Output driver timed out waiting for all events.");
                    break
                },
                events = output_rx.recv() => {
                    if let Some(events) = events {
                        info!("Output driver received {} events.", events.len());
                        output_events.extend(events.clone());

                        // Update the runner metrics for the received event. This will later
                        // be used in the Validators, as the "expected" case.
                        let mut output_runner_metrics = output_runner_metrics.lock().await;

                        if component_type != ComponentType::Sink {
                            for output_event in events {
                                // The event is wrapped in a Vec to match the actual event storage in
                                // the real topology
                                output_runner_metrics.received_event_bytes_total +=
                                    vec![&output_event].estimated_json_encoded_size_of().get() as u64;

                                if let Some(encoder) = maybe_encoder.as_ref() {
                                    let mut buffer = BytesMut::new();
                                    encoder
                                        .clone()
                                        .encode(output_event, &mut buffer)
                                        .expect("should not fail to encode output event");

                                    output_runner_metrics.received_events_total += 1;
                                    output_runner_metrics.received_bytes_total += buffer.len() as u64;
                                }
                            }
                        }
                        if output_events.len() >= expected_events {
                            info!("Output driver has received all expected events.");
                            break
                        }
                    } else {
                        // The channel closed on us.
                        // This shouldn't happen because in the runner we should not shutdown the external
                        // resource until this output driver task is complete.
                        error!("Output driver channel with external resource closed.");
                        break
                    }
                }
            }
        }
        output_events
    })
}

fn initialize_test_environment() {
    // Make sure our metrics recorder is installed and in test mode. This is necessary for
    // proper internal telemetry collect when running the component topology, even though it's
    // running in an isolated current-thread runtime, as test mode isolates metrics on a
    // per-thread basis.
    crate::metrics::init_test();

    // Make sure that early buffering is stopped for logging.
    //
    // If we don't do this, the `internal_logs` source can never actually run in a meaningful way,
    // which means it ends up deadlocked, unable to process input _or_ respond to a shutdown signal.
    crate::trace::stop_early_buffering();
}<|MERGE_RESOLUTION|>--- conflicted
+++ resolved
@@ -617,23 +617,6 @@
                 // For example, the `datadog_agent` source. This only takes effect when
                 // the test case YAML file defining the event, constructs it with the log
                 // builder variant, and specifies an integer in milliseconds for the timestamp.
-<<<<<<< HEAD
-                if component_type == ComponentType::Source {
-                    if let Event::Log(ref mut log) = event {
-                        if let Some(ts) = log.remove_timestamp() {
-                            let ts = match ts.as_integer() {
-                                Some(ts) => chrono::DateTime::from_timestamp_millis(ts)
-                                    .unwrap_or_else(|| {
-                                        panic!("invalid timestamp in input test event {ts}")
-                                    })
-                                    .into(),
-                                None => ts,
-                            };
-                            log.parse_path_and_insert("timestamp", ts)
-                                .expect("failed to insert timestamp");
-                        }
-                    }
-=======
                 if component_type == ComponentType::Source
                     && let Event::Log(ref mut log) = event
                     && let Some(ts) = log.remove_timestamp()
@@ -646,7 +629,6 @@
                     };
                     log.parse_path_and_insert("timestamp", ts)
                         .expect("failed to insert timestamp");
->>>>>>> eee6e669
                 }
 
                 // This particular metric is tricky because a component can run the
