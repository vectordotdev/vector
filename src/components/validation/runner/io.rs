use std::convert::Infallible;

use http::{Request, Response};
use hyper::Body;
use tokio::{pin, select, sync::mpsc};
use tonic::{
<<<<<<< HEAD
    body::BoxBody,
    server::NamedService,
    transport::{Channel, Endpoint},
=======
>>>>>>> eee6e669
    Status,
    body::BoxBody,
    server::NamedService,
    transport::{Channel, Endpoint},
};
use tower::Service;
use vector_lib::{event::Event, shutdown::ShutdownSignal, tls::MaybeTlsSettings};

use crate::{
    components::validation::{
        TestEvent,
        sync::{Configuring, TaskCoordinator},
        util::GrpcAddress,
    },
    proto::vector::{
        Client as VectorClient, HealthCheckRequest, HealthCheckResponse, PushEventsRequest,
        PushEventsResponse, Server as VectorServer, Service as VectorService, ServingStatus,
    },
    sources::util::grpc::run_grpc_server,
};

#[derive(Clone)]
pub struct EventForwardService {
    tx: mpsc::Sender<Vec<Event>>,
}

impl From<mpsc::Sender<Vec<Event>>> for EventForwardService {
    fn from(tx: mpsc::Sender<Vec<Event>>) -> Self {
        Self { tx }
    }
}

#[tonic::async_trait]
impl VectorService for EventForwardService {
    async fn push_events(
        &self,
        request: tonic::Request<PushEventsRequest>,
    ) -> Result<tonic::Response<PushEventsResponse>, Status> {
        let events = request
            .into_inner()
            .events
            .into_iter()
            .map(Event::from)
            .collect();

        self.tx
            .send(events)
            .await
            .expect("event forward rx should not close first");

        Ok(tonic::Response::new(PushEventsResponse {}))
    }

    async fn health_check(
        &self,
        _: tonic::Request<HealthCheckRequest>,
    ) -> Result<tonic::Response<HealthCheckResponse>, Status> {
        let message = HealthCheckResponse {
            status: ServingStatus::Serving.into(),
        };

        Ok(tonic::Response::new(message))
    }
}

pub struct InputEdge {
    #[allow(dead_code)]
    client: VectorClient<Channel>,
}

pub struct OutputEdge {
    listen_addr: GrpcAddress,
    service: VectorServer<EventForwardService>,
    rx: mpsc::Receiver<Vec<Event>>,
}

impl InputEdge {
    pub fn from_address(address: GrpcAddress) -> Self {
        let channel = Endpoint::from(address.as_uri()).connect_lazy();
        Self {
            client: VectorClient::new(channel),
        }
    }

    pub fn spawn_input_client(
        self,
        task_coordinator: &TaskCoordinator<Configuring>,
    ) -> mpsc::Sender<TestEvent> {
        let (tx, mut rx) = mpsc::channel::<TestEvent>(1024);
        let started = task_coordinator.track_started();
        let completed = task_coordinator.track_completed();

        tokio::spawn(async move {
            let mut client = self.client;

            started.mark_as_done();

            while let Some(test_event) = rx.recv().await {
                let request = PushEventsRequest {
                    events: vec![test_event.into_event().into()],
                };

                if let Err(e) = client.push_events(request).await {
                    error!(error = ?e, "Failed to send input event to controlled input edge.");
                }
            }

            completed.mark_as_done();
        });

        tx
    }
}

impl OutputEdge {
    pub fn from_address(listen_addr: GrpcAddress) -> Self {
        let (tx, rx) = mpsc::channel(1024);

        Self {
            listen_addr,
            service: VectorServer::new(EventForwardService::from(tx)),
            rx,
        }
    }

    pub fn spawn_output_server(
        self,
        task_coordinator: &TaskCoordinator<Configuring>,
    ) -> mpsc::Receiver<Vec<Event>> {
        spawn_grpc_server(self.listen_addr, self.service, task_coordinator);
        self.rx
    }
}

pub fn spawn_grpc_server<S>(
    listen_addr: GrpcAddress,
    service: S,
    task_coordinator: &TaskCoordinator<Configuring>,
) where
    S: Service<Request<Body>, Response = Response<BoxBody>, Error = Infallible>
        + NamedService
        + Clone
        + Send
        + 'static,
    S::Future: Send + 'static,
{
    let started = task_coordinator.track_started();
    let completed = task_coordinator.track_completed();
    let mut shutdown_handle = task_coordinator.register_for_shutdown();

    tokio::spawn(async move {
        started.mark_as_done();

        let (trigger_shutdown, shutdown_signal, _) = ShutdownSignal::new_wired();
        let mut trigger_shutdown = Some(trigger_shutdown);
        let tls_settings = MaybeTlsSettings::from_config(None, true)
            .expect("should not fail to get empty TLS settings");

        let server = run_grpc_server(
            listen_addr.as_socket_addr(),
            tls_settings,
            service,
            shutdown_signal,
        );
        pin!(server);

        loop {
            select! {
                // Propagate our shutdown signal to the shutdown signal that `run_grpc_server` needs.
                _ = shutdown_handle.wait(), if trigger_shutdown.is_some() => {
                    trigger_shutdown.take().unwrap().cancel();
                },
                // TODO: Should we check the return value here to see if its an `Err`?
                _ = &mut server => break,
            }
        }

        completed.mark_as_done();
    });
}

pub struct ControlledEdges {
    pub input: Option<mpsc::Sender<TestEvent>>,
    pub output: Option<mpsc::Receiver<Vec<Event>>>,
}<|MERGE_RESOLUTION|>--- conflicted
+++ resolved
@@ -4,12 +4,6 @@
 use hyper::Body;
 use tokio::{pin, select, sync::mpsc};
 use tonic::{
-<<<<<<< HEAD
-    body::BoxBody,
-    server::NamedService,
-    transport::{Channel, Endpoint},
-=======
->>>>>>> eee6e669
     Status,
     body::BoxBody,
     server::NamedService,
