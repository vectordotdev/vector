use vector_lib::config::LogNamespace;

<<<<<<< HEAD
=======
use super::{
    io::{ControlledEdges, InputEdge, OutputEdge},
    telemetry::{Telemetry, TelemetryCollector},
};
>>>>>>> eee6e669
use crate::{
    components::validation::{
        ComponentConfiguration, ComponentType, ValidationConfiguration,
        component_names::*,
        sync::{Configuring, TaskCoordinator},
        util::GrpcAddress,
    },
    config::{BoxedSink, BoxedSource, BoxedTransform, ConfigBuilder},
    sinks::vector::VectorConfig as VectorSinkConfig,
    sources::vector::VectorConfig as VectorSourceConfig,
    test_util::next_addr,
};

pub struct TopologyBuilder {
    config_builder: ConfigBuilder,
    input_edge: Option<InputEdge>,
    output_edge: Option<OutputEdge>,
}

impl TopologyBuilder {
    /// Creates a component topology for the given component configuration.
    pub fn from_configuration(
        configuration: &ValidationConfiguration,
        config_name: Option<&String>,
    ) -> Result<Self, String> {
        let component_configuration = configuration
            .component_configuration_for_test_case(config_name)
            .ok_or(format!(
                "No test case name defined for configuration {config_name:?}."
            ))?;

        Ok(match component_configuration {
            ComponentConfiguration::Source(source) => {
                debug_assert_eq!(configuration.component_type(), ComponentType::Source);
                Self::from_source(source)
            }
            ComponentConfiguration::Transform(transform) => {
                debug_assert_eq!(configuration.component_type(), ComponentType::Transform);
                Self::from_transform(transform, configuration.log_namespace)
            }
            ComponentConfiguration::Sink(sink) => {
                debug_assert_eq!(configuration.component_type(), ComponentType::Sink);
                Self::from_sink(sink, configuration.log_namespace)
            }
        })
    }

    /// Creates a component topology for validating a source.
    fn from_source(source: BoxedSource) -> Self {
        let (output_edge, output_sink) = build_output_edge();

        let mut config_builder = ConfigBuilder::default();
        config_builder.add_source(TEST_SOURCE_NAME, source);
        config_builder.add_sink(TEST_OUTPUT_SINK_NAME, &[TEST_SOURCE_NAME], output_sink);

        Self {
            config_builder,
            input_edge: None,
            output_edge: Some(output_edge),
        }
    }

    fn from_transform(transform: BoxedTransform, log_namespace: LogNamespace) -> Self {
        let (input_edge, input_source) = build_input_edge(log_namespace);
        let (output_edge, output_sink) = build_output_edge();

        let mut config_builder = ConfigBuilder::default();
        config_builder.add_source(TEST_INPUT_SOURCE_NAME, input_source);
        config_builder.add_transform(TEST_TRANSFORM_NAME, &[TEST_INPUT_SOURCE_NAME], transform);
        config_builder.add_sink(TEST_OUTPUT_SINK_NAME, &[TEST_TRANSFORM_NAME], output_sink);

        Self {
            config_builder,
            input_edge: Some(input_edge),
            output_edge: Some(output_edge),
        }
    }

    fn from_sink(sink: BoxedSink, log_namespace: LogNamespace) -> Self {
        let (input_edge, input_source) = build_input_edge(log_namespace);

        let mut config_builder = ConfigBuilder::default();
        config_builder.add_source(TEST_INPUT_SOURCE_NAME, input_source);
        config_builder.add_sink(TEST_SINK_NAME, &[TEST_INPUT_SOURCE_NAME], sink);

        Self {
            config_builder,
            input_edge: Some(input_edge),
            output_edge: None,
        }
    }

    /// Finalizes the builder.
    ///
    /// The finalized configuration builder is returned, which can be used to create the running
    /// topology itself. All controlled edges are built and spawned, and a channel sender/receiver
    /// is provided for them. Additionally, the telemetry collector is also spawned and a channel
    /// receiver for telemetry events is provided.
    pub async fn finalize(
        mut self,
        input_task_coordinator: &TaskCoordinator<Configuring>,
        output_task_coordinator: &TaskCoordinator<Configuring>,
        telemetry_task_coordinator: &TaskCoordinator<Configuring>,
    ) -> (ConfigBuilder, ControlledEdges, TelemetryCollector) {
        let controlled_edges = ControlledEdges {
            input: self
                .input_edge
                .map(|edge| edge.spawn_input_client(input_task_coordinator)),
            output: self
                .output_edge
                .map(|edge| edge.spawn_output_server(output_task_coordinator)),
        };

        let telemetry = Telemetry::attach_to_config(&mut self.config_builder);
        let telemetry_collector = telemetry.into_collector(telemetry_task_coordinator).await;

        (self.config_builder, controlled_edges, telemetry_collector)
    }
}

fn build_input_edge(log_namespace: LogNamespace) -> (InputEdge, impl Into<BoxedSource>) {
    let input_listen_addr = GrpcAddress::from(next_addr());
    debug!(listen_addr = %input_listen_addr, "Creating controlled input edge.");

    let mut input_source = VectorSourceConfig::from_address(input_listen_addr.as_socket_addr());

    input_source.log_namespace = Some(log_namespace == LogNamespace::Vector);

    let input_edge = InputEdge::from_address(input_listen_addr);

    (input_edge, input_source)
}

fn build_output_edge() -> (OutputEdge, impl Into<BoxedSink>) {
    let output_listen_addr = GrpcAddress::from(next_addr());
    debug!(endpoint = %output_listen_addr, "Creating controlled output edge.");

    let mut output_sink = VectorSinkConfig::from_address(output_listen_addr.as_uri());

    // We want to ensure that the output sink is flushed as soon as possible, so
    // we set the batch timeout to a very low value. We also disable retries, as
    // we don't want to waste time performing retries, especially when the test
    // harness is shutting down.
    output_sink.batch.timeout_secs = Some(0.1);
    output_sink.request.retry_attempts = 0;

    let output_edge = OutputEdge::from_address(output_listen_addr);

    (output_edge, output_sink)
}<|MERGE_RESOLUTION|>--- conflicted
+++ resolved
@@ -1,12 +1,9 @@
 use vector_lib::config::LogNamespace;
 
-<<<<<<< HEAD
-=======
 use super::{
     io::{ControlledEdges, InputEdge, OutputEdge},
     telemetry::{Telemetry, TelemetryCollector},
 };
->>>>>>> eee6e669
 use crate::{
     components::validation::{
         ComponentConfiguration, ComponentType, ValidationConfiguration,
