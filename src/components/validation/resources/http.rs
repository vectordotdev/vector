use std::{
    collections::{HashMap, VecDeque},
    future::Future,
    net::{IpAddr, SocketAddr},
    str::FromStr,
    sync::Arc,
};

use axum::{
    Router,
    response::IntoResponse,
    routing::{MethodFilter, MethodRouter},
};
use bytes::{BufMut as _, BytesMut};
use http::{Method, Request, StatusCode, Uri};
use hyper::{Body, Client, Server};
use tokio::{
    select,
    sync::{Mutex, Notify, mpsc, oneshot},
};
use tokio_util::codec::Decoder;
use vector_lib::{
    EstimatedJsonEncodedSizeOf,
    codecs::{
        CharacterDelimitedEncoder,
        encoding::{Framer, Serializer::Json},
    },
    config::LogNamespace,
    event::Event,
};

use super::{ResourceCodec, ResourceDirection, TestEvent, encode_test_event};
use crate::components::validation::{
    RunnerMetrics,
    sync::{Configuring, TaskCoordinator},
};
<<<<<<< HEAD
use vector_lib::{
    codecs::encoding::Framer, codecs::encoding::Serializer::Json,
    codecs::CharacterDelimitedEncoder, config::LogNamespace, event::Event,
    EstimatedJsonEncodedSizeOf,
};

use super::{encode_test_event, ResourceCodec, ResourceDirection, TestEvent};
=======
>>>>>>> eee6e669

/// An HTTP resource.
#[derive(Clone)]
pub struct HttpResourceConfig {
    uri: Uri,
    method: Option<Method>,
    headers: Option<HashMap<String, String>>,
}

impl HttpResourceConfig {
    pub const fn from_parts(uri: Uri, method: Option<Method>) -> Self {
        Self {
            uri,
            method,
            headers: None,
        }
    }

    pub fn with_headers(mut self, headers: HashMap<String, String>) -> Self {
        self.headers = Some(headers);
        self
    }

    pub fn spawn_as_input(
        self,
        direction: ResourceDirection,
        codec: ResourceCodec,
        input_rx: mpsc::Receiver<TestEvent>,
        task_coordinator: &TaskCoordinator<Configuring>,
        runner_metrics: &Arc<Mutex<RunnerMetrics>>,
    ) {
        match direction {
            // The source will pull data from us.
            ResourceDirection::Pull => {
                spawn_input_http_server(self, codec, input_rx, task_coordinator, runner_metrics)
            }
            // We'll push data to the source.
            ResourceDirection::Push => {
                spawn_input_http_client(self, codec, input_rx, task_coordinator, runner_metrics)
            }
        }
    }

    pub fn spawn_as_output(self, ctx: HttpResourceOutputContext) -> vector_lib::Result<()> {
        match ctx.direction {
            // We'll pull data from the sink.
            ResourceDirection::Pull => Ok(ctx.spawn_output_http_client(self)),
            // The sink will push data to us.
            ResourceDirection::Push => ctx.spawn_output_http_server(self),
        }
    }
}

/// Spawns an HTTP server that a source will make requests to in order to get events.
#[allow(clippy::missing_const_for_fn)]
fn spawn_input_http_server(
    config: HttpResourceConfig,
    codec: ResourceCodec,
    mut input_rx: mpsc::Receiver<TestEvent>,
    task_coordinator: &TaskCoordinator<Configuring>,
    runner_metrics: &Arc<Mutex<RunnerMetrics>>,
) {
    // This HTTP server will poll the input receiver for input events and buffer them. When a
    // request comes in on the right path/method, one buffered input event will be sent back. If no
    // buffered events are available when the request arrives, an empty response (204 No Content) is
    // returned to the caller.
    let outstanding_events = Arc::new(Mutex::new(VecDeque::new()));

    // First, we'll build and spawn our HTTP server.
    let encoder = codec.into_encoder();
    let sendable_events = Arc::clone(&outstanding_events);

    let (resource_notifier, http_server_shutdown_tx) = spawn_http_server(
        task_coordinator,
        &config,
        runner_metrics,
        move |_request, _runner_metrics| {
            let sendable_events = Arc::clone(&sendable_events);
            let mut encoder = encoder.clone();

            async move {
                let mut sendable_events = sendable_events.lock().await;
                match sendable_events.pop_front() {
                    Some(event) => {
                        let mut buffer = BytesMut::new();
                        encode_test_event(&mut encoder, &mut buffer, event);

                        buffer.into_response()
                    }
                    _ => {
                        // We'll send an empty 200 in the response since some
                        // sources throw errors for anything other than a valid
                        // response.
                        StatusCode::OK.into_response()
                    }
                }
            }
        },
    );

    // Now we'll create and spawn the resource's core logic loop which drives the buffering of input
    // events and working with the HTTP server as they're consumed.
    let resource_started = task_coordinator.track_started();
    let resource_completed = task_coordinator.track_completed();
    let mut resource_shutdown_rx = task_coordinator.register_for_shutdown();

    tokio::spawn(async move {
        resource_started.mark_as_done();
        info!("HTTP server external input resource started.");

        let mut input_finished = false;

        loop {
            select! {
                // Handle input events being sent to us from the runner.
                //
                // When the channel closes, we'll mark the input as being finished so that we know
                // to close the external resource itself once the HTTP server has consumed/sent all
                // outstanding events.
                maybe_event = input_rx.recv(), if !input_finished => match maybe_event {
                    Some(event) => {
                        let mut outstanding_events = outstanding_events.lock().await;
                        outstanding_events.push_back(event);
                    },
                    None => {
                        info!("HTTP server external input resource input is finished.");
                        input_finished = true;
                    },
                },

                _ = resource_notifier.notified() => {
                    // The HTTP server notified us that it made progress with a send, which is
                    // specifically that it serviced a request which returned a non-zero number of
                    // events.
                    //
                    // This indicates that we need to check and see if our input is completed --
                    // channel closed, no outstanding events left -- and thus if it's time to close.
                    if input_finished {
                        let outstanding_events = outstanding_events.lock().await;
                        if outstanding_events.is_empty() {
                            break
                        }
                    }
                },
            }
        }
        // Mark ourselves as completed now that we've sent all inputs to the source, and
        // additionally signal the HTTP server to also gracefully shutdown.
        info!("HTTP server external input resource signalling ready for shutdown.");

        // Wait for the runner to signal us to shutdown
        resource_shutdown_rx.wait().await;

        // Shutdown the server
        _ = http_server_shutdown_tx.send(());

        info!("HTTP server external input resource marking as done.");
        resource_completed.mark_as_done();

        info!("HTTP server external input resource completed.");
    });
}

/// Spawns an HTTP client that pushes events to a source which is accepting events over HTTP.
fn spawn_input_http_client(
    config: HttpResourceConfig,
    codec: ResourceCodec,
    mut input_rx: mpsc::Receiver<TestEvent>,
    task_coordinator: &TaskCoordinator<Configuring>,
    runner_metrics: &Arc<Mutex<RunnerMetrics>>,
) {
    // Spin up an HTTP client that will push the input data to the source on a
    // request-per-input-item basis. This runs serially and has no parallelism.
    let started = task_coordinator.track_started();
    let completed = task_coordinator.track_completed();
    let mut encoder = codec.into_encoder();
    let runner_metrics = Arc::clone(runner_metrics);

    tokio::spawn(async move {
        // Mark ourselves as started. We don't actually do anything until we get our first input
        // message, though.
        started.mark_as_done();
        info!("HTTP client external input resource started.");

        let client = Client::builder().build_http::<Body>();
        let request_uri = config.uri;
        let request_method = config.method.unwrap_or(Method::POST);
        let headers = config.headers.unwrap_or_default();

        while let Some(event) = input_rx.recv().await {
            debug!("Got event to send from runner.");

            let mut buffer = BytesMut::new();

            let is_json = matches!(encoder.serializer(), Json(_))
                && matches!(
                    encoder.framer(),
                    Framer::CharacterDelimited(CharacterDelimitedEncoder { delimiter: b',' })
                );

            if is_json {
                buffer.put_u8(b'[');
            }

            encode_test_event(&mut encoder, &mut buffer, event);

            if is_json {
                if !buffer.is_empty() {
                    // remove trailing comma from last record
                    buffer.truncate(buffer.len() - 1);
                }
                buffer.put_u8(b']');

                // in this edge case we have removed the trailing comma (one byte) and added
                // opening and closing braces (2 bytes) for a net add of one byte.
                let mut runner_metrics = runner_metrics.lock().await;
                runner_metrics.sent_bytes_total += 1;
            }

            let mut request_builder = Request::builder()
                .uri(request_uri.clone())
                .method(request_method.clone());

            for (key, value) in &headers {
                request_builder = request_builder.header(key, value);
            }

            let request = request_builder
                .body(buffer.freeze().into())
                .expect("should not fail to build request");

            match client.request(request).await {
                Ok(_response) => {
                    // TODO: Emit metric that tracks a successful response from the HTTP server.
                    debug!("Got response from server.");
                }
                Err(e) => {
                    // TODO: Emit metric that tracks a failed response from the HTTP server.
                    error!("Failed to send request: {}", e);
                }
            }
        }

        // Mark ourselves as completed now that we've sent all inputs to the source.
        completed.mark_as_done();

        info!("HTTP client external input resource completed.");
    });
}

/// Anything that the output side HTTP external resource needs
pub struct HttpResourceOutputContext<'a> {
    pub direction: ResourceDirection,
    pub codec: ResourceCodec,
    pub output_tx: mpsc::Sender<Vec<Event>>,
    pub task_coordinator: &'a TaskCoordinator<Configuring>,
    pub input_events: Vec<TestEvent>,
    pub runner_metrics: &'a Arc<Mutex<RunnerMetrics>>,
    pub log_namespace: LogNamespace,
}

impl HttpResourceOutputContext<'_> {
    /// Spawns an HTTP server that accepts events sent by a sink.
    #[allow(clippy::missing_const_for_fn)]
    fn spawn_output_http_server(&self, config: HttpResourceConfig) -> vector_lib::Result<()> {
        // This HTTP server will wait for events to be sent by a sink, and collect them and send them on
        // via an output sender. We accept/collect events until we're told to shutdown.

        // First, we'll build and spawn our HTTP server.
        let decoder = self.codec.into_decoder(self.log_namespace)?;

        // Note that we currently don't differentiate which events should and shouldn't be rejected-
        // we reject all events in this server if any are marked for rejection.
        // In the future it might be useful to be able to select which to reject. That will involve
        // adding logic to the test case which is passed down here, and to the event itself. Since
        // we can't guarantee the order of events, we'd need a way to flag which ones need to be
        // rejected.
        let should_reject = self
            .input_events
            .iter()
            .filter(|te| te.should_reject())
            .count()
            > 0;

        let output_tx = self.output_tx.clone();
        let (_, http_server_shutdown_tx) = spawn_http_server(
            self.task_coordinator,
            &config,
            self.runner_metrics,
            move |request, output_runner_metrics| {
                let output_tx = output_tx.clone();
                let mut decoder = decoder.clone();

                async move {
                    match hyper::body::to_bytes(request.into_body()).await {
                        Err(_) => StatusCode::INTERNAL_SERVER_ERROR.into_response(),
                        Ok(body) => {
                            let byte_size = body.len();
                            let mut body = BytesMut::from(&body[..]);
                            loop {
                                match decoder.decode_eof(&mut body) {
                                    // `decoded_byte_size` is the decoded size of an individual frame. `byte_size` represents the size of the
                                    // entire payload which may contain multiple frames and their delimiters.
                                    Ok(Some((events, decoded_byte_size))) => {
                                        if should_reject {
<<<<<<< HEAD
                                            info!("HTTP server external output resource decoded {decoded_byte_size} bytes but test case configured to reject.");
                                        } else {
                                            let mut output_runner_metrics =
                                                output_runner_metrics.lock().await;
                                            info!("HTTP server external output resource decoded {decoded_byte_size} bytes.");
=======
                                            info!(
                                                internal_log_rate_limit = true,
                                                "HTTP server external output resource decoded {decoded_byte_size:?} bytes but test case configured to reject.",
                                            );
                                        } else {
                                            let mut output_runner_metrics =
                                                output_runner_metrics.lock().await;
                                            info!(
                                                internal_log_rate_limit = true,
                                                "HTTP server external output resource decoded {decoded_byte_size:?} bytes."
                                            );
>>>>>>> eee6e669

                                            // Update the runner metrics for the received events. This will later
                                            // be used in the Validators, as the "expected" case.
                                            output_runner_metrics.received_bytes_total +=
                                                byte_size as u64;

                                            output_runner_metrics.received_events_total +=
                                                events.len() as u64;

                                            events.iter().for_each(|event| {
                                                output_runner_metrics.received_event_bytes_total +=
                                                    event.estimated_json_encoded_size_of().get()
                                                        as u64;
                                            });

                                            output_tx
                                                .send(events.to_vec())
                                                .await
                                                .expect("should not fail to send output event");
                                        }
                                    }
                                    Ok(None) => {
                                        if should_reject {
                                            // This status code is not retried and should result in the component under test
                                            // emitting error events
                                            return StatusCode::BAD_REQUEST.into_response();
                                        } else {
                                            return StatusCode::OK.into_response();
                                        }
                                    }
                                    Err(_) => {
                                        error!(
                                            "HTTP server failed to decode {:?}",
                                            String::from_utf8_lossy(&body)
                                        );
                                        return StatusCode::INTERNAL_SERVER_ERROR.into_response();
                                    }
                                }
                            }
                        }
                    }
                }
            },
        );

        // Now we'll create and spawn the resource's core logic loop which simply waits for the runner
        // to instruct us to shutdown, and when that happens, cascades to shutting down the HTTP server.
        let resource_started = self.task_coordinator.track_started();
        let resource_completed = self.task_coordinator.track_completed();
        let mut resource_shutdown_rx = self.task_coordinator.register_for_shutdown();

        tokio::spawn(async move {
            resource_started.mark_as_done();
            info!("HTTP server external output resource started.");

            // Wait for the runner to tell us to shutdown
            resource_shutdown_rx.wait().await;

            // signal the server to shutdown
            let _ = http_server_shutdown_tx.send(());

            // mark ourselves as done
            resource_completed.mark_as_done();

            info!("HTTP server external output resource completed.");
        });

        Ok(())
    }

    /// Spawns an HTTP client that pulls events by making requests to an HTTP server driven by a sink.
    #[allow(clippy::missing_const_for_fn)]
    fn spawn_output_http_client(&self, _config: HttpResourceConfig) {
        // TODO: The `prometheus_exporter` sink is the only sink that exposes an HTTP server which must be
        // scraped... but since we need special logic to aggregate/deduplicate scraped metrics, we can't
        // use this generically for that purpose.
        todo!()
    }
}

fn spawn_http_server<H, F, R>(
    task_coordinator: &TaskCoordinator<Configuring>,
    config: &HttpResourceConfig,
    runner_metrics: &Arc<Mutex<RunnerMetrics>>,
    handler: H,
) -> (Arc<Notify>, oneshot::Sender<()>)
where
    H: Fn(Request<Body>, Arc<Mutex<RunnerMetrics>>) -> F + Clone + Send + 'static,
    F: Future<Output = R> + Send,
    R: IntoResponse,
{
    let http_server_started = task_coordinator.track_started();
    let http_server_completed = task_coordinator.track_completed();

    let listen_addr = socketaddr_from_uri(&config.uri);
    let request_path = config
        .uri
        .path_and_query()
        .map(|pq| pq.as_str().to_string())
        .unwrap_or_else(|| "/".to_string());
    let request_method = config.method.clone().unwrap_or(Method::POST);

    // Create our synchronization primitives that are shared between the HTTP server and the
    // resource's core logic loop.
    //
    // This will let the resource be able to trigger the HTTP server to gracefully shutdown, as well
    // as be notified when the HTTP server has served a request, so that it can check if all input
    // events have been sent yet.
    let (http_server_shutdown_tx, http_server_shutdown_rx) = oneshot::channel();
    let resource_notifier = Arc::new(Notify::new());
    let server_notifier = Arc::clone(&resource_notifier);

    let output_runner_metrics = Arc::clone(runner_metrics);

    tokio::spawn(async move {
        // Create our HTTP server by binding as early as possible to return an error if we can't
        // actually bind.
        let server_builder =
            Server::try_bind(&listen_addr).expect("Failed to bind to listen address.");

        // Create our router, which is a bit boilerplate-y because we take the HTTP method
        // parametrically. We generate a handler that calls the given `handler` and then triggers
        // the notifier shared by the HTTP server and the resource's core logic loop.
        //
        // Every time a request is processed, we notify the core logic loop so it can continue
        // checking to see if it's time to fully close once all input events have been consumed and
        // the input receiver is closed.
        let method_filter = MethodFilter::try_from(request_method)
            .expect("should not fail to convert method to method filter");
        let method_router = MethodRouter::new()
            .fallback(|req: Request<Body>| async move {
                error!(
                    path = req.uri().path(),
                    method = req.method().as_str(),
                    "Component sent request to a different path/method than expected."
                );

                StatusCode::METHOD_NOT_ALLOWED
            })
            .on(method_filter, move |request: Request<Body>| {
                let request_handler = handler(request, output_runner_metrics);
                let notifier = Arc::clone(&server_notifier);

                async move {
                    let response = request_handler.await;
                    notifier.notify_one();
                    response
                }
            });

        let router = Router::new().route(&request_path, method_router).fallback(
            |req: Request<Body>| async move {
                error!(?req, "Component sent request the server could not route.");
                StatusCode::NOT_FOUND
            },
        );

        // Now actually run/drive the HTTP server and process requests until we're told to shutdown.
        http_server_started.mark_as_done();

        let server = server_builder
            .serve(router.into_make_service())
            .with_graceful_shutdown(async {
                http_server_shutdown_rx.await.ok();
            });

        if let Err(e) = server.await {
            error!(error = ?e, "HTTP server encountered an error.");
        }

        http_server_completed.mark_as_done();
    });

    (resource_notifier, http_server_shutdown_tx)
}

fn socketaddr_from_uri(uri: &Uri) -> SocketAddr {
    let uri_port = uri.port_u16().unwrap_or(80);
    let uri_host = uri
        .host()
        .ok_or_else(|| "host must be present in URI".to_string())
        .and_then(|host| {
            IpAddr::from_str(host)
                .map_err(|_| "URI host must be valid IPv4/IPv6 address".to_string())
        })
        .expect("HTTP URI not valid");

    SocketAddr::from((uri_host, uri_port))
}<|MERGE_RESOLUTION|>--- conflicted
+++ resolved
@@ -34,16 +34,6 @@
     RunnerMetrics,
     sync::{Configuring, TaskCoordinator},
 };
-<<<<<<< HEAD
-use vector_lib::{
-    codecs::encoding::Framer, codecs::encoding::Serializer::Json,
-    codecs::CharacterDelimitedEncoder, config::LogNamespace, event::Event,
-    EstimatedJsonEncodedSizeOf,
-};
-
-use super::{encode_test_event, ResourceCodec, ResourceDirection, TestEvent};
-=======
->>>>>>> eee6e669
 
 /// An HTTP resource.
 #[derive(Clone)]
@@ -349,13 +339,6 @@
                                     // entire payload which may contain multiple frames and their delimiters.
                                     Ok(Some((events, decoded_byte_size))) => {
                                         if should_reject {
-<<<<<<< HEAD
-                                            info!("HTTP server external output resource decoded {decoded_byte_size} bytes but test case configured to reject.");
-                                        } else {
-                                            let mut output_runner_metrics =
-                                                output_runner_metrics.lock().await;
-                                            info!("HTTP server external output resource decoded {decoded_byte_size} bytes.");
-=======
                                             info!(
                                                 internal_log_rate_limit = true,
                                                 "HTTP server external output resource decoded {decoded_byte_size:?} bytes but test case configured to reject.",
@@ -367,7 +350,6 @@
                                                 internal_log_rate_limit = true,
                                                 "HTTP server external output resource decoded {decoded_byte_size:?} bytes."
                                             );
->>>>>>> eee6e669
 
                                             // Update the runner metrics for the received events. This will later
                                             // be used in the Validators, as the "expected" case.
