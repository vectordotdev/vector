use std::collections::HashMap;

use bytes::BytesMut;
use serde::Deserialize;
use serde_json::Value;
<<<<<<< HEAD
use snafu::Snafu;
use tokio_util::codec::Encoder as _;
use vector_lib::codecs::encoding::format::JsonSerializerOptions;
=======
use tokio_util::codec::Encoder as _;
use vector_lib::{
    codecs::{
        JsonSerializer, LengthDelimitedEncoder, LogfmtSerializer, MetricTagValues,
        NewlineDelimitedEncoder, encoding, encoding::format::JsonSerializerOptions,
    },
    event::{Event, LogEvent},
};
>>>>>>> eee6e669

use crate::codecs::Encoder;

/// A test case event for deserialization from yaml file.
/// This is an intermediary step to TestEvent.
#[derive(Clone, Debug, Deserialize)]
#[serde(untagged)]
pub enum RawTestEvent {
    /// The event is used, as-is, without modification.
    Passthrough(EventData),

    /// The event is potentially modified by the external resource.
    ///
    /// The modification made is dependent on the external resource, but this mode is made available
    /// for when a test case wants to exercise the failure path, but cannot cause a failure simply
    /// by constructing the event in a certain way i.e. adding an invalid field, or removing a
    /// required field, or using an invalid field value, and so on.
    ///
    /// For transforms and sinks, generally, the only way to cause an error is if the event itself
    /// is malformed in some way, which can be achieved without this test event variant.
    AlternateEncoder { fail_encoding_of: EventData },

    /// The event will be rejected by the external resource.
    ResourceReject {
        external_resource_rejects: EventData,
    },
}

#[derive(Clone, Debug, Deserialize)]
#[serde(rename_all = "snake_case")]
pub enum EventData {
    /// A simple log event.
    Log(String),
    /// A log event built from key-value pairs
    LogBuilder(HashMap<String, Value>),
}

impl EventData {
    /// Converts this event data into an `Event`.
    pub fn into_event(self) -> Event {
        match self {
            Self::Log(message) => Event::Log(LogEvent::from_bytes_legacy(&message.into())),
            Self::LogBuilder(data) => {
                let mut log_event = LogEvent::default();
                for (k, v) in data {
                    log_event
                        .parse_path_and_insert(&k, v)
                        .unwrap_or_else(|_| panic!("Unable to build log event for {}", &k));
                }
                Event::Log(log_event)
            }
        }
    }
}

/// An event used in a test case.
/// It is important to have created the event with all fields, immediately after deserializing from the
/// test case definition yaml file. This ensures that the event data we are using in the expected/actual
/// metrics collection is based on the same event. Namely, one issue that can arise from creating the event
/// from the event data twice (once for the expected and once for actual), it can result in a timestamp in
/// the event which may or may not have the same millisecond precision as it's counterpart.
///
/// For transforms and sinks, generally, the only way to cause an error is if the event itself
/// is malformed in some way, which can be achieved without this test event variant.
#[derive(Clone, Debug, Deserialize)]
#[serde(from = "RawTestEvent")]
#[serde(untagged)]
pub enum TestEvent {
    /// The event is used, as-is, without modification.
    Passthrough(Event),

    /// The event is encoded using an encoding that differs from the component's
    /// configured encoding, which should cause an error when the event is decoded.
    FailWithAlternateEncoder(Event),

    /// The event encodes successfully but when the external resource receives that event, it should
    /// throw a failure.
    FailWithExternalResource(Event),
}

impl TestEvent {
    #[allow(clippy::missing_const_for_fn)] // const cannot run destructor
    pub fn into_event(self) -> Event {
        match self {
            Self::Passthrough(event) => event,
            Self::FailWithAlternateEncoder(event) => event,
            Self::FailWithExternalResource(event) => event,
        }
    }

    pub const fn get_event(&mut self) -> &mut Event {
        match self {
            Self::Passthrough(event) => event,
            Self::FailWithAlternateEncoder(event) => event,
            Self::FailWithExternalResource(event) => event,
        }
    }

    /// (should_fail, event)
    pub fn get(self) -> (bool, Event) {
        match self {
            Self::Passthrough(event) => (false, event),
            Self::FailWithAlternateEncoder(event) => (true, event),
            Self::FailWithExternalResource(event) => (true, event),
        }
    }

    /// True if the event should fail, false otherwise.
    pub const fn should_fail(&self) -> bool {
        match self {
            Self::Passthrough(_) => false,
            Self::FailWithAlternateEncoder(_) | Self::FailWithExternalResource(_) => true,
        }
    }

    /// True if the event should be rejected by the external resource in order to
    /// trigger a failure path.
    pub const fn should_reject(&self) -> bool {
        match self {
            Self::Passthrough(_) | Self::FailWithAlternateEncoder(_) => false,
            Self::FailWithExternalResource(_) => true,
        }
    }
}

impl From<RawTestEvent> for TestEvent {
    fn from(other: RawTestEvent) -> Self {
        match other {
            RawTestEvent::Passthrough(event_data) => {
                TestEvent::Passthrough(event_data.into_event())
            }
            RawTestEvent::AlternateEncoder {
                fail_encoding_of: event_data,
            } => TestEvent::FailWithAlternateEncoder(event_data.into_event()),
            RawTestEvent::ResourceReject {
                external_resource_rejects: event_data,
            } => TestEvent::FailWithExternalResource(event_data.into_event()),
        }
    }
}

pub fn encode_test_event(
    encoder: &mut Encoder<encoding::Framer>,
    buf: &mut BytesMut,
    event: TestEvent,
) {
    match event {
        TestEvent::Passthrough(event) | TestEvent::FailWithExternalResource(event) => {
            // Encode the event normally.
            encoder
                .encode(event, buf)
                .expect("should not fail to encode input event");
        }
        TestEvent::FailWithAlternateEncoder(event) => {
            // This is a little fragile, but we check what serializer this encoder uses, and based
            // on `Serializer::supports_json`, we choose an opposing codec. For example, if the
            // encoder supports JSON, we'll use a serializer that doesn't support JSON, and vise
            // versa.
            let mut alt_encoder = if encoder.serializer().supports_json() {
                Encoder::<encoding::Framer>::new(
                    LengthDelimitedEncoder::default().into(),
                    LogfmtSerializer.into(),
                )
            } else {
                Encoder::<encoding::Framer>::new(
                    NewlineDelimitedEncoder::default().into(),
                    JsonSerializer::new(
                        MetricTagValues::default(),
                        JsonSerializerOptions::default(),
                    )
                    .into(),
                )
            };

            alt_encoder
                .encode(event, buf)
                .expect("should not fail to encode input event");
        }
    }
}<|MERGE_RESOLUTION|>--- conflicted
+++ resolved
@@ -3,11 +3,6 @@
 use bytes::BytesMut;
 use serde::Deserialize;
 use serde_json::Value;
-<<<<<<< HEAD
-use snafu::Snafu;
-use tokio_util::codec::Encoder as _;
-use vector_lib::codecs::encoding::format::JsonSerializerOptions;
-=======
 use tokio_util::codec::Encoder as _;
 use vector_lib::{
     codecs::{
@@ -16,7 +11,6 @@
     },
     event::{Event, LogEvent},
 };
->>>>>>> eee6e669
 
 use crate::codecs::Encoder;
 
