use std::collections::HashMap;

use bytes::BytesMut;
use serde::Deserialize;
use snafu::Snafu;
use tokio_util::codec::Encoder as _;

use crate::codecs::Encoder;
use vector_lib::codecs::{
    encoding, JsonSerializer, LengthDelimitedEncoder, LogfmtSerializer, MetricTagValues,
    NewlineDelimitedEncoder,
};
use vector_lib::event::{Event, LogEvent};

/// A test case event for deserialization from yaml file.
/// This is an intermediary step to TestEvent.
#[derive(Clone, Debug, Deserialize)]
#[serde(untagged)]
pub enum RawTestEvent {
    /// The event is used, as-is, without modification.
    Passthrough(EventData),

    /// The event is potentially modified by the external resource.
    ///
    /// The modification made is dependent on the external resource, but this mode is made available
    /// for when a test case wants to exercise the failure path, but cannot cause a failure simply
    /// by constructing the event in a certain way i.e. adding an invalid field, or removing a
    /// required field, or using an invalid field value, and so on.
    ///
    /// For transforms and sinks, generally, the only way to cause an error is if the event itself
    /// is malformed in some way, which can be achieved without this test event variant.
    AlternateEncoder { fail_encoding_of: EventData },

    /// The event will be rejected by the external resource.
    ResourceReject {
        external_resource_rejects: EventData,
    },
}

#[derive(Clone, Debug, Deserialize)]
#[serde(rename_all = "snake_case")]
pub enum EventData {
    /// A simple log event.
    Log(String),
    /// A log event built from key-value pairs
    LogBuilder(HashMap<String, String>),
}

impl EventData {
    /// Converts this event data into an `Event`.
    pub fn into_event(self) -> Event {
        match self {
            Self::Log(message) => Event::Log(LogEvent::from_bytes_legacy(&message.into())),
            Self::LogBuilder(data) => {
                let mut log_event = LogEvent::default();
                for (k, v) in data {
<<<<<<< HEAD
                    log_event.parse_path_and_insert(k, v).unwrap();
=======
                    log_event
                        .parse_path_and_insert(&k, v)
                        .unwrap_or_else(|_| panic!("Unable to build log event for {}", &k));
>>>>>>> a59aeb92
                }
                Event::Log(log_event)
            }
        }
    }
}

/// An event used in a test case.
/// It is important to have created the event with all fields, immediately after deserializing from the
/// test case definition yaml file. This ensures that the event data we are using in the expected/actual
/// metrics collection is based on the same event. Namely, one issue that can arise from creating the event
/// from the event data twice (once for the expected and once for actual), it can result in a timestamp in
/// the event which may or may not have the same millisecond precision as it's counterpart.
///
/// For transforms and sinks, generally, the only way to cause an error is if the event itself
/// is malformed in some way, which can be achieved without this test event variant.
#[derive(Clone, Debug, Deserialize)]
#[serde(from = "RawTestEvent")]
#[serde(untagged)]
pub enum TestEvent {
    /// The event is used, as-is, without modification.
    Passthrough(Event),

    /// The event is encoded using an encoding that differs from the component's
    /// configured encoding, which should cause an error when the event is decoded.
    FailWithAlternateEncoder(Event),

    /// The event encodes successfully but when the external resource receives that event, it should
    /// throw a failure.
    FailWithExternalResource(Event),
}

impl TestEvent {
    #[allow(clippy::missing_const_for_fn)] // const cannot run destructor
    pub fn into_event(self) -> Event {
        match self {
            Self::Passthrough(event) => event,
            Self::FailWithAlternateEncoder(event) => event,
            Self::FailWithExternalResource(event) => event,
        }
    }

    pub fn get_event(&mut self) -> &mut Event {
        match self {
            Self::Passthrough(event) => event,
            Self::FailWithAlternateEncoder(event) => event,
            Self::FailWithExternalResource(event) => event,
        }
    }

    /// (should_fail, event)
    pub fn get(self) -> (bool, Event) {
        match self {
            Self::Passthrough(event) => (false, event),
            Self::FailWithAlternateEncoder(event) => (true, event),
            Self::FailWithExternalResource(event) => (true, event),
        }
    }

    /// True if the event should fail, false otherwise.
    pub const fn should_fail(&self) -> bool {
        match self {
            Self::Passthrough(_) => false,
            Self::FailWithAlternateEncoder(_) | Self::FailWithExternalResource(_) => true,
        }
    }

    /// True if the event should be rejected by the external resource in order to
    /// trigger a failure path.
    pub const fn should_reject(&self) -> bool {
        match self {
            Self::Passthrough(_) | Self::FailWithAlternateEncoder(_) => false,
            Self::FailWithExternalResource(_) => true,
        }
    }
}

#[derive(Clone, Debug, Eq, PartialEq, Snafu)]
pub enum RawTestEventParseError {}

impl From<RawTestEvent> for TestEvent {
    fn from(other: RawTestEvent) -> Self {
        match other {
            RawTestEvent::Passthrough(event_data) => {
                TestEvent::Passthrough(event_data.into_event())
            }
            RawTestEvent::AlternateEncoder {
                fail_encoding_of: event_data,
            } => TestEvent::FailWithAlternateEncoder(event_data.into_event()),
            RawTestEvent::ResourceReject {
                external_resource_rejects: event_data,
            } => TestEvent::FailWithExternalResource(event_data.into_event()),
        }
    }
}

pub fn encode_test_event(
    encoder: &mut Encoder<encoding::Framer>,
    buf: &mut BytesMut,
    event: TestEvent,
) {
    match event {
        TestEvent::Passthrough(event) | TestEvent::FailWithExternalResource(event) => {
            // Encode the event normally.
            encoder
                .encode(event, buf)
                .expect("should not fail to encode input event");
        }
        TestEvent::FailWithAlternateEncoder(event) => {
            // This is a little fragile, but we check what serializer this encoder uses, and based
            // on `Serializer::supports_json`, we choose an opposing codec. For example, if the
            // encoder supports JSON, we'll use a serializer that doesn't support JSON, and vise
            // versa.
            let mut alt_encoder = if encoder.serializer().supports_json() {
                Encoder::<encoding::Framer>::new(
                    LengthDelimitedEncoder::new().into(),
                    LogfmtSerializer::new().into(),
                )
            } else {
                Encoder::<encoding::Framer>::new(
                    NewlineDelimitedEncoder::new().into(),
                    JsonSerializer::new(MetricTagValues::default()).into(),
                )
            };

            alt_encoder
                .encode(event, buf)
                .expect("should not fail to encode input event");
        }
    }
}<|MERGE_RESOLUTION|>--- conflicted
+++ resolved
@@ -54,13 +54,9 @@
             Self::LogBuilder(data) => {
                 let mut log_event = LogEvent::default();
                 for (k, v) in data {
-<<<<<<< HEAD
-                    log_event.parse_path_and_insert(k, v).unwrap();
-=======
                     log_event
                         .parse_path_and_insert(&k, v)
                         .unwrap_or_else(|_| panic!("Unable to build log event for {}", &k));
->>>>>>> a59aeb92
                 }
                 Event::Log(log_event)
             }
