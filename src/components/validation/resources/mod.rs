mod event;
mod http;

use std::sync::Arc;

<<<<<<< HEAD
use tokio::sync::{mpsc, Mutex};
use vector_lib::{
    codecs::{
=======
use tokio::sync::{Mutex, mpsc};
use vector_lib::{
    codecs::{
        BytesEncoder,
>>>>>>> eee6e669
        decoding::{self, DeserializerConfig},
        encoding::{
            self, Framer, FramingConfig, JsonSerializerConfig, SerializerConfig,
            TextSerializerConfig,
        },
<<<<<<< HEAD
        BytesEncoder,
    },
    config::LogNamespace,
};
use vector_lib::{config::DataType, event::Event};

use crate::codecs::{Decoder, DecodingConfig, Encoder, EncodingConfig, EncodingConfigWithFraming};

pub use self::event::{encode_test_event, TestEvent};
pub use self::http::HttpResourceConfig;
use self::http::HttpResourceOutputContext;
=======
    },
    config::{DataType, LogNamespace},
    event::Event,
};
>>>>>>> eee6e669

use self::http::HttpResourceOutputContext;
pub use self::{
    event::{TestEvent, encode_test_event},
    http::HttpResourceConfig,
};
use super::{
    RunnerMetrics,
    sync::{Configuring, TaskCoordinator},
};
use crate::codecs::{Decoder, DecodingConfig, Encoder, EncodingConfig, EncodingConfigWithFraming};

/// The codec used by the external resource.
///
/// This enum specifically exists to encapsulate the two main ways a component will configure the
/// codec it uses, which ends up being with directionally-specific codec configuration: "encoding"
/// when taking an `Event` and convert it to a raw output, and "decoding" when taking a raw output
/// and converting it to an `Event`.
///
/// Encoding and decoding is generally tied to sinks and sources, respectively.
#[derive(Clone)]
pub enum ResourceCodec {
    /// Component encodes events.
    ///
    /// As opposed to `EncodingWithFramer`, this variant uses the default framing method defined by
    /// the encoding itself.
    ///
    /// Generally speaking, only sinks encode: going from `Event` to an encoded form.
    Encoding(EncodingConfig),

    /// Component encodes events, with a specific framer.
    ///
    /// Generally speaking, only sinks encode: going from `Event` to an encoded form.
    EncodingWithFraming(EncodingConfigWithFraming),

    /// Component decodes events.
    ///
    /// Generally speaking, only sources decode: going from an encoded form to `Event`.
    Decoding(DecodingConfig),
}

impl ResourceCodec {
    /// Gets the allowed event data types for the configured codec.
    ///
    /// Not all codecs support all possible event types (i.e. a codec has no means to losslessly
    /// represent the data in a particular event type) so we must check at runtime to ensure that
    /// we're only generating event payloads that can be encoded/decoded for the given component.
    pub fn allowed_event_data_types(self) -> DataType {
        match self {
            Self::Encoding(encoding) => encoding.config().input_type(),
            Self::EncodingWithFraming(encoding) => encoding.config().1.input_type(),
            Self::Decoding(decoding) => decoding.config().output_type(),
        }
    }

    /// Gets an encoder for this codec.
    ///
    /// The encoder is generated as an inverse to the input codec: if a decoding configuration was
    /// given, we generate an encoder that satisfies that decoding configuration, and vice versa.
    pub fn into_encoder(&self) -> Encoder<encoding::Framer> {
        let (framer, serializer) = match self {
            Self::Encoding(config) => (
                Framer::Bytes(BytesEncoder),
                config.build().expect("should not fail to build serializer"),
            ),
            Self::EncodingWithFraming(config) => {
                let (maybe_framing, serializer) = config.config();
                (
                    maybe_framing
                        .clone()
                        .unwrap_or(FramingConfig::Bytes)
                        .build(),
                    serializer
                        .build()
                        .expect("building serializer should never fail"),
                )
            }
            Self::Decoding(config) => (
                decoder_framing_to_encoding_framer(config.framing()),
                deserializer_config_to_serializer(config.config()),
            ),
        };

        Encoder::<encoding::Framer>::new(framer, serializer)
    }

    /// Gets a decoder for this codec.
    ///
    /// The decoder is generated as an inverse to the input codec: if an encoding configuration was
    /// given, we generate a decoder that satisfies that encoding configuration, and vice versa.
    pub fn into_decoder(&self, log_namespace: LogNamespace) -> vector_lib::Result<Decoder> {
        let (framer, deserializer) = match self {
            Self::Decoding(config) => return config.build(),
            Self::Encoding(config) => (
                encoder_framing_to_decoding_framer(config.config().default_stream_framing()),
                serializer_config_to_deserializer(config.config())?,
            ),
            Self::EncodingWithFraming(config) => {
                let (maybe_framing, serializer) = config.config();
                let framing = maybe_framing.clone().unwrap_or(FramingConfig::Bytes);
                (
                    encoder_framing_to_decoding_framer(framing),
                    serializer_config_to_deserializer(serializer)?,
                )
            }
        };

        Ok(Decoder::new(framer, deserializer).with_log_namespace(log_namespace))
    }
}

impl From<EncodingConfig> for ResourceCodec {
    fn from(config: EncodingConfig) -> Self {
        Self::Encoding(config)
    }
}

impl From<EncodingConfigWithFraming> for ResourceCodec {
    fn from(config: EncodingConfigWithFraming) -> Self {
        Self::EncodingWithFraming(config)
    }
}

impl From<DecodingConfig> for ResourceCodec {
    fn from(config: DecodingConfig) -> Self {
        Self::Decoding(config)
    }
}

fn deserializer_config_to_serializer(config: &DeserializerConfig) -> encoding::Serializer {
    let serializer_config = match config {
        // TODO: This isn't necessarily a one-to-one conversion, at least not in the future when
        // "bytes" can be a top-level field and we aren't implicitly decoding everything into the
        // `message` field... but it's close enough for now.
        DeserializerConfig::Bytes => SerializerConfig::Text(TextSerializerConfig::default()),
        DeserializerConfig::Json { .. } => SerializerConfig::Json(JsonSerializerConfig::default()),
        DeserializerConfig::Protobuf(config) => {
            SerializerConfig::Protobuf(vector_lib::codecs::encoding::ProtobufSerializerConfig {
                protobuf: vector_lib::codecs::encoding::ProtobufSerializerOptions {
                    desc_file: config.protobuf.desc_file.clone(),
                    message_type: config.protobuf.message_type.clone(),
                },
            })
        }
        // TODO: We need to create an Avro serializer because, certainly, for any source decoding
        // the data as Avro, we can't possibly send anything else without the source just
        // immediately barfing.
        #[cfg(feature = "codecs-syslog")]
        DeserializerConfig::Syslog { .. } => SerializerConfig::Logfmt,
        DeserializerConfig::Native => SerializerConfig::Native,
        DeserializerConfig::NativeJson { .. } => SerializerConfig::NativeJson,
        DeserializerConfig::Gelf { .. } => SerializerConfig::Gelf,
        DeserializerConfig::Avro { avro } => SerializerConfig::Avro { avro: avro.into() },
        // TODO: Influxdb has no serializer yet
        DeserializerConfig::Influxdb { .. } => todo!(),
        DeserializerConfig::Vrl { .. } => unimplemented!(),
    };

    serializer_config
        .build()
        .expect("building serializer should never fail")
}

fn decoder_framing_to_encoding_framer(framing: &decoding::FramingConfig) -> encoding::Framer {
    let framing_config = match framing {
        decoding::FramingConfig::Bytes => encoding::FramingConfig::Bytes,
        decoding::FramingConfig::CharacterDelimited(config) => {
            encoding::FramingConfig::CharacterDelimited(encoding::CharacterDelimitedEncoderConfig {
                character_delimited: encoding::CharacterDelimitedEncoderOptions {
                    delimiter: config.character_delimited.delimiter,
                },
            })
        }
        decoding::FramingConfig::LengthDelimited(config) => {
            encoding::FramingConfig::LengthDelimited(encoding::LengthDelimitedEncoderConfig {
                length_delimited: config.length_delimited.clone(),
            })
        }
        decoding::FramingConfig::NewlineDelimited(_) => encoding::FramingConfig::NewlineDelimited,
        // TODO: There's no equivalent octet counting framer for encoding... although
        // there's no particular reason that would make it hard to write.
        decoding::FramingConfig::OctetCounting(_) => todo!(),
        // TODO: chunked gelf is not supported yet in encoding
        decoding::FramingConfig::ChunkedGelf(_) => todo!(),
<<<<<<< HEAD
=======
        decoding::FramingConfig::VarintLengthDelimited(config) => {
            encoding::FramingConfig::VarintLengthDelimited(
                encoding::VarintLengthDelimitedEncoderConfig {
                    max_frame_length: config.max_frame_length,
                },
            )
        }
>>>>>>> eee6e669
    };

    framing_config.build()
}

fn serializer_config_to_deserializer(
    config: &SerializerConfig,
) -> vector_lib::Result<decoding::Deserializer> {
    let deserializer_config = match config {
        SerializerConfig::Avro { .. } => todo!(),
        SerializerConfig::Cef { .. } => todo!(),
        SerializerConfig::Csv { .. } => todo!(),
        SerializerConfig::Gelf => DeserializerConfig::Gelf(Default::default()),
        SerializerConfig::Json(_) => DeserializerConfig::Json(Default::default()),
        SerializerConfig::Logfmt => todo!(),
        SerializerConfig::Native => DeserializerConfig::Native,
        SerializerConfig::NativeJson => DeserializerConfig::NativeJson(Default::default()),
        SerializerConfig::Protobuf(config) => {
            DeserializerConfig::Protobuf(vector_lib::codecs::decoding::ProtobufDeserializerConfig {
                protobuf: vector_lib::codecs::decoding::ProtobufDeserializerOptions {
                    desc_file: config.protobuf.desc_file.clone(),
                    message_type: config.protobuf.message_type.clone(),
                },
            })
        }
        SerializerConfig::RawMessage | SerializerConfig::Text(_) => DeserializerConfig::Bytes,
        SerializerConfig::Syslog(_) => todo!(),
    };

    deserializer_config.build()
}

fn encoder_framing_to_decoding_framer(framing: encoding::FramingConfig) -> decoding::Framer {
    let framing_config = match framing {
        encoding::FramingConfig::Bytes => decoding::FramingConfig::Bytes,
        encoding::FramingConfig::CharacterDelimited(config) => {
            decoding::FramingConfig::CharacterDelimited(decoding::CharacterDelimitedDecoderConfig {
                character_delimited: decoding::CharacterDelimitedDecoderOptions {
                    delimiter: config.character_delimited.delimiter,
                    max_length: None,
                },
            })
        }
        encoding::FramingConfig::LengthDelimited(config) => {
            decoding::FramingConfig::LengthDelimited(decoding::LengthDelimitedDecoderConfig {
                length_delimited: config.length_delimited.clone(),
            })
        }
        encoding::FramingConfig::NewlineDelimited => {
            decoding::FramingConfig::NewlineDelimited(Default::default())
        }
        vector_lib::codecs::encoding::FramingConfig::VarintLengthDelimited(config) => {
            decoding::FramingConfig::VarintLengthDelimited(
                decoding::VarintLengthDelimitedDecoderConfig {
                    max_frame_length: config.max_frame_length,
                },
            )
        }
    };

    framing_config.build()
}

/// Direction that the resource is operating in.
#[derive(Clone)]
pub enum ResourceDirection {
    /// Resource will have the component pull data from it, or pull data from the component.
    ///
    /// For a source, where an external resource functions in "input" mode, this would be the
    /// equivalent of the source calling out to the external resource (HTTP server, Kafka cluster,
    /// etc) and asking for data, or expecting it to be returned in the response.
    ///
    /// For a sink, where an external resource functions in "output" mode, this would be the
    /// equivalent of the sink exposing a network endpoint and having the external resource be
    /// responsible for connecting to the endpoint to grab the data.
    Pull,

    /// Resource will push data to the component, or have data pushed to it from the component.
    ///
    /// For a source, where an external resource functions in "input" mode, this would be the
    /// equivalent of the source waiting for data to be sent to either, whether it's listening on a
    /// network endpoint for traffic, or polling files on disks for updates, and the external
    /// resource would be responsible for initiating that communication, or writing to those files.
    ///
    /// For a sink, where an external resource functions in "output" mode, this would be the
    /// equivalent of the sink pushing its data to a network endpoint, or writing data to files,
    /// where the external resource would be responsible for aggregating that data, or read from
    /// those files.
    Push,
}

/// A resource definition.
///
/// Resource definitions uniquely identify the resource, such as HTTP, or files, and so on. These
/// definitions generally include the bare minimum amount of information to allow the component
/// validation runner to create an instance of them, such as spawning an HTTP server if a source has
/// specified an HTTP resource in the "pull" direction.
#[derive(Clone)]
pub enum ResourceDefinition {
    Http(HttpResourceConfig),
}

impl From<HttpResourceConfig> for ResourceDefinition {
    fn from(config: HttpResourceConfig) -> Self {
        Self::Http(config)
    }
}

/// An external resource associated with a component.
///
/// External resources represent the hypothetical location where, depending on whether the component
/// is a source or sink, data would be generated from or collected at. This includes things like
/// network endpoints (raw sockets, HTTP servers, etc) as well as files on disk, and more. In other
/// words, an external resource is a data dependency associated with the component, whether the
/// component depends on data from the external resource, or the external resource depends on data
/// from the component.
///
/// An external resource includes a direction -- push or pull -- as well as the fundamental
/// definition of the resource, such as HTTP or file. The component type is used to further refine
/// the direction of the resource, such that a "pull" resource used with a source implies the source
/// will pull data from the external resource, whereas a "pull" resource used with a sink implies
/// the external resource must pull the data from the sink.
#[derive(Clone)]
pub struct ExternalResource {
    pub direction: ResourceDirection,
    definition: ResourceDefinition,
    pub codec: ResourceCodec,
}

impl ExternalResource {
    /// Creates a new `ExternalResource` based on the given `direction`, `definition`, and `codec`.
    pub fn new<D, C>(direction: ResourceDirection, definition: D, codec: C) -> Self
    where
        D: Into<ResourceDefinition>,
        C: Into<ResourceCodec>,
    {
        Self {
            direction,
            definition: definition.into(),
            codec: codec.into(),
        }
    }

    /// Spawns this resource for use as an input to a source.
    pub fn spawn_as_input(
        self,
        input_rx: mpsc::Receiver<TestEvent>,
        task_coordinator: &TaskCoordinator<Configuring>,
        runner_metrics: &Arc<Mutex<RunnerMetrics>>,
    ) {
        match self.definition {
            ResourceDefinition::Http(http_config) => http_config.spawn_as_input(
                self.direction,
                self.codec,
                input_rx,
                task_coordinator,
                runner_metrics,
            ),
        }
    }

    /// Spawns this resource for use as an output for a sink.
    pub fn spawn_as_output(
        self,
        output_tx: mpsc::Sender<Vec<Event>>,
        task_coordinator: &TaskCoordinator<Configuring>,
        input_events: Vec<TestEvent>,
        runner_metrics: &Arc<Mutex<RunnerMetrics>>,
        log_namespace: LogNamespace,
    ) -> vector_lib::Result<()> {
        match self.definition {
            ResourceDefinition::Http(http_config) => {
                http_config.spawn_as_output(HttpResourceOutputContext {
                    direction: self.direction,
                    codec: self.codec,
                    output_tx,
                    task_coordinator,
                    input_events,
                    runner_metrics,
                    log_namespace,
                })
            }
        }
    }
}<|MERGE_RESOLUTION|>--- conflicted
+++ resolved
@@ -3,39 +3,19 @@
 
 use std::sync::Arc;
 
-<<<<<<< HEAD
-use tokio::sync::{mpsc, Mutex};
-use vector_lib::{
-    codecs::{
-=======
 use tokio::sync::{Mutex, mpsc};
 use vector_lib::{
     codecs::{
         BytesEncoder,
->>>>>>> eee6e669
         decoding::{self, DeserializerConfig},
         encoding::{
             self, Framer, FramingConfig, JsonSerializerConfig, SerializerConfig,
             TextSerializerConfig,
         },
-<<<<<<< HEAD
-        BytesEncoder,
-    },
-    config::LogNamespace,
-};
-use vector_lib::{config::DataType, event::Event};
-
-use crate::codecs::{Decoder, DecodingConfig, Encoder, EncodingConfig, EncodingConfigWithFraming};
-
-pub use self::event::{encode_test_event, TestEvent};
-pub use self::http::HttpResourceConfig;
-use self::http::HttpResourceOutputContext;
-=======
     },
     config::{DataType, LogNamespace},
     event::Event,
 };
->>>>>>> eee6e669
 
 use self::http::HttpResourceOutputContext;
 pub use self::{
@@ -220,8 +200,6 @@
         decoding::FramingConfig::OctetCounting(_) => todo!(),
         // TODO: chunked gelf is not supported yet in encoding
         decoding::FramingConfig::ChunkedGelf(_) => todo!(),
-<<<<<<< HEAD
-=======
         decoding::FramingConfig::VarintLengthDelimited(config) => {
             encoding::FramingConfig::VarintLengthDelimited(
                 encoding::VarintLengthDelimitedEncoderConfig {
@@ -229,7 +207,6 @@
                 },
             )
         }
->>>>>>> eee6e669
     };
 
     framing_config.build()
@@ -256,7 +233,6 @@
             })
         }
         SerializerConfig::RawMessage | SerializerConfig::Text(_) => DeserializerConfig::Bytes,
-        SerializerConfig::Syslog(_) => todo!(),
     };
 
     deserializer_config.build()
