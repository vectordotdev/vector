mod event;
mod http;

<<<<<<< HEAD
use std::sync::Arc;

use codecs::{
=======
use tokio::sync::mpsc;
use vector_lib::codecs::{
>>>>>>> c1199512
    decoding::{self, DeserializerConfig},
    encoding::{
        self, Framer, FramingConfig, JsonSerializerConfig, SerializerConfig, TextSerializerConfig,
    },
    BytesEncoder,
};
<<<<<<< HEAD
use tokio::sync::{mpsc, Mutex};
use vector_core::{config::DataType, event::Event};
=======
use vector_lib::{config::DataType, event::Event};
>>>>>>> c1199512

use crate::codecs::{Decoder, DecodingConfig, Encoder, EncodingConfig, EncodingConfigWithFraming};

pub use self::event::{encode_test_event, TestEvent};
pub use self::http::HttpResourceConfig;

use super::{
    sync::{Configuring, TaskCoordinator},
    RunnerMetrics,
};

/// The codec used by the external resource.
///
/// This enum specifically exists to encapsulate the two main ways a component will configure the
/// codec it uses, which ends up being with directionally-specific codec configuration: "encoding"
/// when taking an `Event` and convert it to a raw output, and "decoding" when taking a raw output
/// and converting it to an `Event`.
///
/// Encoding and decoding is generally tied to sinks and sources, respectively.
#[derive(Clone)]
pub enum ResourceCodec {
    /// Component encodes events.
    ///
    /// As opposed to `EncodingWithFramer`, this variant uses the default framing method defined by
    /// the encoding itself.
    ///
    /// Generally speaking, only sinks encode: going from `Event` to an encoded form.
    Encoding(EncodingConfig),

    /// Component encodes events, with a specific framer.
    ///
    /// Generally speaking, only sinks encode: going from `Event` to an encoded form.
    EncodingWithFraming(EncodingConfigWithFraming),

    /// Component decodes events.
    ///
    /// Generally speaking, only sources decode: going from an encoded form to `Event`.
    Decoding(DecodingConfig),
}

impl ResourceCodec {
    /// Gets the allowed event data types for the configured codec.
    ///
    /// Not all codecs support all possible event types (i.e. a codec has no means to losslessly
    /// represent the data in a particular event type) so we must check at runtime to ensure that
    /// we're only generating event payloads that can be encoded/decoded for the given component.
    pub fn allowed_event_data_types(self) -> DataType {
        match self {
            Self::Encoding(encoding) => encoding.config().input_type(),
            Self::EncodingWithFraming(encoding) => encoding.config().1.input_type(),
            Self::Decoding(decoding) => decoding.config().output_type(),
        }
    }

    /// Gets an encoder for this codec.
    ///
    /// The encoder is generated as an inverse to the input codec: if a decoding configuration was
    /// given, we generate an encoder that satisfies that decoding configuration, and vice versa.
    pub fn into_encoder(&self) -> Encoder<encoding::Framer> {
        let (framer, serializer) = match self {
            Self::Encoding(config) => (
                Framer::Bytes(BytesEncoder::new()),
                config.build().expect("should not fail to build serializer"),
            ),
            Self::EncodingWithFraming(config) => {
                let (maybe_framing, serializer) = config.config();
                (
                    maybe_framing
                        .clone()
                        .unwrap_or(FramingConfig::Bytes)
                        .build(),
                    serializer
                        .build()
                        .expect("building serializer should never fail"),
                )
            }
            Self::Decoding(config) => (
                decoder_framing_to_encoding_framer(config.framing()),
                deserializer_config_to_serializer(config.config()),
            ),
        };

        Encoder::<encoding::Framer>::new(framer, serializer)
    }

    /// Gets a decoder for this codec.
    ///
    /// The decoder is generated as an inverse to the input codec: if an encoding configuration was
    /// given, we generate a decoder that satisfies that encoding configuration, and vice versa.
    pub fn into_decoder(&self) -> vector_lib::Result<Decoder> {
        let (framer, deserializer) = match self {
            Self::Decoding(config) => return config.build(),
            Self::Encoding(config) => (
                encoder_framing_to_decoding_framer(config.config().default_stream_framing()),
                serializer_config_to_deserializer(config.config())?,
            ),
            Self::EncodingWithFraming(config) => {
                let (maybe_framing, serializer) = config.config();
                let framing = maybe_framing.clone().unwrap_or(FramingConfig::Bytes);
                (
                    encoder_framing_to_decoding_framer(framing),
                    serializer_config_to_deserializer(serializer)?,
                )
            }
        };

        Ok(Decoder::new(framer, deserializer))
    }
}

impl From<EncodingConfig> for ResourceCodec {
    fn from(config: EncodingConfig) -> Self {
        Self::Encoding(config)
    }
}

impl From<EncodingConfigWithFraming> for ResourceCodec {
    fn from(config: EncodingConfigWithFraming) -> Self {
        Self::EncodingWithFraming(config)
    }
}

impl From<DecodingConfig> for ResourceCodec {
    fn from(config: DecodingConfig) -> Self {
        Self::Decoding(config)
    }
}

fn deserializer_config_to_serializer(config: &DeserializerConfig) -> encoding::Serializer {
    let serializer_config = match config {
        // TODO: This isn't necessarily a one-to-one conversion, at least not in the future when
        // "bytes" can be a top-level field and we aren't implicitly decoding everything into the
        // `message` field... but it's close enough for now.
        DeserializerConfig::Bytes => SerializerConfig::Text(TextSerializerConfig::default()),
        DeserializerConfig::Json { .. } => SerializerConfig::Json(JsonSerializerConfig::default()),
        DeserializerConfig::Protobuf(config) => {
            SerializerConfig::Protobuf(vector_lib::codecs::encoding::ProtobufSerializerConfig {
                protobuf: vector_lib::codecs::encoding::ProtobufSerializerOptions {
                    desc_file: config.protobuf.desc_file.clone(),
                    message_type: config.protobuf.message_type.clone(),
                },
            })
        }
        // TODO: We need to create an Avro serializer because, certainly, for any source decoding
        // the data as Avro, we can't possibly send anything else without the source just
        // immediately barfing.
        #[cfg(feature = "codecs-syslog")]
        DeserializerConfig::Syslog { .. } => SerializerConfig::Logfmt,
        DeserializerConfig::Native => SerializerConfig::Native,
        DeserializerConfig::NativeJson { .. } => SerializerConfig::NativeJson,
        DeserializerConfig::Gelf { .. } => SerializerConfig::Gelf,
        DeserializerConfig::Avro { avro } => SerializerConfig::Avro { avro: avro.into() },
    };

    serializer_config
        .build()
        .expect("building serializer should never fail")
}

fn decoder_framing_to_encoding_framer(framing: &decoding::FramingConfig) -> encoding::Framer {
    let framing_config = match framing {
        decoding::FramingConfig::Bytes => encoding::FramingConfig::Bytes,
        decoding::FramingConfig::CharacterDelimited(config) => {
            encoding::FramingConfig::CharacterDelimited(encoding::CharacterDelimitedEncoderConfig {
                character_delimited: encoding::CharacterDelimitedEncoderOptions {
                    delimiter: config.character_delimited.delimiter,
                },
            })
        }
        decoding::FramingConfig::LengthDelimited => encoding::FramingConfig::LengthDelimited,
        decoding::FramingConfig::NewlineDelimited(_) => encoding::FramingConfig::NewlineDelimited,
        // TODO: There's no equivalent octet counting framer for encoding... although
        // there's no particular reason that would make it hard to write.
        decoding::FramingConfig::OctetCounting(_) => todo!(),
    };

    framing_config.build()
}

fn serializer_config_to_deserializer(
    config: &SerializerConfig,
) -> vector_lib::Result<decoding::Deserializer> {
    let deserializer_config = match config {
        SerializerConfig::Avro { .. } => todo!(),
        SerializerConfig::Csv { .. } => todo!(),
        SerializerConfig::Gelf => DeserializerConfig::Gelf(Default::default()),
        SerializerConfig::Json(_) => DeserializerConfig::Json(Default::default()),
        SerializerConfig::Logfmt => todo!(),
        SerializerConfig::Native => DeserializerConfig::Native,
        SerializerConfig::NativeJson => DeserializerConfig::NativeJson(Default::default()),
        SerializerConfig::Protobuf(config) => {
            DeserializerConfig::Protobuf(vector_lib::codecs::decoding::ProtobufDeserializerConfig {
                protobuf: vector_lib::codecs::decoding::ProtobufDeserializerOptions {
                    desc_file: config.protobuf.desc_file.clone(),
                    message_type: config.protobuf.message_type.clone(),
                },
            })
        }
        SerializerConfig::RawMessage | SerializerConfig::Text(_) => DeserializerConfig::Bytes,
    };

    deserializer_config.build()
}

fn encoder_framing_to_decoding_framer(framing: encoding::FramingConfig) -> decoding::Framer {
    let framing_config = match framing {
        encoding::FramingConfig::Bytes => decoding::FramingConfig::Bytes,
        encoding::FramingConfig::CharacterDelimited(config) => {
            decoding::FramingConfig::CharacterDelimited(decoding::CharacterDelimitedDecoderConfig {
                character_delimited: decoding::CharacterDelimitedDecoderOptions {
                    delimiter: config.character_delimited.delimiter,
                    max_length: None,
                },
            })
        }
        encoding::FramingConfig::LengthDelimited => decoding::FramingConfig::LengthDelimited,
        encoding::FramingConfig::NewlineDelimited => {
            decoding::FramingConfig::NewlineDelimited(Default::default())
        }
    };

    framing_config.build()
}

/// Direction that the resource is operating in.
#[derive(Clone)]
pub enum ResourceDirection {
    /// Resource will have the component pull data from it, or pull data from the component.
    ///
    /// For a source, where an external resource functions in "input" mode, this would be the
    /// equivalent of the source calling out to the external resource (HTTP server, Kafka cluster,
    /// etc) and asking for data, or expecting it to be returned in the response.
    ///
    /// For a sink, where an external resource functions in "output" mode, this would be the
    /// equivalent of the sink exposing a network endpoint and having the external resource be
    /// responsible for connecting to the endpoint to grab the data.
    Pull,

    /// Resource will push data to the component, or have data pushed to it from the component.
    ///
    /// For a source, where an external resource functions in "input" mode, this would be the
    /// equivalent of the source waiting for data to be sent to either, whether it's listening on a
    /// network endpoint for traffic, or polling files on disks for updates, and the external
    /// resource would be responsible for initiating that communication, or writing to those files.
    ///
    /// For a sink, where an external resource functions in "output" mode, this would be the
    /// equivalent of the sink pushing its data to a network endpoint, or writing data to files,
    /// where the external resource would be responsible for aggregating that data, or read from
    /// those files.
    Push,
}

/// A resource definition.
///
/// Resource definitions uniquely identify the resource, such as HTTP, or files, and so on. These
/// definitions generally include the bare minimum amount of information to allow the component
/// validation runner to create an instance of them, such as spawning an HTTP server if a source has
/// specified an HTTP resource in the "pull" direction.
#[derive(Clone)]
pub enum ResourceDefinition {
    Http(HttpResourceConfig),
}

impl From<HttpResourceConfig> for ResourceDefinition {
    fn from(config: HttpResourceConfig) -> Self {
        Self::Http(config)
    }
}

/// An external resource associated with a component.
///
/// External resources represent the hypothetical location where, depending on whether the component
/// is a source or sink, data would be generated from or collected at. This includes things like
/// network endpoints (raw sockets, HTTP servers, etc) as well as files on disk, and more. In other
/// words, an external resource is a data dependency associated with the component, whether the
/// component depends on data from the external resource, or the external resource depends on data
/// from the component.
///
/// An external resource includes a direction -- push or pull -- as well as the fundamental
/// definition of the resource, such as HTTP or file. The component type is used to further refine
/// the direction of the resource, such that a "pull" resource used with a source implies the source
/// will pull data from the external resource, whereas a "pull" resource used with a sink implies
/// the external resource must pull the data from the sink.
#[derive(Clone)]
pub struct ExternalResource {
    pub direction: ResourceDirection,
    definition: ResourceDefinition,
    pub codec: ResourceCodec,
}

impl ExternalResource {
    /// Creates a new `ExternalResource` based on the given `direction`, `definition`, and `codec`.
    pub fn new<D, C>(direction: ResourceDirection, definition: D, codec: C) -> Self
    where
        D: Into<ResourceDefinition>,
        C: Into<ResourceCodec>,
    {
        Self {
            direction,
            definition: definition.into(),
            codec: codec.into(),
        }
    }

    /// Spawns this resource for use as an input to a source.
    pub fn spawn_as_input(
        self,
        input_rx: mpsc::Receiver<TestEvent>,
        task_coordinator: &TaskCoordinator<Configuring>,
        runner_metrics: &Arc<Mutex<RunnerMetrics>>,
    ) {
        match self.definition {
            ResourceDefinition::Http(http_config) => http_config.spawn_as_input(
                self.direction,
                self.codec,
                input_rx,
                task_coordinator,
                runner_metrics,
            ),
        }
    }

    /// Spawns this resource for use as an output for a sink.
    pub fn spawn_as_output(
        self,
        output_tx: mpsc::Sender<Vec<Event>>,
        task_coordinator: &TaskCoordinator<Configuring>,
<<<<<<< HEAD
        runner_metrics: &Arc<Mutex<RunnerMetrics>>,
    ) {
=======
    ) -> vector_lib::Result<()> {
>>>>>>> c1199512
        match self.definition {
            ResourceDefinition::Http(http_config) => http_config.spawn_as_output(
                self.direction,
                self.codec,
                output_tx,
                task_coordinator,
                runner_metrics,
            ),
        }
    }
}<|MERGE_RESOLUTION|>--- conflicted
+++ resolved
@@ -1,26 +1,17 @@
 mod event;
 mod http;
 
-<<<<<<< HEAD
 use std::sync::Arc;
 
-use codecs::{
-=======
-use tokio::sync::mpsc;
+use tokio::sync::{mpsc, Mutex};
 use vector_lib::codecs::{
->>>>>>> c1199512
     decoding::{self, DeserializerConfig},
     encoding::{
         self, Framer, FramingConfig, JsonSerializerConfig, SerializerConfig, TextSerializerConfig,
     },
     BytesEncoder,
 };
-<<<<<<< HEAD
-use tokio::sync::{mpsc, Mutex};
-use vector_core::{config::DataType, event::Event};
-=======
 use vector_lib::{config::DataType, event::Event};
->>>>>>> c1199512
 
 use crate::codecs::{Decoder, DecodingConfig, Encoder, EncodingConfig, EncodingConfigWithFraming};
 
@@ -348,12 +339,8 @@
         self,
         output_tx: mpsc::Sender<Vec<Event>>,
         task_coordinator: &TaskCoordinator<Configuring>,
-<<<<<<< HEAD
         runner_metrics: &Arc<Mutex<RunnerMetrics>>,
-    ) {
-=======
     ) -> vector_lib::Result<()> {
->>>>>>> c1199512
         match self.definition {
             ResourceDefinition::Http(http_config) => http_config.spawn_as_output(
                 self.direction,
