#![allow(missing_docs)]
use std::{
    sync::{Arc, LazyLock, RwLock},
    time::Duration,
};

use base64::prelude::{BASE64_URL_SAFE, Engine as _};
pub use goauth::scopes::Scope;
use goauth::{
    GoErr,
    auth::{JwtClaims, Token, TokenErr},
    credentials::Credentials,
};
use http::{Uri, uri::PathAndQuery};
use hyper::header::AUTHORIZATION;
use smpl_jwt::Jwt;
use snafu::{ResultExt, Snafu};
use tokio::sync::watch;
<<<<<<< HEAD
use vector_lib::configurable::configurable_component;
use vector_lib::sensitive_string::SensitiveString;
=======
use vector_lib::{configurable::configurable_component, sensitive_string::SensitiveString};
>>>>>>> eee6e669

use crate::{
    config::ProxyConfig,
    http::{HttpClient, HttpError},
};

const SERVICE_ACCOUNT_TOKEN_URL: &str =
    "http://metadata.google.internal/computeMetadata/v1/instance/service-accounts/default/token";

// See https://cloud.google.com/compute/docs/access/authenticate-workloads#applications
const METADATA_TOKEN_EXPIRY_MARGIN_SECS: u64 = 200;

const METADATA_TOKEN_ERROR_RETRY_SECS: u64 = 2;

pub const PUBSUB_URL: &str = "https://pubsub.googleapis.com";

pub static PUBSUB_ADDRESS: LazyLock<String> = LazyLock::new(|| {
    std::env::var("EMULATOR_ADDRESS").unwrap_or_else(|_| "http://localhost:8681".into())
});

#[derive(Debug, Snafu)]
#[snafu(visibility(pub))]
pub enum GcpError {
    #[snafu(display("This requires one of api_key or credentials_path to be defined"))]
    MissingAuth,
    #[snafu(display("Invalid GCP credentials: {}", source))]
    InvalidCredentials { source: GoErr },
    #[snafu(display("Invalid GCP API key: {}", source))]
    InvalidApiKey { source: base64::DecodeError },
    #[snafu(display("Healthcheck endpoint forbidden"))]
    HealthcheckForbidden,
    #[snafu(display("Invalid RSA key in GCP credentials: {}", source))]
    InvalidRsaKey { source: GoErr },
    #[snafu(display("Failed to get OAuth token: {}", source))]
    GetToken { source: GoErr },
    #[snafu(display("Failed to get OAuth token text: {}", source))]
    GetTokenBytes { source: hyper::Error },
    #[snafu(display("Failed to get implicit GCP token: {}", source))]
    GetImplicitToken { source: HttpError },
    #[snafu(display("Failed to parse OAuth token JSON: {}", source))]
    TokenFromJson { source: TokenErr },
    #[snafu(display("Failed to parse OAuth token JSON text: {}", source))]
    TokenJsonFromStr { source: serde_json::Error },
    #[snafu(display("Failed to build HTTP client: {}", source))]
    BuildHttpClient { source: HttpError },
}

/// Configuration of the authentication strategy for interacting with GCP services.
// TODO: We're duplicating the "either this or that" verbiage for each field because this struct gets flattened into the
// component config types, which means all that's carried over are the fields, not the type itself.
//
// Seems like we really really have it as a nested field -- i.e. `auth.api_key` -- which is a closer fit to how we do
// similar things in configuration (TLS, framing, decoding, etc.). Doing so would let us embed the type itself, and
// hoist up the common documentation bits to the docs for the type rather than the fields.
#[configurable_component]
#[derive(Clone, Debug, Default)]
pub struct GcpAuthConfig {
    /// An [API key][gcp_api_key].
    ///
    /// Either an API key or a path to a service account credentials JSON file can be specified.
    ///
    /// If both are unset, the `GOOGLE_APPLICATION_CREDENTIALS` environment variable is checked for a filename. If no
    /// filename is named, an attempt is made to fetch an instance service account for the compute instance the program is
    /// running on. If this is not on a GCE instance, then you must define it with an API key or service account
    /// credentials JSON file.
    ///
    /// [gcp_api_key]: https://cloud.google.com/docs/authentication/api-keys
    pub api_key: Option<SensitiveString>,

    /// Path to a [service account][gcp_service_account_credentials] credentials JSON file.
    ///
    /// Either an API key or a path to a service account credentials JSON file can be specified.
    ///
    /// If both are unset, the `GOOGLE_APPLICATION_CREDENTIALS` environment variable is checked for a filename. If no
    /// filename is named, an attempt is made to fetch an instance service account for the compute instance the program is
    /// running on. If this is not on a GCE instance, then you must define it with an API key or service account
    /// credentials JSON file.
    ///
    /// [gcp_service_account_credentials]: https://cloud.google.com/docs/authentication/production#manually
    pub credentials_path: Option<String>,

    /// Skip all authentication handling. For use with integration tests only.
    #[serde(default, skip_serializing)]
    #[configurable(metadata(docs::hidden))]
    pub skip_authentication: bool,
}

impl GcpAuthConfig {
    pub async fn build(&self, scope: Scope) -> crate::Result<GcpAuthenticator> {
        Ok(if self.skip_authentication {
            GcpAuthenticator::None
        } else {
            let gap = std::env::var("GOOGLE_APPLICATION_CREDENTIALS").ok();
            let creds_path = self.credentials_path.as_ref().or(gap.as_ref());
            match (&creds_path, &self.api_key) {
                (Some(path), _) => GcpAuthenticator::from_file(path, scope).await?,
                (None, Some(api_key)) => GcpAuthenticator::from_api_key(api_key.inner())?,
                (None, None) => GcpAuthenticator::new_implicit().await?,
            }
        })
    }
}

#[derive(Clone, Debug)]
pub enum GcpAuthenticator {
    Credentials(Arc<InnerCreds>),
    ApiKey(Box<str>),
    None,
}

#[derive(Debug)]
pub struct InnerCreds {
    creds: Option<(Credentials, Scope)>,
    token: RwLock<Token>,
}

impl GcpAuthenticator {
    async fn from_file(path: &str, scope: Scope) -> crate::Result<Self> {
        let creds = Credentials::from_file(path).context(InvalidCredentialsSnafu)?;
        let token = RwLock::new(fetch_token(&creds, &scope).await?);
        let creds = Some((creds, scope));
        Ok(Self::Credentials(Arc::new(InnerCreds { creds, token })))
    }

    async fn new_implicit() -> crate::Result<Self> {
        let token = RwLock::new(get_token_implicit().await?);
        let creds = None;
        Ok(Self::Credentials(Arc::new(InnerCreds { creds, token })))
    }

    fn from_api_key(api_key: &str) -> crate::Result<Self> {
        BASE64_URL_SAFE
            .decode(api_key)
            .context(InvalidApiKeySnafu)?;
        Ok(Self::ApiKey(api_key.into()))
    }

    pub fn make_token(&self) -> Option<String> {
        match self {
            Self::Credentials(inner) => Some(inner.make_token()),
            Self::ApiKey(_) | Self::None => None,
        }
    }

    pub fn apply<T>(&self, request: &mut http::Request<T>) {
        if let Some(token) = self.make_token() {
            request
                .headers_mut()
                .insert(AUTHORIZATION, token.parse().unwrap());
        }
        self.apply_uri(request.uri_mut());
    }

    pub fn apply_uri(&self, uri: &mut Uri) {
        match self {
            Self::Credentials(_) | Self::None => (),
            Self::ApiKey(api_key) => {
                let mut parts = uri.clone().into_parts();
                let path = parts
                    .path_and_query
                    .as_ref()
                    .map_or("/", PathAndQuery::path);
                let paq = format!("{path}?key={api_key}");
                // The API key is verified above to only contain
                // URL-safe characters. That key is added to a path
                // that came from a successfully parsed URI. As such,
                // re-parsing the string cannot fail.
                parts.path_and_query =
                    Some(paq.parse().expect("Could not re-parse path and query"));
                *uri = Uri::from_parts(parts).expect("Could not re-parse URL");
            }
        }
    }

    pub fn spawn_regenerate_token(&self) -> watch::Receiver<()> {
        let (sender, receiver) = watch::channel(());
        tokio::spawn(self.clone().token_regenerator(sender));
        receiver
    }

    async fn token_regenerator(self, sender: watch::Sender<()>) {
        match self {
            Self::Credentials(inner) => {
                let mut expires_in = inner.token.read().unwrap().expires_in() as u64;
                loop {
                    let deadline = Duration::from_secs(
                        expires_in
                            .saturating_sub(METADATA_TOKEN_EXPIRY_MARGIN_SECS)
                            .max(METADATA_TOKEN_ERROR_RETRY_SECS),
                    );
                    debug!(
                        deadline = deadline.as_secs(),
                        "Sleeping before refreshing GCP authentication token.",
                    );
                    tokio::time::sleep(deadline).await;
                    match inner.regenerate_token().await {
                        Ok(()) => {
                            sender.send_replace(());
                            debug!("GCP authentication token renewed.");
                            // Rather than an expected fresh token, the Metadata Server may return
                            // the same (cached) token during the last 300 seconds of its lifetime.
                            // This scenario is handled by retrying the token refresh after the
                            // METADATA_TOKEN_ERROR_RETRY_SECS period when a fresh token is expected
                            expires_in = inner.token.read().unwrap().expires_in() as u64;
                        }
                        Err(error) => {
                            error!(
                                message = "Failed to update GCP authentication token.",
                                %error
                            );
                            expires_in = METADATA_TOKEN_EXPIRY_MARGIN_SECS;
                        }
                    }
                }
            }
            Self::ApiKey(_) | Self::None => {
                // This keeps the sender end of the watch open without
                // actually sending anything, effectively creating an
                // empty watch stream.
                sender.closed().await
            }
        }
    }
}

impl InnerCreds {
    async fn regenerate_token(&self) -> crate::Result<()> {
        let token = match &self.creds {
            Some((creds, scope)) => fetch_token(creds, scope).await?,
            None => get_token_implicit().await?,
        };
        *self.token.write().unwrap() = token;
        Ok(())
    }

    fn make_token(&self) -> String {
        let token = self.token.read().unwrap();
        format!("{} {}", token.token_type(), token.access_token())
    }
}

async fn fetch_token(creds: &Credentials, scope: &Scope) -> crate::Result<Token> {
<<<<<<< HEAD
    let claims = JwtClaims::new(creds.iss(), &[scope.clone()], creds.token_uri(), None, None);
=======
    let claims = JwtClaims::new(
        creds.iss(),
        std::slice::from_ref(scope),
        creds.token_uri(),
        None,
        None,
    );
>>>>>>> eee6e669
    let rsa_key = creds.rsa_key().context(InvalidRsaKeySnafu)?;
    let jwt = Jwt::new(claims, rsa_key, None);

    debug!(
        message = "Fetching GCP authentication token.",
        project = ?creds.project(),
        iss = ?creds.iss(),
        token_uri = ?creds.token_uri(),
    );
    goauth::get_token(&jwt, creds)
        .await
        .context(GetTokenSnafu)
        .map_err(Into::into)
}

async fn get_token_implicit() -> Result<Token, GcpError> {
    debug!("Fetching implicit GCP authentication token.");
    let req = http::Request::get(SERVICE_ACCOUNT_TOKEN_URL)
        .header("Metadata-Flavor", "Google")
        .body(hyper::Body::empty())
        .unwrap();

    let proxy = ProxyConfig::from_env();
    let res = HttpClient::new(None, &proxy)
        .context(BuildHttpClientSnafu)?
        .send(req)
        .await
        .context(GetImplicitTokenSnafu)?;

    let body = res.into_body();
    let bytes = hyper::body::to_bytes(body)
        .await
        .context(GetTokenBytesSnafu)?;

    // Token::from_str is irresponsible and may panic!
    match serde_json::from_slice::<Token>(&bytes) {
        Ok(token) => Ok(token),
        Err(error) => Err(match serde_json::from_slice::<TokenErr>(&bytes) {
            Ok(error) => GcpError::TokenFromJson { source: error },
            Err(_) => GcpError::TokenJsonFromStr { source: error },
        }),
    }
}

#[cfg(test)]
mod tests {
    use super::*;
    use crate::assert_downcast_matches;

    #[tokio::test]
    async fn fails_missing_creds() {
        let error = build_auth("").await.expect_err("build failed to error");
        assert_downcast_matches!(error, GcpError, GcpError::GetImplicitToken { .. });
        // This should be a more relevant error
    }

    #[tokio::test]
    async fn skip_authentication() {
        let auth = build_auth(
            r#"
                skip_authentication = true
                api_key = "testing"
            "#,
        )
        .await
        .expect("build_auth failed");
        assert!(matches!(auth, GcpAuthenticator::None));
    }

    #[tokio::test]
    async fn uses_api_key() {
        let key = crate::test_util::random_string(16);

        let auth = build_auth(&format!(r#"api_key = "{key}""#))
            .await
            .expect("build_auth failed");
        assert!(matches!(auth, GcpAuthenticator::ApiKey(..)));

        assert_eq!(
            apply_uri(&auth, "http://example.com"),
            format!("http://example.com/?key={key}")
        );
        assert_eq!(
            apply_uri(&auth, "http://example.com/"),
            format!("http://example.com/?key={key}")
        );
        assert_eq!(
            apply_uri(&auth, "http://example.com/path"),
            format!("http://example.com/path?key={key}")
        );
        assert_eq!(
            apply_uri(&auth, "http://example.com/path1/"),
            format!("http://example.com/path1/?key={key}")
        );
    }

    #[tokio::test]
    async fn fails_bad_api_key() {
        let error = build_auth(r#"api_key = "abc%xyz""#)
            .await
            .expect_err("build failed to error");
        assert_downcast_matches!(error, GcpError, GcpError::InvalidApiKey { .. });
    }

    fn apply_uri(auth: &GcpAuthenticator, uri: &str) -> String {
        let mut uri: Uri = uri.parse().unwrap();
        auth.apply_uri(&mut uri);
        uri.to_string()
    }

    async fn build_auth(toml: &str) -> crate::Result<GcpAuthenticator> {
        let config: GcpAuthConfig = toml::from_str(toml).expect("Invalid TOML");
        config.build(Scope::Compute).await
    }
}<|MERGE_RESOLUTION|>--- conflicted
+++ resolved
@@ -16,12 +16,7 @@
 use smpl_jwt::Jwt;
 use snafu::{ResultExt, Snafu};
 use tokio::sync::watch;
-<<<<<<< HEAD
-use vector_lib::configurable::configurable_component;
-use vector_lib::sensitive_string::SensitiveString;
-=======
 use vector_lib::{configurable::configurable_component, sensitive_string::SensitiveString};
->>>>>>> eee6e669
 
 use crate::{
     config::ProxyConfig,
@@ -264,9 +259,6 @@
 }
 
 async fn fetch_token(creds: &Credentials, scope: &Scope) -> crate::Result<Token> {
-<<<<<<< HEAD
-    let claims = JwtClaims::new(creds.iss(), &[scope.clone()], creds.token_uri(), None, None);
-=======
     let claims = JwtClaims::new(
         creds.iss(),
         std::slice::from_ref(scope),
@@ -274,7 +266,6 @@
         None,
         None,
     );
->>>>>>> eee6e669
     let rsa_key = creds.rsa_key().context(InvalidRsaKeySnafu)?;
     let jwt = Jwt::new(claims, rsa_key, None);
 
