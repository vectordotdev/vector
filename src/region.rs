--- conflicted
+++ resolved
@@ -27,7 +27,6 @@
     }
 }
 
-<<<<<<< HEAD
 #[derive(Debug, Snafu)]
 pub enum ParseError {
     #[snafu(display("Failed to parse custom endpoint as URI: {}", source))]
@@ -40,20 +39,12 @@
     MissingRegionAndEndpoint,
 }
 
-impl TryFrom<RegionOrEndpoint> for Region {
+impl TryFrom<&RegionOrEndpoint> for Region {
     type Error = ParseError;
-
-    fn try_from(r: RegionOrEndpoint) -> Result<Self, Self::Error> {
-        match (r.region, r.endpoint) {
-            (Some(region), None) => region.parse().context(RegionParseError),
-=======
-impl TryFrom<&RegionOrEndpoint> for Region {
-    type Error = String;
 
     fn try_from(r: &RegionOrEndpoint) -> Result<Self, Self::Error> {
         match (&r.region, &r.endpoint) {
-            (Some(region), None) => region.parse().map_err(|e| format!("{}", e)),
->>>>>>> 95f7d345
+            (Some(region), None) => region.parse().context(RegionParseError),
             (None, Some(endpoint)) => endpoint
                 .parse::<Uri>()
                 .map(|_| Region::Custom {
@@ -68,7 +59,7 @@
 }
 
 impl TryFrom<RegionOrEndpoint> for Region {
-    type Error = String;
+    type Error = ParseError;
     fn try_from(r: RegionOrEndpoint) -> Result<Self, Self::Error> {
         Region::try_from(&r)
     }
@@ -135,7 +126,10 @@
         )
         .unwrap();
 
-        let region: Result<Region, super::ParseError> = config.inner.region.try_into();
-        assert!(region.is_err());
+        let region: Result<Region, ParseError> = config.inner.region.try_into();
+        match region {
+            Err(ParseError::MissingRegionAndEndpoint) => {}
+            other => panic!("assertion failed, wrong result {:?}", other),
+        }
     }
 }