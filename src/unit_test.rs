--- conflicted
+++ resolved
@@ -1,17 +1,10 @@
 #![allow(missing_docs)]
-<<<<<<< HEAD
-use std::fs::File;
-use std::io::prelude::*;
-use std::path::PathBuf;
-use std::time::{Duration, Instant};
-=======
 use std::{
     fs::File,
     io::prelude::*,
     path::PathBuf,
     time::{Duration, Instant},
 };
->>>>>>> eee6e669
 
 use clap::Parser;
 use colored::*;
