use std::{collections::HashMap, net::SocketAddr};

use async_trait::async_trait;
use bytes::{Bytes, BytesMut};
use chrono::Utc;
use codecs::{
    decoding::{DeserializerConfig, FramingConfig},
    BytesDecoderConfig, BytesDeserializerConfig, JsonDeserializerConfig,
    NewlineDelimitedDecoderConfig,
};
use http::{Method, StatusCode, Uri};
use lookup::event_path;
use tokio_util::codec::Decoder as _;
use vector_config::{configurable_component, NamedComponent};
use vector_core::config::LogNamespace;
use warp::http::{HeaderMap, HeaderValue};

use crate::{
    codecs::{Decoder, DecodingConfig},
    components::compliance::{
        self, BuiltComponent, ComponentBuilderParts, ComponentType, ExternalResource,
        ResourceDirection, ValidatableComponent,
    },
    config::{
        log_schema, DataType, GenerateConfig, Output, Resource, SourceAcknowledgementsConfig,
        SourceConfig, SourceContext,
    },
    event::{Event, Value},
    serde::{bool_or_struct, default_decoding},
    sources::util::{
        add_query_parameters, http::HttpMethod, Encoding, ErrorMessage, HttpSource,
        HttpSourceAuthConfig,
    },
    tls::TlsEnableableConfig,
};

/// Configuration for the `http` source.
#[configurable_component(source("http"))]
#[configurable(metadata(deprecated))]
#[derive(Clone, Debug)]
pub struct HttpConfig(#[configurable(derived)] SimpleHttpConfig);

impl GenerateConfig for HttpConfig {
    fn generate_config() -> toml::Value {
        <SimpleHttpConfig as GenerateConfig>::generate_config()
    }
}

#[async_trait::async_trait]
impl SourceConfig for HttpConfig {
    async fn build(&self, cx: SourceContext) -> vector_common::Result<super::Source> {
        self.0.build(cx).await
    }

    fn outputs(&self, global_log_namespace: LogNamespace) -> Vec<Output> {
        self.0.outputs(global_log_namespace)
    }

    fn resources(&self) -> Vec<Resource> {
        self.0.resources()
    }

    fn can_acknowledge(&self) -> bool {
        self.0.can_acknowledge()
    }
}

/// Configuration for the `http_server` source.
#[configurable_component(source("http_server"))]
#[derive(Clone, Debug)]
pub struct SimpleHttpConfig {
    /// The address to listen for connections on.
    address: SocketAddr,

    /// The expected encoding of received data.
    ///
    /// Note that for `json` and `ndjson` encodings, the fields of the JSON objects are output as separate fields.
    #[serde(default)]
    encoding: Option<Encoding>,

    /// A list of HTTP headers to include in the log event.
    ///
    /// These will override any values included in the JSON payload with conflicting names.
    #[serde(default)]
    headers: Vec<String>,

    /// A list of URL query parameters to include in the log event.
    ///
    /// These will override any values included in the body with conflicting names.
    #[serde(default)]
    query_parameters: Vec<String>,

    #[configurable(derived)]
    auth: Option<HttpSourceAuthConfig>,

    /// Whether or not to treat the configured `path` as an absolute path.
    ///
    /// If set to `true`, only requests using the exact URL path specified in `path` will be accepted. Otherwise,
    /// requests sent to a URL path that starts with the value of `path` will be accepted.
    ///
    /// With `strict_path` set to `false` and `path` set to `""`, the configured HTTP source will accept requests from
    /// any URL path.
    #[serde(default = "crate::serde::default_true")]
    strict_path: bool,

    /// The URL path on which log event POST requests shall be sent.
    #[serde(default = "default_path")]
    path: String,

    /// The event key in which the requested URL path used to send the request will be stored.
    #[serde(default = "default_path_key")]
    path_key: String,

    /// Specifies the action of the HTTP request.
    #[serde(default = "default_http_method")]
    method: HttpMethod,

    #[configurable(derived)]
    tls: Option<TlsEnableableConfig>,

    #[configurable(derived)]
    framing: Option<FramingConfig>,

    #[configurable(derived)]
    decoding: Option<DeserializerConfig>,

    #[configurable(derived)]
    #[serde(default, deserialize_with = "bool_or_struct")]
    acknowledgements: SourceAcknowledgementsConfig,
}

impl Default for SimpleHttpConfig {
    fn default() -> Self {
        Self {
            address: "0.0.0.0:8080".parse().unwrap(),
            encoding: None,
            headers: Vec::new(),
            query_parameters: Vec::new(),
            tls: None,
            auth: None,
            path: default_path(),
            path_key: default_path_key(),
            method: default_http_method(),
            strict_path: true,
            framing: None,
            decoding: Some(default_decoding()),
<<<<<<< HEAD
            acknowledgements: AcknowledgementsConfig::default(),
        }
    }
}

impl_generate_config_from_default!(SimpleHttpConfig);

#[async_trait]
impl ValidatableComponent for SimpleHttpConfig {
    fn component_name(&self) -> &'static str {
        Self::NAME
    }

    fn component_type(&self) -> ComponentType {
        ComponentType::Source
    }

    fn external_resource(&self) -> Option<ExternalResource> {
        let scheme = self
            .tls
            .as_ref()
            .and_then(|tls| tls.enabled)
            .map(|e| if e { "https" } else { "http" })
            .unwrap_or("http");
        let uri = Uri::builder()
            .scheme(scheme)
            .authority(self.address.to_string())
            .path_and_query(self.path.clone())
            .build()
            .expect("should not fail to build request URI");
        // TODO: Why do we use our own custom method enum that isn't just a newtype wrapper of
        // `http::Method`? :thinkies:
        let method = Some(Method::POST);
        let decoding_config = self
            .get_decoding_config()
            .expect("should not fail to get decoding config");

        Some(ExternalResource::new(
            ResourceDirection::Push,
            compliance::HttpConfig::from_parts(uri, method),
            decoding_config,
        ))
    }

    async fn build_component(
        &self,
        builder_parts: ComponentBuilderParts,
    ) -> Result<BuiltComponent, String> {
        let source_context = builder_parts.into_source_builder_parts();
        self.build(source_context)
            .await
            .map(BuiltComponent::Source)
            .map_err(|e| format!("failed to build source component: {}", e))
=======
            acknowledgements: SourceAcknowledgementsConfig::default(),
        })
        .unwrap()
>>>>>>> 68264018
    }
}

const fn default_http_method() -> HttpMethod {
    HttpMethod::Post
}

fn default_path() -> String {
    "/".to_string()
}

fn default_path_key() -> String {
    "path".to_string()
}

impl SimpleHttpConfig {
    fn get_decoding_config(&self) -> crate::Result<DecodingConfig> {
        if self.encoding.is_some() && (self.framing.is_some() || self.decoding.is_some()) {
            return Err("Using `encoding` is deprecated and does not have any effect when `decoding` or `framing` is provided. Configure `framing` and `decoding` instead.".into());
        }

        let (framing, decoding) = if let Some(encoding) = self.encoding {
            match encoding {
                Encoding::Text => (
                    NewlineDelimitedDecoderConfig::new().into(),
                    BytesDeserializerConfig::new().into(),
                ),
                Encoding::Json => (
                    BytesDecoderConfig::new().into(),
                    JsonDeserializerConfig::new().into(),
                ),
                Encoding::Ndjson => (
                    NewlineDelimitedDecoderConfig::new().into(),
                    JsonDeserializerConfig::new().into(),
                ),
                Encoding::Binary => (
                    BytesDecoderConfig::new().into(),
                    BytesDeserializerConfig::new().into(),
                ),
            }
        } else {
            let decoding = self.decoding.clone().unwrap_or_else(default_decoding);
            let framing = self
                .framing
                .clone()
                .unwrap_or_else(|| decoding.default_stream_framing());
            (framing, decoding)
        };

        Ok(DecodingConfig::new(framing, decoding, LogNamespace::Legacy))
    }
}

#[derive(Clone)]
struct SimpleHttpSource {
    headers: Vec<String>,
    query_parameters: Vec<String>,
    path_key: String,
    decoder: Decoder,
}

impl HttpSource for SimpleHttpSource {
    fn build_events(
        &self,
        body: Bytes,
        header_map: HeaderMap,
        query_parameters: HashMap<String, String>,
        request_path: &str,
    ) -> Result<Vec<Event>, ErrorMessage> {
        let mut decoder = self.decoder.clone();
        let mut events = Vec::new();
        let mut bytes = BytesMut::new();
        bytes.extend_from_slice(&body);

        loop {
            match decoder.decode_eof(&mut bytes) {
                Ok(Some((next, _))) => {
                    events.extend(next.into_iter());
                }
                Ok(None) => break,
                Err(error) => {
                    // Error is logged / emitted by `crate::codecs::Decoder`, no further
                    // handling is needed here
                    return Err(ErrorMessage::new(
                        StatusCode::BAD_REQUEST,
                        format!("Failed decoding body: {}", error),
                    ));
                }
            }
        }

        add_headers(&mut events, &self.headers, header_map);
        add_query_parameters(&mut events, &self.query_parameters, query_parameters);
        add_path(&mut events, self.path_key.as_str(), request_path);

        let now = Utc::now();
        for event in &mut events {
            let log = event.as_mut_log();

            log.try_insert(log_schema().source_type_key(), Bytes::from("http"));
            log.try_insert(log_schema().timestamp_key(), now);
        }

        Ok(events)
    }
}

#[async_trait::async_trait]
impl SourceConfig for SimpleHttpConfig {
    async fn build(&self, cx: SourceContext) -> crate::Result<super::Source> {
        let decoder = self.get_decoding_config()?.build();
        let source = SimpleHttpSource {
            headers: self.headers.clone(),
            query_parameters: self.query_parameters.clone(),
            path_key: self.path_key.clone(),
            decoder,
        };
        source.run(
            self.address,
            self.path.as_str(),
            self.method,
            self.strict_path,
            &self.tls,
            &self.auth,
            cx,
            self.acknowledgements,
        )
    }

    fn outputs(&self, _global_log_namespace: LogNamespace) -> Vec<Output> {
        vec![Output::default(
            self.decoding
                .as_ref()
                .map(|d| d.output_type())
                .unwrap_or(DataType::Log),
        )]
    }

    fn resources(&self) -> Vec<Resource> {
        vec![Resource::tcp(self.address)]
    }

    fn can_acknowledge(&self) -> bool {
        true
    }
}

fn add_path(events: &mut [Event], key: &str, path: &str) {
    for event in events.iter_mut() {
        event
            .as_mut_log()
            .try_insert(key, Value::from(path.to_string()));
    }
}

fn add_headers(events: &mut [Event], headers_config: &[String], headers: HeaderMap) {
    for header_name in headers_config {
        let value = headers.get(header_name).map(HeaderValue::as_bytes);

        for event in events.iter_mut() {
            event.as_mut_log().try_insert(
                event_path!(header_name),
                Value::from(value.map(Bytes::copy_from_slice)),
            );
        }
    }
}

#[cfg(test)]
mod tests {
    use lookup::event_path;
    use std::str::FromStr;
    use std::{collections::BTreeMap, io::Write, net::SocketAddr};

    use codecs::{
        decoding::{DeserializerConfig, FramingConfig},
        BytesDecoderConfig, JsonDeserializerConfig,
    };
    use flate2::{
        write::{GzEncoder, ZlibEncoder},
        Compression,
    };
    use futures::Stream;
    use http::{HeaderMap, Method};
    use similar_asserts::assert_eq;

    use super::SimpleHttpConfig;
    use crate::sources::http_server::HttpMethod;
    use crate::{
        config::{log_schema, SourceConfig, SourceContext},
        event::{Event, EventStatus, Value},
        test_util::{
            components::{self, assert_source_compliance, HTTP_PUSH_SOURCE_TAGS},
            next_addr, spawn_collect_n, trace_init, wait_for_tcp,
        },
        SourceSender,
    };

    #[test]
    fn generate_config() {
        crate::test_util::test_generate_config::<SimpleHttpConfig>();
    }

    #[allow(clippy::too_many_arguments)]
    async fn source<'a>(
        headers: Vec<String>,
        query_parameters: Vec<String>,
        path_key: &'a str,
        path: &'a str,
        method: &'a str,
        strict_path: bool,
        status: EventStatus,
        acknowledgements: bool,
        framing: Option<FramingConfig>,
        decoding: Option<DeserializerConfig>,
    ) -> (impl Stream<Item = Event> + 'a, SocketAddr) {
        components::init_test();
        let (sender, recv) = SourceSender::new_test_finalize(status);
        let address = next_addr();
        let path = path.to_owned();
        let path_key = path_key.to_owned();
        let context = SourceContext::new_test(sender, None);
        let method = match Method::from_str(method).unwrap() {
            Method::GET => HttpMethod::Get,
            Method::POST => HttpMethod::Post,
            _ => HttpMethod::Post,
        };

        tokio::spawn(async move {
            SimpleHttpConfig {
                address,
                headers,
                encoding: None,
                query_parameters,
                tls: None,
                auth: None,
                strict_path,
                path_key,
                path,
                method,
                framing,
                decoding,
                acknowledgements: acknowledgements.into(),
            }
            .build(context)
            .await
            .unwrap()
            .await
            .unwrap();
        });
        wait_for_tcp(address).await;
        (recv, address)
    }

    async fn send(address: SocketAddr, body: &str) -> u16 {
        reqwest::Client::new()
            .post(&format!("http://{}/", address))
            .body(body.to_owned())
            .send()
            .await
            .unwrap()
            .status()
            .as_u16()
    }

    async fn send_with_headers(address: SocketAddr, body: &str, headers: HeaderMap) -> u16 {
        reqwest::Client::new()
            .post(&format!("http://{}/", address))
            .headers(headers)
            .body(body.to_owned())
            .send()
            .await
            .unwrap()
            .status()
            .as_u16()
    }

    async fn send_with_query(address: SocketAddr, body: &str, query: &str) -> u16 {
        reqwest::Client::new()
            .post(&format!("http://{}?{}", address, query))
            .body(body.to_owned())
            .send()
            .await
            .unwrap()
            .status()
            .as_u16()
    }

    async fn send_with_path(address: SocketAddr, body: &str, path: &str) -> u16 {
        reqwest::Client::new()
            .post(&format!("http://{}{}", address, path))
            .body(body.to_owned())
            .send()
            .await
            .unwrap()
            .status()
            .as_u16()
    }

    async fn send_request(address: SocketAddr, method: &str, body: &str, path: &str) -> u16 {
        let method = Method::from_bytes(method.to_owned().as_bytes()).unwrap();
        format!("method: {}", method.as_str());
        reqwest::Client::new()
            .request(method, &format!("http://{}{}", address, path))
            .body(body.to_owned())
            .send()
            .await
            .unwrap()
            .status()
            .as_u16()
    }

    async fn send_bytes(address: SocketAddr, body: Vec<u8>, headers: HeaderMap) -> u16 {
        reqwest::Client::new()
            .post(&format!("http://{}/", address))
            .headers(headers)
            .body(body)
            .send()
            .await
            .unwrap()
            .status()
            .as_u16()
    }

    async fn spawn_ok_collect_n(
        send: impl std::future::Future<Output = u16> + Send + 'static,
        rx: impl Stream<Item = Event> + Unpin,
        n: usize,
    ) -> Vec<Event> {
        assert_source_compliance(&HTTP_PUSH_SOURCE_TAGS, async move {
            spawn_collect_n(async move { assert_eq!(200, send.await) }, rx, n).await
        })
        .await
    }

    #[tokio::test]
    async fn http_multiline_text() {
        let body = "test body\ntest body 2";

        let (rx, addr) = source(
            vec![],
            vec![],
            "http_path",
            "/",
            "POST",
            true,
            EventStatus::Delivered,
            true,
            None,
            None,
        )
        .await;

        let mut events = spawn_ok_collect_n(send(addr, body), rx, 2).await;

        {
            let event = events.remove(0);
            let log = event.as_log();
            assert_eq!(log[log_schema().message_key()], "test body".into());
            assert!(log.get(log_schema().timestamp_key()).is_some());
            assert_eq!(log[log_schema().source_type_key()], "http".into());
            assert_eq!(log["http_path"], "/".into());
        }
        {
            let event = events.remove(0);
            let log = event.as_log();
            assert_eq!(log[log_schema().message_key()], "test body 2".into());
            assert!(log.get(log_schema().timestamp_key()).is_some());
            assert_eq!(log[log_schema().source_type_key()], "http".into());
            assert_eq!(log["http_path"], "/".into());
        }
    }

    #[tokio::test]
    async fn http_multiline_text2() {
        //same as above test but with a newline at the end
        let body = "test body\ntest body 2\n";

        let (rx, addr) = source(
            vec![],
            vec![],
            "http_path",
            "/",
            "POST",
            true,
            EventStatus::Delivered,
            true,
            None,
            None,
        )
        .await;

        let mut events = spawn_ok_collect_n(send(addr, body), rx, 2).await;

        {
            let event = events.remove(0);
            let log = event.as_log();
            assert_eq!(log[log_schema().message_key()], "test body".into());
            assert!(log.get(log_schema().timestamp_key()).is_some());
            assert_eq!(log[log_schema().source_type_key()], "http".into());
            assert_eq!(log["http_path"], "/".into());
        }
        {
            let event = events.remove(0);
            let log = event.as_log();
            assert_eq!(log[log_schema().message_key()], "test body 2".into());
            assert!(log.get(log_schema().timestamp_key()).is_some());
            assert_eq!(log[log_schema().source_type_key()], "http".into());
            assert_eq!(log["http_path"], "/".into());
        }
    }

    #[tokio::test]
    async fn http_bytes_codec_preserves_newlines() {
        trace_init();

        let body = "foo\nbar";

        let (rx, addr) = source(
            vec![],
            vec![],
            "http_path",
            "/",
            "POST",
            true,
            EventStatus::Delivered,
            true,
            Some(BytesDecoderConfig::new().into()),
            None,
        )
        .await;

        let mut events = spawn_ok_collect_n(send(addr, body), rx, 1).await;

        assert_eq!(events.len(), 1);

        {
            let event = events.remove(0);
            let log = event.as_log();
            assert_eq!(log[log_schema().message_key()], "foo\nbar".into());
            assert!(log.get(log_schema().timestamp_key()).is_some());
            assert_eq!(log[log_schema().source_type_key()], "http".into());
            assert_eq!(log["http_path"], "/".into());
        }
    }

    #[tokio::test]
    async fn http_json_parsing() {
        let mut events = assert_source_compliance(&HTTP_PUSH_SOURCE_TAGS, async {
            let (rx, addr) = source(
                vec![],
                vec![],
                "http_path",
                "/",
                "POST",
                true,
                EventStatus::Delivered,
                true,
                None,
                Some(JsonDeserializerConfig::new().into()),
            )
            .await;

            spawn_collect_n(
                async move {
                    assert_eq!(400, send(addr, "{").await); //malformed
                    assert_eq!(400, send(addr, r#"{"key"}"#).await); //key without value

                    assert_eq!(200, send(addr, "{}").await); //can be one object or array of objects
                    assert_eq!(200, send(addr, "[{},{},{}]").await);
                },
                rx,
                2,
            )
            .await
        })
        .await;

        assert!(events
            .remove(1)
            .as_log()
            .get(log_schema().timestamp_key())
            .is_some());
        assert!(events
            .remove(0)
            .as_log()
            .get(log_schema().timestamp_key())
            .is_some());
    }

    #[tokio::test]
    async fn http_json_values() {
        let mut events = assert_source_compliance(&HTTP_PUSH_SOURCE_TAGS, async {
            let (rx, addr) = source(
                vec![],
                vec![],
                "http_path",
                "/",
                "POST",
                true,
                EventStatus::Delivered,
                true,
                None,
                Some(JsonDeserializerConfig::new().into()),
            )
            .await;

            spawn_collect_n(
                async move {
                    assert_eq!(200, send(addr, r#"[{"key":"value"}]"#).await);
                    assert_eq!(200, send(addr, r#"{"key2":"value2"}"#).await);
                },
                rx,
                2,
            )
            .await
        })
        .await;

        {
            let event = events.remove(0);
            let log = event.as_log();
            assert_eq!(log["key"], "value".into());
            assert!(log.get(log_schema().timestamp_key()).is_some());
            assert_eq!(log[log_schema().source_type_key()], "http".into());
            assert_eq!(log["http_path"], "/".into());
        }
        {
            let event = events.remove(0);
            let log = event.as_log();
            assert_eq!(log["key2"], "value2".into());
            assert!(log.get(log_schema().timestamp_key()).is_some());
            assert_eq!(log[log_schema().source_type_key()], "http".into());
            assert_eq!(log["http_path"], "/".into());
        }
    }

    #[tokio::test]
    async fn http_json_dotted_keys() {
        let mut events = assert_source_compliance(&HTTP_PUSH_SOURCE_TAGS, async {
            let (rx, addr) = source(
                vec![],
                vec![],
                "http_path",
                "/",
                "POST",
                true,
                EventStatus::Delivered,
                true,
                None,
                Some(JsonDeserializerConfig::new().into()),
            )
            .await;

            spawn_collect_n(
                async move {
                    assert_eq!(200, send(addr, r#"[{"dotted.key":"value"}]"#).await);
                    assert_eq!(
                        200,
                        send(addr, r#"{"nested":{"dotted.key2":"value2"}}"#).await
                    );
                },
                rx,
                2,
            )
            .await
        })
        .await;

        {
            let event = events.remove(0);
            let log = event.as_log();
            assert_eq!(
                log.get(event_path!("dotted.key")).unwrap(),
                &Value::from("value")
            );
        }
        {
            let event = events.remove(0);
            let log = event.as_log();
            let mut map = BTreeMap::new();
            map.insert("dotted.key2".to_string(), Value::from("value2"));
            assert_eq!(log["nested"], map.into());
        }
    }

    #[tokio::test]
    async fn http_ndjson() {
        let mut events = assert_source_compliance(&HTTP_PUSH_SOURCE_TAGS, async {
            let (rx, addr) = source(
                vec![],
                vec![],
                "http_path",
                "/",
                "POST",
                true,
                EventStatus::Delivered,
                true,
                None,
                Some(JsonDeserializerConfig::new().into()),
            )
            .await;

            spawn_collect_n(
                async move {
                    assert_eq!(
                        200,
                        send(addr, r#"[{"key1":"value1"},{"key2":"value2"}]"#).await
                    );

                    assert_eq!(
                        200,
                        send(addr, "{\"key1\":\"value1\"}\n\n{\"key2\":\"value2\"}").await
                    );
                },
                rx,
                4,
            )
            .await
        })
        .await;

        {
            let event = events.remove(0);
            let log = event.as_log();
            assert_eq!(log["key1"], "value1".into());
            assert!(log.get(log_schema().timestamp_key()).is_some());
            assert_eq!(log[log_schema().source_type_key()], "http".into());
            assert_eq!(log["http_path"], "/".into());
        }
        {
            let event = events.remove(0);
            let log = event.as_log();
            assert_eq!(log["key2"], "value2".into());
            assert!(log.get(log_schema().timestamp_key()).is_some());
            assert_eq!(log[log_schema().source_type_key()], "http".into());
            assert_eq!(log["http_path"], "/".into());
        }
        {
            let event = events.remove(0);
            let log = event.as_log();
            assert_eq!(log["key1"], "value1".into());
            assert!(log.get(log_schema().timestamp_key()).is_some());
            assert_eq!(log[log_schema().source_type_key()], "http".into());
            assert_eq!(log["http_path"], "/".into());
        }
        {
            let event = events.remove(0);
            let log = event.as_log();
            assert_eq!(log["key2"], "value2".into());
            assert!(log.get(log_schema().timestamp_key()).is_some());
            assert_eq!(log[log_schema().source_type_key()], "http".into());
            assert_eq!(log["http_path"], "/".into());
        }
    }

    #[tokio::test]
    async fn http_headers() {
        let mut events = assert_source_compliance(&HTTP_PUSH_SOURCE_TAGS, async {
            let mut headers = HeaderMap::new();
            headers.insert("User-Agent", "test_client".parse().unwrap());
            headers.insert("Upgrade-Insecure-Requests", "false".parse().unwrap());

            let (rx, addr) = source(
                vec![
                    "User-Agent".to_string(),
                    "Upgrade-Insecure-Requests".to_string(),
                    "AbsentHeader".to_string(),
                ],
                vec![],
                "http_path",
                "/",
                "POST",
                true,
                EventStatus::Delivered,
                true,
                None,
                Some(JsonDeserializerConfig::new().into()),
            )
            .await;

            spawn_ok_collect_n(
                send_with_headers(addr, "{\"key1\":\"value1\"}", headers),
                rx,
                1,
            )
            .await
        })
        .await;

        {
            let event = events.remove(0);
            let log = event.as_log();
            assert_eq!(log["key1"], "value1".into());
            assert_eq!(log["\"User-Agent\""], "test_client".into());
            assert_eq!(log["\"Upgrade-Insecure-Requests\""], "false".into());
            assert_eq!(log["AbsentHeader"], Value::Null);
            assert_eq!(log["http_path"], "/".into());
            assert!(log.get(log_schema().timestamp_key()).is_some());
            assert_eq!(log[log_schema().source_type_key()], "http".into());
        }
    }

    #[tokio::test]
    async fn http_query() {
        let mut events = assert_source_compliance(&HTTP_PUSH_SOURCE_TAGS, async {
            let (rx, addr) = source(
                vec![],
                vec![
                    "source".to_string(),
                    "region".to_string(),
                    "absent".to_string(),
                ],
                "http_path",
                "/",
                "POST",
                true,
                EventStatus::Delivered,
                true,
                None,
                Some(JsonDeserializerConfig::new().into()),
            )
            .await;

            spawn_ok_collect_n(
                send_with_query(addr, "{\"key1\":\"value1\"}", "source=staging&region=gb"),
                rx,
                1,
            )
            .await
        })
        .await;

        {
            let event = events.remove(0);
            let log = event.as_log();
            assert_eq!(log["key1"], "value1".into());
            assert_eq!(log["source"], "staging".into());
            assert_eq!(log["region"], "gb".into());
            assert_eq!(log["absent"], Value::Null);
            assert_eq!(log["http_path"], "/".into());
            assert!(log.get(log_schema().timestamp_key()).is_some());
            assert_eq!(log[log_schema().source_type_key()], "http".into());
        }
    }

    #[tokio::test]
    async fn http_gzip_deflate() {
        let mut events = assert_source_compliance(&HTTP_PUSH_SOURCE_TAGS, async {
            let body = "test body";

            let mut encoder = GzEncoder::new(Vec::new(), Compression::default());
            encoder.write_all(body.as_bytes()).unwrap();
            let body = encoder.finish().unwrap();

            let mut encoder = ZlibEncoder::new(Vec::new(), Compression::default());
            encoder.write_all(body.as_slice()).unwrap();
            let body = encoder.finish().unwrap();

            let mut headers = HeaderMap::new();
            headers.insert("Content-Encoding", "gzip, deflate".parse().unwrap());

            let (rx, addr) = source(
                vec![],
                vec![],
                "http_path",
                "/",
                "POST",
                true,
                EventStatus::Delivered,
                true,
                None,
                None,
            )
            .await;

            spawn_ok_collect_n(send_bytes(addr, body, headers), rx, 1).await
        })
        .await;

        {
            let event = events.remove(0);
            let log = event.as_log();
            assert_eq!(log[log_schema().message_key()], "test body".into());
            assert!(log.get(log_schema().timestamp_key()).is_some());
            assert_eq!(log[log_schema().source_type_key()], "http".into());
            assert_eq!(log["http_path"], "/".into());
        }
    }

    #[tokio::test]
    async fn http_path() {
        let mut events = assert_source_compliance(&HTTP_PUSH_SOURCE_TAGS, async {
            let (rx, addr) = source(
                vec![],
                vec![],
                "vector_http_path",
                "/event/path",
                "POST",
                true,
                EventStatus::Delivered,
                true,
                None,
                Some(JsonDeserializerConfig::new().into()),
            )
            .await;

            spawn_ok_collect_n(
                send_with_path(addr, "{\"key1\":\"value1\"}", "/event/path"),
                rx,
                1,
            )
            .await
        })
        .await;

        {
            let event = events.remove(0);
            let log = event.as_log();
            assert_eq!(log["key1"], "value1".into());
            assert_eq!(log["vector_http_path"], "/event/path".into());
            assert!(log.get(log_schema().timestamp_key()).is_some());
            assert_eq!(log[log_schema().source_type_key()], "http".into());
        }
    }

    #[tokio::test]
    async fn http_path_no_restriction() {
        let mut events = assert_source_compliance(&HTTP_PUSH_SOURCE_TAGS, async {
            let (rx, addr) = source(
                vec![],
                vec![],
                "vector_http_path",
                "/event",
                "POST",
                false,
                EventStatus::Delivered,
                true,
                None,
                Some(JsonDeserializerConfig::new().into()),
            )
            .await;

            spawn_collect_n(
                async move {
                    assert_eq!(
                        200,
                        send_with_path(addr, "{\"key1\":\"value1\"}", "/event/path1").await
                    );
                    assert_eq!(
                        200,
                        send_with_path(addr, "{\"key2\":\"value2\"}", "/event/path2").await
                    );
                },
                rx,
                2,
            )
            .await
        })
        .await;

        {
            let event = events.remove(0);
            let log = event.as_log();
            assert_eq!(log["key1"], "value1".into());
            assert_eq!(log["vector_http_path"], "/event/path1".into());
            assert!(log.get(log_schema().timestamp_key()).is_some());
            assert_eq!(log[log_schema().source_type_key()], "http".into());
        }
        {
            let event = events.remove(0);
            let log = event.as_log();
            assert_eq!(log["key2"], "value2".into());
            assert_eq!(log["vector_http_path"], "/event/path2".into());
            assert!(log.get(log_schema().timestamp_key()).is_some());
            assert_eq!(log[log_schema().source_type_key()], "http".into());
        }
    }

    #[tokio::test]
    async fn http_wrong_path() {
        let (_rx, addr) = source(
            vec![],
            vec![],
            "vector_http_path",
            "/",
            "POST",
            true,
            EventStatus::Delivered,
            true,
            None,
            Some(JsonDeserializerConfig::new().into()),
        )
        .await;

        assert_eq!(
            404,
            send_with_path(addr, "{\"key1\":\"value1\"}", "/event/path").await
        );
    }

    #[tokio::test]
    async fn http_delivery_failure() {
        assert_source_compliance(&HTTP_PUSH_SOURCE_TAGS, async {
            let (rx, addr) = source(
                vec![],
                vec![],
                "http_path",
                "/",
                "POST",
                true,
                EventStatus::Rejected,
                true,
                None,
                None,
            )
            .await;

            spawn_collect_n(
                async move {
                    assert_eq!(400, send(addr, "test body\n").await);
                },
                rx,
                1,
            )
            .await;
        })
        .await;
    }

    #[tokio::test]
    async fn ignores_disabled_acknowledgements() {
        let events = assert_source_compliance(&HTTP_PUSH_SOURCE_TAGS, async {
            let (rx, addr) = source(
                vec![],
                vec![],
                "http_path",
                "/",
                "POST",
                true,
                EventStatus::Rejected,
                false,
                None,
                None,
            )
            .await;

            spawn_collect_n(
                async move {
                    assert_eq!(200, send(addr, "test body\n").await);
                },
                rx,
                1,
            )
            .await
        })
        .await;

        assert_eq!(events.len(), 1);
    }

    #[tokio::test]
    async fn http_get_method() {
        let (_rx, addr) = source(
            vec![],
            vec![],
            "http_path",
            "/",
            "GET",
            true,
            EventStatus::Delivered,
            true,
            None,
            None,
        )
        .await;

        assert_eq!(200, send_request(addr, "GET", "", "/").await);
    }
}<|MERGE_RESOLUTION|>--- conflicted
+++ resolved
@@ -144,8 +144,7 @@
             strict_path: true,
             framing: None,
             decoding: Some(default_decoding()),
-<<<<<<< HEAD
-            acknowledgements: AcknowledgementsConfig::default(),
+            acknowledgements: SourceAcknowledgementsConfig::default(),
         }
     }
 }
@@ -198,11 +197,6 @@
             .await
             .map(BuiltComponent::Source)
             .map_err(|e| format!("failed to build source component: {}", e))
-=======
-            acknowledgements: SourceAcknowledgementsConfig::default(),
-        })
-        .unwrap()
->>>>>>> 68264018
     }
 }
 
