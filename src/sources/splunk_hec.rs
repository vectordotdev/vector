--- conflicted
+++ resolved
@@ -779,13 +779,9 @@
         Pipeline,
     };
     use chrono::{TimeZone, Utc};
-<<<<<<< HEAD
-    use futures::{compat::Future01CompatExt, future::ready, stream, StreamExt};
-=======
-    use futures::{future, stream, StreamExt};
->>>>>>> 31fb0770
+    use futures::{stream, StreamExt};
     use futures01::sync::mpsc;
-    use std::net::SocketAddr;
+    use std::{future::ready, net::SocketAddr};
 
     #[test]
     fn generate_config() {
