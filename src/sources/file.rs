use std::{convert::TryInto, future, path::PathBuf, time::Duration};

use bytes::Bytes;
use chrono::Utc;
use file_source::{
    paths_provider::glob::{Glob, MatchOptions},
    Checkpointer, FileFingerprint, FileServer, FingerprintStrategy, Fingerprinter, Line, ReadFrom,
};
use futures::{FutureExt, Stream, StreamExt, TryFutureExt};
use regex::bytes::Regex;
use snafu::{ResultExt, Snafu};
use tokio::{sync::oneshot, task::spawn_blocking};
use tracing::{Instrument, Span};
use vector_common::finalizer::OrderedFinalizer;
use vector_config::configurable_component;
use vector_core::config::LogNamespace;

use super::util::{EncodingConfig, MultilineConfig};
use crate::{
    config::{log_schema, AcknowledgementsConfig, DataType, Output, SourceConfig, SourceContext},
    encoding_transcode::{Decoder, Encoder},
    event::{BatchNotifier, BatchStatus, LogEvent},
    internal_events::{
        FileBytesReceived, FileEventsReceived, FileOpen, FileSourceInternalEventsEmitter,
        StreamClosedError,
    },
    line_agg::{self, LineAgg},
    serde::bool_or_struct,
    shutdown::ShutdownSignal,
    SourceSender,
};

#[derive(Debug, Snafu)]
enum BuildError {
    #[snafu(display("data_dir option required, but not given here or globally"))]
    NoDataDir,
    #[snafu(display(
        "could not create subdirectory {:?} inside of data_dir {:?}",
        subdir,
        data_dir
    ))]
    MakeSubdirectoryError {
        subdir: PathBuf,
        data_dir: PathBuf,
        source: std::io::Error,
    },
    #[snafu(display("data_dir {:?} does not exist", data_dir))]
    MissingDataDir { data_dir: PathBuf },
    #[snafu(display("data_dir {:?} is not writable", data_dir))]
    DataDirNotWritable { data_dir: PathBuf },
    #[snafu(display(
        "message_start_indicator {:?} is not a valid regex: {}",
        indicator,
        source
    ))]
    InvalidMessageStartIndicator {
        indicator: String,
        source: regex::Error,
    },
}

/// Configuration for the `file` source.
#[configurable_component(source("file"))]
#[derive(Clone, Debug, PartialEq, Eq)]
#[serde(deny_unknown_fields)]
pub struct FileConfig {
    /// Array of file patterns to include. [Globbing](https://vector.dev/docs/reference/configuration/sources/file/#globbing) is supported.
    pub include: Vec<PathBuf>,

    /// Array of file patterns to exclude. [Globbing](https://vector.dev/docs/reference/configuration/sources/file/#globbing) is supported.
    ///
<<<<<<< HEAD
    /// Takes precedence over the `include` option. Note that the `exclude` patterns are applied _after_ Vector attempts to glob everything
    /// in `include`. That is, Vector will still try to list all of the files matched by `include` and then filter them by the `exclude`
    /// patterns. This can be impactful if `include` contains directories with contents that vector does not have access to.
=======
    /// Takes precedence over the `include` option.
    #[serde(default)]
>>>>>>> 82806d2a
    pub exclude: Vec<PathBuf>,

    /// Overrides the name of the log field used to add the file path to each event.
    ///
    /// The value will be the full path to the file where the event was read message.
    ///
    /// By default, `file` is used.
    #[serde(default)]
    pub file_key: Option<String>,

    /// Whether or not to start reading from the beginning of a new file.
    ///
    /// DEPRECATED: This is a deprecated option -- replaced by `ignore_checkpoints`/`read_from` -- and should be removed.
    #[configurable(deprecated)]
    #[serde(default)]
    pub start_at_beginning: Option<bool>,

    /// Whether or not to ignore existing checkpoints when determining where to start reading a file.
    ///
    /// Checkpoints are still written normally.
    #[serde(default)]
    pub ignore_checkpoints: Option<bool>,

    #[configurable(derived)]
    #[serde(default)]
    pub read_from: Option<ReadFromConfig>,

    /// Ignore files with a data modification date older than the specified number of seconds.
    #[serde(alias = "ignore_older", default)]
    pub ignore_older_secs: Option<u64>,

    /// The maximum number of bytes a line can contain before being discarded.
    ///
    /// This protects against malformed lines or tailing incorrect files.
    #[serde(default = "default_max_line_bytes")]
    pub max_line_bytes: usize,

    /// Overrides the name of the log field used to add the current hostname to each event.
    ///
    /// The value will be the current hostname for wherever Vector is running.
    ///
    /// By default, the [global `log_schema.host_key` option][global_host_key] is used.
    ///
    /// [global_host_key]: https://vector.dev/docs/reference/configuration/global-options/#log_schema.host_key
    #[serde(default)]
    pub host_key: Option<String>,

    /// The directory used to persist file checkpoint positions.
    ///
    /// By default, the global `data_dir` option is used. Please make sure the user Vector is running as has write permissions to this directory.
    #[serde(default)]
    pub data_dir: Option<PathBuf>,

    /// Enables adding the file offset to each event and sets the name of the log field used.
    ///
    /// The value will be the byte offset of the start of the line within the file.
    ///
    /// Off by default, the offset is only added to the event if this is set.
    #[serde(default)]
    pub offset_key: Option<String>,

    /// Delay between file discovery calls, in milliseconds.
    ///
    /// This controls the interval at which Vector searches for files. Higher value result in greater chances of some short living files being missed between searches, but lower value increases the performance impact of file discovery.
    #[serde(alias = "glob_minimum_cooldown", default)]
    pub glob_minimum_cooldown_ms: u64,

    #[configurable(derived)]
    #[serde(alias = "fingerprinting", default)]
    fingerprint: FingerprintConfig,

    /// Ignore missing files when fingerprinting.
    ///
    /// This may be useful when used with source directories containing dangling symlinks.
    #[serde(default)]
    pub ignore_not_found: bool,

    /// String value used to identify the start of a multi-line message.
    ///
    /// DEPRECATED: This is a deprecated option -- replaced by `multiline` -- and should be removed.
    #[configurable(deprecated)]
    #[serde(default)]
    pub message_start_indicator: Option<String>,

    /// How long to wait for more data when aggregating a multi-line message, in milliseconds.
    ///
    /// DEPRECATED: This is a deprecated option -- replaced by `multiline` -- and should be removed.
    #[configurable(deprecated)]
    #[serde(default)]
    pub multi_line_timeout: u64,

    /// Multiline aggregation configuration.
    ///
    /// If not specified, multiline aggregation is disabled.
    #[serde(default)]
    pub multiline: Option<MultilineConfig>,

    /// An approximate limit on the amount of data read from a single file at a given time.
    #[serde(default)]
    pub max_read_bytes: usize,

    /// Instead of balancing read capacity fairly across all watched files, prioritize draining the oldest files before moving on to read data from younger files.
    #[serde(default)]
    pub oldest_first: bool,

    /// Timeout from reaching `EOF` after which file will be removed from filesystem, unless new data is written in the meantime.
    ///
    /// If not specified, files will not be removed.
    #[serde(alias = "remove_after", default)]
    pub remove_after_secs: Option<u64>,

    /// String sequence used to separate one file line from another.
    #[serde(default)]
    pub line_delimiter: String,

    #[configurable(derived)]
    #[serde(default)]
    pub encoding: Option<EncodingConfig>,

    #[configurable(derived)]
    #[serde(default, deserialize_with = "bool_or_struct")]
    acknowledgements: AcknowledgementsConfig,
}

/// Configuration for how files should be identified.
///
/// This is important for `checkpointing` when file rotation is used.
#[configurable_component]
#[derive(Clone, Debug, PartialEq, Eq)]
#[serde(tag = "strategy", rename_all = "snake_case")]
pub enum FingerprintConfig {
    /// Read lines from the beginning of the file and compute a checksum over them.
    Checksum {
        /// Maximum number of bytes to use, from the lines that are read, for generating the checksum.
        ///
        /// TODO: Should we properly expose this in the documentation? There could definitely be value in allowing more
        /// bytes to be used for the checksum generation, but we should commit to exposing it rather than hiding it.
        #[serde(alias = "fingerprint_bytes")]
        bytes: Option<usize>,

        /// The number of bytes to skip ahead (or ignore) when reading the data used for generating the checksum.
        ///
        /// This can be helpful if all files share a common header that should be skipped.
        ignored_header_bytes: usize,

        /// The number of lines to read for generating the checksum.
        ///
        /// If your files share a common header that is not always a fixed size,
        ///
        /// If the file has less than this amount of lines, it won’t be read at all.
        #[serde(default = "default_lines")]
        lines: usize,
    },

    /// Use the [device and inode](https://en.wikipedia.org/wiki/Inode) as the identifier.
    #[serde(rename = "device_and_inode")]
    DevInode,
}

impl Default for FingerprintConfig {
    fn default() -> Self {
        Self::Checksum {
            bytes: None,
            ignored_header_bytes: 0,
            lines: 1,
        }
    }
}

/// File position to use when reading a new file.
#[configurable_component]
#[derive(Copy, Clone, Debug, PartialEq, Eq)]
#[serde(rename_all = "snake_case")]
pub enum ReadFromConfig {
    /// Read from the beginning of the file.
    Beginning,

    /// Start reading from the current end of the file.
    End,
}

impl From<ReadFromConfig> for ReadFrom {
    fn from(rfc: ReadFromConfig) -> Self {
        match rfc {
            ReadFromConfig::Beginning => ReadFrom::Beginning,
            ReadFromConfig::End => ReadFrom::End,
        }
    }
}

impl From<FingerprintConfig> for FingerprintStrategy {
    fn from(config: FingerprintConfig) -> FingerprintStrategy {
        match config {
            FingerprintConfig::Checksum {
                bytes,
                ignored_header_bytes,
                lines,
            } => {
                let bytes = match bytes {
                    Some(bytes) => {
                        warn!(message = "The `fingerprint.bytes` option will be used to convert old file fingerprints created by vector < v0.11.0, but are not supported for new file fingerprints. The first line will be used instead.");
                        bytes
                    }
                    None => 256,
                };
                FingerprintStrategy::Checksum {
                    bytes,
                    ignored_header_bytes,
                    lines,
                }
            }
            FingerprintConfig::DevInode => FingerprintStrategy::DevInode,
        }
    }
}

fn default_max_line_bytes() -> usize {
    bytesize::kib(100u64) as usize
}

const fn default_lines() -> usize {
    1
}

#[derive(Debug)]
pub(crate) struct FinalizerEntry {
    pub(crate) file_id: FileFingerprint,
    pub(crate) offset: u64,
}

impl Default for FileConfig {
    fn default() -> Self {
        Self {
            include: vec![PathBuf::from("/var/log/**/*.log")],
            exclude: vec![],
            file_key: Some("file".to_string()),
            start_at_beginning: None,
            ignore_checkpoints: None,
            read_from: None,
            ignore_older_secs: None,
            max_line_bytes: default_max_line_bytes(),
            fingerprint: FingerprintConfig::default(),
            ignore_not_found: false,
            host_key: None,
            offset_key: None,
            data_dir: None,
            glob_minimum_cooldown_ms: 1000, // millis
            message_start_indicator: None,
            multi_line_timeout: 1000, // millis
            multiline: None,
            max_read_bytes: 2048,
            oldest_first: false,
            remove_after_secs: None,
            line_delimiter: "\n".to_string(),
            encoding: None,
            acknowledgements: Default::default(),
        }
    }
}

impl_generate_config_from_default!(FileConfig);

#[async_trait::async_trait]
impl SourceConfig for FileConfig {
    async fn build(&self, cx: SourceContext) -> crate::Result<super::Source> {
        // add the source name as a subdir, so that multiple sources can
        // operate within the same given data_dir (e.g. the global one)
        // without the file servers' checkpointers interfering with each
        // other
        let data_dir = cx
            .globals
            // source are only global, name can be used for subdir
            .resolve_and_make_data_subdir(self.data_dir.as_ref(), cx.key.id())?;

        // Clippy rule, because async_trait?
        #[allow(clippy::suspicious_else_formatting)]
        {
            if let Some(ref config) = self.multiline {
                let _: line_agg::Config = config.try_into()?;
            }

            if let Some(ref indicator) = self.message_start_indicator {
                Regex::new(indicator)
                    .with_context(|_| InvalidMessageStartIndicatorSnafu { indicator })?;
            }
        }

        let acknowledgements = cx.do_acknowledgements(&self.acknowledgements);

        Ok(file_source(
            self,
            data_dir,
            cx.shutdown,
            cx.out,
            acknowledgements,
        ))
    }

    fn outputs(&self, _global_log_namespace: LogNamespace) -> Vec<Output> {
        vec![Output::default(DataType::Log)]
    }

    fn can_acknowledge(&self) -> bool {
        true
    }
}

pub fn file_source(
    config: &FileConfig,
    data_dir: PathBuf,
    shutdown: ShutdownSignal,
    mut out: SourceSender,
    acknowledgements: bool,
) -> super::Source {
    // the include option must be specified but also must contain at least one entry.
    if config.include.is_empty() {
        error!(message = "`include` configuration option must contain at least one file pattern.");
        return Box::pin(future::ready(Err(())));
    }

    let ignore_before = config
        .ignore_older_secs
        .map(|secs| Utc::now() - chrono::Duration::seconds(secs as i64));
    let glob_minimum_cooldown = Duration::from_millis(config.glob_minimum_cooldown_ms);
    let (ignore_checkpoints, read_from) = reconcile_position_options(
        config.start_at_beginning,
        config.ignore_checkpoints,
        config.read_from,
    );

    let paths_provider = Glob::new(
        &config.include,
        &config.exclude,
        MatchOptions::default(),
        FileSourceInternalEventsEmitter,
    )
    .expect("invalid glob patterns");

    let encoding_charset = config.encoding.clone().map(|e| e.charset);

    // if file encoding is specified, need to convert the line delimiter (present as utf8)
    // to the specified encoding, so that delimiter-based line splitting can work properly
    let line_delimiter_as_bytes = match encoding_charset {
        Some(e) => Encoder::new(e).encode_from_utf8(&config.line_delimiter),
        None => Bytes::from(config.line_delimiter.clone()),
    };

    let checkpointer = Checkpointer::new(&data_dir);
    let file_server = FileServer {
        paths_provider,
        max_read_bytes: config.max_read_bytes,
        ignore_checkpoints,
        read_from,
        ignore_before,
        max_line_bytes: config.max_line_bytes,
        line_delimiter: line_delimiter_as_bytes,
        data_dir,
        glob_minimum_cooldown,
        fingerprinter: Fingerprinter {
            strategy: config.fingerprint.clone().into(),
            max_line_length: config.max_line_bytes,
            ignore_not_found: config.ignore_not_found,
        },
        oldest_first: config.oldest_first,
        remove_after: config.remove_after_secs.map(Duration::from_secs),
        emitter: FileSourceInternalEventsEmitter,
        handle: tokio::runtime::Handle::current(),
    };

    let event_metadata = EventMetadata {
        host_key: config
            .host_key
            .clone()
            .unwrap_or_else(|| log_schema().host_key().to_string()),
        hostname: crate::get_hostname().ok(),
        file_key: config.file_key.clone(),
        offset_key: config.offset_key.clone(),
    };

    let include = config.include.clone();
    let exclude = config.exclude.clone();
    let multiline_config = config.multiline.clone();
    let message_start_indicator = config.message_start_indicator.clone();
    let multi_line_timeout = config.multi_line_timeout;

    let (finalizer, shutdown_checkpointer) = if acknowledgements {
        // The shutdown sent in to the finalizer is the global
        // shutdown handle used to tell it to stop accepting new batch
        // statuses and just wait for the remaining acks to come in.
        let (finalizer, mut ack_stream) = OrderedFinalizer::<FinalizerEntry>::new(shutdown.clone());
        // We set up a separate shutdown signal to tie together the
        // finalizer and the checkpoint writer task in the file
        // server, to make it continue to write out updated
        // checkpoints until all the acks have come in.
        let (send_shutdown, shutdown2) = oneshot::channel::<()>();
        let checkpoints = checkpointer.view();
        tokio::spawn(async move {
            while let Some((status, entry)) = ack_stream.next().await {
                if status == BatchStatus::Delivered {
                    checkpoints.update(entry.file_id, entry.offset);
                }
            }
            send_shutdown.send(())
        });
        (Some(finalizer), shutdown2.map(|_| ()).boxed())
    } else {
        // When not dealing with end-to-end acknowledgements, just
        // clone the global shutdown to stop the checkpoint writer.
        (None, shutdown.clone().map(|_| ()).boxed())
    };

    let checkpoints = checkpointer.view();
    Box::pin(async move {
        info!(message = "Starting file server.", include = ?include, exclude = ?exclude);

        let mut encoding_decoder = encoding_charset.map(Decoder::new);

        // sizing here is just a guess
        let (tx, rx) = futures::channel::mpsc::channel::<Vec<Line>>(2);
        let rx = rx
            .map(futures::stream::iter)
            .flatten()
            .map(move |mut line| {
                emit!(FileBytesReceived {
                    byte_size: line.text.len(),
                    file: &line.filename,
                });
                // transcode each line from the file's encoding charset to utf8
                line.text = match encoding_decoder.as_mut() {
                    Some(d) => d.decode_to_utf8(line.text),
                    None => line.text,
                };
                line
            });

        let messages: Box<dyn Stream<Item = Line> + Send + std::marker::Unpin> =
            if let Some(ref multiline_config) = multiline_config {
                wrap_with_line_agg(
                    rx,
                    multiline_config.try_into().unwrap(), // validated in build
                )
            } else if let Some(msi) = message_start_indicator {
                wrap_with_line_agg(
                    rx,
                    line_agg::Config::for_legacy(
                        Regex::new(&msi).unwrap(), // validated in build
                        multi_line_timeout,
                    ),
                )
            } else {
                Box::new(rx)
            };

        // Once file server ends this will run until it has finished processing remaining
        // logs in the queue.
        let span = Span::current();
        let span2 = span.clone();
        let mut messages = messages.map(move |line| {
            let _enter = span2.enter();
            let mut event = create_event(
                line.text,
                line.start_offset,
                &line.filename,
                &event_metadata,
            );

            if let Some(finalizer) = &finalizer {
                let (batch, receiver) = BatchNotifier::new_with_receiver();
                event = event.with_batch_notifier(&batch);
                let entry = FinalizerEntry {
                    file_id: line.file_id,
                    offset: line.end_offset,
                };
                finalizer.add(entry, receiver);
            } else {
                checkpoints.update(line.file_id, line.end_offset);
            }
            event
        });
        tokio::spawn(async move {
            match out
                .send_event_stream(&mut messages)
                .instrument(span.or_current())
                .await
            {
                Ok(()) => {
                    debug!("Finished sending.");
                }
                Err(error) => {
                    let (count, _) = messages.size_hint();
                    emit!(StreamClosedError { error, count });
                }
            }
        });

        let span = info_span!("file_server");
        spawn_blocking(move || {
            let _enter = span.enter();
            let result = file_server.run(tx, shutdown, shutdown_checkpointer, checkpointer);
            emit!(FileOpen { count: 0 });
            // Panic if we encounter any error originating from the file server.
            // We're at the `spawn_blocking` call, the panic will be caught and
            // passed to the `JoinHandle` error, similar to the usual threads.
            result.unwrap();
        })
        .map_err(|error| error!(message="File server unexpectedly stopped.", %error))
        .await
    })
}

/// Emit deprecation warning if the old option is used, and take it into account when determining
/// defaults. Any of the newer options will override it when set directly.
fn reconcile_position_options(
    start_at_beginning: Option<bool>,
    ignore_checkpoints: Option<bool>,
    read_from: Option<ReadFromConfig>,
) -> (bool, ReadFrom) {
    if start_at_beginning.is_some() {
        warn!(message = "Use of deprecated option `start_at_beginning`. Please use `ignore_checkpoints` and `read_from` options instead.")
    }

    match start_at_beginning {
        Some(true) => (
            ignore_checkpoints.unwrap_or(true),
            read_from.map(Into::into).unwrap_or(ReadFrom::Beginning),
        ),
        _ => (
            ignore_checkpoints.unwrap_or(false),
            read_from.map(Into::into).unwrap_or_default(),
        ),
    }
}

fn wrap_with_line_agg(
    rx: impl Stream<Item = Line> + Send + std::marker::Unpin + 'static,
    config: line_agg::Config,
) -> Box<dyn Stream<Item = Line> + Send + std::marker::Unpin + 'static> {
    let logic = line_agg::Logic::new(config);
    Box::new(
        LineAgg::new(
            rx.map(|line| {
                (
                    line.filename,
                    line.text,
                    (line.file_id, line.start_offset, line.end_offset),
                )
            }),
            logic,
        )
        .map(
            |(filename, text, (file_id, start_offset, end_offset))| Line {
                text,
                filename,
                file_id,
                start_offset,
                end_offset,
            },
        ),
    )
}

struct EventMetadata {
    host_key: String,
    hostname: Option<String>,
    file_key: Option<String>,
    offset_key: Option<String>,
}

fn create_event(line: Bytes, offset: u64, file: &str, meta: &EventMetadata) -> LogEvent {
    emit!(FileEventsReceived {
        count: 1,
        file,
        byte_size: line.len(),
    });

    let mut event = LogEvent::from_bytes_legacy(&line);

    // Add source type
    event.insert(log_schema().source_type_key(), Bytes::from("file"));

    if let Some(offset_key) = &meta.offset_key {
        event.insert(offset_key.as_str(), offset);
    }

    if let Some(file_key) = &meta.file_key {
        event.insert(file_key.as_str(), file);
    }

    if let Some(hostname) = &meta.hostname {
        event.insert(meta.host_key.as_str(), hostname.clone());
    }

    event
}

#[cfg(test)]
mod tests {
    use std::{
        collections::HashSet,
        fs::{self, File},
        future::Future,
        io::{Seek, Write},
    };

    use encoding_rs::UTF_16LE;
    use similar_asserts::assert_eq;
    use tempfile::tempdir;
    use tokio::time::{sleep, timeout, Duration};

    use super::*;
    use crate::{
        config::Config,
        event::{Event, EventStatus, Value},
        shutdown::ShutdownSignal,
        sources::file,
        test_util::components::{assert_source_compliance, FILE_SOURCE_TAGS},
    };

    #[test]
    fn generate_config() {
        crate::test_util::test_generate_config::<FileConfig>();
    }

    fn test_default_file_config(dir: &tempfile::TempDir) -> file::FileConfig {
        file::FileConfig {
            fingerprint: FingerprintConfig::Checksum {
                bytes: Some(8),
                ignored_header_bytes: 0,
                lines: 1,
            },
            data_dir: Some(dir.path().to_path_buf()),
            glob_minimum_cooldown_ms: 100, // millis
            ..Default::default()
        }
    }

    async fn sleep_500_millis() {
        sleep(Duration::from_millis(500)).await;
    }

    #[test]
    fn parse_config() {
        let config: FileConfig = toml::from_str(
            r#"
            include = [ "/var/log/**/*.log" ]
            file_key = "file"
            glob_minimum_cooldown_ms = 1000
            multi_line_timeout = 1000
            max_read_bytes = 2048
            line_delimiter = "\n"
        "#,
        )
        .unwrap();
        assert_eq!(config, FileConfig::default());
        assert_eq!(
            config.fingerprint,
            FingerprintConfig::Checksum {
                bytes: None,
                ignored_header_bytes: 0,
                lines: 1
            }
        );

        let config: FileConfig = toml::from_str(
            r#"
        include = [ "/var/log/**/*.log" ]
        [fingerprint]
        strategy = "device_and_inode"
        "#,
        )
        .unwrap();
        assert_eq!(config.fingerprint, FingerprintConfig::DevInode);

        let config: FileConfig = toml::from_str(
            r#"
        include = [ "/var/log/**/*.log" ]
        [fingerprint]
        strategy = "checksum"
        bytes = 128
        ignored_header_bytes = 512
        "#,
        )
        .unwrap();
        assert_eq!(
            config.fingerprint,
            FingerprintConfig::Checksum {
                bytes: Some(128),
                ignored_header_bytes: 512,
                lines: 1
            }
        );

        let config: FileConfig = toml::from_str(
            r#"
        include = [ "/var/log/**/*.log" ]
        [encoding]
        charset = "utf-16le"
        "#,
        )
        .unwrap();
        assert_eq!(config.encoding, Some(EncodingConfig { charset: UTF_16LE }));

        let config: FileConfig = toml::from_str(
            r#"
        include = [ "/var/log/**/*.log" ]
        read_from = "beginning"
        "#,
        )
        .unwrap();
        assert_eq!(config.read_from, Some(ReadFromConfig::Beginning));

        let config: FileConfig = toml::from_str(
            r#"
        include = [ "/var/log/**/*.log" ]
        read_from = "end"
        "#,
        )
        .unwrap();
        assert_eq!(config.read_from, Some(ReadFromConfig::End));
    }

    #[test]
    fn resolve_data_dir() {
        let global_dir = tempdir().unwrap();
        let local_dir = tempdir().unwrap();

        let mut config = Config::default();
        config.global.data_dir = global_dir.into_path().into();

        // local path given -- local should win
        let res = config
            .global
            .resolve_and_validate_data_dir(test_default_file_config(&local_dir).data_dir.as_ref())
            .unwrap();
        assert_eq!(res, local_dir.path());

        // no local path given -- global fallback should be in effect
        let res = config.global.resolve_and_validate_data_dir(None).unwrap();
        assert_eq!(res, config.global.data_dir.unwrap());
    }

    #[test]
    fn file_create_event() {
        let line = Bytes::from("hello world");
        let file = "some_file.rs";

        let host_key = "host".to_string();
        let hostname = Some("Some.Machine".to_string());
        let file_key = Some("file".to_string());
        let offset_key = Some("offset".to_string());
        let offset: u64 = 0;

        let meta = EventMetadata {
            host_key,
            hostname,
            file_key,
            offset_key,
        };
        let log = create_event(line, offset, file, &meta);

        assert_eq!(log["file"], "some_file.rs".into());
        assert_eq!(log["host"], "Some.Machine".into());
        assert_eq!(log["offset"], 0.into());
        assert_eq!(log[log_schema().message_key()], "hello world".into());
        assert_eq!(log[log_schema().source_type_key()], "file".into());
    }

    #[tokio::test]
    async fn file_happy_path() {
        let n = 5;

        let dir = tempdir().unwrap();
        let config = file::FileConfig {
            include: vec![dir.path().join("*")],
            ..test_default_file_config(&dir)
        };

        let path1 = dir.path().join("file1");
        let path2 = dir.path().join("file2");

        let received = run_file_source(&config, false, NoAcks, async {
            let mut file1 = File::create(&path1).unwrap();
            let mut file2 = File::create(&path2).unwrap();

            sleep_500_millis().await; // The files must be observed at their original lengths before writing to them

            for i in 0..n {
                writeln!(&mut file1, "hello {}", i).unwrap();
                writeln!(&mut file2, "goodbye {}", i).unwrap();
            }

            sleep_500_millis().await;
        })
        .await;

        let mut hello_i = 0;
        let mut goodbye_i = 0;

        for event in received {
            let line = event.as_log()[log_schema().message_key()].to_string_lossy();
            if line.starts_with("hello") {
                assert_eq!(line, format!("hello {}", hello_i));
                assert_eq!(
                    event.as_log()["file"].to_string_lossy(),
                    path1.to_str().unwrap()
                );
                hello_i += 1;
            } else {
                assert_eq!(line, format!("goodbye {}", goodbye_i));
                assert_eq!(
                    event.as_log()["file"].to_string_lossy(),
                    path2.to_str().unwrap()
                );
                goodbye_i += 1;
            }
        }
        assert_eq!(hello_i, n);
        assert_eq!(goodbye_i, n);
    }

    // https://github.com/vectordotdev/vector/issues/8363
    #[tokio::test]
    async fn file_read_empty_lines() {
        let n = 5;

        let dir = tempdir().unwrap();
        let config = file::FileConfig {
            include: vec![dir.path().join("*")],
            ..test_default_file_config(&dir)
        };

        let path = dir.path().join("file");

        let received = run_file_source(&config, false, NoAcks, async {
            let mut file = File::create(&path).unwrap();

            sleep_500_millis().await; // The files must be observed at their original lengths before writing to them

            writeln!(&mut file, "line for checkpointing").unwrap();
            for _i in 0..n {
                writeln!(&mut file).unwrap();
            }

            sleep_500_millis().await;
        })
        .await;

        assert_eq!(received.len(), n + 1);
    }

    #[tokio::test]
    async fn file_truncate() {
        let n = 5;

        let dir = tempdir().unwrap();
        let config = file::FileConfig {
            include: vec![dir.path().join("*")],
            ..test_default_file_config(&dir)
        };
        let path = dir.path().join("file");
        let received = run_file_source(&config, false, NoAcks, async {
            let mut file = File::create(&path).unwrap();

            sleep_500_millis().await; // The files must be observed at its original length before writing to it

            for i in 0..n {
                writeln!(&mut file, "pretrunc {}", i).unwrap();
            }

            sleep_500_millis().await; // The writes must be observed before truncating

            file.set_len(0).unwrap();
            file.seek(std::io::SeekFrom::Start(0)).unwrap();

            sleep_500_millis().await; // The truncate must be observed before writing again

            for i in 0..n {
                writeln!(&mut file, "posttrunc {}", i).unwrap();
            }

            sleep_500_millis().await;
        })
        .await;

        let mut i = 0;
        let mut pre_trunc = true;

        for event in received {
            assert_eq!(
                event.as_log()["file"].to_string_lossy(),
                path.to_str().unwrap()
            );

            let line = event.as_log()[log_schema().message_key()].to_string_lossy();

            if pre_trunc {
                assert_eq!(line, format!("pretrunc {}", i));
            } else {
                assert_eq!(line, format!("posttrunc {}", i));
            }

            i += 1;
            if i == n {
                i = 0;
                pre_trunc = false;
            }
        }
    }

    #[tokio::test]
    async fn file_rotate() {
        let n = 5;

        let dir = tempdir().unwrap();
        let config = file::FileConfig {
            include: vec![dir.path().join("*")],
            ..test_default_file_config(&dir)
        };

        let path = dir.path().join("file");
        let archive_path = dir.path().join("file");
        let received = run_file_source(&config, false, NoAcks, async {
            let mut file = File::create(&path).unwrap();

            sleep_500_millis().await; // The files must be observed at its original length before writing to it

            for i in 0..n {
                writeln!(&mut file, "prerot {}", i).unwrap();
            }

            sleep_500_millis().await; // The writes must be observed before rotating

            fs::rename(&path, archive_path).expect("could not rename");
            let mut file = File::create(&path).unwrap();

            sleep_500_millis().await; // The rotation must be observed before writing again

            for i in 0..n {
                writeln!(&mut file, "postrot {}", i).unwrap();
            }

            sleep_500_millis().await;
        })
        .await;

        let mut i = 0;
        let mut pre_rot = true;

        for event in received {
            assert_eq!(
                event.as_log()["file"].to_string_lossy(),
                path.to_str().unwrap()
            );

            let line = event.as_log()[log_schema().message_key()].to_string_lossy();

            if pre_rot {
                assert_eq!(line, format!("prerot {}", i));
            } else {
                assert_eq!(line, format!("postrot {}", i));
            }

            i += 1;
            if i == n {
                i = 0;
                pre_rot = false;
            }
        }
    }

    #[tokio::test]
    async fn file_multiple_paths() {
        let n = 5;

        let dir = tempdir().unwrap();
        let config = file::FileConfig {
            include: vec![dir.path().join("*.txt"), dir.path().join("a.*")],
            exclude: vec![dir.path().join("a.*.txt")],
            ..test_default_file_config(&dir)
        };

        let path1 = dir.path().join("a.txt");
        let path2 = dir.path().join("b.txt");
        let path3 = dir.path().join("a.log");
        let path4 = dir.path().join("a.ignore.txt");
        let received = run_file_source(&config, false, NoAcks, async {
            let mut file1 = File::create(&path1).unwrap();
            let mut file2 = File::create(&path2).unwrap();
            let mut file3 = File::create(&path3).unwrap();
            let mut file4 = File::create(&path4).unwrap();

            sleep_500_millis().await; // The files must be observed at their original lengths before writing to them

            for i in 0..n {
                writeln!(&mut file1, "1 {}", i).unwrap();
                writeln!(&mut file2, "2 {}", i).unwrap();
                writeln!(&mut file3, "3 {}", i).unwrap();
                writeln!(&mut file4, "4 {}", i).unwrap();
            }

            sleep_500_millis().await;
        })
        .await;

        let mut is = [0; 3];

        for event in received {
            let line = event.as_log()[log_schema().message_key()].to_string_lossy();
            let mut split = line.split(' ');
            let file = split.next().unwrap().parse::<usize>().unwrap();
            assert_ne!(file, 4);
            let i = split.next().unwrap().parse::<usize>().unwrap();

            assert_eq!(is[file - 1], i);
            is[file - 1] += 1;
        }

        assert_eq!(is, [n as usize; 3]);
    }

    #[tokio::test]
    async fn file_key_acknowledged() {
        file_key(Acks).await
    }

    #[tokio::test]
    async fn file_key_nonacknowledged() {
        file_key(NoAcks).await
    }

    async fn file_key(acks: AckingMode) {
        // Default
        {
            let dir = tempdir().unwrap();
            let config = file::FileConfig {
                include: vec![dir.path().join("*")],
                ..test_default_file_config(&dir)
            };

            let path = dir.path().join("file");
            let received = run_file_source(&config, true, acks, async {
                let mut file = File::create(&path).unwrap();

                sleep_500_millis().await;

                writeln!(&mut file, "hello there").unwrap();

                sleep_500_millis().await;
            })
            .await;

            assert_eq!(received.len(), 1);
            assert_eq!(
                received[0].as_log()["file"].to_string_lossy(),
                path.to_str().unwrap()
            );
        }

        // Custom
        {
            let dir = tempdir().unwrap();
            let config = file::FileConfig {
                include: vec![dir.path().join("*")],
                file_key: Some("source".to_string()),
                ..test_default_file_config(&dir)
            };

            let path = dir.path().join("file");
            let received = run_file_source(&config, true, acks, async {
                let mut file = File::create(&path).unwrap();

                sleep_500_millis().await;

                writeln!(&mut file, "hello there").unwrap();

                sleep_500_millis().await;
            })
            .await;

            assert_eq!(received.len(), 1);
            assert_eq!(
                received[0].as_log()["source"].to_string_lossy(),
                path.to_str().unwrap()
            );
        }

        // Hidden
        {
            let dir = tempdir().unwrap();
            let config = file::FileConfig {
                include: vec![dir.path().join("*")],
                file_key: None,
                ..test_default_file_config(&dir)
            };

            let path = dir.path().join("file");
            let received = run_file_source(&config, true, acks, async {
                let mut file = File::create(&path).unwrap();

                sleep_500_millis().await;

                writeln!(&mut file, "hello there").unwrap();

                sleep_500_millis().await;
            })
            .await;

            assert_eq!(received.len(), 1);
            assert_eq!(
                received[0].as_log().keys().unwrap().collect::<HashSet<_>>(),
                vec![
                    log_schema().host_key().to_string(),
                    log_schema().message_key().to_string(),
                    log_schema().timestamp_key().to_string(),
                    log_schema().source_type_key().to_string()
                ]
                .into_iter()
                .collect::<HashSet<_>>()
            );
        }
    }

    #[cfg(target_os = "linux")] // see #7988
    #[tokio::test]
    async fn file_start_position_server_restart_acknowledged() {
        file_start_position_server_restart(Acks).await
    }

    #[cfg(target_os = "linux")] // see #7988
    #[tokio::test]
    async fn file_start_position_server_restart_nonacknowledged() {
        file_start_position_server_restart(NoAcks).await
    }

    #[cfg(target_os = "linux")] // see #7988
    async fn file_start_position_server_restart(acking: AckingMode) {
        let dir = tempdir().unwrap();
        let config = file::FileConfig {
            include: vec![dir.path().join("*")],
            ..test_default_file_config(&dir)
        };

        let path = dir.path().join("file");
        let mut file = File::create(&path).unwrap();
        writeln!(&mut file, "zeroth line").unwrap();
        sleep_500_millis().await;

        // First time server runs it picks up existing lines.
        {
            let received = run_file_source(&config, true, acking, async {
                sleep_500_millis().await;
                writeln!(&mut file, "first line").unwrap();
                sleep_500_millis().await;
            })
            .await;

            let lines = extract_messages_string(received);
            assert_eq!(lines, vec!["zeroth line", "first line"]);
        }
        // Restart server, read file from checkpoint.
        {
            let received = run_file_source(&config, true, acking, async {
                sleep_500_millis().await;
                writeln!(&mut file, "second line").unwrap();
                sleep_500_millis().await;
            })
            .await;

            let lines = extract_messages_string(received);
            assert_eq!(lines, vec!["second line"]);
        }
        // Restart server, read files from beginning.
        {
            let config = file::FileConfig {
                include: vec![dir.path().join("*")],
                ignore_checkpoints: Some(true),
                read_from: Some(ReadFromConfig::Beginning),
                ..test_default_file_config(&dir)
            };
            let received = run_file_source(&config, false, acking, async {
                sleep_500_millis().await;
                writeln!(&mut file, "third line").unwrap();
                sleep_500_millis().await;
            })
            .await;

            let lines = extract_messages_string(received);
            assert_eq!(
                lines,
                vec!["zeroth line", "first line", "second line", "third line"]
            );
        }
    }

    #[tokio::test]
    async fn file_start_position_server_restart_unfinalized() {
        let dir = tempdir().unwrap();
        let config = file::FileConfig {
            include: vec![dir.path().join("*")],
            ..test_default_file_config(&dir)
        };

        let path = dir.path().join("file");
        let mut file = File::create(&path).unwrap();
        writeln!(&mut file, "the line").unwrap();
        sleep_500_millis().await;

        // First time server runs it picks up existing lines.
        let received = run_file_source(&config, false, Unfinalized, sleep_500_millis()).await;
        let lines = extract_messages_string(received);
        assert_eq!(lines, vec!["the line"]);

        // Restart server, it re-reads file since the events were not acknowledged before shutdown
        let received = run_file_source(&config, false, Unfinalized, sleep_500_millis()).await;
        let lines = extract_messages_string(received);
        assert_eq!(lines, vec!["the line"]);
    }

    #[tokio::test]
    async fn file_start_position_server_restart_with_file_rotation_acknowledged() {
        file_start_position_server_restart_with_file_rotation(Acks).await
    }

    #[tokio::test]
    async fn file_start_position_server_restart_with_file_rotation_nonacknowledged() {
        file_start_position_server_restart_with_file_rotation(NoAcks).await
    }

    async fn file_start_position_server_restart_with_file_rotation(acking: AckingMode) {
        let dir = tempdir().unwrap();
        let config = file::FileConfig {
            include: vec![dir.path().join("*")],
            ..test_default_file_config(&dir)
        };

        let path = dir.path().join("file");
        let path_for_old_file = dir.path().join("file.old");
        // Run server first time, collect some lines.
        {
            let received = run_file_source(&config, true, acking, async {
                let mut file = File::create(&path).unwrap();
                sleep_500_millis().await;
                writeln!(&mut file, "first line").unwrap();
                sleep_500_millis().await;
            })
            .await;

            let lines = extract_messages_string(received);
            assert_eq!(lines, vec!["first line"]);
        }
        // Perform 'file rotation' to archive old lines.
        fs::rename(&path, &path_for_old_file).expect("could not rename");
        // Restart the server and make sure it does not re-read the old file
        // even though it has a new name.
        {
            let received = run_file_source(&config, false, acking, async {
                let mut file = File::create(&path).unwrap();
                sleep_500_millis().await;
                writeln!(&mut file, "second line").unwrap();
                sleep_500_millis().await;
            })
            .await;

            let lines = extract_messages_string(received);
            assert_eq!(lines, vec!["second line"]);
        }
    }

    #[cfg(unix)] // this test uses unix-specific function `futimes` during test time
    #[tokio::test]
    async fn file_start_position_ignore_old_files() {
        use std::{
            os::unix::io::AsRawFd,
            time::{Duration, SystemTime},
        };

        let dir = tempdir().unwrap();
        let config = file::FileConfig {
            include: vec![dir.path().join("*")],
            ignore_older_secs: Some(5),
            ..test_default_file_config(&dir)
        };

        let received = run_file_source(&config, false, NoAcks, async {
            let before_path = dir.path().join("before");
            let mut before_file = File::create(&before_path).unwrap();
            let after_path = dir.path().join("after");
            let mut after_file = File::create(&after_path).unwrap();

            writeln!(&mut before_file, "first line").unwrap(); // first few bytes make up unique file fingerprint
            writeln!(&mut after_file, "_first line").unwrap(); //   and therefore need to be non-identical

            {
                // Set the modified times
                let before = SystemTime::now() - Duration::from_secs(8);
                let after = SystemTime::now() - Duration::from_secs(2);

                let before_time = libc::timeval {
                    tv_sec: before
                        .duration_since(SystemTime::UNIX_EPOCH)
                        .unwrap()
                        .as_secs() as _,
                    tv_usec: 0,
                };
                let before_times = [before_time, before_time];

                let after_time = libc::timeval {
                    tv_sec: after
                        .duration_since(SystemTime::UNIX_EPOCH)
                        .unwrap()
                        .as_secs() as _,
                    tv_usec: 0,
                };
                let after_times = [after_time, after_time];

                unsafe {
                    libc::futimes(before_file.as_raw_fd(), before_times.as_ptr());
                    libc::futimes(after_file.as_raw_fd(), after_times.as_ptr());
                }
            }

            sleep_500_millis().await;
            writeln!(&mut before_file, "second line").unwrap();
            writeln!(&mut after_file, "_second line").unwrap();

            sleep_500_millis().await;
        })
        .await;

        let before_lines = received
            .iter()
            .filter(|event| event.as_log()["file"].to_string_lossy().ends_with("before"))
            .map(|event| event.as_log()[log_schema().message_key()].to_string_lossy())
            .collect::<Vec<_>>();
        let after_lines = received
            .iter()
            .filter(|event| event.as_log()["file"].to_string_lossy().ends_with("after"))
            .map(|event| event.as_log()[log_schema().message_key()].to_string_lossy())
            .collect::<Vec<_>>();
        assert_eq!(before_lines, vec!["second line"]);
        assert_eq!(after_lines, vec!["_first line", "_second line"]);
    }

    #[tokio::test]
    async fn file_max_line_bytes() {
        let dir = tempdir().unwrap();
        let config = file::FileConfig {
            include: vec![dir.path().join("*")],
            max_line_bytes: 10,
            ..test_default_file_config(&dir)
        };

        let path = dir.path().join("file");
        let received = run_file_source(&config, false, NoAcks, async {
            let mut file = File::create(&path).unwrap();

            sleep_500_millis().await; // The files must be observed at their original lengths before writing to them

            writeln!(&mut file, "short").unwrap();
            writeln!(&mut file, "this is too long").unwrap();
            writeln!(&mut file, "11 eleven11").unwrap();
            let super_long = "This line is super long and will take up more space than BufReader's internal buffer, just to make sure that everything works properly when multiple read calls are involved".repeat(10000);
            writeln!(&mut file, "{}", super_long).unwrap();
            writeln!(&mut file, "exactly 10").unwrap();
            writeln!(&mut file, "it can end on a line that's too long").unwrap();

            sleep_500_millis().await;
            sleep_500_millis().await;

            writeln!(&mut file, "and then continue").unwrap();
            writeln!(&mut file, "last short").unwrap();

            sleep_500_millis().await;
            sleep_500_millis().await;
        }).await;

        let received = extract_messages_value(received);

        assert_eq!(
            received,
            vec!["short".into(), "exactly 10".into(), "last short".into()]
        );
    }

    #[tokio::test]
    async fn test_multi_line_aggregation_legacy() {
        let dir = tempdir().unwrap();
        let config = file::FileConfig {
            include: vec![dir.path().join("*")],
            message_start_indicator: Some("INFO".into()),
            multi_line_timeout: 25, // less than 50 in sleep()
            ..test_default_file_config(&dir)
        };

        let path = dir.path().join("file");
        let received = run_file_source(&config, false, NoAcks, async {
            let mut file = File::create(&path).unwrap();

            sleep_500_millis().await; // The files must be observed at their original lengths before writing to them

            writeln!(&mut file, "leftover foo").unwrap();
            writeln!(&mut file, "INFO hello").unwrap();
            writeln!(&mut file, "INFO goodbye").unwrap();
            writeln!(&mut file, "part of goodbye").unwrap();

            sleep_500_millis().await;

            writeln!(&mut file, "INFO hi again").unwrap();
            writeln!(&mut file, "and some more").unwrap();
            writeln!(&mut file, "INFO hello").unwrap();

            sleep_500_millis().await;

            writeln!(&mut file, "too slow").unwrap();
            writeln!(&mut file, "INFO doesn't have").unwrap();
            writeln!(&mut file, "to be INFO in").unwrap();
            writeln!(&mut file, "the middle").unwrap();

            sleep_500_millis().await;
        })
        .await;

        let received = extract_messages_value(received);

        assert_eq!(
            received,
            vec![
                "leftover foo".into(),
                "INFO hello".into(),
                "INFO goodbye\npart of goodbye".into(),
                "INFO hi again\nand some more".into(),
                "INFO hello".into(),
                "too slow".into(),
                "INFO doesn't have".into(),
                "to be INFO in\nthe middle".into(),
            ]
        );
    }

    #[tokio::test]
    async fn test_multi_line_aggregation() {
        let dir = tempdir().unwrap();
        let config = file::FileConfig {
            include: vec![dir.path().join("*")],
            multiline: Some(MultilineConfig {
                start_pattern: "INFO".to_owned(),
                condition_pattern: "INFO".to_owned(),
                mode: line_agg::Mode::HaltBefore,
                timeout_ms: 25, // less than 50 in sleep()
            }),
            ..test_default_file_config(&dir)
        };

        let path = dir.path().join("file");
        let received = run_file_source(&config, false, NoAcks, async {
            let mut file = File::create(&path).unwrap();

            sleep_500_millis().await; // The files must be observed at their original lengths before writing to them

            writeln!(&mut file, "leftover foo").unwrap();
            writeln!(&mut file, "INFO hello").unwrap();
            writeln!(&mut file, "INFO goodbye").unwrap();
            writeln!(&mut file, "part of goodbye").unwrap();

            sleep_500_millis().await;

            writeln!(&mut file, "INFO hi again").unwrap();
            writeln!(&mut file, "and some more").unwrap();
            writeln!(&mut file, "INFO hello").unwrap();

            sleep_500_millis().await;

            writeln!(&mut file, "too slow").unwrap();
            writeln!(&mut file, "INFO doesn't have").unwrap();
            writeln!(&mut file, "to be INFO in").unwrap();
            writeln!(&mut file, "the middle").unwrap();

            sleep_500_millis().await;
        })
        .await;

        let received = extract_messages_value(received);

        assert_eq!(
            received,
            vec![
                "leftover foo".into(),
                "INFO hello".into(),
                "INFO goodbye\npart of goodbye".into(),
                "INFO hi again\nand some more".into(),
                "INFO hello".into(),
                "too slow".into(),
                "INFO doesn't have".into(),
                "to be INFO in\nthe middle".into(),
            ]
        );
    }

    #[tokio::test]
    async fn test_fair_reads() {
        let dir = tempdir().unwrap();
        let config = file::FileConfig {
            include: vec![dir.path().join("*")],
            max_read_bytes: 1,
            oldest_first: false,
            ..test_default_file_config(&dir)
        };

        let older_path = dir.path().join("z_older_file");
        let mut older = File::create(&older_path).unwrap();

        sleep_500_millis().await;

        let newer_path = dir.path().join("a_newer_file");
        let mut newer = File::create(&newer_path).unwrap();

        writeln!(&mut older, "hello i am the old file").unwrap();
        writeln!(&mut older, "i have been around a while").unwrap();
        writeln!(&mut older, "you can read newer files at the same time").unwrap();

        writeln!(&mut newer, "and i am the new file").unwrap();
        writeln!(&mut newer, "this should be interleaved with the old one").unwrap();
        writeln!(&mut newer, "which is fine because we want fairness").unwrap();

        sleep_500_millis().await;

        let received = run_file_source(&config, false, NoAcks, sleep_500_millis()).await;

        let received = extract_messages_value(received);

        assert_eq!(
            received,
            vec![
                "hello i am the old file".into(),
                "and i am the new file".into(),
                "i have been around a while".into(),
                "this should be interleaved with the old one".into(),
                "you can read newer files at the same time".into(),
                "which is fine because we want fairness".into(),
            ]
        );
    }

    #[tokio::test]
    async fn test_oldest_first() {
        let dir = tempdir().unwrap();
        let config = file::FileConfig {
            include: vec![dir.path().join("*")],
            max_read_bytes: 1,
            oldest_first: true,
            ..test_default_file_config(&dir)
        };

        let older_path = dir.path().join("z_older_file");
        let mut older = File::create(&older_path).unwrap();

        sleep_500_millis().await;

        let newer_path = dir.path().join("a_newer_file");
        let mut newer = File::create(&newer_path).unwrap();

        writeln!(&mut older, "hello i am the old file").unwrap();
        writeln!(&mut older, "i have been around a while").unwrap();
        writeln!(&mut older, "you should definitely read all of me first").unwrap();

        writeln!(&mut newer, "i'm new").unwrap();
        writeln!(&mut newer, "hopefully you read all the old stuff first").unwrap();
        writeln!(&mut newer, "because otherwise i'm not going to make sense").unwrap();

        sleep_500_millis().await;

        let received = run_file_source(&config, false, NoAcks, sleep_500_millis()).await;

        let received = extract_messages_value(received);

        assert_eq!(
            received,
            vec![
                "hello i am the old file".into(),
                "i have been around a while".into(),
                "you should definitely read all of me first".into(),
                "i'm new".into(),
                "hopefully you read all the old stuff first".into(),
                "because otherwise i'm not going to make sense".into(),
            ]
        );
    }

    // Ignoring on mac: https://github.com/vectordotdev/vector/issues/8373
    #[cfg(not(target_os = "macos"))]
    #[tokio::test]
    async fn test_split_reads() {
        let dir = tempdir().unwrap();
        let config = file::FileConfig {
            include: vec![dir.path().join("*")],
            max_read_bytes: 1,
            ..test_default_file_config(&dir)
        };

        let path = dir.path().join("file");
        let mut file = File::create(&path).unwrap();

        writeln!(&mut file, "hello i am a normal line").unwrap();

        sleep_500_millis().await;

        let received = run_file_source(&config, false, NoAcks, async {
            sleep_500_millis().await;

            write!(&mut file, "i am not a full line").unwrap();

            // Longer than the EOF timeout
            sleep_500_millis().await;

            writeln!(&mut file, " until now").unwrap();

            sleep_500_millis().await;
        })
        .await;

        let received = extract_messages_value(received);

        assert_eq!(
            received,
            vec![
                "hello i am a normal line".into(),
                "i am not a full line until now".into(),
            ]
        );
    }

    #[tokio::test]
    async fn test_gzipped_file() {
        let dir = tempdir().unwrap();
        let config = file::FileConfig {
            include: vec![PathBuf::from("tests/data/gzipped.log")],
            // TODO: remove this once files are fingerprinted after decompression
            //
            // Currently, this needs to be smaller than the total size of the compressed file
            // because the fingerprinter tries to read until a newline, which it's not going to see
            // in the compressed data, or this number of bytes. If it hits EOF before that, it
            // can't return a fingerprint because the value would change once more data is written.
            max_line_bytes: 100,
            ..test_default_file_config(&dir)
        };

        let received = run_file_source(&config, false, NoAcks, sleep_500_millis()).await;

        let received = extract_messages_value(received);

        assert_eq!(
            received,
            vec![
                "this is a simple file".into(),
                "i have been compressed".into(),
                "in order to make me smaller".into(),
                "but you can still read me".into(),
                "hooray".into(),
            ]
        );
    }

    #[tokio::test]
    async fn test_non_utf8_encoded_file() {
        let dir = tempdir().unwrap();
        let config = file::FileConfig {
            include: vec![PathBuf::from("tests/data/utf-16le.log")],
            encoding: Some(EncodingConfig { charset: UTF_16LE }),
            ..test_default_file_config(&dir)
        };

        let received = run_file_source(&config, false, NoAcks, sleep_500_millis()).await;

        let received = extract_messages_value(received);

        assert_eq!(
            received,
            vec![
                "hello i am a file".into(),
                "i can unicode".into(),
                "but i do so in 16 bits".into(),
                "and when i byte".into(),
                "i become little-endian".into(),
            ]
        );
    }

    #[tokio::test]
    async fn test_non_default_line_delimiter() {
        let dir = tempdir().unwrap();
        let config = file::FileConfig {
            include: vec![dir.path().join("*")],
            line_delimiter: "\r\n".to_string(),
            ..test_default_file_config(&dir)
        };

        let path = dir.path().join("file");
        let received = run_file_source(&config, false, NoAcks, async {
            let mut file = File::create(&path).unwrap();

            sleep_500_millis().await; // The files must be observed at their original lengths before writing to them

            write!(&mut file, "hello i am a line\r\n").unwrap();
            write!(&mut file, "and i am too\r\n").unwrap();
            write!(&mut file, "CRLF is how we end\r\n").unwrap();
            write!(&mut file, "please treat us well\r\n").unwrap();

            sleep_500_millis().await;
        })
        .await;

        let received = extract_messages_value(received);

        assert_eq!(
            received,
            vec![
                "hello i am a line".into(),
                "and i am too".into(),
                "CRLF is how we end".into(),
                "please treat us well".into()
            ]
        );
    }

    #[tokio::test]
    async fn remove_file() {
        let n = 5;
        let remove_after_secs = 1;

        let dir = tempdir().unwrap();
        let config = file::FileConfig {
            include: vec![dir.path().join("*")],
            remove_after_secs: Some(remove_after_secs),
            ..test_default_file_config(&dir)
        };

        let path = dir.path().join("file");
        let received = run_file_source(&config, false, Acks, async {
            let mut file = File::create(&path).unwrap();

            sleep_500_millis().await; // The files must be observed at their original lengths before writing to them

            for i in 0..n {
                writeln!(&mut file, "{}", i).unwrap();
            }
            std::mem::drop(file);

            for _ in 0..10 {
                // Wait for remove grace period to end.
                sleep(Duration::from_secs(remove_after_secs + 1)).await;

                if File::open(&path).is_err() {
                    break;
                }
            }
        })
        .await;

        assert_eq!(received.len(), n);

        match File::open(&path) {
            Ok(_) => panic!("File wasn't removed"),
            Err(error) => assert_eq!(error.kind(), std::io::ErrorKind::NotFound),
        }
    }

    #[derive(Clone, Copy, Eq, PartialEq)]
    enum AckingMode {
        NoAcks,      // No acknowledgement handling and no finalization
        Unfinalized, // Acknowledgement handling but no finalization
        Acks,        // Full acknowledgements and proper finalization
    }
    use AckingMode::*;

    async fn run_file_source(
        config: &FileConfig,
        wait_shutdown: bool,
        acking_mode: AckingMode,
        inner: impl Future<Output = ()>,
    ) -> Vec<Event> {
        assert_source_compliance(&FILE_SOURCE_TAGS, async move {
            let (tx, rx) = if acking_mode == Acks {
                let (tx, rx) = SourceSender::new_test_finalize(EventStatus::Delivered);
                (tx, rx.boxed())
            } else {
                let (tx, rx) = SourceSender::new_test();
                (tx, rx.boxed())
            };

            let (trigger_shutdown, shutdown, shutdown_done) = ShutdownSignal::new_wired();
            let data_dir = config.data_dir.clone().unwrap();
            let acks = !matches!(acking_mode, NoAcks);

            tokio::spawn(file::file_source(config, data_dir, shutdown, tx, acks));

            inner.await;

            drop(trigger_shutdown);

            let result = if acking_mode == Unfinalized {
                rx.take_until(tokio::time::sleep(Duration::from_secs(5)))
                    .collect::<Vec<_>>()
                    .await
            } else {
                timeout(Duration::from_secs(5), rx.collect::<Vec<_>>())
                    .await
                    .expect(
                        "Unclosed channel: may indicate file-server could not shutdown gracefully.",
                    )
            };
            if wait_shutdown {
                shutdown_done.await;
            }

            result
        })
        .await
    }

    fn extract_messages_string(received: Vec<Event>) -> Vec<String> {
        received
            .into_iter()
            .map(Event::into_log)
            .map(|log| {
                log[log_schema().message_key()]
                    .to_string_lossy()
                    .into_owned()
            })
            .collect()
    }

    fn extract_messages_value(received: Vec<Event>) -> Vec<Value> {
        received
            .into_iter()
            .map(Event::into_log)
            .map(|log| log[log_schema().message_key()].clone())
            .collect()
    }
}<|MERGE_RESOLUTION|>--- conflicted
+++ resolved
@@ -69,14 +69,9 @@
 
     /// Array of file patterns to exclude. [Globbing](https://vector.dev/docs/reference/configuration/sources/file/#globbing) is supported.
     ///
-<<<<<<< HEAD
     /// Takes precedence over the `include` option. Note that the `exclude` patterns are applied _after_ Vector attempts to glob everything
     /// in `include`. That is, Vector will still try to list all of the files matched by `include` and then filter them by the `exclude`
     /// patterns. This can be impactful if `include` contains directories with contents that vector does not have access to.
-=======
-    /// Takes precedence over the `include` option.
-    #[serde(default)]
->>>>>>> 82806d2a
     pub exclude: Vec<PathBuf>,
 
     /// Overrides the name of the log field used to add the file path to each event.
