use super::util::finalizer::OrderedFinalizer;
use super::util::{EncodingConfig, MultilineConfig};
use crate::{
    config::{log_schema, DataType, SourceConfig, SourceContext, SourceDescription},
    encoding_transcode::{Decoder, Encoder},
    event::{BatchNotifier, Event, LogEvent},
    internal_events::{FileEventReceived, FileOpen, FileSourceInternalEventsEmitter},
    line_agg::{self, LineAgg},
    shutdown::ShutdownSignal,
    trace::{current_span, Instrument},
    Pipeline,
};
use bytes::Bytes;
use chrono::Utc;
use file_source::{
    paths_provider::glob::{Glob, MatchOptions},
    Checkpointer, FileFingerprint, FileServer, FingerprintStrategy, Fingerprinter, Line, ReadFrom,
};
use futures::{
    future::TryFutureExt,
    stream::{Stream, StreamExt},
    FutureExt, SinkExt,
};
use regex::bytes::Regex;
use serde::{Deserialize, Serialize};
use snafu::{ResultExt, Snafu};
use std::convert::TryInto;
use std::path::PathBuf;
use std::time::Duration;
use tokio::task::spawn_blocking;

#[derive(Debug, Snafu)]
enum BuildError {
    #[snafu(display("data_dir option required, but not given here or globally"))]
    NoDataDir,
    #[snafu(display(
        "could not create subdirectory {:?} inside of data_dir {:?}",
        subdir,
        data_dir
    ))]
    MakeSubdirectoryError {
        subdir: PathBuf,
        data_dir: PathBuf,
        source: std::io::Error,
    },
    #[snafu(display("data_dir {:?} does not exist", data_dir))]
    MissingDataDir { data_dir: PathBuf },
    #[snafu(display("data_dir {:?} is not writable", data_dir))]
    DataDirNotWritable { data_dir: PathBuf },
    #[snafu(display(
        "message_start_indicator {:?} is not a valid regex: {}",
        indicator,
        source
    ))]
    InvalidMessageStartIndicator {
        indicator: String,
        source: regex::Error,
    },
}

#[derive(Deserialize, Serialize, Debug, PartialEq)]
#[serde(deny_unknown_fields, default)]
pub struct FileConfig {
    pub include: Vec<PathBuf>,
    pub exclude: Vec<PathBuf>,
    pub file_key: Option<String>,
    pub start_at_beginning: Option<bool>,
    pub ignore_checkpoints: Option<bool>,
    pub read_from: Option<ReadFromConfig>,
    // Deprecated name
    #[serde(alias = "ignore_older")]
    pub ignore_older_secs: Option<u64>,
    #[serde(default = "default_max_line_bytes")]
    pub max_line_bytes: usize,
    pub host_key: Option<String>,
    pub data_dir: Option<PathBuf>,
    #[serde(alias = "glob_minimum_cooldown")]
    pub glob_minimum_cooldown_ms: u64,
    // Deprecated name
    #[serde(alias = "fingerprinting")]
    pub fingerprint: FingerprintConfig,
    pub ignore_not_found: bool,
    pub message_start_indicator: Option<String>,
    pub multi_line_timeout: u64, // millis
    pub multiline: Option<MultilineConfig>,
    pub max_read_bytes: usize,
    pub oldest_first: bool,
    #[serde(alias = "remove_after")]
    pub remove_after_secs: Option<u64>,
    pub line_delimiter: String,
    pub encoding: Option<EncodingConfig>,
}

#[derive(Deserialize, Serialize, Clone, Debug, PartialEq)]
#[serde(tag = "strategy", rename_all = "snake_case")]
pub enum FingerprintConfig {
    Checksum {
        // Deprecated name
        #[serde(alias = "fingerprint_bytes")]
        bytes: Option<usize>,
        ignored_header_bytes: usize,
        #[serde(default = "default_lines")]
        lines: usize,
    },
    #[serde(rename = "device_and_inode")]
    DevInode,
}

#[derive(Serialize, Deserialize, Copy, Clone, Debug, PartialEq)]
#[serde(rename_all = "snake_case")]
pub enum ReadFromConfig {
    Beginning,
    End,
}

impl From<ReadFromConfig> for ReadFrom {
    fn from(rfc: ReadFromConfig) -> Self {
        match rfc {
            ReadFromConfig::Beginning => ReadFrom::Beginning,
            ReadFromConfig::End => ReadFrom::End,
        }
    }
}

impl From<FingerprintConfig> for FingerprintStrategy {
    fn from(config: FingerprintConfig) -> FingerprintStrategy {
        match config {
            FingerprintConfig::Checksum {
                bytes,
                ignored_header_bytes,
                lines,
            } => {
                let bytes = match bytes {
                    Some(bytes) => {
                        warn!(message = "The `fingerprint.bytes` option will be used to convert old file fingerprints created by vector < v0.11.0, but are not supported for new file fingerprints. The first line will be used instead.");
                        bytes
                    }
                    None => 256,
                };
                FingerprintStrategy::Checksum {
                    bytes,
                    ignored_header_bytes,
                    lines,
                }
            }
            FingerprintConfig::DevInode => FingerprintStrategy::DevInode,
        }
    }
}

fn default_max_line_bytes() -> usize {
    bytesize::kib(100u64) as usize
}

fn default_lines() -> usize {
    1
}

#[derive(Debug)]
pub(crate) struct FinalizerEntry {
    pub(crate) file_id: FileFingerprint,
    pub(crate) offset: u64,
}

impl Default for FileConfig {
    fn default() -> Self {
        Self {
            include: vec![],
            exclude: vec![],
            file_key: Some("file".to_string()),
            start_at_beginning: None,
            ignore_checkpoints: None,
            read_from: None,
            ignore_older_secs: None,
            max_line_bytes: default_max_line_bytes(),
            fingerprint: FingerprintConfig::Checksum {
                bytes: None,
                ignored_header_bytes: 0,
                lines: 1,
            },
            ignore_not_found: false,
            host_key: None,
            data_dir: None,
            glob_minimum_cooldown_ms: 1000, // millis
            message_start_indicator: None,
            multi_line_timeout: 1000, // millis
            multiline: None,
            max_read_bytes: 2048,
            oldest_first: false,
            remove_after_secs: None,
            line_delimiter: "\n".to_string(),
            encoding: None,
        }
    }
}

inventory::submit! {
    SourceDescription::new::<FileConfig>("file")
}

impl_generate_config_from_default!(FileConfig);

#[async_trait::async_trait]
#[typetag::serde(name = "file")]
impl SourceConfig for FileConfig {
    async fn build(&self, cx: SourceContext) -> crate::Result<super::Source> {
        // add the source name as a subdir, so that multiple sources can
        // operate within the same given data_dir (e.g. the global one)
        // without the file servers' checkpointers interfering with each
        // other
        let data_dir = cx
            .globals
<<<<<<< HEAD
            // TODO make a data subdir with prefix if not global
            .resolve_and_make_data_subdir(self.data_dir.as_ref(), &cx.id.name)?;
=======
            .resolve_and_make_data_subdir(self.data_dir.as_ref(), &cx.id)?;
>>>>>>> ab809ee1

        // Clippy rule, because async_trait?
        #[allow(clippy::suspicious_else_formatting)]
        {
            if let Some(ref config) = self.multiline {
                let _: line_agg::Config = config.try_into()?;
            }

            if let Some(ref indicator) = self.message_start_indicator {
                Regex::new(indicator)
                    .with_context(|| InvalidMessageStartIndicator { indicator })?;
            }
        }

        Ok(file_source(
            self,
            data_dir,
            cx.shutdown,
            cx.out,
            cx.acknowledgements,
        ))
    }

    fn output_type(&self) -> DataType {
        DataType::Log
    }

    fn source_type(&self) -> &'static str {
        "file"
    }
}

pub fn file_source(
    config: &FileConfig,
    data_dir: PathBuf,
    shutdown: ShutdownSignal,
    mut out: Pipeline,
    acknowledgements: bool,
) -> super::Source {
    let ignore_before = config
        .ignore_older_secs
        .map(|secs| Utc::now() - chrono::Duration::seconds(secs as i64));
    let glob_minimum_cooldown = Duration::from_millis(config.glob_minimum_cooldown_ms);
    let (ignore_checkpoints, read_from) = reconcile_position_options(
        config.start_at_beginning,
        config.ignore_checkpoints,
        config.read_from,
    );

    let paths_provider = Glob::new(
        &config.include,
        &config.exclude,
        MatchOptions::default(),
        FileSourceInternalEventsEmitter,
    )
    .expect("invalid glob patterns");

    let encoding_charset = config.encoding.clone().map(|e| e.charset);

    // if file encoding is specified, need to convert the line delimiter (present as utf8)
    // to the specified encoding, so that delimiter-based line splitting can work properly
    let line_delimiter_as_bytes = match encoding_charset {
        Some(e) => Encoder::new(e).encode_from_utf8(&config.line_delimiter),
        None => Bytes::from(config.line_delimiter.clone()),
    };

    let checkpointer = Checkpointer::new(&data_dir);
    let file_server = FileServer {
        paths_provider,
        max_read_bytes: config.max_read_bytes,
        ignore_checkpoints,
        read_from,
        ignore_before,
        max_line_bytes: config.max_line_bytes,
        line_delimiter: line_delimiter_as_bytes,
        data_dir,
        glob_minimum_cooldown,
        fingerprinter: Fingerprinter {
            strategy: config.fingerprint.clone().into(),
            max_line_length: config.max_line_bytes,
            ignore_not_found: config.ignore_not_found,
        },
        oldest_first: config.oldest_first,
        remove_after: config.remove_after_secs.map(Duration::from_secs),
        emitter: FileSourceInternalEventsEmitter,
        handle: tokio::runtime::Handle::current(),
    };

    let file_key = config.file_key.clone();
    let host_key = config
        .host_key
        .clone()
        .unwrap_or_else(|| log_schema().host_key().to_string());
    let hostname = crate::get_hostname().ok();

    let include = config.include.clone();
    let exclude = config.exclude.clone();
    let multiline_config = config.multiline.clone();
    let message_start_indicator = config.message_start_indicator.clone();
    let multi_line_timeout = config.multi_line_timeout;
    let checkpoints = checkpointer.view();
    let shutdown = shutdown.shared();
    let finalizer = acknowledgements.then(|| {
        let checkpoints = checkpointer.view();
        OrderedFinalizer::new(shutdown.clone(), move |entry: FinalizerEntry| {
            checkpoints.update(entry.file_id, entry.offset)
        })
    });

    Box::pin(async move {
        info!(message = "Starting file server.", include = ?include, exclude = ?exclude);

        let mut encoding_decoder = encoding_charset.map(|e| Decoder::new(e));

        // sizing here is just a guess
        let (tx, rx) = futures::channel::mpsc::channel::<Vec<Line>>(2);
        let rx = rx
            .map(futures::stream::iter)
            .flatten()
            .map(move |mut line| {
                // transcode each line from the file's encoding charset to utf8
                line.text = match encoding_decoder.as_mut() {
                    Some(d) => d.decode_to_utf8(line.text),
                    None => line.text,
                };
                line
            });

        let messages: Box<dyn Stream<Item = Line> + Send + std::marker::Unpin> =
            if let Some(ref multiline_config) = multiline_config {
                wrap_with_line_agg(
                    rx,
                    multiline_config.try_into().unwrap(), // validated in build
                )
            } else if let Some(msi) = message_start_indicator {
                wrap_with_line_agg(
                    rx,
                    line_agg::Config::for_legacy(
                        Regex::new(&msi).unwrap(), // validated in build
                        multi_line_timeout,
                    ),
                )
            } else {
                Box::new(rx)
            };

        // Once file server ends this will run until it has finished processing remaining
        // logs in the queue.
        let span = current_span();
        let span2 = span.clone();
        let mut messages = messages
            .map(move |line| {
                let _enter = span2.enter();
                let mut event =
                    create_event(line.text, line.filename, &host_key, &hostname, &file_key);
                if let Some(finalizer) = &finalizer {
                    let (batch, receiver) = BatchNotifier::new_with_receiver();
                    event = event.with_batch_notifier(&batch);
                    let entry = FinalizerEntry {
                        file_id: line.file_id,
                        offset: line.offset,
                    };
                    finalizer.add(entry, receiver);
                } else {
                    checkpoints.update(line.file_id, line.offset);
                }
                event
            })
            .map(Ok);
        tokio::spawn(async move { out.send_all(&mut messages).instrument(span).await });

        let span = info_span!("file_server");
        spawn_blocking(move || {
            let _enter = span.enter();
            let result = file_server.run(tx, shutdown, checkpointer);
            emit!(FileOpen { count: 0 });
            // Panic if we encounter any error originating from the file server.
            // We're at the `spawn_blocking` call, the panic will be caught and
            // passed to the `JoinHandle` error, similar to the usual threads.
            result.unwrap();
        })
        .map_err(|error| error!(message="File server unexpectedly stopped.", %error))
        .await
    })
}

/// Emit deprecation warning if the old option is used, and take it into account when determining
/// defaults. Any of the newer options will override it when set directly.
fn reconcile_position_options(
    start_at_beginning: Option<bool>,
    ignore_checkpoints: Option<bool>,
    read_from: Option<ReadFromConfig>,
) -> (bool, ReadFrom) {
    if start_at_beginning.is_some() {
        warn!(message = "Use of deprecated option `start_at_beginning`. Please use `ignore_checkpoints` and `read_from` options instead.")
    }

    match start_at_beginning {
        Some(true) => (
            ignore_checkpoints.unwrap_or(true),
            read_from.map(Into::into).unwrap_or(ReadFrom::Beginning),
        ),
        _ => (
            ignore_checkpoints.unwrap_or(false),
            read_from.map(Into::into).unwrap_or_default(),
        ),
    }
}

fn wrap_with_line_agg(
    rx: impl Stream<Item = Line> + Send + std::marker::Unpin + 'static,
    config: line_agg::Config,
) -> Box<dyn Stream<Item = Line> + Send + std::marker::Unpin + 'static> {
    let logic = line_agg::Logic::new(config);
    Box::new(
        LineAgg::new(
            rx.map(|line| (line.filename, line.text, (line.file_id, line.offset))),
            logic,
        )
        .map(|(filename, text, (file_id, offset))| Line {
            text,
            filename,
            file_id,
            offset,
        }),
    )
}

fn create_event(
    line: Bytes,
    file: String,
    host_key: &str,
    hostname: &Option<String>,
    file_key: &Option<String>,
) -> Event {
    emit!(FileEventReceived {
        file: &file,
        byte_size: line.len(),
    });

    let mut event = LogEvent::from(line);

    // Add source type
    event.insert(log_schema().source_type_key(), Bytes::from("file"));

    if let Some(file_key) = &file_key {
        event.insert(file_key.clone(), file);
    }

    if let Some(hostname) = &hostname {
        event.insert(host_key, hostname.clone());
    }

    event.into()
}

#[cfg(test)]
mod tests {
    use super::*;
    use crate::{
        config::Config,
        event::{EventStatus, Value},
        shutdown::ShutdownSignal,
        sources::file,
    };
    use encoding_rs::UTF_16LE;
    use pretty_assertions::assert_eq;
    use std::{
        collections::HashSet,
        fs::{self, File},
        future::Future,
        io::{Seek, Write},
    };
    use tempfile::tempdir;
    use tokio::time::{sleep, timeout, Duration};

    #[test]
    fn generate_config() {
        crate::test_util::test_generate_config::<FileConfig>();
    }

    fn test_default_file_config(dir: &tempfile::TempDir) -> file::FileConfig {
        file::FileConfig {
            fingerprint: FingerprintConfig::Checksum {
                bytes: Some(8),
                ignored_header_bytes: 0,
                lines: 1,
            },
            data_dir: Some(dir.path().to_path_buf()),
            glob_minimum_cooldown_ms: 100, // millis
            ..Default::default()
        }
    }

    async fn wait_with_timeout<F, R>(future: F) -> R
    where
        F: Future<Output = R> + Send,
        R: Send,
    {
        timeout(Duration::from_secs(5), future)
            .await
            .unwrap_or_else(|_| {
                panic!("Unclosed channel: may indicate file-server could not shutdown gracefully.")
            })
    }

    async fn sleep_500_millis() {
        sleep(Duration::from_millis(500)).await;
    }

    #[test]
    fn parse_config() {
        let config: FileConfig = toml::from_str(
            r#"
        "#,
        )
        .unwrap();
        assert_eq!(config, FileConfig::default());
        assert_eq!(
            config.fingerprint,
            FingerprintConfig::Checksum {
                bytes: None,
                ignored_header_bytes: 0,
                lines: 1
            }
        );

        let config: FileConfig = toml::from_str(
            r#"
        [fingerprint]
        strategy = "device_and_inode"
        "#,
        )
        .unwrap();
        assert_eq!(config.fingerprint, FingerprintConfig::DevInode);

        let config: FileConfig = toml::from_str(
            r#"
        [fingerprint]
        strategy = "checksum"
        bytes = 128
        ignored_header_bytes = 512
        "#,
        )
        .unwrap();
        assert_eq!(
            config.fingerprint,
            FingerprintConfig::Checksum {
                bytes: Some(128),
                ignored_header_bytes: 512,
                lines: 1
            }
        );

        let config: FileConfig = toml::from_str(
            r#"
        [encoding]
        charset = "utf-16le"
        "#,
        )
        .unwrap();
        assert_eq!(config.encoding, Some(EncodingConfig { charset: UTF_16LE }));

        let config: FileConfig = toml::from_str(
            r#"
        read_from = "beginning"
        "#,
        )
        .unwrap();
        assert_eq!(config.read_from, Some(ReadFromConfig::Beginning));

        let config: FileConfig = toml::from_str(
            r#"
        read_from = "end"
        "#,
        )
        .unwrap();
        assert_eq!(config.read_from, Some(ReadFromConfig::End));
    }

    #[test]
    fn resolve_data_dir() {
        let global_dir = tempdir().unwrap();
        let local_dir = tempdir().unwrap();

        let mut config = Config::default();
        config.global.data_dir = global_dir.into_path().into();

        // local path given -- local should win
        let res = config
            .global
            .resolve_and_validate_data_dir(test_default_file_config(&local_dir).data_dir.as_ref())
            .unwrap();
        assert_eq!(res, local_dir.path());

        // no local path given -- global fallback should be in effect
        let res = config.global.resolve_and_validate_data_dir(None).unwrap();
        assert_eq!(res, config.global.data_dir.unwrap());
    }

    #[test]
    fn file_create_event() {
        let line = Bytes::from("hello world");
        let file = "some_file.rs".to_string();
        let host_key = "host".to_string();
        let hostname = Some("Some.Machine".to_string());
        let file_key = Some("file".to_string());

        let event = create_event(line, file, &host_key, &hostname, &file_key);
        let log = event.into_log();

        assert_eq!(log["file"], "some_file.rs".into());
        assert_eq!(log["host"], "Some.Machine".into());
        assert_eq!(log[log_schema().message_key()], "hello world".into());
        assert_eq!(log[log_schema().source_type_key()], "file".into());
    }

    #[tokio::test]
    async fn file_happy_path() {
        let n = 5;

        let dir = tempdir().unwrap();
        let config = file::FileConfig {
            include: vec![dir.path().join("*")],
            ..test_default_file_config(&dir)
        };

        let path1 = dir.path().join("file1");
        let path2 = dir.path().join("file2");

        let received = run_file_source(&config, false, NoAcks, async {
            let mut file1 = File::create(&path1).unwrap();
            let mut file2 = File::create(&path2).unwrap();

            sleep_500_millis().await; // The files must be observed at their original lengths before writing to them

            for i in 0..n {
                writeln!(&mut file1, "hello {}", i).unwrap();
                writeln!(&mut file2, "goodbye {}", i).unwrap();
            }

            sleep_500_millis().await;
        })
        .await;

        let mut hello_i = 0;
        let mut goodbye_i = 0;

        for event in received {
            let line = event.as_log()[log_schema().message_key()].to_string_lossy();
            if line.starts_with("hello") {
                assert_eq!(line, format!("hello {}", hello_i));
                assert_eq!(
                    event.as_log()["file"].to_string_lossy(),
                    path1.to_str().unwrap()
                );
                hello_i += 1;
            } else {
                assert_eq!(line, format!("goodbye {}", goodbye_i));
                assert_eq!(
                    event.as_log()["file"].to_string_lossy(),
                    path2.to_str().unwrap()
                );
                goodbye_i += 1;
            }
        }
        assert_eq!(hello_i, n);
        assert_eq!(goodbye_i, n);
    }

    #[tokio::test]
    async fn file_truncate() {
        let n = 5;

        let dir = tempdir().unwrap();
        let config = file::FileConfig {
            include: vec![dir.path().join("*")],
            ..test_default_file_config(&dir)
        };
        let path = dir.path().join("file");
        let received = run_file_source(&config, false, NoAcks, async {
            let mut file = File::create(&path).unwrap();

            sleep_500_millis().await; // The files must be observed at its original length before writing to it

            for i in 0..n {
                writeln!(&mut file, "pretrunc {}", i).unwrap();
            }

            sleep_500_millis().await; // The writes must be observed before truncating

            file.set_len(0).unwrap();
            file.seek(std::io::SeekFrom::Start(0)).unwrap();

            sleep_500_millis().await; // The truncate must be observed before writing again

            for i in 0..n {
                writeln!(&mut file, "posttrunc {}", i).unwrap();
            }

            sleep_500_millis().await;
        })
        .await;

        let mut i = 0;
        let mut pre_trunc = true;

        for event in received {
            assert_eq!(
                event.as_log()["file"].to_string_lossy(),
                path.to_str().unwrap()
            );

            let line = event.as_log()[log_schema().message_key()].to_string_lossy();

            if pre_trunc {
                assert_eq!(line, format!("pretrunc {}", i));
            } else {
                assert_eq!(line, format!("posttrunc {}", i));
            }

            i += 1;
            if i == n {
                i = 0;
                pre_trunc = false;
            }
        }
    }

    #[tokio::test]
    async fn file_rotate() {
        let n = 5;

        let dir = tempdir().unwrap();
        let config = file::FileConfig {
            include: vec![dir.path().join("*")],
            ..test_default_file_config(&dir)
        };

        let path = dir.path().join("file");
        let archive_path = dir.path().join("file");
        let received = run_file_source(&config, false, NoAcks, async {
            let mut file = File::create(&path).unwrap();

            sleep_500_millis().await; // The files must be observed at its original length before writing to it

            for i in 0..n {
                writeln!(&mut file, "prerot {}", i).unwrap();
            }

            sleep_500_millis().await; // The writes must be observed before rotating

            fs::rename(&path, archive_path).expect("could not rename");
            let mut file = File::create(&path).unwrap();

            sleep_500_millis().await; // The rotation must be observed before writing again

            for i in 0..n {
                writeln!(&mut file, "postrot {}", i).unwrap();
            }

            sleep_500_millis().await;
        })
        .await;

        let mut i = 0;
        let mut pre_rot = true;

        for event in received {
            assert_eq!(
                event.as_log()["file"].to_string_lossy(),
                path.to_str().unwrap()
            );

            let line = event.as_log()[log_schema().message_key()].to_string_lossy();

            if pre_rot {
                assert_eq!(line, format!("prerot {}", i));
            } else {
                assert_eq!(line, format!("postrot {}", i));
            }

            i += 1;
            if i == n {
                i = 0;
                pre_rot = false;
            }
        }
    }

    #[tokio::test]
    async fn file_multiple_paths() {
        let n = 5;

        let dir = tempdir().unwrap();
        let config = file::FileConfig {
            include: vec![dir.path().join("*.txt"), dir.path().join("a.*")],
            exclude: vec![dir.path().join("a.*.txt")],
            ..test_default_file_config(&dir)
        };

        let path1 = dir.path().join("a.txt");
        let path2 = dir.path().join("b.txt");
        let path3 = dir.path().join("a.log");
        let path4 = dir.path().join("a.ignore.txt");
        let received = run_file_source(&config, false, NoAcks, async {
            let mut file1 = File::create(&path1).unwrap();
            let mut file2 = File::create(&path2).unwrap();
            let mut file3 = File::create(&path3).unwrap();
            let mut file4 = File::create(&path4).unwrap();

            sleep_500_millis().await; // The files must be observed at their original lengths before writing to them

            for i in 0..n {
                writeln!(&mut file1, "1 {}", i).unwrap();
                writeln!(&mut file2, "2 {}", i).unwrap();
                writeln!(&mut file3, "3 {}", i).unwrap();
                writeln!(&mut file4, "4 {}", i).unwrap();
            }

            sleep_500_millis().await;
        })
        .await;

        let mut is = [0; 3];

        for event in received {
            let line = event.as_log()[log_schema().message_key()].to_string_lossy();
            let mut split = line.split(' ');
            let file = split.next().unwrap().parse::<usize>().unwrap();
            assert_ne!(file, 4);
            let i = split.next().unwrap().parse::<usize>().unwrap();

            assert_eq!(is[file - 1], i);
            is[file - 1] += 1;
        }

        assert_eq!(is, [n as usize; 3]);
    }

    #[tokio::test]
    async fn file_file_key_acknowledged() {
        file_file_key(Acks).await
    }

    #[tokio::test]
    async fn file_file_key_nonacknowledged() {
        file_file_key(NoAcks).await
    }

    async fn file_file_key(acks: AckingMode) {
        // Default
        {
            let dir = tempdir().unwrap();
            let config = file::FileConfig {
                include: vec![dir.path().join("*")],
                ..test_default_file_config(&dir)
            };

            let path = dir.path().join("file");
            let received = run_file_source(&config, true, acks, async {
                let mut file = File::create(&path).unwrap();

                sleep_500_millis().await;

                writeln!(&mut file, "hello there").unwrap();

                sleep_500_millis().await;
            })
            .await;

            assert_eq!(received.len(), 1);
            assert_eq!(
                received[0].as_log()["file"].to_string_lossy(),
                path.to_str().unwrap()
            );
        }

        // Custom
        {
            let dir = tempdir().unwrap();
            let config = file::FileConfig {
                include: vec![dir.path().join("*")],
                file_key: Some("source".to_string()),
                ..test_default_file_config(&dir)
            };

            let path = dir.path().join("file");
            let received = run_file_source(&config, true, acks, async {
                let mut file = File::create(&path).unwrap();

                sleep_500_millis().await;

                writeln!(&mut file, "hello there").unwrap();

                sleep_500_millis().await;
            })
            .await;

            assert_eq!(received.len(), 1);
            assert_eq!(
                received[0].as_log()["source"].to_string_lossy(),
                path.to_str().unwrap()
            );
        }

        // Hidden
        {
            let dir = tempdir().unwrap();
            let config = file::FileConfig {
                include: vec![dir.path().join("*")],
                file_key: None,
                ..test_default_file_config(&dir)
            };

            let path = dir.path().join("file");
            let received = run_file_source(&config, true, acks, async {
                let mut file = File::create(&path).unwrap();

                sleep_500_millis().await;

                writeln!(&mut file, "hello there").unwrap();

                sleep_500_millis().await;
            })
            .await;

            assert_eq!(received.len(), 1);
            assert_eq!(
                received[0].as_log().keys().collect::<HashSet<_>>(),
                vec![
                    log_schema().host_key().to_string(),
                    log_schema().message_key().to_string(),
                    log_schema().timestamp_key().to_string(),
                    log_schema().source_type_key().to_string()
                ]
                .into_iter()
                .collect::<HashSet<_>>()
            );
        }
    }

    #[cfg(target_os = "linux")] // see #7988
    #[tokio::test]
    async fn file_start_position_server_restart_acknowledged() {
        file_start_position_server_restart(Acks).await
    }

    #[cfg(target_os = "linux")] // see #7988
    #[tokio::test]
    async fn file_start_position_server_restart_nonacknowledged() {
        file_start_position_server_restart(NoAcks).await
    }

    #[cfg(target_os = "linux")] // see #7988
    async fn file_start_position_server_restart(acking: AckingMode) {
        let dir = tempdir().unwrap();
        let config = file::FileConfig {
            include: vec![dir.path().join("*")],
            ..test_default_file_config(&dir)
        };

        let path = dir.path().join("file");
        let mut file = File::create(&path).unwrap();
        writeln!(&mut file, "zeroth line").unwrap();
        sleep_500_millis().await;

        // First time server runs it picks up existing lines.
        {
            let received = run_file_source(&config, true, acking, async {
                sleep_500_millis().await;
                writeln!(&mut file, "first line").unwrap();
                sleep_500_millis().await;
            })
            .await;

            let lines = extract_messages_string(received);
            assert_eq!(lines, vec!["zeroth line", "first line"]);
        }
        // Restart server, read file from checkpoint.
        {
            let received = run_file_source(&config, true, acking, async {
                sleep_500_millis().await;
                writeln!(&mut file, "second line").unwrap();
                sleep_500_millis().await;
            })
            .await;

            let lines = extract_messages_string(received);
            assert_eq!(lines, vec!["second line"]);
        }
        // Restart server, read files from beginning.
        {
            let config = file::FileConfig {
                include: vec![dir.path().join("*")],
                ignore_checkpoints: Some(true),
                read_from: Some(ReadFromConfig::Beginning),
                ..test_default_file_config(&dir)
            };
            let received = run_file_source(&config, false, acking, async {
                sleep_500_millis().await;
                writeln!(&mut file, "third line").unwrap();
                sleep_500_millis().await;
            })
            .await;

            let lines = extract_messages_string(received);
            assert_eq!(
                lines,
                vec!["zeroth line", "first line", "second line", "third line"]
            );
        }
    }

    #[tokio::test]
    async fn file_start_position_server_restart_unfinalized() {
        let dir = tempdir().unwrap();
        let config = file::FileConfig {
            include: vec![dir.path().join("*")],
            ..test_default_file_config(&dir)
        };

        let path = dir.path().join("file");
        let mut file = File::create(&path).unwrap();
        writeln!(&mut file, "the line").unwrap();
        sleep_500_millis().await;

        // First time server runs it picks up existing lines.
        let received = run_file_source(&config, false, Unfinalized, sleep_500_millis()).await;
        let lines = extract_messages_string(received);
        assert_eq!(lines, vec!["the line"]);

        // Restart server, it re-reads file since the events were not acknowledged before shutdown
        let received = run_file_source(&config, false, Unfinalized, sleep_500_millis()).await;
        let lines = extract_messages_string(received);
        assert_eq!(lines, vec!["the line"]);
    }

    #[tokio::test]
    async fn file_start_position_server_restart_with_file_rotation_acknowledged() {
        file_start_position_server_restart_with_file_rotation(Acks).await
    }

    #[tokio::test]
    async fn file_start_position_server_restart_with_file_rotation_nonacknowledged() {
        file_start_position_server_restart_with_file_rotation(NoAcks).await
    }

    async fn file_start_position_server_restart_with_file_rotation(acking: AckingMode) {
        let dir = tempdir().unwrap();
        let config = file::FileConfig {
            include: vec![dir.path().join("*")],
            ..test_default_file_config(&dir)
        };

        let path = dir.path().join("file");
        let path_for_old_file = dir.path().join("file.old");
        // Run server first time, collect some lines.
        {
            let received = run_file_source(&config, true, acking, async {
                let mut file = File::create(&path).unwrap();
                sleep_500_millis().await;
                writeln!(&mut file, "first line").unwrap();
                sleep_500_millis().await;
            })
            .await;

            let lines = extract_messages_string(received);
            assert_eq!(lines, vec!["first line"]);
        }
        // Perform 'file rotation' to archive old lines.
        fs::rename(&path, &path_for_old_file).expect("could not rename");
        // Restart the server and make sure it does not re-read the old file
        // even though it has a new name.
        {
            let received = run_file_source(&config, false, acking, async {
                let mut file = File::create(&path).unwrap();
                sleep_500_millis().await;
                writeln!(&mut file, "second line").unwrap();
                sleep_500_millis().await;
            })
            .await;

            let lines = extract_messages_string(received);
            assert_eq!(lines, vec!["second line"]);
        }
    }

    #[cfg(unix)] // this test uses unix-specific function `futimes` during test time
    #[tokio::test]
    async fn file_start_position_ignore_old_files() {
        use std::os::unix::io::AsRawFd;
        use std::time::{Duration, SystemTime};

        let dir = tempdir().unwrap();
        let config = file::FileConfig {
            include: vec![dir.path().join("*")],
            ignore_older_secs: Some(5),
            ..test_default_file_config(&dir)
        };

        let received = run_file_source(&config, false, NoAcks, async {
            let before_path = dir.path().join("before");
            let mut before_file = File::create(&before_path).unwrap();
            let after_path = dir.path().join("after");
            let mut after_file = File::create(&after_path).unwrap();

            writeln!(&mut before_file, "first line").unwrap(); // first few bytes make up unique file fingerprint
            writeln!(&mut after_file, "_first line").unwrap(); //   and therefore need to be non-identical

            {
                // Set the modified times
                let before = SystemTime::now() - Duration::from_secs(8);
                let after = SystemTime::now() - Duration::from_secs(2);

                let before_time = libc::timeval {
                    tv_sec: before
                        .duration_since(SystemTime::UNIX_EPOCH)
                        .unwrap()
                        .as_secs() as _,
                    tv_usec: 0,
                };
                let before_times = [before_time, before_time];

                let after_time = libc::timeval {
                    tv_sec: after
                        .duration_since(SystemTime::UNIX_EPOCH)
                        .unwrap()
                        .as_secs() as _,
                    tv_usec: 0,
                };
                let after_times = [after_time, after_time];

                unsafe {
                    libc::futimes(before_file.as_raw_fd(), before_times.as_ptr());
                    libc::futimes(after_file.as_raw_fd(), after_times.as_ptr());
                }
            }

            sleep_500_millis().await;
            writeln!(&mut before_file, "second line").unwrap();
            writeln!(&mut after_file, "_second line").unwrap();

            sleep_500_millis().await;
        })
        .await;

        let before_lines = received
            .iter()
            .filter(|event| event.as_log()["file"].to_string_lossy().ends_with("before"))
            .map(|event| event.as_log()[log_schema().message_key()].to_string_lossy())
            .collect::<Vec<_>>();
        let after_lines = received
            .iter()
            .filter(|event| event.as_log()["file"].to_string_lossy().ends_with("after"))
            .map(|event| event.as_log()[log_schema().message_key()].to_string_lossy())
            .collect::<Vec<_>>();
        assert_eq!(before_lines, vec!["second line"]);
        assert_eq!(after_lines, vec!["_first line", "_second line"]);
    }

    #[tokio::test]
    async fn file_max_line_bytes() {
        let dir = tempdir().unwrap();
        let config = file::FileConfig {
            include: vec![dir.path().join("*")],
            max_line_bytes: 10,
            ..test_default_file_config(&dir)
        };

        let path = dir.path().join("file");
        let received=run_file_source(&config, false, NoAcks, async {
            let mut file = File::create(&path).unwrap();

            sleep_500_millis().await; // The files must be observed at their original lengths before writing to them

            writeln!(&mut file, "short").unwrap();
            writeln!(&mut file, "this is too long").unwrap();
            writeln!(&mut file, "11 eleven11").unwrap();
            let super_long = "This line is super long and will take up more space than BufReader's internal buffer, just to make sure that everything works properly when multiple read calls are involved".repeat(10000);
            writeln!(&mut file, "{}", super_long).unwrap();
            writeln!(&mut file, "exactly 10").unwrap();
            writeln!(&mut file, "it can end on a line that's too long").unwrap();

            sleep_500_millis().await;
            sleep_500_millis().await;

            writeln!(&mut file, "and then continue").unwrap();
            writeln!(&mut file, "last short").unwrap();

            sleep_500_millis().await;
            sleep_500_millis().await;
        }).await;

        let received = extract_messages_value(received);

        assert_eq!(
            received,
            vec!["short".into(), "exactly 10".into(), "last short".into()]
        );
    }

    #[tokio::test]
    async fn test_multi_line_aggregation_legacy() {
        let dir = tempdir().unwrap();
        let config = file::FileConfig {
            include: vec![dir.path().join("*")],
            message_start_indicator: Some("INFO".into()),
            multi_line_timeout: 25, // less than 50 in sleep()
            ..test_default_file_config(&dir)
        };

        let path = dir.path().join("file");
        let received = run_file_source(&config, false, NoAcks, async {
            let mut file = File::create(&path).unwrap();

            sleep_500_millis().await; // The files must be observed at their original lengths before writing to them

            writeln!(&mut file, "leftover foo").unwrap();
            writeln!(&mut file, "INFO hello").unwrap();
            writeln!(&mut file, "INFO goodbye").unwrap();
            writeln!(&mut file, "part of goodbye").unwrap();

            sleep_500_millis().await;

            writeln!(&mut file, "INFO hi again").unwrap();
            writeln!(&mut file, "and some more").unwrap();
            writeln!(&mut file, "INFO hello").unwrap();

            sleep_500_millis().await;

            writeln!(&mut file, "too slow").unwrap();
            writeln!(&mut file, "INFO doesn't have").unwrap();
            writeln!(&mut file, "to be INFO in").unwrap();
            writeln!(&mut file, "the middle").unwrap();

            sleep_500_millis().await;
        })
        .await;

        let received = extract_messages_value(received);

        assert_eq!(
            received,
            vec![
                "leftover foo".into(),
                "INFO hello".into(),
                "INFO goodbye\npart of goodbye".into(),
                "INFO hi again\nand some more".into(),
                "INFO hello".into(),
                "too slow".into(),
                "INFO doesn't have".into(),
                "to be INFO in\nthe middle".into(),
            ]
        );
    }

    #[tokio::test]
    async fn test_multi_line_aggregation() {
        let dir = tempdir().unwrap();
        let config = file::FileConfig {
            include: vec![dir.path().join("*")],
            multiline: Some(MultilineConfig {
                start_pattern: "INFO".to_owned(),
                condition_pattern: "INFO".to_owned(),
                mode: line_agg::Mode::HaltBefore,
                timeout_ms: 25, // less than 50 in sleep()
            }),
            ..test_default_file_config(&dir)
        };

        let path = dir.path().join("file");
        let received = run_file_source(&config, false, NoAcks, async {
            let mut file = File::create(&path).unwrap();

            sleep_500_millis().await; // The files must be observed at their original lengths before writing to them

            writeln!(&mut file, "leftover foo").unwrap();
            writeln!(&mut file, "INFO hello").unwrap();
            writeln!(&mut file, "INFO goodbye").unwrap();
            writeln!(&mut file, "part of goodbye").unwrap();

            sleep_500_millis().await;

            writeln!(&mut file, "INFO hi again").unwrap();
            writeln!(&mut file, "and some more").unwrap();
            writeln!(&mut file, "INFO hello").unwrap();

            sleep_500_millis().await;

            writeln!(&mut file, "too slow").unwrap();
            writeln!(&mut file, "INFO doesn't have").unwrap();
            writeln!(&mut file, "to be INFO in").unwrap();
            writeln!(&mut file, "the middle").unwrap();

            sleep_500_millis().await;
        })
        .await;

        let received = extract_messages_value(received);

        assert_eq!(
            received,
            vec![
                "leftover foo".into(),
                "INFO hello".into(),
                "INFO goodbye\npart of goodbye".into(),
                "INFO hi again\nand some more".into(),
                "INFO hello".into(),
                "too slow".into(),
                "INFO doesn't have".into(),
                "to be INFO in\nthe middle".into(),
            ]
        );
    }

    #[tokio::test]
    async fn test_fair_reads() {
        let dir = tempdir().unwrap();
        let config = file::FileConfig {
            include: vec![dir.path().join("*")],
            max_read_bytes: 1,
            oldest_first: false,
            ..test_default_file_config(&dir)
        };

        let older_path = dir.path().join("z_older_file");
        let mut older = File::create(&older_path).unwrap();

        sleep_500_millis().await;

        let newer_path = dir.path().join("a_newer_file");
        let mut newer = File::create(&newer_path).unwrap();

        writeln!(&mut older, "hello i am the old file").unwrap();
        writeln!(&mut older, "i have been around a while").unwrap();
        writeln!(&mut older, "you can read newer files at the same time").unwrap();

        writeln!(&mut newer, "and i am the new file").unwrap();
        writeln!(&mut newer, "this should be interleaved with the old one").unwrap();
        writeln!(&mut newer, "which is fine because we want fairness").unwrap();

        sleep_500_millis().await;

        let received = run_file_source(&config, false, NoAcks, sleep_500_millis()).await;

        let received = extract_messages_value(received);

        assert_eq!(
            received,
            vec![
                "hello i am the old file".into(),
                "and i am the new file".into(),
                "i have been around a while".into(),
                "this should be interleaved with the old one".into(),
                "you can read newer files at the same time".into(),
                "which is fine because we want fairness".into(),
            ]
        );
    }

    #[tokio::test]
    async fn test_oldest_first() {
        let dir = tempdir().unwrap();
        let config = file::FileConfig {
            include: vec![dir.path().join("*")],
            max_read_bytes: 1,
            oldest_first: true,
            ..test_default_file_config(&dir)
        };

        let older_path = dir.path().join("z_older_file");
        let mut older = File::create(&older_path).unwrap();

        sleep_500_millis().await;

        let newer_path = dir.path().join("a_newer_file");
        let mut newer = File::create(&newer_path).unwrap();

        writeln!(&mut older, "hello i am the old file").unwrap();
        writeln!(&mut older, "i have been around a while").unwrap();
        writeln!(&mut older, "you should definitely read all of me first").unwrap();

        writeln!(&mut newer, "i'm new").unwrap();
        writeln!(&mut newer, "hopefully you read all the old stuff first").unwrap();
        writeln!(&mut newer, "because otherwise i'm not going to make sense").unwrap();

        sleep_500_millis().await;

        let received = run_file_source(&config, false, NoAcks, sleep_500_millis()).await;

        let received = extract_messages_value(received);

        assert_eq!(
            received,
            vec![
                "hello i am the old file".into(),
                "i have been around a while".into(),
                "you should definitely read all of me first".into(),
                "i'm new".into(),
                "hopefully you read all the old stuff first".into(),
                "because otherwise i'm not going to make sense".into(),
            ]
        );
    }

    // Ignoring on mac: https://github.com/timberio/vector/issues/8373
    #[cfg(not(target_os = "macos"))]
    #[tokio::test]
    async fn test_split_reads() {
        let dir = tempdir().unwrap();
        let config = file::FileConfig {
            include: vec![dir.path().join("*")],
            max_read_bytes: 1,
            ..test_default_file_config(&dir)
        };

        let path = dir.path().join("file");
        let mut file = File::create(&path).unwrap();

        writeln!(&mut file, "hello i am a normal line").unwrap();

        sleep_500_millis().await;

        let received = run_file_source(&config, false, NoAcks, async {
            sleep_500_millis().await;

            write!(&mut file, "i am not a full line").unwrap();

            // Longer than the EOF timeout
            sleep_500_millis().await;

            writeln!(&mut file, " until now").unwrap();

            sleep_500_millis().await;
        })
        .await;

        let received = extract_messages_value(received);

        assert_eq!(
            received,
            vec![
                "hello i am a normal line".into(),
                "i am not a full line until now".into(),
            ]
        );
    }

    #[tokio::test]
    async fn test_gzipped_file() {
        let dir = tempdir().unwrap();
        let config = file::FileConfig {
            include: vec![PathBuf::from("tests/data/gzipped.log")],
            // TODO: remove this once files are fingerprinted after decompression
            //
            // Currently, this needs to be smaller than the total size of the compressed file
            // because the fingerprinter tries to read until a newline, which it's not going to see
            // in the compressed data, or this number of bytes. If it hits EOF before that, it
            // can't return a fingerprint because the value would change once more data is written.
            max_line_bytes: 100,
            ..test_default_file_config(&dir)
        };

        let received = run_file_source(&config, false, NoAcks, sleep_500_millis()).await;

        let received = extract_messages_value(received);

        assert_eq!(
            received,
            vec![
                "this is a simple file".into(),
                "i have been compressed".into(),
                "in order to make me smaller".into(),
                "but you can still read me".into(),
                "hooray".into(),
            ]
        );
    }

    #[tokio::test]
    async fn test_non_utf8_encoded_file() {
        let dir = tempdir().unwrap();
        let config = file::FileConfig {
            include: vec![PathBuf::from("tests/data/utf-16le.log")],
            encoding: Some(EncodingConfig { charset: UTF_16LE }),
            ..test_default_file_config(&dir)
        };

        let received = run_file_source(&config, false, NoAcks, sleep_500_millis()).await;

        let received = extract_messages_value(received);

        assert_eq!(
            received,
            vec![
                "hello i am a file".into(),
                "i can unicode".into(),
                "but i do so in 16 bits".into(),
                "and when i byte".into(),
                "i become little-endian".into(),
            ]
        );
    }

    #[tokio::test]
    async fn test_non_default_line_delimiter() {
        let dir = tempdir().unwrap();
        let config = file::FileConfig {
            include: vec![dir.path().join("*")],
            line_delimiter: "\r\n".to_string(),
            ..test_default_file_config(&dir)
        };

        let path = dir.path().join("file");
        let received = run_file_source(&config, false, NoAcks, async {
            let mut file = File::create(&path).unwrap();

            sleep_500_millis().await; // The files must be observed at their original lengths before writing to them

            write!(&mut file, "hello i am a line\r\n").unwrap();
            write!(&mut file, "and i am too\r\n").unwrap();
            write!(&mut file, "CRLF is how we end\r\n").unwrap();
            write!(&mut file, "please treat us well\r\n").unwrap();

            sleep_500_millis().await;
        })
        .await;

        let received = extract_messages_value(received);

        assert_eq!(
            received,
            vec![
                "hello i am a line".into(),
                "and i am too".into(),
                "CRLF is how we end".into(),
                "please treat us well".into()
            ]
        );
    }

    #[tokio::test]
    async fn remove_file() {
        let n = 5;
        let remove_after_secs = 1;

        let dir = tempdir().unwrap();
        let config = file::FileConfig {
            include: vec![dir.path().join("*")],
            remove_after_secs: Some(remove_after_secs),
            ..test_default_file_config(&dir)
        };

        let path = dir.path().join("file");
        let received = run_file_source(&config, false, Acks, async {
            let mut file = File::create(&path).unwrap();

            sleep_500_millis().await; // The files must be observed at their original lengths before writing to them

            for i in 0..n {
                writeln!(&mut file, "{}", i).unwrap();
            }
            std::mem::drop(file);

            for _ in 0..10 {
                // Wait for remove grace period to end.
                sleep(Duration::from_secs(remove_after_secs + 1)).await;

                if File::open(&path).is_err() {
                    break;
                }
            }
        })
        .await;

        assert_eq!(received.len(), n);

        match File::open(&path) {
            Ok(_) => panic!("File wasn't removed"),
            Err(error) => assert_eq!(error.kind(), std::io::ErrorKind::NotFound),
        }
    }

    #[derive(Clone, Copy, Eq, PartialEq)]
    enum AckingMode {
        NoAcks,      // No acknowledgement handling and no finalization
        Unfinalized, // Acknowledgement handling but no finalization
        Acks,        // Full acknowledgements and proper finalization
    }
    use AckingMode::*;

    async fn run_file_source(
        config: &FileConfig,
        wait_shutdown: bool,
        acking_mode: AckingMode,
        inner: impl Future<Output = ()>,
    ) -> Vec<Event> {
        let (tx, rx) = if acking_mode == Acks {
            let (tx, rx) = Pipeline::new_test_finalize(EventStatus::Delivered);
            (tx, rx.boxed())
        } else {
            let (tx, rx) = Pipeline::new_test();
            (tx, rx.boxed())
        };

        let (trigger_shutdown, shutdown, shutdown_done) = ShutdownSignal::new_wired();
        let data_dir = config.data_dir.clone().unwrap();
        let acks = !matches!(acking_mode, NoAcks);

        tokio::spawn(file::file_source(config, data_dir, shutdown, tx, acks));

        inner.await;

        drop(trigger_shutdown);

        let result = wait_with_timeout(rx.collect::<Vec<_>>()).await;
        if wait_shutdown {
            shutdown_done.await;
        }
        result
    }

    fn extract_messages_string(received: Vec<Event>) -> Vec<String> {
        received
            .into_iter()
            .map(Event::into_log)
            .map(|log| log[log_schema().message_key()].to_string_lossy())
            .collect()
    }

    fn extract_messages_value(received: Vec<Event>) -> Vec<Value> {
        received
            .into_iter()
            .map(Event::into_log)
            .map(|log| log[log_schema().message_key()].clone())
            .collect()
    }
}<|MERGE_RESOLUTION|>--- conflicted
+++ resolved
@@ -210,12 +210,8 @@
         // other
         let data_dir = cx
             .globals
-<<<<<<< HEAD
-            // TODO make a data subdir with prefix if not global
+            // source are only global, name can be used for subdir
             .resolve_and_make_data_subdir(self.data_dir.as_ref(), &cx.id.name)?;
-=======
-            .resolve_and_make_data_subdir(self.data_dir.as_ref(), &cx.id)?;
->>>>>>> ab809ee1
 
         // Clippy rule, because async_trait?
         #[allow(clippy::suspicious_else_formatting)]
