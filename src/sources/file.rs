use super::util::{EncodingConfig, MultilineConfig};
use crate::{
    config::{log_schema, DataType, GlobalOptions, SourceConfig, SourceDescription},
    encoding_transcode::{Decoder, Encoder},
    event::Event,
    internal_events::{FileEventReceived, FileOpen, FileSourceInternalEventsEmitter},
    line_agg::{self, LineAgg},
    shutdown::ShutdownSignal,
    trace::{current_span, Instrument},
    Pipeline,
};
use bytes::Bytes;
use chrono::Utc;
use file_source::{
    paths_provider::glob::{Glob, MatchOptions},
    FileServer, FingerprintStrategy, Fingerprinter, ReadFrom,
};
use futures::{
    future::TryFutureExt,
    stream::{Stream, StreamExt},
    SinkExt,
};
use regex::bytes::Regex;
use serde::{Deserialize, Serialize};
use snafu::{ResultExt, Snafu};
use std::convert::TryInto;
use std::path::PathBuf;
use std::time::Duration;
use tokio::task::spawn_blocking;

#[derive(Debug, Snafu)]
enum BuildError {
    #[snafu(display("data_dir option required, but not given here or globally"))]
    NoDataDir,
    #[snafu(display(
        "could not create subdirectory {:?} inside of data_dir {:?}",
        subdir,
        data_dir
    ))]
    MakeSubdirectoryError {
        subdir: PathBuf,
        data_dir: PathBuf,
        source: std::io::Error,
    },
    #[snafu(display("data_dir {:?} does not exist", data_dir))]
    MissingDataDir { data_dir: PathBuf },
    #[snafu(display("data_dir {:?} is not writable", data_dir))]
    DataDirNotWritable { data_dir: PathBuf },
    #[snafu(display(
        "message_start_indicator {:?} is not a valid regex: {}",
        indicator,
        source
    ))]
    InvalidMessageStartIndicator {
        indicator: String,
        source: regex::Error,
    },
}

#[derive(Deserialize, Serialize, Debug, PartialEq)]
#[serde(deny_unknown_fields, default)]
pub struct FileConfig {
    pub include: Vec<PathBuf>,
    pub exclude: Vec<PathBuf>,
    pub file_key: Option<String>,
    pub start_at_beginning: Option<bool>,
    pub ignore_checkpoints: Option<bool>,
    pub read_from: Option<ReadFromConfig>,
    // Deprecated name
    #[serde(alias = "ignore_older")]
    pub ignore_older_secs: Option<u64>,
    #[serde(default = "default_max_line_bytes")]
    pub max_line_bytes: usize,
    pub host_key: Option<String>,
    pub data_dir: Option<PathBuf>,
    #[serde(alias = "glob_minimum_cooldown")]
    pub glob_minimum_cooldown_ms: u64,
    // Deprecated name
    #[serde(alias = "fingerprinting")]
    pub fingerprint: FingerprintConfig,
    pub ignore_not_found: bool,
    pub message_start_indicator: Option<String>,
    pub multi_line_timeout: u64, // millis
    pub multiline: Option<MultilineConfig>,
    pub max_read_bytes: usize,
    pub oldest_first: bool,
    #[serde(alias = "remove_after")]
    pub remove_after_secs: Option<u64>,
    pub line_delimiter: String,
    pub encoding: Option<EncodingConfig>,
}

#[derive(Deserialize, Serialize, Clone, Debug, PartialEq)]
#[serde(tag = "strategy", rename_all = "snake_case")]
pub enum FingerprintConfig {
    Checksum {
        // Deprecated name
        #[serde(alias = "fingerprint_bytes")]
        bytes: Option<usize>,
        ignored_header_bytes: usize,
    },
    #[serde(rename = "device_and_inode")]
    DevInode,
}

#[derive(Serialize, Deserialize, Copy, Clone, Debug, PartialEq)]
#[serde(rename_all = "snake_case")]
pub enum ReadFromConfig {
    Beginning,
    End,
}

impl From<ReadFromConfig> for ReadFrom {
    fn from(rfc: ReadFromConfig) -> Self {
        match rfc {
            ReadFromConfig::Beginning => ReadFrom::Beginning,
            ReadFromConfig::End => ReadFrom::End,
        }
    }
}

impl From<FingerprintConfig> for FingerprintStrategy {
    fn from(config: FingerprintConfig) -> FingerprintStrategy {
        match config {
            FingerprintConfig::Checksum {
                bytes,
                ignored_header_bytes,
            } => {
                let bytes = match bytes {
                    Some(bytes) => {
                        warn!(message = "The `fingerprint.bytes` option will be used to convert old file fingerprints created by vector < v0.11.0, but are not supported for new file fingerprints. The first line will be used instead.");
                        bytes
                    }
                    None => 256,
                };
                FingerprintStrategy::Checksum {
                    bytes,
                    ignored_header_bytes,
                }
            }
            FingerprintConfig::DevInode => FingerprintStrategy::DevInode,
        }
    }
}

fn default_max_line_bytes() -> usize {
    bytesize::kib(100u64) as usize
}

impl Default for FileConfig {
    fn default() -> Self {
        Self {
            include: vec![],
            exclude: vec![],
            file_key: Some("file".to_string()),
            start_at_beginning: None,
            ignore_checkpoints: None,
            read_from: None,
            ignore_older_secs: None,
            max_line_bytes: default_max_line_bytes(),
            fingerprint: FingerprintConfig::Checksum {
                bytes: None,
                ignored_header_bytes: 0,
            },
            ignore_not_found: false,
            host_key: None,
            data_dir: None,
            glob_minimum_cooldown_ms: 1000, // millis
            message_start_indicator: None,
            multi_line_timeout: 1000, // millis
            multiline: None,
            max_read_bytes: 2048,
            oldest_first: false,
            remove_after_secs: None,
            line_delimiter: "\n".to_string(),
            encoding: None,
        }
    }
}

inventory::submit! {
    SourceDescription::new::<FileConfig>("file")
}

impl_generate_config_from_default!(FileConfig);

#[async_trait::async_trait]
#[typetag::serde(name = "file")]
impl SourceConfig for FileConfig {
    async fn build(
        &self,
        name: &str,
        globals: &GlobalOptions,
        shutdown: ShutdownSignal,
        out: Pipeline,
    ) -> crate::Result<super::Source> {
        // add the source name as a subdir, so that multiple sources can
        // operate within the same given data_dir (e.g. the global one)
        // without the file servers' checkpointers interfering with each
        // other
        let data_dir = globals.resolve_and_make_data_subdir(self.data_dir.as_ref(), name)?;

        // Clippy rule, because async_trait?
        #[allow(clippy::suspicious_else_formatting)]
        {
            if let Some(ref config) = self.multiline {
                let _: line_agg::Config = config.try_into()?;
            }

            if let Some(ref indicator) = self.message_start_indicator {
                Regex::new(indicator)
                    .with_context(|| InvalidMessageStartIndicator { indicator })?;
            }
        }

        Ok(file_source(self, data_dir, shutdown, out))
    }

    fn output_type(&self) -> DataType {
        DataType::Log
    }

    fn source_type(&self) -> &'static str {
        "file"
    }
}

pub fn file_source(
    config: &FileConfig,
    data_dir: PathBuf,
    shutdown: ShutdownSignal,
    mut out: Pipeline,
) -> super::Source {
    let ignore_before = config
        .ignore_older_secs
        .map(|secs| Utc::now() - chrono::Duration::seconds(secs as i64));
    let glob_minimum_cooldown = Duration::from_millis(config.glob_minimum_cooldown_ms);
    let (ignore_checkpoints, read_from) = reconcile_position_options(
        config.start_at_beginning,
        config.ignore_checkpoints,
        config.read_from,
    );

    let paths_provider = Glob::new(
        &config.include,
        &config.exclude,
        MatchOptions::default(),
        FileSourceInternalEventsEmitter,
    )
    .expect("invalid glob patterns");

    let encoding_charset = config.encoding.clone().map(|e| e.charset);

    // if file encoding is specified, need to convert the line delimiter (present as utf8)
    // to the specified encoding, so that delimiter-based line splitting can work properly
    let line_delimiter_as_bytes = match encoding_charset {
        Some(e) => Encoder::new(e).encode_from_utf8(&config.line_delimiter),
        None => Bytes::from(config.line_delimiter.clone()),
    };

    let file_server = FileServer {
        paths_provider,
        max_read_bytes: config.max_read_bytes,
        ignore_checkpoints,
        read_from,
        ignore_before,
        max_line_bytes: config.max_line_bytes,
        line_delimiter: line_delimiter_as_bytes,
        data_dir,
        glob_minimum_cooldown,
        fingerprinter: Fingerprinter {
            strategy: config.fingerprint.clone().into(),
            max_line_length: config.max_line_bytes,
            ignore_not_found: config.ignore_not_found,
        },
        oldest_first: config.oldest_first,
        remove_after: config.remove_after_secs.map(Duration::from_secs),
        emitter: FileSourceInternalEventsEmitter,
        handle: tokio::runtime::Handle::current(),
    };

    let file_key = config.file_key.clone();
    let host_key = config
        .host_key
        .clone()
        .unwrap_or_else(|| log_schema().host_key().to_string());
    let hostname = crate::get_hostname().ok();

    let include = config.include.clone();
    let exclude = config.exclude.clone();
    let multiline_config = config.multiline.clone();
    let message_start_indicator = config.message_start_indicator.clone();
    let multi_line_timeout = config.multi_line_timeout;

    Box::pin(async move {
        info!(message = "Starting file server.", include = ?include, exclude = ?exclude);

        let mut encoding_decoder = encoding_charset.map(|e| Decoder::new(e));

        // sizing here is just a guess
        let (tx, rx) = futures::channel::mpsc::channel::<Vec<(Bytes, String)>>(2);
        let rx = rx
            .map(futures::stream::iter)
            .flatten()
            .map(move |(line, src)| {
                // transcode each line from the file's encoding charset to utf8
                match encoding_decoder.as_mut() {
                    Some(d) => (d.decode_to_utf8(line), src),
                    None => (line, src),
                }
            });

        let messages: Box<dyn Stream<Item = (Bytes, String)> + Send + std::marker::Unpin> =
            if let Some(ref multiline_config) = multiline_config {
                wrap_with_line_agg(
                    rx,
                    multiline_config.try_into().unwrap(), // validated in build
                )
            } else if let Some(msi) = message_start_indicator {
                wrap_with_line_agg(
                    rx,
                    line_agg::Config::for_legacy(
                        Regex::new(&msi).unwrap(), // validated in build
                        multi_line_timeout,
                    ),
                )
            } else {
                Box::new(rx)
            };

        // Once file server ends this will run until it has finished processing remaining
        // logs in the queue.
        let span = current_span();
        let span2 = span.clone();
        let mut messages = messages
            .map(move |(msg, file): (Bytes, String)| {
                let _enter = span2.enter();
                create_event(msg, file, &host_key, &hostname, &file_key)
            })
            .map(Ok);
        tokio::spawn(async move { out.send_all(&mut messages).instrument(span).await });

        let span = info_span!("file_server");
        spawn_blocking(move || {
            let _enter = span.enter();
            let result = file_server.run(tx, shutdown);
            emit!(FileOpen { count: 0 });
            // Panic if we encounter any error originating from the file server.
            // We're at the `spawn_blocking` call, the panic will be caught and
            // passed to the `JoinHandle` error, similar to the usual threads.
            result.unwrap();
        })
        .map_err(|error| error!(message="File server unexpectedly stopped.", %error))
        .await
    })
}

/// Emit deprecation warning if the old option is used, and take it into account when determining
/// defaults. Any of the newer options will override it when set directly.
fn reconcile_position_options(
    start_at_beginning: Option<bool>,
    ignore_checkpoints: Option<bool>,
    read_from: Option<ReadFromConfig>,
) -> (bool, ReadFrom) {
    if start_at_beginning.is_some() {
        warn!(message = "Use of deprecated option `start_at_beginning`. Please use `ignore_checkpoints` and `read_from` options instead.")
    }

    match start_at_beginning {
        Some(true) => (
            ignore_checkpoints.unwrap_or(true),
            read_from.map(Into::into).unwrap_or(ReadFrom::Beginning),
        ),
        _ => (
            ignore_checkpoints.unwrap_or(false),
            read_from.map(Into::into).unwrap_or_default(),
        ),
    }
}

fn wrap_with_line_agg(
    rx: impl Stream<Item = (Bytes, String)> + Send + std::marker::Unpin + 'static,
    config: line_agg::Config,
) -> Box<dyn Stream<Item = (Bytes, String)> + Send + std::marker::Unpin + 'static> {
    let logic = line_agg::Logic::new(config);
    Box::new(
        LineAgg::new(rx.map(|(line, src)| (src, line, ())), logic)
            .map(|(src, line, _context)| (line, src)),
    )
}

fn create_event(
    line: Bytes,
    file: String,
    host_key: &str,
    hostname: &Option<String>,
    file_key: &Option<String>,
) -> Event {
    emit!(FileEventReceived {
        file: &file,
        byte_size: line.len(),
    });

    let mut event = Event::from(line);

    // Add source type
    event
        .as_mut_log()
        .insert(log_schema().source_type_key(), Bytes::from("file"));

    if let Some(file_key) = &file_key {
        event.as_mut_log().insert(file_key.clone(), file);
    }

    if let Some(hostname) = &hostname {
        event.as_mut_log().insert(host_key, hostname.clone());
    }

    event
}

#[cfg(test)]
mod tests {
    use super::*;
    use crate::{config::Config, shutdown::ShutdownSignal, sources::file};
    use encoding_rs::UTF_16LE;
    use pretty_assertions::assert_eq;
    use std::{
        collections::HashSet,
        fs::{self, File},
        future::Future,
        io::{Seek, Write},
    };

    use tempfile::tempdir;
    use tokio::time::{sleep, timeout, Duration};

    #[test]
    fn generate_config() {
        crate::test_util::test_generate_config::<FileConfig>();
    }

    fn test_default_file_config(dir: &tempfile::TempDir) -> file::FileConfig {
        file::FileConfig {
            fingerprint: FingerprintConfig::Checksum {
                bytes: Some(8),
                ignored_header_bytes: 0,
            },
            data_dir: Some(dir.path().to_path_buf()),
            glob_minimum_cooldown_ms: 0, // millis
            ..Default::default()
        }
    }

    async fn wait_with_timeout<F, R>(future: F) -> R
    where
        F: Future<Output = R> + Send + 'static,
        R: Send + 'static,
    {
        timeout(Duration::from_secs(5), future)
            .await
            .unwrap_or_else(|_| {
                panic!("Unclosed channel: may indicate file-server could not shutdown gracefully.")
            })
    }

    async fn sleep_500_millis() {
        sleep(Duration::from_millis(500)).await;
    }

    #[test]
    fn parse_config() {
        let config: FileConfig = toml::from_str(
            r#"
        "#,
        )
        .unwrap();
        assert_eq!(config, FileConfig::default());
        assert_eq!(
            config.fingerprint,
            FingerprintConfig::Checksum {
                bytes: None,
                ignored_header_bytes: 0,
            }
        );

        let config: FileConfig = toml::from_str(
            r#"
        [fingerprint]
        strategy = "device_and_inode"
        "#,
        )
        .unwrap();
        assert_eq!(config.fingerprint, FingerprintConfig::DevInode);

        let config: FileConfig = toml::from_str(
            r#"
        [fingerprint]
        strategy = "checksum"
        bytes = 128
        ignored_header_bytes = 512
        "#,
        )
        .unwrap();
        assert_eq!(
            config.fingerprint,
            FingerprintConfig::Checksum {
                bytes: Some(128),
                ignored_header_bytes: 512,
            }
        );

        let config: FileConfig = toml::from_str(
            r#"
        [encoding]
        charset = "utf-16le"
        "#,
        )
        .unwrap();
        assert_eq!(config.encoding, Some(EncodingConfig { charset: UTF_16LE }));

        let config: FileConfig = toml::from_str(
            r#"
        read_from = "beginning"
        "#,
        )
        .unwrap();
        assert_eq!(config.read_from, Some(ReadFromConfig::Beginning));

        let config: FileConfig = toml::from_str(
            r#"
        read_from = "end"
        "#,
        )
        .unwrap();
        assert_eq!(config.read_from, Some(ReadFromConfig::End));
    }

    #[test]
    fn resolve_data_dir() {
        let global_dir = tempdir().unwrap();
        let local_dir = tempdir().unwrap();

        let mut config = Config::default();
        config.global.data_dir = global_dir.into_path().into();

        // local path given -- local should win
        let res = config
            .global
            .resolve_and_validate_data_dir(test_default_file_config(&local_dir).data_dir.as_ref())
            .unwrap();
        assert_eq!(res, local_dir.path());

        // no local path given -- global fallback should be in effect
        let res = config.global.resolve_and_validate_data_dir(None).unwrap();
        assert_eq!(res, config.global.data_dir.unwrap());
    }

    #[test]
    fn file_create_event() {
        let line = Bytes::from("hello world");
        let file = "some_file.rs".to_string();
        let host_key = "host".to_string();
        let hostname = Some("Some.Machine".to_string());
        let file_key = Some("file".to_string());

        let event = create_event(line, file, &host_key, &hostname, &file_key);
        let log = event.into_log();

        assert_eq!(log["file"], "some_file.rs".into());
        assert_eq!(log["host"], "Some.Machine".into());
        assert_eq!(log[log_schema().message_key()], "hello world".into());
        assert_eq!(log[log_schema().source_type_key()], "file".into());
    }

    #[tokio::test]
    async fn file_happy_path() {
        let n = 5;
        let (tx, rx) = Pipeline::new_test();
        let (trigger_shutdown, shutdown, _) = ShutdownSignal::new_wired();

        let dir = tempdir().unwrap();
        let config = file::FileConfig {
            include: vec![dir.path().join("*")],
            ..test_default_file_config(&dir)
        };

        let source = file::file_source(&config, config.data_dir.clone().unwrap(), shutdown, tx);
        tokio::spawn(source);

        let path1 = dir.path().join("file1");
        let path2 = dir.path().join("file2");
        let mut file1 = File::create(&path1).unwrap();
        let mut file2 = File::create(&path2).unwrap();

        sleep_500_millis().await; // The files must be observed at their original lengths before writing to them

        for i in 0..n {
            writeln!(&mut file1, "hello {}", i).unwrap();
            writeln!(&mut file2, "goodbye {}", i).unwrap();
        }

        sleep_500_millis().await;

        drop(trigger_shutdown);

        let received = wait_with_timeout(rx.collect::<Vec<_>>()).await;

        let mut hello_i = 0;
        let mut goodbye_i = 0;

        for event in received {
            let line = event.as_log()[log_schema().message_key()].to_string_lossy();
            if line.starts_with("hello") {
                assert_eq!(line, format!("hello {}", hello_i));
                assert_eq!(
                    event.as_log()["file"].to_string_lossy(),
                    path1.to_str().unwrap()
                );
                hello_i += 1;
            } else {
                assert_eq!(line, format!("goodbye {}", goodbye_i));
                assert_eq!(
                    event.as_log()["file"].to_string_lossy(),
                    path2.to_str().unwrap()
                );
                goodbye_i += 1;
            }
        }
        assert_eq!(hello_i, n);
        assert_eq!(goodbye_i, n);
    }

    #[tokio::test]
    async fn file_truncate() {
        let n = 5;
        let (tx, rx) = Pipeline::new_test();
        let (trigger_shutdown, shutdown, _) = ShutdownSignal::new_wired();

        let dir = tempdir().unwrap();
        let config = file::FileConfig {
            include: vec![dir.path().join("*")],
            ..test_default_file_config(&dir)
        };
        let source = file::file_source(&config, config.data_dir.clone().unwrap(), shutdown, tx);
        tokio::spawn(source);

        let path = dir.path().join("file");
        let mut file = File::create(&path).unwrap();

        sleep_500_millis().await; // The files must be observed at its original length before writing to it

        for i in 0..n {
            writeln!(&mut file, "pretrunc {}", i).unwrap();
        }

        sleep_500_millis().await; // The writes must be observed before truncating

        file.set_len(0).unwrap();
        file.seek(std::io::SeekFrom::Start(0)).unwrap();

        sleep_500_millis().await; // The truncate must be observed before writing again

        for i in 0..n {
            writeln!(&mut file, "posttrunc {}", i).unwrap();
        }

        sleep_500_millis().await;

        drop(trigger_shutdown);

        let received = wait_with_timeout(rx.collect::<Vec<_>>()).await;

        let mut i = 0;
        let mut pre_trunc = true;

        for event in received {
            assert_eq!(
                event.as_log()["file"].to_string_lossy(),
                path.to_str().unwrap()
            );

            let line = event.as_log()[log_schema().message_key()].to_string_lossy();

            if pre_trunc {
                assert_eq!(line, format!("pretrunc {}", i));
            } else {
                assert_eq!(line, format!("posttrunc {}", i));
            }

            i += 1;
            if i == n {
                i = 0;
                pre_trunc = false;
            }
        }
    }

    #[tokio::test]
    async fn file_rotate() {
        let n = 5;
        let (tx, rx) = Pipeline::new_test();
        let (trigger_shutdown, shutdown, _) = ShutdownSignal::new_wired();

        let dir = tempdir().unwrap();
        let config = file::FileConfig {
            include: vec![dir.path().join("*")],
            ..test_default_file_config(&dir)
        };
        let source = file::file_source(&config, config.data_dir.clone().unwrap(), shutdown, tx);
        tokio::spawn(source);

        let path = dir.path().join("file");
        let archive_path = dir.path().join("file");
        let mut file = File::create(&path).unwrap();

        sleep_500_millis().await; // The files must be observed at its original length before writing to it

        for i in 0..n {
            writeln!(&mut file, "prerot {}", i).unwrap();
        }

        sleep_500_millis().await; // The writes must be observed before rotating

        fs::rename(&path, archive_path).expect("could not rename");
        let mut file = File::create(&path).unwrap();

        sleep_500_millis().await; // The rotation must be observed before writing again

        for i in 0..n {
            writeln!(&mut file, "postrot {}", i).unwrap();
        }

        sleep_500_millis().await;

        drop(trigger_shutdown);

        let received = wait_with_timeout(rx.collect::<Vec<_>>()).await;

        let mut i = 0;
        let mut pre_rot = true;

        for event in received {
            assert_eq!(
                event.as_log()["file"].to_string_lossy(),
                path.to_str().unwrap()
            );

            let line = event.as_log()[log_schema().message_key()].to_string_lossy();

            if pre_rot {
                assert_eq!(line, format!("prerot {}", i));
            } else {
                assert_eq!(line, format!("postrot {}", i));
            }

            i += 1;
            if i == n {
                i = 0;
                pre_rot = false;
            }
        }
    }

    #[tokio::test]
    async fn file_multiple_paths() {
        let n = 5;
        let (tx, rx) = Pipeline::new_test();
        let (trigger_shutdown, shutdown, _) = ShutdownSignal::new_wired();

        let dir = tempdir().unwrap();
        let config = file::FileConfig {
            include: vec![dir.path().join("*.txt"), dir.path().join("a.*")],
            exclude: vec![dir.path().join("a.*.txt")],
            ..test_default_file_config(&dir)
        };

        let source = file::file_source(&config, config.data_dir.clone().unwrap(), shutdown, tx);
        tokio::spawn(source);

        let path1 = dir.path().join("a.txt");
        let path2 = dir.path().join("b.txt");
        let path3 = dir.path().join("a.log");
        let path4 = dir.path().join("a.ignore.txt");
        let mut file1 = File::create(&path1).unwrap();
        let mut file2 = File::create(&path2).unwrap();
        let mut file3 = File::create(&path3).unwrap();
        let mut file4 = File::create(&path4).unwrap();

        sleep_500_millis().await; // The files must be observed at their original lengths before writing to them

        for i in 0..n {
            writeln!(&mut file1, "1 {}", i).unwrap();
            writeln!(&mut file2, "2 {}", i).unwrap();
            writeln!(&mut file3, "3 {}", i).unwrap();
            writeln!(&mut file4, "4 {}", i).unwrap();
        }

        sleep_500_millis().await;

        drop(trigger_shutdown);

        let received = wait_with_timeout(rx.collect::<Vec<_>>()).await;

        let mut is = [0; 3];

        for event in received {
            let line = event.as_log()[log_schema().message_key()].to_string_lossy();
            let mut split = line.split(' ');
            let file = split.next().unwrap().parse::<usize>().unwrap();
            assert_ne!(file, 4);
            let i = split.next().unwrap().parse::<usize>().unwrap();

            assert_eq!(is[file - 1], i);
            is[file - 1] += 1;
        }

        assert_eq!(is, [n as usize; 3]);
    }

    #[tokio::test]
    async fn file_file_key() {
        // Default
        {
            let (trigger_shutdown, shutdown, shutdown_done) = ShutdownSignal::new_wired();

            let (tx, rx) = Pipeline::new_test();
            let dir = tempdir().unwrap();
            let config = file::FileConfig {
                include: vec![dir.path().join("*")],
                ..test_default_file_config(&dir)
            };

            let source = file::file_source(&config, config.data_dir.clone().unwrap(), shutdown, tx);
            tokio::spawn(source);

            let path = dir.path().join("file");
            let mut file = File::create(&path).unwrap();

            sleep_500_millis().await;

            writeln!(&mut file, "hello there").unwrap();

            sleep_500_millis().await;

            drop(trigger_shutdown);
            shutdown_done.await;

            let received = wait_with_timeout(rx.into_future()).await.0.unwrap();
            assert_eq!(
                received.as_log()["file"].to_string_lossy(),
                path.to_str().unwrap()
            );
        }

        // Custom
        {
            let (trigger_shutdown, shutdown, shutdown_done) = ShutdownSignal::new_wired();

            let (tx, rx) = Pipeline::new_test();
            let dir = tempdir().unwrap();
            let config = file::FileConfig {
                include: vec![dir.path().join("*")],
                file_key: Some("source".to_string()),
                ..test_default_file_config(&dir)
            };

            let source = file::file_source(&config, config.data_dir.clone().unwrap(), shutdown, tx);
            tokio::spawn(source);

            let path = dir.path().join("file");
            let mut file = File::create(&path).unwrap();

            sleep_500_millis().await;

            writeln!(&mut file, "hello there").unwrap();

            sleep_500_millis().await;

            drop(trigger_shutdown);
            shutdown_done.await;

            let received = wait_with_timeout(rx.into_future()).await.0.unwrap();
            assert_eq!(
                received.as_log()["source"].to_string_lossy(),
                path.to_str().unwrap()
            );
        }

        // Hidden
        {
            let (trigger_shutdown, shutdown, shutdown_done) = ShutdownSignal::new_wired();

            let (tx, rx) = Pipeline::new_test();
            let dir = tempdir().unwrap();
            let config = file::FileConfig {
                include: vec![dir.path().join("*")],
                file_key: None,
                ..test_default_file_config(&dir)
            };

            let source = file::file_source(&config, config.data_dir.clone().unwrap(), shutdown, tx);
            tokio::spawn(source);

            let path = dir.path().join("file");
            let mut file = File::create(&path).unwrap();

            sleep_500_millis().await;

            writeln!(&mut file, "hello there").unwrap();

            sleep_500_millis().await;

            drop(trigger_shutdown);
            shutdown_done.await;

            let received = wait_with_timeout(rx.into_future()).await.0.unwrap();
            assert_eq!(
                received.as_log().keys().collect::<HashSet<_>>(),
                vec![
                    log_schema().host_key().to_string(),
                    log_schema().message_key().to_string(),
                    log_schema().timestamp_key().to_string(),
                    log_schema().source_type_key().to_string()
                ]
                .into_iter()
                .collect::<HashSet<_>>()
            );
        }
    }

    #[tokio::test]
    async fn file_start_position_server_restart() {
        let dir = tempdir().unwrap();
        let config = file::FileConfig {
            include: vec![dir.path().join("*")],
            ..test_default_file_config(&dir)
        };

        let path = dir.path().join("file");
        let mut file = File::create(&path).unwrap();
        writeln!(&mut file, "zeroth line").unwrap();
        sleep_500_millis().await;

        // First time server runs it picks up existing lines.
        {
            let (trigger_shutdown, shutdown, _) = ShutdownSignal::new_wired();

            let (tx, rx) = Pipeline::new_test();
            let source = file::file_source(&config, config.data_dir.clone().unwrap(), shutdown, tx);
            tokio::spawn(source);

            sleep_500_millis().await;
            writeln!(&mut file, "first line").unwrap();
            sleep_500_millis().await;

            drop(trigger_shutdown);

            let received = wait_with_timeout(rx.collect::<Vec<_>>()).await;
            let lines = received
                .into_iter()
                .map(|event| event.as_log()[log_schema().message_key()].to_string_lossy())
                .collect::<Vec<_>>();
            assert_eq!(lines, vec!["zeroth line", "first line"]);
        }
        // Restart server, read file from checkpoint.
        {
            let (trigger_shutdown, shutdown, _) = ShutdownSignal::new_wired();

            let (tx, rx) = Pipeline::new_test();
            let source = file::file_source(&config, config.data_dir.clone().unwrap(), shutdown, tx);
            tokio::spawn(source);

            sleep_500_millis().await;
            writeln!(&mut file, "second line").unwrap();
            sleep_500_millis().await;

            drop(trigger_shutdown);

            let received = wait_with_timeout(rx.collect::<Vec<_>>()).await;
            let lines = received
                .into_iter()
                .map(|event| event.as_log()[log_schema().message_key()].to_string_lossy())
                .collect::<Vec<_>>();
            assert_eq!(lines, vec!["second line"]);
        }
        // Restart server, read files from beginning.
        {
            let (trigger_shutdown, shutdown, _) = ShutdownSignal::new_wired();

            let config = file::FileConfig {
                include: vec![dir.path().join("*")],
                ignore_checkpoints: Some(true),
                read_from: Some(ReadFromConfig::Beginning),
                ..test_default_file_config(&dir)
            };
            let (tx, rx) = Pipeline::new_test();
            let source = file::file_source(&config, config.data_dir.clone().unwrap(), shutdown, tx);
            tokio::spawn(source);

            sleep_500_millis().await;
            writeln!(&mut file, "third line").unwrap();
            sleep_500_millis().await;

            drop(trigger_shutdown);

            let received = wait_with_timeout(rx.collect::<Vec<_>>()).await;
            let lines = received
                .into_iter()
                .map(|event| event.as_log()[log_schema().message_key()].to_string_lossy())
                .collect::<Vec<_>>();
            assert_eq!(
                lines,
                vec!["zeroth line", "first line", "second line", "third line"]
            );
        }
    }

    #[tokio::test]
    async fn file_start_position_server_restart_with_file_rotation() {
        let dir = tempdir().unwrap();
        let config = file::FileConfig {
            include: vec![dir.path().join("*")],
            ..test_default_file_config(&dir)
        };

        let path = dir.path().join("file");
        let path_for_old_file = dir.path().join("file.old");
        // Run server first time, collect some lines.
        {
            let (trigger_shutdown, shutdown, _) = ShutdownSignal::new_wired();

            let (tx, rx) = Pipeline::new_test();
            let source = file::file_source(&config, config.data_dir.clone().unwrap(), shutdown, tx);
            tokio::spawn(source);

            let mut file = File::create(&path).unwrap();
            sleep_500_millis().await;
            writeln!(&mut file, "first line").unwrap();
            sleep_500_millis().await;

            drop(trigger_shutdown);

            let received = wait_with_timeout(rx.collect::<Vec<_>>()).await;
            let lines = received
                .into_iter()
                .map(|event| event.as_log()[log_schema().message_key()].to_string_lossy())
                .collect::<Vec<_>>();
            assert_eq!(lines, vec!["first line"]);
        }
        // Perform 'file rotation' to archive old lines.
        fs::rename(&path, &path_for_old_file).expect("could not rename");
        // Restart the server and make sure it does not re-read the old file
        // even though it has a new name.
        {
            let (trigger_shutdown, shutdown, _) = ShutdownSignal::new_wired();

            let (tx, rx) = Pipeline::new_test();
            let source = file::file_source(&config, config.data_dir.clone().unwrap(), shutdown, tx);
            tokio::spawn(source);

            let mut file = File::create(&path).unwrap();
            sleep_500_millis().await;
            writeln!(&mut file, "second line").unwrap();
            sleep_500_millis().await;

            drop(trigger_shutdown);

            let received = wait_with_timeout(rx.collect::<Vec<_>>()).await;
            let lines = received
                .into_iter()
                .map(|event| event.as_log()[log_schema().message_key()].to_string_lossy())
                .collect::<Vec<_>>();
            assert_eq!(lines, vec!["second line"]);
        }
    }

    #[cfg(unix)] // this test uses unix-specific function `futimes` during test time
    #[tokio::test]
    async fn file_start_position_ignore_old_files() {
        use std::os::unix::io::AsRawFd;
        use std::time::{Duration, SystemTime};

        let (tx, rx) = Pipeline::new_test();
        let (trigger_shutdown, shutdown, _) = ShutdownSignal::new_wired();
        let dir = tempdir().unwrap();
        let config = file::FileConfig {
            include: vec![dir.path().join("*")],
            ignore_older_secs: Some(5),
            ..test_default_file_config(&dir)
        };

        let source = file::file_source(&config, config.data_dir.clone().unwrap(), shutdown, tx);
        tokio::spawn(source);

        let before_path = dir.path().join("before");
        let mut before_file = File::create(&before_path).unwrap();
        let after_path = dir.path().join("after");
        let mut after_file = File::create(&after_path).unwrap();

        writeln!(&mut before_file, "first line").unwrap(); // first few bytes make up unique file fingerprint
        writeln!(&mut after_file, "_first line").unwrap(); //   and therefore need to be non-identical

        {
            // Set the modified times
            let before = SystemTime::now() - Duration::from_secs(8);
            let after = SystemTime::now() - Duration::from_secs(2);

            let before_time = libc::timeval {
                tv_sec: before
                    .duration_since(SystemTime::UNIX_EPOCH)
                    .unwrap()
                    .as_secs() as _,
                tv_usec: 0,
            };
            let before_times = [before_time, before_time];

            let after_time = libc::timeval {
                tv_sec: after
                    .duration_since(SystemTime::UNIX_EPOCH)
                    .unwrap()
                    .as_secs() as _,
                tv_usec: 0,
            };
            let after_times = [after_time, after_time];

            unsafe {
                libc::futimes(before_file.as_raw_fd(), before_times.as_ptr());
                libc::futimes(after_file.as_raw_fd(), after_times.as_ptr());
            }
        }

        sleep_500_millis().await;
        writeln!(&mut before_file, "second line").unwrap();
        writeln!(&mut after_file, "_second line").unwrap();

        sleep_500_millis().await;

        drop(trigger_shutdown);

        let received = wait_with_timeout(rx.collect::<Vec<_>>()).await;
        let before_lines = received
            .iter()
            .filter(|event| event.as_log()["file"].to_string_lossy().ends_with("before"))
            .map(|event| event.as_log()[log_schema().message_key()].to_string_lossy())
            .collect::<Vec<_>>();
        let after_lines = received
            .iter()
            .filter(|event| event.as_log()["file"].to_string_lossy().ends_with("after"))
            .map(|event| event.as_log()[log_schema().message_key()].to_string_lossy())
            .collect::<Vec<_>>();
        assert_eq!(before_lines, vec!["second line"]);
        assert_eq!(after_lines, vec!["_first line", "_second line"]);
    }

    #[tokio::test]
    async fn file_max_line_bytes() {
        let (tx, rx) = Pipeline::new_test();
        let (trigger_shutdown, shutdown, _) = ShutdownSignal::new_wired();

        let dir = tempdir().unwrap();
        let config = file::FileConfig {
            include: vec![dir.path().join("*")],
            max_line_bytes: 10,
            ..test_default_file_config(&dir)
        };

        let source = file::file_source(&config, config.data_dir.clone().unwrap(), shutdown, tx);
        tokio::spawn(source);

        let path = dir.path().join("file");
        let mut file = File::create(&path).unwrap();

        sleep_500_millis().await; // The files must be observed at their original lengths before writing to them

        writeln!(&mut file, "short").unwrap();
        writeln!(&mut file, "this is too long").unwrap();
        writeln!(&mut file, "11 eleven11").unwrap();
        let super_long = std::iter::repeat("This line is super long and will take up more space than BufReader's internal buffer, just to make sure that everything works properly when multiple read calls are involved").take(10000).collect::<String>();
        writeln!(&mut file, "{}", super_long).unwrap();
        writeln!(&mut file, "exactly 10").unwrap();
        writeln!(&mut file, "it can end on a line that's too long").unwrap();

        sleep_500_millis().await;
        sleep_500_millis().await;

        writeln!(&mut file, "and then continue").unwrap();
        writeln!(&mut file, "last short").unwrap();

        sleep_500_millis().await;
        sleep_500_millis().await;

        drop(trigger_shutdown);

        let received = wait_with_timeout(
            rx.map(|event| {
                event
                    .as_log()
                    .get(log_schema().message_key())
                    .unwrap()
                    .clone()
            })
            .collect::<Vec<_>>(),
        )
        .await;

        assert_eq!(
            received,
            vec!["short".into(), "exactly 10".into(), "last short".into()]
        );
    }

    #[tokio::test]
    async fn test_multi_line_aggregation_legacy() {
        let (tx, rx) = Pipeline::new_test();
        let (trigger_shutdown, shutdown, _) = ShutdownSignal::new_wired();

        let dir = tempdir().unwrap();
        let config = file::FileConfig {
            include: vec![dir.path().join("*")],
            message_start_indicator: Some("INFO".into()),
            multi_line_timeout: 25, // less than 50 in sleep()
            ..test_default_file_config(&dir)
        };

        let source = file::file_source(&config, config.data_dir.clone().unwrap(), shutdown, tx);
        tokio::spawn(source);

        let path = dir.path().join("file");
        let mut file = File::create(&path).unwrap();

        sleep_500_millis().await; // The files must be observed at their original lengths before writing to them

        writeln!(&mut file, "leftover foo").unwrap();
        writeln!(&mut file, "INFO hello").unwrap();
        writeln!(&mut file, "INFO goodbye").unwrap();
        writeln!(&mut file, "part of goodbye").unwrap();

        sleep_500_millis().await;

        writeln!(&mut file, "INFO hi again").unwrap();
        writeln!(&mut file, "and some more").unwrap();
        writeln!(&mut file, "INFO hello").unwrap();

        sleep_500_millis().await;

        writeln!(&mut file, "too slow").unwrap();
        writeln!(&mut file, "INFO doesn't have").unwrap();
        writeln!(&mut file, "to be INFO in").unwrap();
        writeln!(&mut file, "the middle").unwrap();

        sleep_500_millis().await;

        drop(trigger_shutdown);

        let received = wait_with_timeout(
            rx.map(|event| {
                event
                    .as_log()
                    .get(log_schema().message_key())
                    .unwrap()
                    .clone()
            })
            .collect::<Vec<_>>(),
        )
        .await;

        assert_eq!(
            received,
            vec![
                "leftover foo".into(),
                "INFO hello".into(),
                "INFO goodbye\npart of goodbye".into(),
                "INFO hi again\nand some more".into(),
                "INFO hello".into(),
                "too slow".into(),
                "INFO doesn't have".into(),
                "to be INFO in\nthe middle".into(),
            ]
        );
    }

    #[tokio::test]
    async fn test_multi_line_aggregation() {
        let (tx, rx) = Pipeline::new_test();
        let (trigger_shutdown, shutdown, _) = ShutdownSignal::new_wired();

        let dir = tempdir().unwrap();
        let config = file::FileConfig {
            include: vec![dir.path().join("*")],
            multiline: Some(MultilineConfig {
                start_pattern: "INFO".to_owned(),
                condition_pattern: "INFO".to_owned(),
                mode: line_agg::Mode::HaltBefore,
                timeout_ms: 25, // less than 50 in sleep()
            }),
            ..test_default_file_config(&dir)
        };

        let source = file::file_source(&config, config.data_dir.clone().unwrap(), shutdown, tx);
        tokio::spawn(source);

        let path = dir.path().join("file");
        let mut file = File::create(&path).unwrap();

        sleep_500_millis().await; // The files must be observed at their original lengths before writing to them

        writeln!(&mut file, "leftover foo").unwrap();
        writeln!(&mut file, "INFO hello").unwrap();
        writeln!(&mut file, "INFO goodbye").unwrap();
        writeln!(&mut file, "part of goodbye").unwrap();

        sleep_500_millis().await;

        writeln!(&mut file, "INFO hi again").unwrap();
        writeln!(&mut file, "and some more").unwrap();
        writeln!(&mut file, "INFO hello").unwrap();

        sleep_500_millis().await;

        writeln!(&mut file, "too slow").unwrap();
        writeln!(&mut file, "INFO doesn't have").unwrap();
        writeln!(&mut file, "to be INFO in").unwrap();
        writeln!(&mut file, "the middle").unwrap();

        sleep_500_millis().await;

        drop(trigger_shutdown);

        let received = wait_with_timeout(
            rx.map(|event| {
                event
                    .as_log()
                    .get(log_schema().message_key())
                    .unwrap()
                    .clone()
            })
            .collect::<Vec<_>>(),
        )
        .await;

        assert_eq!(
            received,
            vec![
                "leftover foo".into(),
                "INFO hello".into(),
                "INFO goodbye\npart of goodbye".into(),
                "INFO hi again\nand some more".into(),
                "INFO hello".into(),
                "too slow".into(),
                "INFO doesn't have".into(),
                "to be INFO in\nthe middle".into(),
            ]
        );
    }

    #[tokio::test]
    async fn test_fair_reads() {
        let (tx, rx) = Pipeline::new_test();
        let (trigger_shutdown, shutdown, _) = ShutdownSignal::new_wired();

        let dir = tempdir().unwrap();
        let config = file::FileConfig {
            include: vec![dir.path().join("*")],
            max_read_bytes: 1,
            oldest_first: false,
            ..test_default_file_config(&dir)
        };

        let older_path = dir.path().join("z_older_file");
        let mut older = File::create(&older_path).unwrap();

        sleep_500_millis().await;

        let newer_path = dir.path().join("a_newer_file");
        let mut newer = File::create(&newer_path).unwrap();

        writeln!(&mut older, "hello i am the old file").unwrap();
        writeln!(&mut older, "i have been around a while").unwrap();
        writeln!(&mut older, "you can read newer files at the same time").unwrap();

        writeln!(&mut newer, "and i am the new file").unwrap();
        writeln!(&mut newer, "this should be interleaved with the old one").unwrap();
        writeln!(&mut newer, "which is fine because we want fairness").unwrap();

        sleep_500_millis().await;

        let source = file::file_source(&config, config.data_dir.clone().unwrap(), shutdown, tx);
        tokio::spawn(source);

        sleep_500_millis().await;

        drop(trigger_shutdown);

        let received = wait_with_timeout(
            rx.map(|event| {
                event
                    .as_log()
                    .get(log_schema().message_key())
                    .unwrap()
                    .clone()
            })
            .collect::<Vec<_>>(),
        )
        .await;

        assert_eq!(
            received,
            vec![
                "hello i am the old file".into(),
                "and i am the new file".into(),
                "i have been around a while".into(),
                "this should be interleaved with the old one".into(),
                "you can read newer files at the same time".into(),
                "which is fine because we want fairness".into(),
            ]
        );
    }

    #[tokio::test]
    async fn test_oldest_first() {
        let (tx, rx) = Pipeline::new_test();
        let (trigger_shutdown, shutdown, _) = ShutdownSignal::new_wired();

        let dir = tempdir().unwrap();
        let config = file::FileConfig {
            include: vec![dir.path().join("*")],
            max_read_bytes: 1,
            oldest_first: true,
            ..test_default_file_config(&dir)
        };

        let older_path = dir.path().join("z_older_file");
        let mut older = File::create(&older_path).unwrap();

        sleep_500_millis().await;

        let newer_path = dir.path().join("a_newer_file");
        let mut newer = File::create(&newer_path).unwrap();

        writeln!(&mut older, "hello i am the old file").unwrap();
        writeln!(&mut older, "i have been around a while").unwrap();
        writeln!(&mut older, "you should definitely read all of me first").unwrap();

        writeln!(&mut newer, "i'm new").unwrap();
        writeln!(&mut newer, "hopefully you read all the old stuff first").unwrap();
        writeln!(&mut newer, "because otherwise i'm not going to make sense").unwrap();

        sleep_500_millis().await;

        let source = file::file_source(&config, config.data_dir.clone().unwrap(), shutdown, tx);
        tokio::spawn(source);

        sleep_500_millis().await;

        drop(trigger_shutdown);

        let received = wait_with_timeout(
            rx.map(|event| {
                event
                    .as_log()
                    .get(log_schema().message_key())
                    .unwrap()
                    .clone()
            })
            .collect::<Vec<_>>(),
        )
        .await;

        assert_eq!(
            received,
            vec![
                "hello i am the old file".into(),
                "i have been around a while".into(),
                "you should definitely read all of me first".into(),
                "i'm new".into(),
                "hopefully you read all the old stuff first".into(),
                "because otherwise i'm not going to make sense".into(),
            ]
        );
    }

    #[tokio::test]
    async fn test_split_reads() {
        let (tx, rx) = Pipeline::new_test();
        let (trigger_shutdown, shutdown, _) = ShutdownSignal::new_wired();

        let dir = tempdir().unwrap();
        let config = file::FileConfig {
            include: vec![dir.path().join("*")],
            max_read_bytes: 1,
            ..test_default_file_config(&dir)
        };

        let path = dir.path().join("file");
        let mut file = File::create(&path).unwrap();

        writeln!(&mut file, "hello i am a normal line").unwrap();

        sleep_500_millis().await;

        let source = file::file_source(&config, config.data_dir.clone().unwrap(), shutdown, tx);
        tokio::spawn(source);

        sleep_500_millis().await;

        write!(&mut file, "i am not a full line").unwrap();

        // Longer than the EOF timeout
        sleep_500_millis().await;

        writeln!(&mut file, " until now").unwrap();

        sleep_500_millis().await;

        drop(trigger_shutdown);

        let received = wait_with_timeout(
            rx.map(|event| {
                event
                    .as_log()
                    .get(log_schema().message_key())
                    .unwrap()
                    .clone()
            })
            .collect::<Vec<_>>(),
        )
        .await;

        assert_eq!(
            received,
            vec![
                "hello i am a normal line".into(),
                "i am not a full line until now".into(),
            ]
        );
    }

    #[tokio::test]
    async fn test_gzipped_file() {
        let (tx, rx) = Pipeline::new_test();
        let (trigger_shutdown, shutdown, _) = ShutdownSignal::new_wired();

        let dir = tempdir().unwrap();
        let config = file::FileConfig {
            include: vec![PathBuf::from("tests/data/gzipped.log")],
            // TODO: remove this once files are fingerprinted after decompression
            //
            // Currently, this needs to be smaller than the total size of the compressed file
            // because the fingerprinter tries to read until a newline, which it's not going to see
            // in the compressed data, or this number of bytes. If it hits EOF before that, it
            // can't return a fingerprint because the value would change once more data is written.
            max_line_bytes: 100,
            ..test_default_file_config(&dir)
        };

        let source = file::file_source(&config, config.data_dir.clone().unwrap(), shutdown, tx);
        tokio::spawn(source);

        sleep_500_millis().await;

        drop(trigger_shutdown);

        let received = wait_with_timeout(
            rx.map(|event| {
                event
                    .as_log()
                    .get(log_schema().message_key())
                    .unwrap()
                    .clone()
            })
            .collect::<Vec<_>>(),
        )
        .await;

        assert_eq!(
            received,
            vec![
                "this is a simple file".into(),
                "i have been compressed".into(),
                "in order to make me smaller".into(),
                "but you can still read me".into(),
                "hooray".into(),
            ]
        );
    }

    #[tokio::test]
    async fn test_non_utf8_encoded_file() {
        let (tx, rx) = Pipeline::new_test();
        let (trigger_shutdown, shutdown, _) = ShutdownSignal::new_wired();

        let dir = tempdir().unwrap();
        let config = file::FileConfig {
            include: vec![PathBuf::from("tests/data/utf-16le.log")],
            encoding: Some(EncodingConfig { charset: UTF_16LE }),
            ..test_default_file_config(&dir)
        };

        let source = file::file_source(&config, config.data_dir.clone().unwrap(), shutdown, tx);
        tokio::spawn(source);

        sleep_500_millis().await;

        drop(trigger_shutdown);

        let received = wait_with_timeout(
            rx.map(|event| {
                event
                    .as_log()
                    .get(log_schema().message_key())
                    .unwrap()
                    .clone()
            })
            .collect::<Vec<_>>(),
        )
        .await;

        assert_eq!(
            received,
            vec![
                "hello i am a file".into(),
                "i can unicode".into(),
                "but i do so in 16 bits".into(),
                "and when i byte".into(),
                "i become little-endian".into(),
            ]
        );
    }

    #[tokio::test]
    async fn test_non_default_line_delimiter() {
        let (tx, rx) = Pipeline::new_test();
        let (trigger_shutdown, shutdown, _) = ShutdownSignal::new_wired();

        let dir = tempdir().unwrap();
        let config = file::FileConfig {
            include: vec![dir.path().join("*")],
            line_delimiter: "\r\n".to_string(),
            ..test_default_file_config(&dir)
        };

        let source = file::file_source(&config, config.data_dir.clone().unwrap(), shutdown, tx);
        tokio::spawn(source);

        let path = dir.path().join("file");
        let mut file = File::create(&path).unwrap();

        sleep_500_millis().await; // The files must be observed at their original lengths before writing to them

        write!(&mut file, "hello i am a line\r\n").unwrap();
        write!(&mut file, "and i am too\r\n").unwrap();
        write!(&mut file, "CRLF is how we end\r\n").unwrap();
        write!(&mut file, "please treat us well\r\n").unwrap();

        sleep_500_millis().await;

        drop(trigger_shutdown);

        let received = wait_with_timeout(
            rx.map(|event| {
                event
                    .as_log()
                    .get(log_schema().message_key())
                    .unwrap()
                    .clone()
            })
            .collect::<Vec<_>>(),
        )
        .await;

        assert_eq!(
            received,
            vec![
                "hello i am a line".into(),
                "and i am too".into(),
                "CRLF is how we end".into(),
                "please treat us well".into()
            ]
        );
    }

    #[tokio::test]
    async fn remove_file() {
        let n = 5;
        let remove_after_secs = 1;

        let (tx, rx) = Pipeline::new_test();
        let (trigger_shutdown, shutdown, _) = ShutdownSignal::new_wired();

        let dir = tempdir().unwrap();
        let config = file::FileConfig {
            include: vec![dir.path().join("*")],
            remove_after_secs: Some(remove_after_secs),
            glob_minimum_cooldown_ms: 100,
            ..test_default_file_config(&dir)
        };

        let source = file::file_source(&config, config.data_dir.clone().unwrap(), shutdown, tx);
        tokio::spawn(source);

        let path = dir.path().join("file");
        let mut file = File::create(&path).unwrap();

        sleep_500_millis().await; // The files must be observed at their original lengths before writing to them

        for i in 0..n {
            writeln!(&mut file, "{}", i).unwrap();
        }
        std::mem::drop(file);

        for _ in 0..10 {
            // Wait for remove grace period to end.
<<<<<<< HEAD
            sleep(Duration::from_secs(remove_after + 1)).await;
=======
            delay_for(Duration::from_secs(remove_after_secs + 1)).await;
>>>>>>> 8805be3a

            if File::open(&path).is_err() {
                break;
            }
        }

        drop(trigger_shutdown);

        let received = wait_with_timeout(rx.collect::<Vec<_>>()).await;
        assert_eq!(received.len(), n);

        match File::open(&path) {
            Ok(_) => panic!("File wasn't removed"),
            Err(error) => assert_eq!(error.kind(), std::io::ErrorKind::NotFound),
        }
    }
}<|MERGE_RESOLUTION|>--- conflicted
+++ resolved
@@ -1711,11 +1711,7 @@
 
         for _ in 0..10 {
             // Wait for remove grace period to end.
-<<<<<<< HEAD
-            sleep(Duration::from_secs(remove_after + 1)).await;
-=======
-            delay_for(Duration::from_secs(remove_after_secs + 1)).await;
->>>>>>> 8805be3a
+            sleep(Duration::from_secs(remove_after_secs + 1)).await;
 
             if File::open(&path).is_err() {
                 break;
