use std::{
    collections::{BTreeMap, VecDeque},
    convert::TryFrom,
    io::{self, Read},
    net::SocketAddr,
    time::Duration,
};
use vector_lib::ipallowlist::IpAllowlistConfig;

use bytes::{Buf, Bytes, BytesMut};
use flate2::read::ZlibDecoder;
use smallvec::{SmallVec, smallvec};
use snafu::{ResultExt, Snafu};
use tokio_util::codec::Decoder;
use vector_lib::{
    codecs::{BytesDeserializerConfig, StreamDecodingError},
    config::{LegacyKey, LogNamespace},
    configurable::configurable_component,
    ipallowlist::IpAllowlistConfig,
    lookup::{OwnedValuePath, event_path, metadata_path, owned_value_path, path},
    schema::Definition,
};
use vrl::value::{KeyString, Kind, kind::Collection};

use super::util::net::{SocketListenAddr, TcpSource, TcpSourceAck, TcpSourceAcker};
use crate::{
    config::{
        DataType, GenerateConfig, Resource, SourceAcknowledgementsConfig, SourceConfig,
        SourceContext, SourceOutput, log_schema,
    },
    event::{Event, LogEvent, Value},
    serde::bool_or_struct,
    tcp::TcpKeepaliveConfig,
    tls::{MaybeTlsSettings, TlsSourceConfig},
    types,
};

/// Configuration for the `logstash` source.
#[configurable_component(source("logstash", "Collect logs from a Logstash agent."))]
#[derive(Clone, Debug)]
pub struct LogstashConfig {
    #[configurable(derived)]
    address: SocketListenAddr,

    #[configurable(derived)]
    #[configurable(metadata(docs::advanced))]
    keepalive: Option<TcpKeepaliveConfig>,

    #[configurable(derived)]
    pub permit_origin: Option<IpAllowlistConfig>,

    #[configurable(derived)]
    tls: Option<TlsSourceConfig>,

    /// The size of the receive buffer used for each connection.
    #[configurable(metadata(docs::type_unit = "bytes"))]
    #[configurable(metadata(docs::examples = 65536))]
    #[configurable(metadata(docs::advanced))]
    receive_buffer_bytes: Option<usize>,

    /// The maximum number of TCP connections that are allowed at any given time.
    #[configurable(metadata(docs::type_unit = "connections"))]
    #[configurable(metadata(docs::advanced))]
    connection_limit: Option<u32>,

    #[configurable(derived)]
    #[serde(default, deserialize_with = "bool_or_struct")]
    acknowledgements: SourceAcknowledgementsConfig,

    /// The namespace to use for logs. This overrides the global setting.
    #[configurable(metadata(docs::hidden))]
    #[serde(default)]
    log_namespace: Option<bool>,
}

impl LogstashConfig {
    /// Builds the `schema::Definition` for this source using the provided `LogNamespace`.
    fn schema_definition(&self, log_namespace: LogNamespace) -> Definition {
        // `host_key` is only inserted if not present already.
        let host_key = log_schema()
            .host_key()
            .cloned()
            .map(LegacyKey::InsertIfEmpty);

        let tls_client_metadata_path = self
            .tls
            .as_ref()
            .and_then(|tls| tls.client_metadata_key.as_ref())
            .and_then(|k| k.path.clone())
            .map(LegacyKey::Overwrite);

        BytesDeserializerConfig
            .schema_definition(log_namespace)
            .with_standard_vector_source_metadata()
            .with_source_metadata(
                LogstashConfig::NAME,
                None,
                &owned_value_path!("timestamp"),
                Kind::timestamp().or_undefined(),
                Some("timestamp"),
            )
            .with_source_metadata(
                LogstashConfig::NAME,
                host_key,
                &owned_value_path!("host"),
                Kind::bytes(),
                Some("host"),
            )
            .with_source_metadata(
                Self::NAME,
                tls_client_metadata_path,
                &owned_value_path!("tls_client_metadata"),
                Kind::object(Collection::empty().with_unknown(Kind::bytes())).or_undefined(),
                None,
            )
    }
}

impl Default for LogstashConfig {
    fn default() -> Self {
        Self {
            address: SocketListenAddr::SocketAddr("0.0.0.0:5044".parse().unwrap()),
            keepalive: None,
            permit_origin: None,
            tls: None,
            receive_buffer_bytes: None,
            acknowledgements: Default::default(),
            connection_limit: None,
            log_namespace: None,
        }
    }
}

impl GenerateConfig for LogstashConfig {
    fn generate_config() -> toml::Value {
        toml::Value::try_from(LogstashConfig::default()).unwrap()
    }
}

#[async_trait::async_trait]
#[typetag::serde(name = "logstash")]
impl SourceConfig for LogstashConfig {
    async fn build(&self, cx: SourceContext) -> crate::Result<super::Source> {
        let log_namespace = cx.log_namespace(self.log_namespace);
        let source = LogstashSource {
            timestamp_converter: types::Conversion::Timestamp(cx.globals.timezone()),
            legacy_host_key_path: log_schema().host_key().cloned(),
            log_namespace,
        };
        let shutdown_secs = Duration::from_secs(30);
        let tls_config = self.tls.as_ref().map(|tls| tls.tls_config.clone());
        let tls_client_metadata_key = self
            .tls
            .as_ref()
            .and_then(|tls| tls.client_metadata_key.clone())
            .and_then(|k| k.path);

        let tls = MaybeTlsSettings::from_config(tls_config.as_ref(), true)?;
        source.run(
            self.address,
            self.keepalive,
            shutdown_secs,
            tls,
            tls_client_metadata_key,
            self.receive_buffer_bytes,
            None,
            cx,
            self.acknowledgements,
            self.connection_limit,
            self.permit_origin.clone().map(Into::into),
            LogstashConfig::NAME,
            log_namespace,
        )
    }

    fn outputs(&self, global_log_namespace: LogNamespace) -> Vec<SourceOutput> {
        // There is a global and per-source `log_namespace` config.
        // The source config overrides the global setting and is merged here.
        vec![SourceOutput::new_maybe_logs(
            DataType::Log,
            self.schema_definition(global_log_namespace.merge(self.log_namespace)),
        )]
    }

    fn resources(&self) -> Vec<Resource> {
        vec![self.address.as_tcp_resource()]
    }

    fn can_acknowledge(&self) -> bool {
        true
    }
}

#[derive(Debug, Clone)]
struct LogstashSource {
    timestamp_converter: types::Conversion,
    log_namespace: LogNamespace,
    legacy_host_key_path: Option<OwnedValuePath>,
}

impl TcpSource for LogstashSource {
    type Error = DecodeError;
    type Item = LogstashEventFrame;
    type Decoder = LogstashDecoder;
    type Acker = LogstashAcker;

    fn decoder(&self) -> Self::Decoder {
        LogstashDecoder::new()
    }

    fn handle_events(&self, events: &mut [Event], host: SocketAddr) {
        let now = chrono::Utc::now();
        for event in events {
            let log = event.as_mut_log();

            self.log_namespace.insert_vector_metadata(
                log,
                log_schema().source_type_key(),
                path!("source_type"),
                Bytes::from_static(LogstashConfig::NAME.as_bytes()),
            );

            let log_timestamp = log.get(event_path!("@timestamp")).and_then(|timestamp| {
                self.timestamp_converter
                    .convert::<Value>(timestamp.coerce_to_bytes())
                    .ok()
            });

            // Vector: always insert `ingest_timestamp`. Insert `timestamp` if found in event.
            //
            // Legacy: always insert the global log schema timestamp key- use timestamp from
            //         event if present, otherwise use ingest.
            match self.log_namespace {
                LogNamespace::Vector => {
                    if let Some(timestamp) = log_timestamp {
                        log.insert(metadata_path!(LogstashConfig::NAME, "timestamp"), timestamp);
                    }
                    log.insert(metadata_path!("vector", "ingest_timestamp"), now);
                }
                LogNamespace::Legacy => {
                    if let Some(timestamp_key) = log_schema().timestamp_key_target_path() {
                        log.insert(
                            timestamp_key,
                            log_timestamp.unwrap_or_else(|| Value::from(now)),
                        );
                    }
                }
            }

            self.log_namespace.insert_source_metadata(
                LogstashConfig::NAME,
                log,
                self.legacy_host_key_path
                    .as_ref()
                    .map(LegacyKey::InsertIfEmpty),
                path!("host"),
                host.ip().to_string(),
            );
        }
    }

    fn build_acker(&self, frames: &[Self::Item]) -> Self::Acker {
        LogstashAcker::new(frames)
    }
}

struct LogstashAcker {
    sequence_number: u32,
    protocol_version: Option<LogstashProtocolVersion>,
}

impl LogstashAcker {
    fn new(frames: &[LogstashEventFrame]) -> Self {
        let mut sequence_number = 0;
        let mut protocol_version = None;

        for frame in frames {
            sequence_number = std::cmp::max(sequence_number, frame.sequence_number);
            // We assume that it's valid to ack via any of the protocol versions that we've seen in
            // a set of frames from a single stream, so here we just take the last. In reality, we
            // do not expect stream with multiple protocol versions to occur.
            protocol_version = Some(frame.protocol);
        }

        Self {
            sequence_number,
            protocol_version,
        }
    }
}

impl TcpSourceAcker for LogstashAcker {
    // https://github.com/logstash-plugins/logstash-input-beats/blob/master/PROTOCOL.md#ack-frame-type
    fn build_ack(self, ack: TcpSourceAck) -> Option<Bytes> {
        match (ack, self.protocol_version) {
            (TcpSourceAck::Ack, Some(protocol_version)) => {
                let mut bytes: Vec<u8> = Vec::with_capacity(6);
                bytes.push(protocol_version.into());
                bytes.push(LogstashFrameType::Ack.into());
                bytes.extend(self.sequence_number.to_be_bytes().iter());
                Some(Bytes::from(bytes))
            }
            _ => None,
        }
    }
}

#[derive(Debug)]
enum LogstashDecoderReadState {
    ReadProtocol,
    ReadType(LogstashProtocolVersion),
    ReadFrame(LogstashProtocolVersion, LogstashFrameType),
    PendingFrames(VecDeque<(LogstashEventFrame, usize)>),
}

#[derive(Debug)]
struct LogstashDecoder {
    state: LogstashDecoderReadState,
}

impl LogstashDecoder {
    const fn new() -> Self {
        Self {
            state: LogstashDecoderReadState::ReadProtocol,
        }
    }
}

#[derive(Debug, Snafu)]
pub enum DecodeError {
    #[snafu(display("i/o error: {}", source))]
    IO { source: io::Error },
    #[snafu(display("Unknown logstash protocol version: {}", version))]
    UnknownProtocolVersion { version: char },
    #[snafu(display("Unknown logstash protocol message type: {}", frame_type))]
    UnknownFrameType { frame_type: char },
    #[snafu(display("Failed to decode JSON frame: {}", source))]
    JsonFrameFailedDecode { source: serde_json::Error },
    #[snafu(display("Failed to decompress compressed frame: {}", source))]
    DecompressionFailed { source: io::Error },
}

impl StreamDecodingError for DecodeError {
    fn can_continue(&self) -> bool {
        use DecodeError::*;

        match self {
            IO { .. } => false,
            UnknownProtocolVersion { .. } => false,
            UnknownFrameType { .. } => false,
            JsonFrameFailedDecode { .. } => true,
            DecompressionFailed { .. } => true,
        }
    }
}

impl From<io::Error> for DecodeError {
    fn from(source: io::Error) -> Self {
        DecodeError::IO { source }
    }
}

#[derive(Debug, Clone, Copy)]
enum LogstashProtocolVersion {
    V1, // 1
    V2, // 2
}

impl From<LogstashProtocolVersion> for u8 {
    fn from(frame_type: LogstashProtocolVersion) -> u8 {
        use LogstashProtocolVersion::*;

        match frame_type {
            V1 => b'1',
            V2 => b'2',
        }
    }
}

impl TryFrom<u8> for LogstashProtocolVersion {
    type Error = DecodeError;

    fn try_from(frame_type: u8) -> Result<LogstashProtocolVersion, DecodeError> {
        use LogstashProtocolVersion::*;

        match frame_type {
            b'1' => Ok(V1),
            b'2' => Ok(V2),
            version => Err(DecodeError::UnknownProtocolVersion {
                version: version as char,
            }),
        }
    }
}

#[derive(Debug, Clone, Copy)]
enum LogstashFrameType {
    Ack,        // A
    WindowSize, // W
    Data,       // D
    Json,       // J
    Compressed, // C
}

impl From<LogstashFrameType> for u8 {
    fn from(frame_type: LogstashFrameType) -> u8 {
        use LogstashFrameType::*;

        match frame_type {
            Ack => b'A',
            WindowSize => b'W',
            Data => b'D',
            Json => b'J',
            Compressed => b'C',
        }
    }
}

impl TryFrom<u8> for LogstashFrameType {
    type Error = DecodeError;

    fn try_from(frame_type: u8) -> Result<LogstashFrameType, DecodeError> {
        use LogstashFrameType::*;

        match frame_type {
            b'A' => Ok(Ack),
            b'W' => Ok(WindowSize),
            b'D' => Ok(Data),
            b'J' => Ok(Json),
            b'C' => Ok(Compressed),
            frame_type => Err(DecodeError::UnknownFrameType {
                frame_type: frame_type as char,
            }),
        }
    }
}

/// Normalized event from logstash frame
#[derive(Debug)]
struct LogstashEventFrame {
    protocol: LogstashProtocolVersion,
    sequence_number: u32,
    fields: BTreeMap<KeyString, serde_json::Value>,
}

// Based on spec at: https://github.com/logstash-plugins/logstash-input-beats/blob/master/PROTOCOL.md
// And implementation from logstash: https://github.com/logstash-plugins/logstash-input-beats/blob/27bad62a26a81fc000a9d21495b8dc7174ab63e9/src/main/java/org/logstash/beats/BeatsParser.java
impl Decoder for LogstashDecoder {
    type Item = (LogstashEventFrame, usize);
    type Error = DecodeError;

    fn decode(&mut self, src: &mut BytesMut) -> Result<Option<Self::Item>, Self::Error> {
        // This implements a sort of simple state machine to read the frames from the wire
        //
        // Each matched arm with either:
        // * Return that there is not enough data
        // * Return an error
        // * Read some bytes and advance the state
        loop {
            self.state = match self.state {
                // if we have any unsent frames, send them before reading new logstash frame
                LogstashDecoderReadState::PendingFrames(ref mut frames) => {
                    match frames.pop_front() {
                        Some(frame) => return Ok(Some(frame)),
                        None => LogstashDecoderReadState::ReadProtocol,
                    }
                }
                LogstashDecoderReadState::ReadProtocol => {
                    if src.remaining() < 1 {
                        return Ok(None);
                    }

                    use LogstashProtocolVersion::*;

                    match LogstashProtocolVersion::try_from(src.get_u8())? {
                        V1 => LogstashDecoderReadState::ReadType(V1),
                        V2 => LogstashDecoderReadState::ReadType(V2),
                    }
                }
                LogstashDecoderReadState::ReadType(protocol) => {
                    if src.remaining() < 1 {
                        return Ok(None);
                    }

                    use LogstashFrameType::*;

                    match LogstashFrameType::try_from(src.get_u8())? {
                        WindowSize => LogstashDecoderReadState::ReadFrame(protocol, WindowSize),
                        Data => LogstashDecoderReadState::ReadFrame(protocol, Data),
                        Json => LogstashDecoderReadState::ReadFrame(protocol, Json),
                        Compressed => LogstashDecoderReadState::ReadFrame(protocol, Compressed),
                        Ack => LogstashDecoderReadState::ReadFrame(protocol, Ack),
                    }
                }
                // The window size indicates how many events the writer will send before waiting
                // for acks. As we forward events as we get them, and ack as they are received, we
                // do not need to keep track of this.
                //
                // https://github.com/logstash-plugins/logstash-input-beats/blob/master/PROTOCOL.md#window-size-frame-type
                LogstashDecoderReadState::ReadFrame(_protocol, LogstashFrameType::WindowSize) => {
                    if src.remaining() < 4 {
                        return Ok(None);
                    }

                    let _window_size = src.get_u32();

                    LogstashDecoderReadState::ReadProtocol
                }
                // we shouldn't receive acks from the writer, just skip
                //
                // https://github.com/logstash-plugins/logstash-input-beats/blob/master/PROTOCOL.md#ack-frame-type
                LogstashDecoderReadState::ReadFrame(_protocol, LogstashFrameType::Ack) => {
                    if src.remaining() < 4 {
                        return Ok(None);
                    }

                    let _sequence_number = src.get_u32();

                    LogstashDecoderReadState::ReadProtocol
                }
                // https://github.com/logstash-plugins/logstash-input-beats/blob/master/PROTOCOL.md#data-frame-type
                LogstashDecoderReadState::ReadFrame(protocol, LogstashFrameType::Data) => {
                    let Some(frame) = decode_data_frame(protocol, src) else {
                        return Ok(None);
                    };

                    LogstashDecoderReadState::PendingFrames([frame].into())
                }
                // https://github.com/logstash-plugins/logstash-input-beats/blob/master/PROTOCOL.md#json-frame-type
                LogstashDecoderReadState::ReadFrame(protocol, LogstashFrameType::Json) => {
                    let Some(frame) = decode_json_frame(protocol, src)? else {
                        return Ok(None);
                    };

                    LogstashDecoderReadState::PendingFrames([frame].into())
                }
                // https://github.com/logstash-plugins/logstash-input-beats/blob/master/PROTOCOL.md#compressed-frame-type
                LogstashDecoderReadState::ReadFrame(_protocol, LogstashFrameType::Compressed) => {
                    let Some(frames) = decode_compressed_frame(src)? else {
                        return Ok(None);
                    };

                    LogstashDecoderReadState::PendingFrames(frames)
                }
            };
        }
    }
}

/// Decode the Lumberjack version 1 protocol, which use the Key:Value format.
fn decode_data_frame(
    protocol: LogstashProtocolVersion,
    src: &mut BytesMut,
) -> Option<(LogstashEventFrame, usize)> {
    let mut rest = src.as_ref();

    if rest.remaining() < 8 {
        return None;
    }
    let sequence_number = rest.get_u32();
    let pair_count = rest.get_u32();
    if pair_count == 0 {
        return None; // Invalid number of fields
    }

    let mut fields = BTreeMap::<KeyString, serde_json::Value>::new();
    for _ in 0..pair_count {
        let (key, value, right) = decode_pair(rest)?;
        rest = right;

        fields.insert(
            String::from_utf8_lossy(key).into(),
            String::from_utf8_lossy(value).into(),
        );
    }

    let byte_size = bytes_remaining(src, rest);
    src.advance(byte_size);

    Some((
        LogstashEventFrame {
            protocol,
            sequence_number,
            fields,
        },
        byte_size,
    ))
}

fn decode_pair(mut rest: &[u8]) -> Option<(&[u8], &[u8], &[u8])> {
    if rest.remaining() < 4 {
        return None;
    }
    let key_length = rest.get_u32() as usize;
<<<<<<< HEAD

    if rest.remaining() < key_length {
        return None;
    }
    let (key, right) = rest.split_at(key_length);
    rest = right;

    if rest.remaining() < 4 {
        return None;
    }
    let value_length = rest.get_u32() as usize;
    if rest.remaining() < value_length {
        return None;
    }
    let (value, right) = rest.split_at(value_length);
    Some((key, value, right))
}

fn decode_json_frame(
    protocol: LogstashProtocolVersion,
    src: &mut BytesMut,
) -> Result<Option<(LogstashEventFrame, usize)>, DecodeError> {
    let mut rest = src.as_ref();

    if rest.remaining() < 8 {
        return Ok(None);
    }
    let sequence_number = rest.get_u32();
    let payload_size = rest.get_u32() as usize;

    if rest.remaining() < payload_size {
        return Ok(None);
    }

    let (slice, right) = rest.split_at(payload_size);
    rest = right;

    let fields: BTreeMap<KeyString, serde_json::Value> =
        serde_json::from_slice(slice).context(JsonFrameFailedDecodeSnafu {})?;

    let byte_size = bytes_remaining(src, rest);
    src.advance(byte_size);

    Ok(Some((
        LogstashEventFrame {
            protocol,
            sequence_number,
            fields,
        },
        byte_size,
    )))
}

fn decode_compressed_frame(
    src: &mut BytesMut,
) -> Result<Option<VecDeque<(LogstashEventFrame, usize)>>, DecodeError> {
    let mut rest = src.as_ref();

    if rest.remaining() < 4 {
        return Ok(None);
    }
    let payload_size = rest.get_u32() as usize;

    if rest.remaining() < payload_size {
        src.reserve(payload_size);
        return Ok(None);
    }

    let (slice, right) = rest.split_at(payload_size);
    rest = right;

    let mut buf = Vec::new();

    let res = ZlibDecoder::new(io::Cursor::new(slice))
        .read_to_end(&mut buf)
        .context(DecompressionFailedSnafu)
        .map(|_| BytesMut::from(&buf[..]));

    let byte_size = bytes_remaining(src, rest);
    src.advance(byte_size);

    let mut buf = res?;

    let mut decoder = LogstashDecoder::new();

    let mut frames = VecDeque::new();

    while let Some(s) = decoder.decode(&mut buf)? {
        frames.push_back(s);
    }
=======

    if rest.remaining() < key_length {
        return None;
    }
    let (key, right) = rest.split_at(key_length);
    rest = right;

    if rest.remaining() < 4 {
        return None;
    }
    let value_length = rest.get_u32() as usize;
    if rest.remaining() < value_length {
        return None;
    }
    let (value, right) = rest.split_at(value_length);
    Some((key, value, right))
}

fn decode_json_frame(
    protocol: LogstashProtocolVersion,
    src: &mut BytesMut,
) -> Result<Option<(LogstashEventFrame, usize)>, DecodeError> {
    let mut rest = src.as_ref();

    if rest.remaining() < 8 {
        return Ok(None);
    }
    let sequence_number = rest.get_u32();
    let payload_size = rest.get_u32() as usize;

    if rest.remaining() < payload_size {
        return Ok(None);
    }

    let (slice, right) = rest.split_at(payload_size);
    rest = right;

    let fields: BTreeMap<KeyString, serde_json::Value> =
        serde_json::from_slice(slice).context(JsonFrameFailedDecodeSnafu {})?;

    let byte_size = bytes_remaining(src, rest);
    src.advance(byte_size);

    Ok(Some((
        LogstashEventFrame {
            protocol,
            sequence_number,
            fields,
        },
        byte_size,
    )))
}

fn decode_compressed_frame(
    src: &mut BytesMut,
) -> Result<Option<VecDeque<(LogstashEventFrame, usize)>>, DecodeError> {
    let mut rest = src.as_ref();

    if rest.remaining() < 4 {
        return Ok(None);
    }
    let payload_size = rest.get_u32() as usize;

    if rest.remaining() < payload_size {
        src.reserve(payload_size);
        return Ok(None);
    }

    let (slice, right) = rest.split_at(payload_size);
    rest = right;

    let mut buf = Vec::new();

    let res = ZlibDecoder::new(io::Cursor::new(slice))
        .read_to_end(&mut buf)
        .context(DecompressionFailedSnafu)
        .map(|_| BytesMut::from(&buf[..]));

    let byte_size = bytes_remaining(src, rest);
    src.advance(byte_size);

    let mut buf = res?;

    let mut decoder = LogstashDecoder::new();

    let mut frames = VecDeque::new();

    while let Some(s) = decoder.decode(&mut buf)? {
        frames.push_back(s);
    }
>>>>>>> eee6e669
    Ok(Some(frames))
}

fn bytes_remaining(src: &BytesMut, rest: &[u8]) -> usize {
    let remaining = rest.remaining();
    src.remaining() - remaining
}

impl From<LogstashEventFrame> for Event {
    fn from(frame: LogstashEventFrame) -> Self {
        Event::Log(LogEvent::from(
            frame
                .fields
                .into_iter()
                .map(|(key, value)| (key, Value::from(value)))
                .collect::<BTreeMap<_, _>>(),
        ))
    }
}

impl From<LogstashEventFrame> for SmallVec<[Event; 1]> {
    fn from(frame: LogstashEventFrame) -> Self {
        smallvec![frame.into()]
    }
}

#[cfg(test)]
mod test {
    use bytes::BufMut;
    use futures::Stream;
<<<<<<< HEAD
    use rand::{rng, Rng};
=======
    use rand::{Rng, rng};
>>>>>>> eee6e669
    use tokio::io::{AsyncReadExt, AsyncWriteExt};
    use vector_lib::lookup::OwnedTargetPath;
    use vrl::value::kind::Collection;

    use super::*;
    use crate::{
        SourceSender,
        event::EventStatus,
        test_util::{
            components::{SOCKET_PUSH_SOURCE_TAGS, assert_source_compliance},
            next_addr, spawn_collect_n, wait_for_tcp,
        },
    };

    #[test]
    fn generate_config() {
        crate::test_util::test_generate_config::<LogstashConfig>();
    }

    #[tokio::test]
    async fn test_delivered() {
        test_protocol(EventStatus::Delivered, true).await;
    }

    #[tokio::test]
    async fn test_failed() {
        test_protocol(EventStatus::Rejected, false).await;
    }

    async fn start_logstash(
        status: EventStatus,
    ) -> (SocketAddr, impl Stream<Item = Event> + Unpin) {
        let (sender, recv) = SourceSender::new_test_finalize(status);
        let address = next_addr();
        let source = LogstashConfig {
            address: address.into(),
            tls: None,
            permit_origin: None,
            keepalive: None,
            receive_buffer_bytes: None,
            acknowledgements: true.into(),
            connection_limit: None,
            log_namespace: None,
        }
        .build(SourceContext::new_test(sender, None))
        .await
        .unwrap();
        tokio::spawn(source);
        wait_for_tcp(address).await;
        (address, recv)
    }

    async fn test_protocol(status: EventStatus, sends_ack: bool) {
        let events = assert_source_compliance(&SOCKET_PUSH_SOURCE_TAGS, async {
            let (address, recv) = start_logstash(status).await;
            spawn_collect_n(
                send_req(address, &[("message", "Hello, world!")], sends_ack),
                recv,
                1,
            )
            .await
        })
        .await;

        assert_eq!(events.len(), 1);
        let log = events[0].as_log();
        assert_eq!(
            log.get("message").unwrap().to_string_lossy(),
            "Hello, world!".to_string()
        );
        assert_eq!(
            log.get("source_type").unwrap().to_string_lossy(),
            "logstash".to_string()
        );
        assert!(log.get("host").is_some());
        assert!(log.get("timestamp").is_some());
    }

    fn encode_req(seq: u32, pairs: &[(&str, &str)]) -> Bytes {
        let mut req = BytesMut::new();
        req.put_u8(b'2');
        req.put_u8(b'D');
        req.put_u32(seq);
        req.put_u32(pairs.len() as u32);
        for (key, value) in pairs {
            req.put_u32(key.len() as u32);
            req.put(key.as_bytes());
            req.put_u32(value.len() as u32);
            req.put(value.as_bytes());
        }
        req.into()
    }

    #[test]
    fn v1_decoder_does_not_panic() {
        let seq = rng().random_range(1..u32::MAX);
        let req = encode_req(seq, &[("message", "Hello, World!")]);
        for i in 0..req.len() - 1 {
            assert!(
                decode_data_frame(LogstashProtocolVersion::V1, &mut BytesMut::from(&req[..i]))
                    .is_none()
            );
        }
    }

    async fn send_req(address: SocketAddr, pairs: &[(&str, &str)], sends_ack: bool) {
        let seq = rng().random_range(1..u32::MAX);
        let mut socket = tokio::net::TcpStream::connect(address).await.unwrap();

        let req = encode_req(seq, pairs);
        socket.write_all(&req).await.unwrap();

        let mut output = BytesMut::new();
        socket.read_buf(&mut output).await.unwrap();

        if sends_ack {
            assert_eq!(output.get_u8(), b'2');
            assert_eq!(output.get_u8(), b'A');
            assert_eq!(output.get_u32(), seq);
        }
        assert_eq!(output.len(), 0);
    }

    #[test]
    fn output_schema_definition_vector_namespace() {
        let config = LogstashConfig {
            log_namespace: Some(true),
            ..Default::default()
        };

        let definitions = config
            .outputs(LogNamespace::Vector)
            .remove(0)
            .schema_definition(true);

        let expected_definition =
            Definition::new_with_default_metadata(Kind::bytes(), [LogNamespace::Vector])
                .with_meaning(OwnedTargetPath::event_root(), "message")
                .with_metadata_field(
                    &owned_value_path!("vector", "source_type"),
                    Kind::bytes(),
                    None,
                )
                .with_metadata_field(
                    &owned_value_path!("vector", "ingest_timestamp"),
                    Kind::timestamp(),
                    None,
                )
                .with_metadata_field(
                    &owned_value_path!(LogstashConfig::NAME, "timestamp"),
                    Kind::timestamp().or_undefined(),
                    Some("timestamp"),
                )
                .with_metadata_field(
                    &owned_value_path!(LogstashConfig::NAME, "host"),
                    Kind::bytes(),
                    Some("host"),
                )
                .with_metadata_field(
                    &owned_value_path!(LogstashConfig::NAME, "tls_client_metadata"),
                    Kind::object(Collection::empty().with_unknown(Kind::bytes())).or_undefined(),
                    None,
                );

        assert_eq!(definitions, Some(expected_definition))
    }

    #[test]
    fn output_schema_definition_legacy_namespace() {
        let config = LogstashConfig::default();

        let definitions = config
            .outputs(LogNamespace::Legacy)
            .remove(0)
            .schema_definition(true);

        let expected_definition = Definition::new_with_default_metadata(
            Kind::object(Collection::empty()),
            [LogNamespace::Legacy],
        )
        .with_event_field(
            &owned_value_path!("message"),
            Kind::bytes(),
            Some("message"),
        )
        .with_event_field(&owned_value_path!("source_type"), Kind::bytes(), None)
        .with_event_field(&owned_value_path!("timestamp"), Kind::timestamp(), None)
        .with_event_field(&owned_value_path!("host"), Kind::bytes(), Some("host"));

        assert_eq!(definitions, Some(expected_definition))
    }
}

#[cfg(all(test, feature = "logstash-integration-tests"))]
mod integration_tests {
    use std::time::Duration;

    use futures::Stream;
    use tokio::time::timeout;

    use super::*;
    use crate::{
        SourceSender,
        config::SourceContext,
        event::EventStatus,
        test_util::{
            collect_n,
            components::{SOCKET_PUSH_SOURCE_TAGS, assert_source_compliance},
            wait_for_tcp,
        },
        tls::{TlsConfig, TlsEnableableConfig},
    };

    fn heartbeat_address() -> String {
        std::env::var("HEARTBEAT_ADDRESS")
            .expect("Address of Beats Heartbeat service must be specified.")
    }

    #[tokio::test]
    async fn beats_heartbeat() {
        let events = assert_source_compliance(&SOCKET_PUSH_SOURCE_TAGS, async {
            let out = source(heartbeat_address(), None).await;

            timeout(Duration::from_secs(60), collect_n(out, 1))
                .await
                .unwrap()
        })
        .await;

        assert!(!events.is_empty());

        let log = events[0].as_log();
        assert_eq!(
            log.get("@metadata.beat"),
            Some(String::from("heartbeat").into()).as_ref()
        );
        assert_eq!(log.get("summary.up"), Some(1.into()).as_ref());
        assert!(log.get("timestamp").is_some());
        assert!(log.get("host").is_some());
    }

    fn logstash_address() -> String {
        std::env::var("LOGSTASH_ADDRESS")
            .expect("Listen address for `logstash` source must be specified.")
    }

    #[tokio::test]
    async fn logstash() {
        let events = assert_source_compliance(&SOCKET_PUSH_SOURCE_TAGS, async {
            let out = source(
                logstash_address(),
                Some(TlsEnableableConfig {
                    enabled: Some(true),
                    options: TlsConfig {
                        crt_file: Some("tests/data/host.docker.internal.crt".into()),
                        key_file: Some("tests/data/host.docker.internal.key".into()),
                        ..Default::default()
                    },
                }),
            )
            .await;

            timeout(Duration::from_secs(60), collect_n(out, 1))
                .await
                .unwrap()
        })
        .await;

        assert!(!events.is_empty());

        let log = events[0].as_log();
        assert!(
            log.get("line")
                .unwrap()
                .to_string_lossy()
                .contains("Hello World")
        );
        assert!(log.get("host").is_some());
    }

    async fn source(
        address: String,
        tls: Option<TlsEnableableConfig>,
    ) -> impl Stream<Item = Event> + Unpin {
        let (sender, recv) = SourceSender::new_test_finalize(EventStatus::Delivered);
        let address: SocketAddr = address.parse().unwrap();
        let tls_config = TlsSourceConfig {
            client_metadata_key: None,
            tls_config: tls.unwrap_or_default(),
        };
        tokio::spawn(async move {
            LogstashConfig {
                address: address.into(),
                tls: Some(tls_config),
                keepalive: None,
                permit_origin: None,
                receive_buffer_bytes: None,
                acknowledgements: false.into(),
                connection_limit: None,
                log_namespace: None,
            }
            .build(SourceContext::new_test(sender, None))
            .await
            .unwrap()
            .await
            .unwrap()
        });
        wait_for_tcp(address).await;
        recv
    }
}<|MERGE_RESOLUTION|>--- conflicted
+++ resolved
@@ -5,7 +5,6 @@
     net::SocketAddr,
     time::Duration,
 };
-use vector_lib::ipallowlist::IpAllowlistConfig;
 
 use bytes::{Buf, Bytes, BytesMut};
 use flate2::read::ZlibDecoder;
@@ -592,7 +591,6 @@
         return None;
     }
     let key_length = rest.get_u32() as usize;
-<<<<<<< HEAD
 
     if rest.remaining() < key_length {
         return None;
@@ -683,98 +681,6 @@
     while let Some(s) = decoder.decode(&mut buf)? {
         frames.push_back(s);
     }
-=======
-
-    if rest.remaining() < key_length {
-        return None;
-    }
-    let (key, right) = rest.split_at(key_length);
-    rest = right;
-
-    if rest.remaining() < 4 {
-        return None;
-    }
-    let value_length = rest.get_u32() as usize;
-    if rest.remaining() < value_length {
-        return None;
-    }
-    let (value, right) = rest.split_at(value_length);
-    Some((key, value, right))
-}
-
-fn decode_json_frame(
-    protocol: LogstashProtocolVersion,
-    src: &mut BytesMut,
-) -> Result<Option<(LogstashEventFrame, usize)>, DecodeError> {
-    let mut rest = src.as_ref();
-
-    if rest.remaining() < 8 {
-        return Ok(None);
-    }
-    let sequence_number = rest.get_u32();
-    let payload_size = rest.get_u32() as usize;
-
-    if rest.remaining() < payload_size {
-        return Ok(None);
-    }
-
-    let (slice, right) = rest.split_at(payload_size);
-    rest = right;
-
-    let fields: BTreeMap<KeyString, serde_json::Value> =
-        serde_json::from_slice(slice).context(JsonFrameFailedDecodeSnafu {})?;
-
-    let byte_size = bytes_remaining(src, rest);
-    src.advance(byte_size);
-
-    Ok(Some((
-        LogstashEventFrame {
-            protocol,
-            sequence_number,
-            fields,
-        },
-        byte_size,
-    )))
-}
-
-fn decode_compressed_frame(
-    src: &mut BytesMut,
-) -> Result<Option<VecDeque<(LogstashEventFrame, usize)>>, DecodeError> {
-    let mut rest = src.as_ref();
-
-    if rest.remaining() < 4 {
-        return Ok(None);
-    }
-    let payload_size = rest.get_u32() as usize;
-
-    if rest.remaining() < payload_size {
-        src.reserve(payload_size);
-        return Ok(None);
-    }
-
-    let (slice, right) = rest.split_at(payload_size);
-    rest = right;
-
-    let mut buf = Vec::new();
-
-    let res = ZlibDecoder::new(io::Cursor::new(slice))
-        .read_to_end(&mut buf)
-        .context(DecompressionFailedSnafu)
-        .map(|_| BytesMut::from(&buf[..]));
-
-    let byte_size = bytes_remaining(src, rest);
-    src.advance(byte_size);
-
-    let mut buf = res?;
-
-    let mut decoder = LogstashDecoder::new();
-
-    let mut frames = VecDeque::new();
-
-    while let Some(s) = decoder.decode(&mut buf)? {
-        frames.push_back(s);
-    }
->>>>>>> eee6e669
     Ok(Some(frames))
 }
 
@@ -805,11 +711,7 @@
 mod test {
     use bytes::BufMut;
     use futures::Stream;
-<<<<<<< HEAD
-    use rand::{rng, Rng};
-=======
     use rand::{Rng, rng};
->>>>>>> eee6e669
     use tokio::io::{AsyncReadExt, AsyncWriteExt};
     use vector_lib::lookup::OwnedTargetPath;
     use vrl::value::kind::Collection;
