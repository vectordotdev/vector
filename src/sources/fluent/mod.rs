--- conflicted
+++ resolved
@@ -33,15 +33,11 @@
 pub struct FluentConfig {
     /// The address to listen for connections on.
     address: SocketListenAddr,
-<<<<<<< HEAD
-    tls: Option<TlsSourceConfig>,
-=======
 
     /// The maximum number of TCP connections that will be allowed at any given time.
     connection_limit: Option<u32>,
 
     #[configurable(derived)]
->>>>>>> f6f38d08
     keepalive: Option<TcpKeepaliveConfig>,
 
     /// The size, in bytes, of the receive buffer used for each connection.
@@ -50,7 +46,7 @@
     receive_buffer_bytes: Option<usize>,
 
     #[configurable(derived)]
-    tls: Option<TlsEnableableConfig>,
+    tls: Option<TlsSourceConfig>,
 
     #[configurable(derived)]
     #[serde(default, deserialize_with = "bool_or_struct")]
