--- conflicted
+++ resolved
@@ -5,10 +5,7 @@
 pub mod journald;
 #[cfg(feature = "rdkafka")]
 pub mod kafka;
-<<<<<<< HEAD
-=======
 pub mod kubernetes;
->>>>>>> bd3cc1cf
 pub mod socket;
 pub mod splunk_hec;
 pub mod statsd;
