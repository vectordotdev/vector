use std::{collections::HashMap, iter, panic, str::FromStr};

use aws_sdk_sqs::{
    model::{DeleteMessageBatchRequestEntry, MessageSystemAttributeName, QueueAttributeName},
    Client as SqsClient,
};
use bytes::{Bytes, BytesMut};
use chrono::{DateTime, TimeZone, Utc};
use futures::FutureExt;
use tokio::{pin, select, time::Duration};
use tokio_util::codec::Decoder as _;
use vector_common::byte_size_of::ByteSizeOf;
use vector_core::{self, internal_event::EventsReceived};

use crate::{
    codecs::Decoder,
    config::log_schema,
    event::{BatchNotifier, BatchStatus, Event},
    internal_events::{AwsSqsBytesReceived, SqsMessageDeleteError},
    shutdown::ShutdownSignal,
    sources::util::StreamDecodingError,
    SourceSender,
};

// This is the maximum SQS supports in a single batch request
const MAX_BATCH_SIZE: i32 = 10;

#[derive(Clone)]
pub struct SqsSource {
    pub client: SqsClient,
    pub queue_url: String,
    pub decoder: Decoder,
    pub poll_secs: u32,
    pub concurrency: u32,
    pub(super) acknowledgements: bool,
}

impl SqsSource {
    pub async fn run(self, out: SourceSender, shutdown: ShutdownSignal) -> Result<(), ()> {
        let mut task_handles = vec![];

        for _ in 0..self.concurrency {
            let source = self.clone();
            let shutdown = shutdown.clone().fuse();
            let mut out = out.clone();
            task_handles.push(tokio::spawn(async move {
                pin!(shutdown);
                loop {
                    select! {
                        _ = &mut shutdown => break,
                        _ = source.run_once(&mut out, self.acknowledgements) => {},
                    }
                }
            }));
        }

        // Wait for all of the processes to finish.  If any one of them panics, we resume
        // that panic here to properly shutdown Vector.
        for task_handle in task_handles.drain(..) {
            if let Err(e) = task_handle.await {
                if e.is_panic() {
                    panic::resume_unwind(e.into_panic());
                }
            }
        }
        Ok(())
    }

    async fn run_once(&self, out: &mut SourceSender, acknowledgements: bool) {
        let result = self
            .client
            .receive_message()
            .queue_url(&self.queue_url)
            .max_number_of_messages(MAX_BATCH_SIZE)
            .wait_time_seconds(self.poll_secs as i32)
            // I think this should be a known attribute
            // https://github.com/awslabs/aws-sdk-rust/issues/411
            .attribute_names(QueueAttributeName::Unknown(String::from("SentTimestamp")))
            .send()
            .await;

        let receive_message_output = match result {
            Ok(output) => output,
            Err(err) => {
                error!("SQS receive message error: {:?}.", err);
                // prevent rapid errors from flooding the logs
                tokio::time::sleep(Duration::from_secs(1)).await;
                return;
            }
        };

        if let Some(messages) = receive_message_output.messages {
            let mut receipts_to_ack = vec![];

            let (batch, batch_receiver) = BatchNotifier::maybe_new_with_receiver(acknowledgements);
            for message in messages {
                if let Some(body) = message.body {
                    emit!(AwsSqsBytesReceived {
                        byte_size: body.len()
                    });
                    let timestamp = get_timestamp(&message.attributes);
                    let events = decode_message(self.decoder.clone(), body.as_bytes(), timestamp);
                    let send_result = if let Some(batch) = batch.as_ref() {
                        let events = events.map(|event| event.with_batch_notifier(batch));
                        out.send_batch(events).await
                    } else {
                        out.send_batch(events).await
                    };

                    match send_result {
                        Err(err) => error!(message = "Error sending to sink.", error = %err),
                        Ok(()) => {
                            // a receipt handle should always exist
                            if let Some(receipt_handle) = message.receipt_handle {
                                receipts_to_ack.push(receipt_handle);
                            }
                        }
                    }
                }
            }
            drop(batch);

            if let Some(receiver) = batch_receiver {
                let client = self.client.clone();
                let queue_url = self.queue_url.clone();
                tokio::spawn(async move {
                    let batch_status = receiver.await;
                    if batch_status == BatchStatus::Delivered {
                        delete_messages(&client, &receipts_to_ack, &queue_url).await;
                    }
                });
            } else {
                delete_messages(&self.client, &receipts_to_ack, &self.queue_url).await;
            }
        }
    }
}

fn get_timestamp(
    attributes: &Option<HashMap<MessageSystemAttributeName, String>>,
) -> Option<DateTime<Utc>> {
    attributes.as_ref().and_then(|attributes| {
        let sent_time_str = attributes.get(&MessageSystemAttributeName::SentTimestamp)?;
        Some(Utc.timestamp_millis(i64::from_str(sent_time_str).ok()?))
    })
}

async fn delete_messages(client: &SqsClient, receipts: &[String], queue_url: &str) {
    if !receipts.is_empty() {
        let mut batch = client.delete_message_batch().queue_url(queue_url);

        for (id, receipt) in receipts.iter().enumerate() {
            batch = batch.entries(
                DeleteMessageBatchRequestEntry::builder()
                    .id(id.to_string())
                    .receipt_handle(receipt)
                    .build(),
            );
        }
        if let Err(err) = batch.send().await {
            emit!(SqsMessageDeleteError { error: &err });
        }
    }
}

fn decode_message(
    mut decoder: Decoder,
    message: &[u8],
    sent_time: Option<DateTime<Utc>>,
) -> impl Iterator<Item = Event> {
    let schema = log_schema();

    let mut buffer = BytesMut::with_capacity(message.len());
    buffer.extend_from_slice(message);

    iter::from_fn(move || loop {
        break match decoder.decode_eof(&mut buffer) {
            Ok(Some((events, _))) => {
                let count = events.len();
                Some(
                    events
                        .into_iter()
                        .map(move |mut event| {
                            if let Event::Log(ref mut log) = event {
                                log.try_insert(schema.source_type_key(), Bytes::from("aws_sqs"));
                                if let Some(sent_time) = sent_time {
                                    log.try_insert(schema.timestamp_key(), sent_time);
                                }
                            }
<<<<<<< HEAD
                        }
                        total_events_size += event.size_of();
                        yield event;
                    }
                    emit!(EventsReceived {
                        byte_size: total_events_size,
                        count
                    });
                },
                Some(Err(error)) => {
                    // Error is logged by `crate::codecs::Decoder`, no further handling
                    // is needed here.
                    if !error.can_continue() {
                        break;
                    }
=======
                            event
                        })
                        .fold_finally(
                            0,
                            |size, event: &Event| size + event.size_of(),
                            move |byte_size| emit!(&EventsReceived { byte_size, count }),
                        ),
                )
            }
            Err(error) => {
                // Error is logged by `crate::codecs::Decoder`, no further handling
                // is needed here.
                if error.can_continue() {
                    continue;
>>>>>>> dbab92eb
                }
                None
            }
            Ok(None) => None,
        };
    })
    .flatten()
}

trait FoldFinallyExt: Sized {
    /// This adapter applies the `folder` function to every element in
    /// the iterator, much as `Iterator::fold` does. However, instead
    /// of returning the resulting folded value, it calls the
    /// `finally` function after the last element. This function
    /// returns an iterator over the original values.
    fn fold_finally<A, Fo, Fi>(
        self,
        initial: A,
        folder: Fo,
        finally: Fi,
    ) -> FoldFinally<Self, A, Fo, Fi>;
}

impl<I: Iterator + Sized> FoldFinallyExt for I {
    fn fold_finally<A, Fo, Fi>(
        self,
        initial: A,
        folder: Fo,
        finally: Fi,
    ) -> FoldFinally<Self, A, Fo, Fi> {
        FoldFinally {
            inner: self,
            accumulator: initial,
            folder,
            finally,
        }
    }
}

struct FoldFinally<I, A, Fo, Fi> {
    inner: I,
    accumulator: A,
    folder: Fo,
    finally: Fi,
}

impl<I, A, Fo, Fi> Iterator for FoldFinally<I, A, Fo, Fi>
where
    I: Iterator,
    A: Copy,
    Fo: FnMut(A, &I::Item) -> A,
    Fi: Fn(A),
{
    type Item = I::Item;
    fn next(&mut self) -> Option<Self::Item> {
        match self.inner.next() {
            Some(item) => {
                self.accumulator = (self.folder)(self.accumulator, &item);
                Some(item)
            }
            None => {
                (self.finally)(self.accumulator);
                None
            }
        }
    }
}

#[cfg(test)]
mod tests {
    use chrono::SecondsFormat;

    use super::*;

    #[tokio::test]
    async fn test_decode() {
        let message = "test";
        let now = Utc::now();
        let events: Vec<_> = decode_message(Decoder::default(), b"test", Some(now)).collect();
        assert_eq!(events.len(), 1);
        assert_eq!(
            events[0]
                .clone()
                .as_log()
                .get(log_schema().message_key())
                .unwrap()
                .to_string_lossy(),
            message
        );
        assert_eq!(
            events[0]
                .clone()
                .as_log()
                .get(log_schema().timestamp_key())
                .unwrap()
                .to_string_lossy(),
            now.to_rfc3339_opts(SecondsFormat::AutoSi, true)
        );
    }

    #[test]
    fn test_get_timestamp() {
        let attributes = HashMap::from([(
            MessageSystemAttributeName::SentTimestamp,
            "1636408546018".to_string(),
        )]);

        assert_eq!(
            get_timestamp(&Some(attributes)),
            Some(Utc.timestamp_millis(1636408546018))
        );
    }
}<|MERGE_RESOLUTION|>--- conflicted
+++ resolved
@@ -187,29 +187,12 @@
                                     log.try_insert(schema.timestamp_key(), sent_time);
                                 }
                             }
-<<<<<<< HEAD
-                        }
-                        total_events_size += event.size_of();
-                        yield event;
-                    }
-                    emit!(EventsReceived {
-                        byte_size: total_events_size,
-                        count
-                    });
-                },
-                Some(Err(error)) => {
-                    // Error is logged by `crate::codecs::Decoder`, no further handling
-                    // is needed here.
-                    if !error.can_continue() {
-                        break;
-                    }
-=======
                             event
                         })
                         .fold_finally(
                             0,
                             |size, event: &Event| size + event.size_of(),
-                            move |byte_size| emit!(&EventsReceived { byte_size, count }),
+                            move |byte_size| emit!(EventsReceived { byte_size, count }),
                         ),
                 )
             }
@@ -218,7 +201,6 @@
                 // is needed here.
                 if error.can_continue() {
                     continue;
->>>>>>> dbab92eb
                 }
                 None
             }
