--- conflicted
+++ resolved
@@ -1,10 +1,6 @@
 use std::{collections::HashMap, panic, str::FromStr, sync::Arc};
 
 use aws_sdk_sqs::{
-<<<<<<< HEAD
-    types::{DeleteMessageBatchRequestEntry, MessageSystemAttributeName},
-=======
->>>>>>> eee6e669
     Client as SqsClient,
     types::{DeleteMessageBatchRequestEntry, MessageSystemAttributeName},
 };
