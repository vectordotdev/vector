--- conflicted
+++ resolved
@@ -119,42 +119,25 @@
             drop(batch); // Drop last reference to batch acknowledgement finalizer
             emit!(AwsSqsBytesReceived { byte_size });
             let count = events.len();
-<<<<<<< HEAD
-            if let Err(error) = out.send_batch(events).await {
-                emit!(StreamClosedError { error, count });
-            }
-
-            if self.delete_message {
-                if let Some(receiver) = batch_receiver {
-                    let client = self.client.clone();
-                    let queue_url = self.queue_url.clone();
-                    tokio::spawn(async move {
-                        let batch_status = receiver.await;
-                        if batch_status == BatchStatus::Delivered {
-                            delete_messages(&client, &receipts_to_ack, &queue_url).await;
-                        }
-                    });
-                } else {
-                    delete_messages(&self.client, &receipts_to_ack, &self.queue_url).await;
-                }
-=======
+
             match out.send_batch(events).await {
                 Ok(()) => {
-                    if let Some(receiver) = batch_receiver {
-                        let client = self.client.clone();
-                        let queue_url = self.queue_url.clone();
-                        tokio::spawn(async move {
-                            let batch_status = receiver.await;
-                            if batch_status == BatchStatus::Delivered {
-                                delete_messages(&client, &receipts_to_ack, &queue_url).await;
-                            }
-                        });
-                    } else {
-                        delete_messages(&self.client, &receipts_to_ack, &self.queue_url).await;
+                    if self.delete_message {
+                        if let Some(receiver) = batch_receiver {
+                            let client = self.client.clone();
+                            let queue_url = self.queue_url.clone();
+                            tokio::spawn(async move {
+                                let batch_status = receiver.await;
+                                if batch_status == BatchStatus::Delivered {
+                                    delete_messages(&client, &receipts_to_ack, &queue_url).await;
+                                }
+                            });
+                        } else {
+                            delete_messages(&self.client, &receipts_to_ack, &self.queue_url).await;
+                        }
                     }
                 }
                 Err(error) => emit!(StreamClosedError { error, count }),
->>>>>>> a4769674
             }
         }
     }
