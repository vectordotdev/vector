--- conflicted
+++ resolved
@@ -58,11 +58,7 @@
                 .await
                 .unwrap(),
         )
-<<<<<<< HEAD
         .endpoint_url(sqs_address())
-=======
-        .endpoint_url(endpoint)
->>>>>>> b992e62c
         .region(Some(Region::new("us-east-1")))
         .build();
 
