use std::path::PathBuf;

use bytes::Bytes;
use vector_lib::{
    EstimatedJsonEncodedSizeOf, configurable::configurable_component, lookup::OwnedValuePath,
};

use crate::{
    event::Event,
    internal_events::{SocketEventsReceived, SocketMode},
    sources::util::framestream::{FrameHandler, UnixFrameHandler},
};

<<<<<<< HEAD
use vector_lib::EstimatedJsonEncodedSizeOf;

=======
>>>>>>> eee6e669
/// Unix domain socket configuration for the `dnstap` source.
#[configurable_component]
#[derive(Clone, Debug)]
#[serde(deny_unknown_fields)]
pub struct UnixConfig {
    /// Absolute path to the socket file to read DNSTAP data from.
    ///
    /// The DNS server must be configured to send its DNSTAP data to this socket file. The socket file is created
    /// if it doesn't already exist when the source first starts.
    pub socket_path: PathBuf,

    /// Unix file mode bits to be applied to the unix socket file as its designated file permissions.
    ///
    /// Note: The file mode value can be specified in any numeric format supported by your configuration
    /// language, but it is most intuitive to use an octal number.
    pub socket_file_mode: Option<u32>,

    /// The size, in bytes, of the receive buffer used for the socket.
    ///
    /// This should not typically needed to be changed.
    #[configurable(metadata(docs::type_unit = "bytes"))]
    pub socket_receive_buffer_size: Option<usize>,

    /// The size, in bytes, of the send buffer used for the socket.
    ///
    /// This should not typically needed to be changed.
    #[configurable(metadata(docs::type_unit = "bytes"))]
    pub socket_send_buffer_size: Option<usize>,
}

impl UnixConfig {
    pub fn new(socket_path: PathBuf) -> Self {
        Self {
            socket_path,
            ..Self::default()
        }
    }
}

impl Default for UnixConfig {
    fn default() -> Self {
        Self {
            socket_path: PathBuf::from("/run/bind/dnstap.sock"),
            socket_file_mode: None,
            socket_receive_buffer_size: None,
            socket_send_buffer_size: None,
        }
    }
}

#[derive(Clone)]
pub struct DnstapFrameHandler<T: FrameHandler + Clone> {
    frame_handler: T,
    socket_path: PathBuf,
    socket_file_mode: Option<u32>,
    socket_receive_buffer_size: Option<usize>,
    socket_send_buffer_size: Option<usize>,
}

impl<T: FrameHandler + Clone> DnstapFrameHandler<T> {
    pub fn new(config: UnixConfig, frame_handler: T) -> Self {
        Self {
            frame_handler,
            socket_path: config.socket_path.clone(),
            socket_file_mode: config.socket_file_mode,
            socket_receive_buffer_size: config.socket_receive_buffer_size,
            socket_send_buffer_size: config.socket_send_buffer_size,
        }
    }
}

impl<T: FrameHandler + Clone> FrameHandler for DnstapFrameHandler<T> {
    fn content_type(&self) -> String {
        self.frame_handler.content_type()
    }

    fn max_frame_length(&self) -> usize {
        self.frame_handler.max_frame_length()
    }

    /**
     * Function to pass into util::framestream::build_framestream_unix_source
     * Takes a data frame from the unix socket and turns it into a Vector Event.
     **/
    fn handle_event(&self, received_from: Option<Bytes>, frame: Bytes) -> Option<Event> {
        self.frame_handler
            .handle_event(received_from, frame)
            .map(|event| {
                if let Event::Log(ref log_event) = event {
                    emit!(SocketEventsReceived {
                        mode: SocketMode::Unix,
                        byte_size: log_event.estimated_json_encoded_size_of(),
                        count: 1
                    })
                }
                event
            })
    }

    fn multithreaded(&self) -> bool {
        self.frame_handler.multithreaded()
    }

    fn max_frame_handling_tasks(&self) -> usize {
        self.frame_handler.max_frame_handling_tasks()
    }

    fn host_key(&self) -> &Option<OwnedValuePath> {
        self.frame_handler.host_key()
    }

    fn source_type_key(&self) -> Option<&OwnedValuePath> {
        self.frame_handler.source_type_key()
    }

    fn timestamp_key(&self) -> Option<&OwnedValuePath> {
        self.frame_handler.timestamp_key()
    }
}

impl<T: FrameHandler + Clone> UnixFrameHandler for DnstapFrameHandler<T> {
    fn socket_path(&self) -> PathBuf {
        self.socket_path.clone()
    }

    fn socket_file_mode(&self) -> Option<u32> {
        self.socket_file_mode
    }

    fn socket_receive_buffer_size(&self) -> Option<usize> {
        self.socket_receive_buffer_size
    }

    fn socket_send_buffer_size(&self) -> Option<usize> {
        self.socket_send_buffer_size
    }
}<|MERGE_RESOLUTION|>--- conflicted
+++ resolved
@@ -11,11 +11,6 @@
     sources::util::framestream::{FrameHandler, UnixFrameHandler},
 };
 
-<<<<<<< HEAD
-use vector_lib::EstimatedJsonEncodedSizeOf;
-
-=======
->>>>>>> eee6e669
 /// Unix domain socket configuration for the `dnstap` source.
 #[configurable_component]
 #[derive(Clone, Debug)]
