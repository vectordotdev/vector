--- conflicted
+++ resolved
@@ -98,12 +98,8 @@
 
         let data_dir = cx
             .globals
-<<<<<<< HEAD
-            // TODO prefix component id
+            // source are only global, name can be used for subdir
             .resolve_and_make_data_subdir(self.data_dir.as_ref(), &cx.id.name)?;
-=======
-            .resolve_and_make_data_subdir(self.data_dir.as_ref(), &cx.id)?;
->>>>>>> ab809ee1
 
         let include_units = match (!self.units.is_empty(), !self.include_units.is_empty()) {
             (true, true) => return Err(BuildError::BothUnitsAndIncludeUnits.into()),
