--- conflicted
+++ resolved
@@ -1,17 +1,12 @@
 use std::{error::Error, future::Future, time::Duration};
 
 use futures::{
-    FutureExt, Sink,
-    future::{Either, select},
-    pin_mut,
+    future::{select, Either},
+    pin_mut, FutureExt, Sink,
 };
 use tokio::task::spawn_blocking;
 use vector_lib::file_source::{
-<<<<<<< HEAD
-    Checkpointer, FileServer, FileServerShutdown, FileSourceInternalEvents, Line,
-=======
     file_server::{FileServer, Line, Shutdown as FileServerShutdown},
->>>>>>> 4e90e058
     paths_provider::PathsProvider,
 };
 use vector_lib::file_source_common::{Checkpointer, FileSourceInternalEvents};
