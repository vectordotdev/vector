--- conflicted
+++ resolved
@@ -37,13 +37,6 @@
 };
 use vrl::value::{Kind, kind::Collection};
 
-<<<<<<< HEAD
-use crate::{
-    built_info::{PKG_NAME, PKG_VERSION},
-    sources::kubernetes_logs::partial_events_merger::merge_partial_events,
-};
-=======
->>>>>>> eee6e669
 use crate::{
     SourceSender,
     built_info::{PKG_NAME, PKG_VERSION},
