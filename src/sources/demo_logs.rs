--- conflicted
+++ resolved
@@ -8,24 +8,7 @@
 use snafu::Snafu;
 use tokio::time::{self, Duration};
 use tokio_util::codec::FramedRead;
-<<<<<<< HEAD
-use vector_lib::configurable::configurable_component;
-use vector_lib::internal_event::{
-    ByteSize, BytesReceived, CountByteSize, InternalEventHandle as _, Protocol,
-};
-use vector_lib::lookup::{owned_value_path, path};
 use vector_lib::{
-    codecs::{
-        decoding::{DeserializerConfig, FramingConfig},
-        StreamDecodingError,
-    },
-    config::DataType,
-};
-use vector_lib::{
-    config::{LegacyKey, LogNamespace},
-=======
-use vector_lib::{
->>>>>>> eee6e669
     EstimatedJsonEncodedSizeOf,
     codecs::{
         StreamDecodingError,
