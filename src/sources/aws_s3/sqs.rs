--- conflicted
+++ resolved
@@ -1,8 +1,3 @@
-<<<<<<< HEAD
-use std::collections::HashMap;
-use std::time::Duration;
-use std::{future::ready, num::NonZeroUsize, panic, sync::Arc, sync::LazyLock};
-=======
 use std::{
     collections::HashMap,
     future::ready,
@@ -10,7 +5,6 @@
     panic,
     sync::{Arc, LazyLock},
 };
->>>>>>> 2e128dc6
 
 use aws_sdk_s3::{Client as S3Client, operation::get_object::GetObjectError};
 use aws_sdk_sqs::{
