--- conflicted
+++ resolved
@@ -556,14 +556,7 @@
                     BatchStatus::Delivered => Ok(()),
                     BatchStatus::Errored => Err(ProcessingError::ErrorAcknowledgement),
                     BatchStatus::Rejected => {
-<<<<<<< HEAD
-                        error!(
-                            message = "Sink reported events were rejected.",
-                            internal_log_rate_limit = true,
-                        );
-=======
                         // Sinks are responsible for emitting ComponentEventsDropped.
->>>>>>> 52f20157
                         // Failed events cannot be retried, so continue to delete the SQS source message.
                         Ok(())
                     }
