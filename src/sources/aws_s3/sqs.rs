use std::{
    collections::HashMap,
    future::ready,
    num::NonZeroUsize,
    panic,
    sync::{Arc, LazyLock},
};

use aws_sdk_s3::{Client as S3Client, operation::get_object::GetObjectError};
use aws_sdk_sqs::{
    Client as SqsClient,
    operation::{
        delete_message_batch::{DeleteMessageBatchError, DeleteMessageBatchOutput},
        receive_message::ReceiveMessageError,
        send_message_batch::{SendMessageBatchError, SendMessageBatchOutput},
    },
    types::{DeleteMessageBatchRequestEntry, Message, SendMessageBatchRequestEntry},
};
use aws_smithy_runtime_api::client::{orchestrator::HttpResponse, result::SdkError};
use aws_types::region::Region;
use bytes::Bytes;
use chrono::{DateTime, TimeZone, Utc};
use futures::{FutureExt, Stream, StreamExt, TryFutureExt};
use serde::{Deserialize, Deserializer, Serialize, Serializer};
use serde_with::serde_as;
use smallvec::SmallVec;
use snafu::{ResultExt, Snafu};
use tokio::{pin, select};
use tokio_util::codec::FramedRead;
use tracing::Instrument;
use vector_lib::{
    codecs::decoding::FramingError,
    config::{LegacyKey, LogNamespace, log_schema},
    configurable::configurable_component,
    event::MaybeAsLogMut,
    internal_event::{
        ByteSize, BytesReceived, CountByteSize, InternalEventHandle as _, Protocol, Registered,
    },
    lookup::{PathPrefix, metadata_path, path},
};

<<<<<<< HEAD
use crate::aws::AwsAuthentication;
use crate::codecs::Decoder;
use crate::event::{Event, LogEvent};
use crate::internal_events::{
    SqsMessageSendBatchError, SqsMessageSentPartialError, SqsMessageSentSucceeded,
};
=======
>>>>>>> 710fa5d9
use crate::{
    SourceSender,
    aws::AwsTimeout,
    codecs::Decoder,
    config::{SourceAcknowledgementsConfig, SourceContext},
    event::{BatchNotifier, BatchStatus, EstimatedJsonEncodedSizeOf, Event, LogEvent},
    internal_events::{
        EventsReceived, SqsMessageDeleteBatchError, SqsMessageDeletePartialError,
        SqsMessageDeleteSucceeded, SqsMessageProcessingError, SqsMessageProcessingSucceeded,
        SqsMessageReceiveError, SqsMessageReceiveSucceeded, SqsMessageSendBatchError,
        SqsMessageSentPartialError, SqsMessageSentSucceeded, SqsS3EventRecordInvalidEventIgnored,
        StreamClosedError,
    },
    line_agg::{self, LineAgg},
    shutdown::ShutdownSignal,
    sources::aws_s3::AwsS3Config,
    tls::TlsConfig,
};

static SUPPORTED_S3_EVENT_VERSION: LazyLock<semver::VersionReq> =
    LazyLock::new(|| semver::VersionReq::parse("~2").unwrap());

/// Configuration for deferring events based on their age.
#[serde_as]
#[configurable_component]
#[derive(Clone, Debug, Default)]
#[serde(deny_unknown_fields)]
pub(super) struct DeferredConfig {
    /// The URL of the queue to forward events to when they are older than `max_age_secs`.
    #[configurable(metadata(
        docs::examples = "https://sqs.us-east-2.amazonaws.com/123456789012/MyQueue"
    ))]
    #[configurable(validation(format = "uri"))]
    pub(super) queue_url: String,

    /// Event must have been emitted within the last `max_age_secs` seconds to be processed.
    ///
    /// If the event is older, it is forwarded to the `queue_url` for later processing.
    #[configurable(metadata(docs::type_unit = "seconds"))]
    #[configurable(metadata(docs::examples = 3600))]
    pub(super) max_age_secs: u64,
}

/// SQS configuration options.
//
// TODO: It seems awfully likely that we could re-use the existing configuration type for the `aws_sqs` source in some
// way, given the near 100% overlap in configurable values.
#[serde_as]
#[configurable_component]
#[derive(Clone, Debug, Derivative)]
#[derivative(Default)]
#[serde(deny_unknown_fields)]
pub(super) struct Config {
    /// AWS configuration options for SQS
    /// If not included, the values of the source's `auth` configuration will be used.
    /// Can be reverted to the AWS SDK's default authentication strategy by setting this to
    /// the string "default"
    #[configurable(derived)]
    #[serde(default)]
    pub(super) auth: Option<AwsAuthentication>,

    /// The URL of the SQS queue to poll for bucket notifications.
    #[configurable(metadata(
        docs::examples = "https://sqs.us-east-2.amazonaws.com/123456789012/MyQueue"
    ))]
    #[configurable(validation(format = "uri"))]
    pub(super) queue_url: String,

    /// How long to wait while polling the queue for new messages, in seconds.
    ///
    /// Generally, this should not be changed unless instructed to do so, as if messages are available,
    /// they are always consumed, regardless of the value of `poll_secs`.
    // NOTE: We restrict this to u32 for safe conversion to i32 later.
    // NOTE: This value isn't used as a `Duration` downstream, so we don't bother using `serde_with`
    #[serde(default = "default_poll_secs")]
    #[derivative(Default(value = "default_poll_secs()"))]
    #[configurable(metadata(docs::type_unit = "seconds"))]
    pub(super) poll_secs: u32,

    /// The visibility timeout to use for messages, in seconds.
    ///
    /// This controls how long a message is left unavailable after it is received. If a message is received, and
    /// takes longer than `visibility_timeout_secs` to process and delete the message from the queue, it is made available again for another consumer.
    ///
    /// This can happen if there is an issue between consuming a message and deleting it.
    // NOTE: We restrict this to u32 for safe conversion to i32 later.
    // NOTE: This value isn't used as a `Duration` downstream, so we don't bother using `serde_with`
    #[serde(default = "default_visibility_timeout_secs")]
    #[derivative(Default(value = "default_visibility_timeout_secs()"))]
    #[configurable(metadata(docs::type_unit = "seconds"))]
    #[configurable(metadata(docs::human_name = "Visibility Timeout"))]
    pub(super) visibility_timeout_secs: u32,

    /// Whether to delete the message once it is processed.
    ///
    /// It can be useful to set this to `false` for debugging or during the initial setup.
    #[serde(default = "default_true")]
    #[derivative(Default(value = "default_true()"))]
    pub(super) delete_message: bool,

    /// Whether to delete non-retryable messages.
    ///
    /// If a message is rejected by the sink and not retryable, it is deleted from the queue.
    #[serde(default = "default_true")]
    #[derivative(Default(value = "default_true()"))]
    pub(super) delete_failed_message: bool,

    /// Number of concurrent tasks to create for polling the queue for messages.
    ///
    /// Defaults to the number of available CPUs on the system.
    ///
    /// Should not typically need to be changed, but it can sometimes be beneficial to raise this
    /// value when there is a high rate of messages being pushed into the queue and the objects
    /// being fetched are small. In these cases, system resources may not be fully utilized without
    /// fetching more messages per second, as the SQS message consumption rate affects the S3 object
    /// retrieval rate.
    #[configurable(metadata(docs::type_unit = "tasks"))]
    #[configurable(metadata(docs::examples = 5))]
    pub(super) client_concurrency: Option<NonZeroUsize>,

    /// Maximum number of messages to poll from SQS in a batch
    ///
    /// Defaults to 10
    ///
    /// Should be set to a smaller value when the files are large to help prevent the ingestion of
    /// one file from causing the other files to exceed the visibility_timeout. Valid values are 1 - 10
    // NOTE: We restrict this to u32 for safe conversion to i32 later.
    #[serde(default = "default_max_number_of_messages")]
    #[derivative(Default(value = "default_max_number_of_messages()"))]
    #[configurable(metadata(docs::human_name = "Max Messages"))]
    #[configurable(metadata(docs::examples = 1))]
    pub(super) max_number_of_messages: u32,

    #[configurable(derived)]
    #[serde(default)]
    #[derivative(Default)]
    pub(super) tls_options: Option<TlsConfig>,

    // Client timeout configuration for SQS operations. Take care when configuring these settings
    // to allow enough time for the polling interval configured in `poll_secs`.
    #[configurable(derived)]
    #[derivative(Default)]
    #[serde(default)]
    #[serde(flatten)]
    pub(super) timeout: Option<AwsTimeout>,

    /// Configuration for deferring events to another queue based on their age.
    #[configurable(derived)]
    pub(super) deferred: Option<DeferredConfig>,
}

const fn default_poll_secs() -> u32 {
    15
}

const fn default_visibility_timeout_secs() -> u32 {
    300
}

const fn default_max_number_of_messages() -> u32 {
    10
}

const fn default_true() -> bool {
    true
}

#[derive(Debug, Snafu)]
pub(super) enum IngestorNewError {
    #[snafu(display("Invalid value for max_number_of_messages {}", messages))]
    InvalidNumberOfMessages { messages: u32 },
}

#[allow(clippy::large_enum_variant)]
#[derive(Debug, Snafu)]
pub enum ProcessingError {
    #[snafu(display(
        "Could not parse SQS message with id {} as S3 notification: {}",
        message_id,
        source
    ))]
    InvalidSqsMessage {
        source: serde_json::Error,
        message_id: String,
    },
    #[snafu(display("Failed to fetch s3://{}/{}: {}", bucket, key, source))]
    GetObject {
        source: SdkError<GetObjectError, HttpResponse>,
        bucket: String,
        key: String,
    },
    #[snafu(display("Failed to read all of s3://{}/{}: {}", bucket, key, source))]
    ReadObject {
        source: Box<dyn FramingError>,
        bucket: String,
        key: String,
    },
    #[snafu(display("Failed to flush all of s3://{}/{}: {}", bucket, key, source))]
    PipelineSend {
        source: crate::source_sender::ClosedError,
        bucket: String,
        key: String,
    },
    #[snafu(display(
        "Object notification for s3://{}/{} is a bucket in another region: {}",
        bucket,
        key,
        region
    ))]
    WrongRegion {
        region: String,
        bucket: String,
        key: String,
    },
    #[snafu(display("Unsupported S3 event version: {}.", version,))]
    UnsupportedS3EventVersion { version: semver::Version },
    #[snafu(display(
        "Sink reported an error sending events for an s3 object in region {}: s3://{}/{}",
        region,
        bucket,
        key
    ))]
    ErrorAcknowledgement {
        region: String,
        bucket: String,
        key: String,
    },
    #[snafu(display(
        "File s3://{}/{} too old.  Forwarded to deferred queue {}",
        bucket,
        key,
        deferred_queue
    ))]
    FileTooOld {
        bucket: String,
        key: String,
        deferred_queue: String,
    },
}

pub struct State {
    region: Region,

    s3_client: S3Client,
    sqs_client: SqsClient,

    multiline: Option<line_agg::Config>,
    compression: super::Compression,

    queue_url: String,
    poll_secs: i32,
    max_number_of_messages: i32,
    client_concurrency: usize,
    visibility_timeout_secs: i32,
    delete_message: bool,
    delete_failed_message: bool,
    decoder: Decoder,

    deferred: Option<DeferredConfig>,
}

pub(super) struct Ingestor {
    state: Arc<State>,
}

impl Ingestor {
    pub(super) async fn new(
        region: Region,
        sqs_client: SqsClient,
        s3_client: S3Client,
        config: Config,
        compression: super::Compression,
        multiline: Option<line_agg::Config>,
        decoder: Decoder,
    ) -> Result<Ingestor, IngestorNewError> {
        if config.max_number_of_messages < 1 || config.max_number_of_messages > 10 {
            return Err(IngestorNewError::InvalidNumberOfMessages {
                messages: config.max_number_of_messages,
            });
        }
        let state = Arc::new(State {
            region,

            s3_client,
            sqs_client,

            compression,
            multiline,

            queue_url: config.queue_url,
            poll_secs: config.poll_secs as i32,
            max_number_of_messages: config.max_number_of_messages as i32,
            client_concurrency: config
                .client_concurrency
                .map(|n| n.get())
                .unwrap_or_else(crate::num_threads),
            visibility_timeout_secs: config.visibility_timeout_secs as i32,
            delete_message: config.delete_message,
            delete_failed_message: config.delete_failed_message,
            decoder,

            deferred: config.deferred,
        });

        Ok(Ingestor { state })
    }

    pub(super) async fn run(
        self,
        cx: SourceContext,
        acknowledgements: SourceAcknowledgementsConfig,
        log_namespace: LogNamespace,
    ) -> Result<(), ()> {
        let acknowledgements = cx.do_acknowledgements(acknowledgements);
        let mut handles = Vec::new();
        for _ in 0..self.state.client_concurrency {
            let process = IngestorProcess::new(
                Arc::clone(&self.state),
                cx.out.clone(),
                cx.shutdown.clone(),
                log_namespace,
                acknowledgements,
            );
            let fut = process.run();
            let handle = tokio::spawn(fut.in_current_span());
            handles.push(handle);
        }

        // Wait for all of the processes to finish.  If any one of them panics, we resume
        // that panic here to properly shutdown Vector.
        for handle in handles.drain(..) {
            if let Err(e) = handle.await
                && e.is_panic()
            {
                panic::resume_unwind(e.into_panic());
            }
        }

        Ok(())
    }
}

pub struct IngestorProcess {
    state: Arc<State>,
    out: SourceSender,
    shutdown: ShutdownSignal,
    acknowledgements: bool,
    log_namespace: LogNamespace,
    bytes_received: Registered<BytesReceived>,
    events_received: Registered<EventsReceived>,
}

impl IngestorProcess {
    pub fn new(
        state: Arc<State>,
        out: SourceSender,
        shutdown: ShutdownSignal,
        log_namespace: LogNamespace,
        acknowledgements: bool,
    ) -> Self {
        Self {
            state,
            out,
            shutdown,
            acknowledgements,
            log_namespace,
            bytes_received: register!(BytesReceived::from(Protocol::HTTP)),
            events_received: register!(EventsReceived),
        }
    }

    async fn run(mut self) {
        let shutdown = self.shutdown.clone().fuse();
        pin!(shutdown);

        loop {
            select! {
                _ = &mut shutdown => break,
                _ = self.run_once() => {},
            }
        }
    }

    async fn run_once(&mut self) {
        let messages = self.receive_messages().await;
        let messages = messages
            .inspect(|messages| {
                emit!(SqsMessageReceiveSucceeded {
                    count: messages.len(),
                });
            })
            .inspect_err(|err| {
                emit!(SqsMessageReceiveError { error: err });
            })
            .unwrap_or_default();

        let mut delete_entries = Vec::new();
        let mut deferred_entries = Vec::new();
        for message in messages {
            let receipt_handle = match message.receipt_handle {
                None => {
                    // I don't think this will ever actually happen, but is just an artifact of the
                    // AWS's API predilection for returning nullable values for all response
                    // attributes
                    warn!(message = "Refusing to process message with no receipt_handle.", ?message.message_id);
                    continue;
                }
                Some(ref handle) => handle.to_owned(),
            };

            let message_id = message
                .message_id
                .clone()
                .unwrap_or_else(|| "<unknown>".to_owned());
            match self.handle_sqs_message(message.clone()).await {
                Ok(()) => {
                    emit!(SqsMessageProcessingSucceeded {
                        message_id: &message_id
                    });
                    if self.state.delete_message {
                        trace!(
                            message = "Queued SQS message for deletion.",
                            id = message_id,
                            receipt_handle = receipt_handle,
                        );
                        delete_entries.push(
                            DeleteMessageBatchRequestEntry::builder()
                                .id(message_id.clone())
                                .receipt_handle(receipt_handle)
                                .build()
                                .expect("all required builder params specified"),
                        );
                    }
                }
                Err(err) => {
                    match err {
                        ProcessingError::FileTooOld { .. } => {
                            emit!(SqsMessageProcessingSucceeded {
                                message_id: &message_id
                            });
                            if let Some(deferred) = &self.state.deferred {
                                trace!(
                                    message = "Forwarding message to deferred queue.",
                                    id = message_id,
                                    receipt_handle = receipt_handle,
                                    deferred_queue = deferred.queue_url,
                                );

                                deferred_entries.push(
                                    SendMessageBatchRequestEntry::builder()
                                        .id(message_id.clone())
                                        .message_body(message.body.unwrap_or_default())
                                        .build()
                                        .expect("all required builder params specified"),
                                );
                            }
                            //  maybe delete the message from current queue since we have processed it
                            if self.state.delete_message {
                                trace!(
                                    message = "Queued SQS message for deletion.",
                                    id = message_id,
                                    receipt_handle = receipt_handle,
                                );
                                delete_entries.push(
                                    DeleteMessageBatchRequestEntry::builder()
                                        .id(message_id)
                                        .receipt_handle(receipt_handle)
                                        .build()
                                        .expect("all required builder params specified"),
                                );
                            }
                        }
                        _ => {
                            emit!(SqsMessageProcessingError {
                                message_id: &message_id,
                                error: &err,
                            });
                        }
                    }
                }
            }
        }

        // Should consider removing failed deferrals from the delete_entries
        if !deferred_entries.is_empty() {
            let Some(deferred) = &self.state.deferred else {
                warn!(
                    message = "Deferred queue not configured, but received deferred entries.",
                    internal_log_rate_limit = true
                );
                return;
            };
            let cloned_entries = deferred_entries.clone();
            match self
                .send_messages(deferred_entries, deferred.queue_url.clone())
                .await
            {
                Ok(result) => {
                    if !result.successful.is_empty() {
                        emit!(SqsMessageSentSucceeded {
                            message_ids: result.successful,
                        })
                    }

                    if !result.failed.is_empty() {
                        emit!(SqsMessageSentPartialError {
                            entries: result.failed
                        })
                    }
                }
                Err(err) => {
                    emit!(SqsMessageSendBatchError {
                        entries: cloned_entries,
                        error: err,
                    });
                }
            }
        }
        if !delete_entries.is_empty() {
            // We need these for a correct error message if the batch fails overall.
            let cloned_entries = delete_entries.clone();
            match self.delete_messages(delete_entries).await {
                Ok(result) => {
                    // Batch deletes can have partial successes/failures, so we have to check
                    // for both cases and emit accordingly.
                    if !result.successful.is_empty() {
                        emit!(SqsMessageDeleteSucceeded {
                            message_ids: result.successful,
                        });
                    }

                    if !result.failed.is_empty() {
                        emit!(SqsMessageDeletePartialError {
                            entries: result.failed
                        });
                    }
                }
                Err(err) => {
                    emit!(SqsMessageDeleteBatchError {
                        entries: cloned_entries,
                        error: err,
                    });
                }
            }
        }
    }

    async fn handle_sqs_message(&mut self, message: Message) -> Result<(), ProcessingError> {
        let sqs_body = message.body.unwrap_or_default();
        let sqs_body = serde_json::from_str::<SnsNotification>(sqs_body.as_ref())
            .map(|notification| notification.message)
            .unwrap_or(sqs_body);
        let s3_event: SqsEvent =
            serde_json::from_str(sqs_body.as_ref()).context(InvalidSqsMessageSnafu {
                message_id: message
                    .message_id
                    .clone()
                    .unwrap_or_else(|| "<empty>".to_owned()),
            })?;

        match s3_event {
            SqsEvent::TestEvent(_s3_test_event) => {
                debug!(?message.message_id, message = "Found S3 Test Event.");
                Ok(())
            }
            SqsEvent::Event(s3_event) => self.handle_s3_event(s3_event).await,
        }
    }

    async fn handle_s3_event(&mut self, s3_event: S3Event) -> Result<(), ProcessingError> {
        for record in s3_event.records {
            self.handle_s3_event_record(record, self.log_namespace)
                .await?
        }
        Ok(())
    }

    async fn handle_s3_event_record(
        &mut self,
        s3_event: S3EventRecord,
        log_namespace: LogNamespace,
    ) -> Result<(), ProcessingError> {
        let event_version: semver::Version = s3_event.event_version.clone().into();
        if !SUPPORTED_S3_EVENT_VERSION.matches(&event_version) {
            return Err(ProcessingError::UnsupportedS3EventVersion {
                version: event_version.clone(),
            });
        }

        if s3_event.event_name.kind != "ObjectCreated" {
            emit!(SqsS3EventRecordInvalidEventIgnored {
                bucket: &s3_event.s3.bucket.name,
                key: &s3_event.s3.object.key,
                kind: &s3_event.event_name.kind,
                name: &s3_event.event_name.name,
            });
            return Ok(());
        }

        // S3 has to send notifications to a queue in the same region so I don't think this will
        // actually ever be hit unless messages are being forwarded from one queue to another
        if self.state.region.as_ref() != s3_event.aws_region.as_str() {
            return Err(ProcessingError::WrongRegion {
                bucket: s3_event.s3.bucket.name.clone(),
                key: s3_event.s3.object.key.clone(),
                region: s3_event.aws_region,
            });
        }

        if let Some(deferred) = &self.state.deferred {
            let delta = Utc::now() - s3_event.event_time;
            if delta.num_seconds() > deferred.max_age_secs as i64 {
                return Err(ProcessingError::FileTooOld {
                    bucket: s3_event.s3.bucket.name.clone(),
                    key: s3_event.s3.object.key.clone(),
                    deferred_queue: deferred.queue_url.clone(),
                });
            }
        }

        let object_result = self
            .state
            .s3_client
            .get_object()
            .bucket(s3_event.s3.bucket.name.clone())
            .key(s3_event.s3.object.key.clone())
            .send()
            .await
            .context(GetObjectSnafu {
                bucket: s3_event.s3.bucket.name.clone(),
                key: s3_event.s3.object.key.clone(),
            });

        let object = object_result?;

        debug!(
            message = "Got S3 object from SQS notification.",
            bucket = s3_event.s3.bucket.name,
            key = s3_event.s3.object.key,
        );

        let metadata = object.metadata;

        let timestamp = object.last_modified.map(|ts| {
            Utc.timestamp_opt(ts.secs(), ts.subsec_nanos())
                .single()
                .expect("invalid timestamp")
        });

        let (batch, receiver) = BatchNotifier::maybe_new_with_receiver(self.acknowledgements);
        let object_reader = super::s3_object_decoder(
            self.state.compression,
            &s3_event.s3.object.key,
            object.content_encoding.as_deref(),
            object.content_type.as_deref(),
            object.body,
        )
        .await;

        // Record the read error seen to propagate up later so we avoid ack'ing the SQS
        // message
        //
        // String is used as we cannot clone std::io::Error to take ownership in closure
        //
        // FramedRead likely stops when it gets an i/o error but I found it more clear to
        // show that we `take_while` there hasn't been an error
        //
        // This can result in objects being partially processed before an error, but we
        // prefer duplicate lines over message loss. Future work could include recording
        // the offset of the object that has been read, but this would only be relevant in
        // the case that the same vector instance processes the same message.
        let mut read_error = None;
        let bytes_received = self.bytes_received.clone();
        let events_received = self.events_received.clone();
        let lines: Box<dyn Stream<Item = Bytes> + Send + Unpin> = Box::new(
            FramedRead::new(object_reader, self.state.decoder.framer.clone())
                .map(|res| {
                    res.inspect(|bytes| {
                        bytes_received.emit(ByteSize(bytes.len()));
                    })
                    .map_err(|err| {
                        read_error = Some(err);
                    })
                    .ok()
                })
                .take_while(|res| ready(res.is_some()))
                .map(|r| r.expect("validated by take_while")),
        );

        let lines: Box<dyn Stream<Item = Bytes> + Send + Unpin> = match &self.state.multiline {
            Some(config) => Box::new(
                LineAgg::new(
                    lines.map(|line| ((), line, ())),
                    line_agg::Logic::new(config.clone()),
                )
                .map(|(_src, line, _context, _lastline_context)| line),
            ),
            None => lines,
        };

        let mut stream = lines.flat_map(|line| {
            let events = match self.state.decoder.deserializer_parse(line) {
                Ok((events, _events_size)) => events,
                Err(_error) => {
                    // Error is handled by `codecs::Decoder`, no further handling
                    // is needed here.
                    SmallVec::new()
                }
            };

            let events = events
                .into_iter()
                .map(|mut event: Event| {
                    event = event.with_batch_notifier_option(&batch);
                    if let Some(log_event) = event.maybe_as_log_mut() {
                        handle_single_log(
                            log_event,
                            log_namespace,
                            &s3_event,
                            &metadata,
                            timestamp,
                        );
                    }
                    events_received.emit(CountByteSize(1, event.estimated_json_encoded_size_of()));
                    event
                })
                .collect::<Vec<Event>>();
            futures::stream::iter(events)
        });

        let send_error = match self.out.send_event_stream(&mut stream).await {
            Ok(_) => None,
            Err(_) => {
                let (count, _) = stream.size_hint();
                emit!(StreamClosedError { count });
                Some(crate::source_sender::ClosedError)
            }
        };

        // Up above, `lines` captures `read_error`, and eventually is captured by `stream`,
        // so we explicitly drop it so that we can again utilize `read_error` below.
        drop(stream);

        // The BatchNotifier is cloned for each LogEvent in the batch stream, but the last
        // reference must be dropped before the status of the batch is sent to the channel.
        drop(batch);

        if let Some(error) = read_error {
            Err(ProcessingError::ReadObject {
                source: error,
                bucket: s3_event.s3.bucket.name.clone(),
                key: s3_event.s3.object.key.clone(),
            })
        } else if let Some(error) = send_error {
            Err(ProcessingError::PipelineSend {
                source: error,
                bucket: s3_event.s3.bucket.name.clone(),
                key: s3_event.s3.object.key.clone(),
            })
        } else {
            match receiver {
                None => Ok(()),
                Some(receiver) => {
                    let result = receiver.await;
                    match result {
                        BatchStatus::Delivered => {
                            debug!(
                                message = "S3 object from SQS delivered.",
                                bucket = s3_event.s3.bucket.name,
                                key = s3_event.s3.object.key,
                            );
                            Ok(())
                        }
                        BatchStatus::Errored => Err(ProcessingError::ErrorAcknowledgement {
                            bucket: s3_event.s3.bucket.name,
                            key: s3_event.s3.object.key,
                            region: s3_event.aws_region,
                        }),
                        BatchStatus::Rejected => {
                            if self.state.delete_failed_message {
                                warn!(
                                    message =
                                        "S3 object from SQS was rejected. Deleting failed message.",
                                    bucket = s3_event.s3.bucket.name,
                                    key = s3_event.s3.object.key,
                                );
                                Ok(())
                            } else {
                                Err(ProcessingError::ErrorAcknowledgement {
                                    bucket: s3_event.s3.bucket.name,
                                    key: s3_event.s3.object.key,
                                    region: s3_event.aws_region,
                                })
                            }
                        }
                    }
                }
            }
        }
    }

    async fn receive_messages(
        &mut self,
    ) -> Result<Vec<Message>, SdkError<ReceiveMessageError, HttpResponse>> {
        self.state
            .sqs_client
            .receive_message()
            .queue_url(self.state.queue_url.clone())
            .max_number_of_messages(self.state.max_number_of_messages)
            .visibility_timeout(self.state.visibility_timeout_secs)
            .wait_time_seconds(self.state.poll_secs)
            .send()
            .map_ok(|res| res.messages.unwrap_or_default())
            .await
    }

    async fn delete_messages(
        &mut self,
        entries: Vec<DeleteMessageBatchRequestEntry>,
    ) -> Result<DeleteMessageBatchOutput, SdkError<DeleteMessageBatchError, HttpResponse>> {
        self.state
            .sqs_client
            .delete_message_batch()
            .queue_url(self.state.queue_url.clone())
            .set_entries(Some(entries))
            .send()
            .await
    }

    async fn send_messages(
        &mut self,
        entries: Vec<SendMessageBatchRequestEntry>,
        queue_url: String,
    ) -> Result<SendMessageBatchOutput, SdkError<SendMessageBatchError, HttpResponse>> {
        self.state
            .sqs_client
            .send_message_batch()
            .queue_url(queue_url.clone())
            .set_entries(Some(entries))
            .send()
            .await
    }
}

fn handle_single_log(
    log: &mut LogEvent,
    log_namespace: LogNamespace,
    s3_event: &S3EventRecord,
    metadata: &Option<HashMap<String, String>>,
    timestamp: Option<DateTime<Utc>>,
) {
    log_namespace.insert_source_metadata(
        AwsS3Config::NAME,
        log,
        Some(LegacyKey::Overwrite(path!("bucket"))),
        path!("bucket"),
        Bytes::from(s3_event.s3.bucket.name.as_bytes().to_vec()),
    );

    log_namespace.insert_source_metadata(
        AwsS3Config::NAME,
        log,
        Some(LegacyKey::Overwrite(path!("object"))),
        path!("object"),
        Bytes::from(s3_event.s3.object.key.as_bytes().to_vec()),
    );
    log_namespace.insert_source_metadata(
        AwsS3Config::NAME,
        log,
        Some(LegacyKey::Overwrite(path!("region"))),
        path!("region"),
        Bytes::from(s3_event.aws_region.as_bytes().to_vec()),
    );

    if let Some(metadata) = metadata {
        for (key, value) in metadata {
            log_namespace.insert_source_metadata(
                AwsS3Config::NAME,
                log,
                Some(LegacyKey::Overwrite(path!(key))),
                path!("metadata", key.as_str()),
                value.clone(),
            );
        }
    }

    log_namespace.insert_vector_metadata(
        log,
        log_schema().source_type_key(),
        path!("source_type"),
        Bytes::from_static(AwsS3Config::NAME.as_bytes()),
    );

    // This handles the transition from the original timestamp logic. Originally the
    // `timestamp_key` was populated by the `last_modified` time on the object, falling
    // back to calling `now()`.
    match log_namespace {
        LogNamespace::Vector => {
            if let Some(timestamp) = timestamp {
                log.insert(metadata_path!(AwsS3Config::NAME, "timestamp"), timestamp);
            }

            log.insert(metadata_path!("vector", "ingest_timestamp"), Utc::now());
        }
        LogNamespace::Legacy => {
            if let Some(timestamp_key) = log_schema().timestamp_key() {
                log.try_insert(
                    (PathPrefix::Event, timestamp_key),
                    timestamp.unwrap_or_else(Utc::now),
                );
            }
        }
    };
}

// https://docs.aws.amazon.com/sns/latest/dg/sns-sqs-as-subscriber.html
#[derive(Clone, Debug, Deserialize)]
#[serde(rename_all = "PascalCase")]
pub struct SnsNotification {
    pub message: String,
    pub timestamp: DateTime<Utc>,
}

// https://docs.aws.amazon.com/AmazonS3/latest/userguide/how-to-enable-disable-notification-intro.html
#[derive(Clone, Debug, Deserialize)]
#[serde(untagged)]
enum SqsEvent {
    Event(S3Event),
    TestEvent(S3TestEvent),
}

#[derive(Clone, Debug, Deserialize)]
#[serde(rename_all = "PascalCase")]
pub struct S3TestEvent {
    pub service: String,
    pub event: S3EventName,
    pub bucket: String,
}

// https://docs.aws.amazon.com/AmazonS3/latest/dev/notification-content-structure.html
#[derive(Clone, Debug, Deserialize, Serialize)]
#[serde(rename_all = "PascalCase")]
pub struct S3Event {
    pub records: Vec<S3EventRecord>,
}

#[derive(Clone, Debug, Deserialize, Serialize)]
#[serde(rename_all = "camelCase")]
pub struct S3EventRecord {
    pub event_version: S3EventVersion,
    pub event_source: String,
    pub aws_region: String,
    pub event_name: S3EventName,
    pub event_time: DateTime<Utc>,

    pub s3: S3Message,
}

#[derive(Clone, Debug)]
pub struct S3EventVersion {
    pub major: u64,
    pub minor: u64,
}

impl From<S3EventVersion> for semver::Version {
    fn from(v: S3EventVersion) -> semver::Version {
        semver::Version::new(v.major, v.minor, 0)
    }
}

// https://docs.aws.amazon.com/AmazonS3/latest/dev/notification-content-structure.html
// <major>.<minor>
impl<'de> Deserialize<'de> for S3EventVersion {
    fn deserialize<D>(deserializer: D) -> Result<Self, D::Error>
    where
        D: Deserializer<'de>,
    {
        use serde::de::Error;

        let s = String::deserialize(deserializer)?;

        let mut parts = s.splitn(2, '.');

        let major = parts
            .next()
            .ok_or_else(|| D::Error::custom("Missing major version number"))?
            .parse::<u64>()
            .map_err(D::Error::custom)?;

        let minor = parts
            .next()
            .ok_or_else(|| D::Error::custom("Missing minor version number"))?
            .parse::<u64>()
            .map_err(D::Error::custom)?;

        Ok(S3EventVersion { major, minor })
    }
}

impl Serialize for S3EventVersion {
    fn serialize<S>(&self, serializer: S) -> Result<S::Ok, S::Error>
    where
        S: Serializer,
    {
        serializer.serialize_str(&format!("{}.{}", self.major, self.minor))
    }
}

#[derive(Clone, Debug)]
pub struct S3EventName {
    pub kind: String,
    pub name: String,
}

// https://docs.aws.amazon.com/AmazonS3/latest/dev/NotificationHowTo.html#supported-notification-event-types
//
// we could use enums here, but that seems overly brittle as deserialization would break if they
// add new event types or names
impl<'de> Deserialize<'de> for S3EventName {
    fn deserialize<D>(deserializer: D) -> Result<Self, D::Error>
    where
        D: Deserializer<'de>,
    {
        use serde::de::Error;

        let s = String::deserialize(deserializer)?;

        let mut parts = s.splitn(2, ':');

        let kind = parts
            .next()
            .ok_or_else(|| D::Error::custom("Missing event kind"))?
            .parse::<String>()
            .map_err(D::Error::custom)?;

        let name = parts
            .next()
            .ok_or_else(|| D::Error::custom("Missing event name"))?
            .parse::<String>()
            .map_err(D::Error::custom)?;

        Ok(S3EventName { kind, name })
    }
}

impl Serialize for S3EventName {
    fn serialize<S>(&self, serializer: S) -> Result<S::Ok, S::Error>
    where
        S: Serializer,
    {
        serializer.serialize_str(&format!("{}:{}", self.kind, self.name))
    }
}

#[derive(Clone, Debug, Deserialize, Serialize)]
#[serde(rename_all = "camelCase")]
pub struct S3Message {
    pub bucket: S3Bucket,
    pub object: S3Object,
}

#[derive(Clone, Debug, Deserialize, Serialize)]
#[serde(rename_all = "camelCase")]
pub struct S3Bucket {
    pub name: String,
}

#[derive(Clone, Debug, Deserialize, PartialEq, Eq, Serialize)]
#[serde(rename_all = "camelCase")]
pub struct S3Object {
    // S3ObjectKeys are URL encoded
    // https://docs.aws.amazon.com/AmazonS3/latest/userguide/notification-content-structure.html
    #[serde(with = "urlencoded_string")]
    pub key: String,
}

mod urlencoded_string {
    use percent_encoding::{percent_decode, utf8_percent_encode};

    pub fn deserialize<'de, D>(deserializer: D) -> Result<String, D::Error>
    where
        D: serde::de::Deserializer<'de>,
    {
        use serde::de::Error;

        serde::de::Deserialize::deserialize(deserializer).and_then(|s: &[u8]| {
            let decoded = if s.contains(&b'+') {
                // AWS encodes spaces as `+` rather than `%20`, so we first need to handle this.
                let s = s
                    .iter()
                    .map(|c| if *c == b'+' { b' ' } else { *c })
                    .collect::<Vec<_>>();
                percent_decode(&s).decode_utf8().map(Into::into)
            } else {
                percent_decode(s).decode_utf8().map(Into::into)
            };

            decoded
                .map_err(|err| D::Error::custom(format!("error url decoding S3 object key: {err}")))
        })
    }

    pub fn serialize<S>(s: &str, serializer: S) -> Result<S::Ok, S::Error>
    where
        S: serde::ser::Serializer,
    {
        serializer.serialize_str(
            &utf8_percent_encode(s, percent_encoding::NON_ALPHANUMERIC).collect::<String>(),
        )
    }
}

#[test]
fn test_key_deserialize() {
    let value = serde_json::from_str(r#"{"key": "noog+nork"}"#).unwrap();
    assert_eq!(
        S3Object {
            key: "noog nork".to_string(),
        },
        value
    );

    let value = serde_json::from_str(r#"{"key": "noog%2bnork"}"#).unwrap();
    assert_eq!(
        S3Object {
            key: "noog+nork".to_string(),
        },
        value
    );
}

#[test]
fn test_s3_testevent() {
    let value: S3TestEvent = serde_json::from_str(
        r#"{
        "Service":"Amazon S3",
        "Event":"s3:TestEvent",
        "Time":"2014-10-13T15:57:02.089Z",
        "Bucket":"bucketname",
        "RequestId":"5582815E1AEA5ADF",
        "HostId":"8cLeGAmw098X5cv4Zkwcmo8vvZa3eH3eKxsPzbB9wrR+YstdA6Knx4Ip8EXAMPLE"
     }"#,
    )
    .unwrap();

    assert_eq!(value.service, "Amazon S3".to_string());
    assert_eq!(value.bucket, "bucketname".to_string());
    assert_eq!(value.event.kind, "s3".to_string());
    assert_eq!(value.event.name, "TestEvent".to_string());
}

#[test]
fn test_s3_sns_testevent() {
    let sns_value: SnsNotification = serde_json::from_str(
        r#"{
        "Type" : "Notification",
        "MessageId" : "63a3f6b6-d533-4a47-aef9-fcf5cf758c76",
        "TopicArn" : "arn:aws:sns:us-west-2:123456789012:MyTopic",
        "Subject" : "Testing publish to subscribed queues",
        "Message" : "{\"Bucket\":\"bucketname\",\"Event\":\"s3:TestEvent\",\"HostId\":\"8cLeGAmw098X5cv4Zkwcmo8vvZa3eH3eKxsPzbB9wrR+YstdA6Knx4Ip8EXAMPLE\",\"RequestId\":\"5582815E1AEA5ADF\",\"Service\":\"Amazon S3\",\"Time\":\"2014-10-13T15:57:02.089Z\"}",
        "Timestamp" : "2012-03-29T05:12:16.901Z",
        "SignatureVersion" : "1",
        "Signature" : "EXAMPLEnTrFPa3...",
        "SigningCertURL" : "https://sns.us-west-2.amazonaws.com/SimpleNotificationService-f3ecfb7224c7233fe7bb5f59f96de52f.pem",
        "UnsubscribeURL" : "https://sns.us-west-2.amazonaws.com/?Action=Unsubscribe&SubscriptionArn=arn:aws:sns:us-west-2:123456789012:MyTopic:c7fe3a54-ab0e-4ec2-88e0-db410a0f2bee"
     }"#,
    ).unwrap();

    assert_eq!(
        sns_value.timestamp,
        DateTime::parse_from_rfc3339("2012-03-29T05:12:16.901Z")
            .unwrap()
            .to_utc()
    );

    let value: S3TestEvent = serde_json::from_str(sns_value.message.as_ref()).unwrap();

    assert_eq!(value.service, "Amazon S3".to_string());
    assert_eq!(value.bucket, "bucketname".to_string());
    assert_eq!(value.event.kind, "s3".to_string());
    assert_eq!(value.event.name, "TestEvent".to_string());
}

#[test]
fn parse_sqs_config() {
    let config: Config = toml::from_str(
        r#"
            queue_url = "https://sqs.us-east-1.amazonaws.com/123456789012/MyQueue"
        "#,
    )
    .unwrap();
    assert_eq!(
        config.queue_url,
        "https://sqs.us-east-1.amazonaws.com/123456789012/MyQueue"
    );
    assert!(config.deferred.is_none());

    let config: Config = toml::from_str(
        r#"
            queue_url = "https://sqs.us-east-1.amazonaws.com/123456789012/MyQueue"
            [deferred]
            queue_url = "https://sqs.us-east-1.amazonaws.com/123456789012/MyDeferredQueue"
            max_age_secs = 3600
        "#,
    )
    .unwrap();
    assert_eq!(
        config.queue_url,
        "https://sqs.us-east-1.amazonaws.com/123456789012/MyQueue"
    );
    let Some(deferred) = config.deferred else {
        panic!("Expected deferred config");
    };
    assert_eq!(
        deferred.queue_url,
        "https://sqs.us-east-1.amazonaws.com/123456789012/MyDeferredQueue"
    );
    assert_eq!(deferred.max_age_secs, 3600);

    let test: Result<Config, toml::de::Error> = toml::from_str(
        r#"
            queue_url = "https://sqs.us-east-1.amazonaws.com/123456789012/MyQueue"
            [deferred]
            max_age_secs = 3600
        "#,
    );
    assert!(test.is_err());

    let test: Result<Config, toml::de::Error> = toml::from_str(
        r#"
            queue_url = "https://sqs.us-east-1.amazonaws.com/123456789012/MyQueue"
            [deferred]
            queue_url = "https://sqs.us-east-1.amazonaws.com/123456789012/MyDeferredQueue"
        "#,
    );
    assert!(test.is_err());
}<|MERGE_RESOLUTION|>--- conflicted
+++ resolved
@@ -39,18 +39,9 @@
     lookup::{PathPrefix, metadata_path, path},
 };
 
-<<<<<<< HEAD
-use crate::aws::AwsAuthentication;
-use crate::codecs::Decoder;
-use crate::event::{Event, LogEvent};
-use crate::internal_events::{
-    SqsMessageSendBatchError, SqsMessageSentPartialError, SqsMessageSentSucceeded,
-};
-=======
->>>>>>> 710fa5d9
 use crate::{
     SourceSender,
-    aws::AwsTimeout,
+    aws::{AwsAuthentication, AwsTimeout},
     codecs::Decoder,
     config::{SourceAcknowledgementsConfig, SourceContext},
     event::{BatchNotifier, BatchStatus, EstimatedJsonEncodedSizeOf, Event, LogEvent},
