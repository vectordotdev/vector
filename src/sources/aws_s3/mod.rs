use std::convert::TryInto;

use async_compression::tokio::bufread;
use futures::{stream, stream::StreamExt};
use rusoto_core::Region;
use rusoto_s3::S3Client;
use rusoto_sqs::SqsClient;
use serde::{Deserialize, Serialize};
use snafu::{ResultExt, Snafu};

use super::util::MultilineConfig;
use crate::{
    aws::{
        auth::AwsAuthentication,
        rusoto::{self, RegionOrEndpoint},
    },
    config::{
        AcknowledgementsConfig, DataType, Output, ProxyConfig, SourceConfig, SourceContext,
        SourceDescription,
    },
    line_agg,
    serde::bool_or_struct,
};

pub mod sqs;

#[derive(Derivative, Copy, Clone, Debug, Deserialize, Serialize, PartialEq)]
#[serde(rename_all = "lowercase")]
#[derivative(Default)]
pub enum Compression {
    #[derivative(Default)]
    Auto,
    None,
    Gzip,
    Zstd,
}

#[derive(Derivative, Copy, Clone, Debug, Deserialize, Serialize)]
#[serde(rename_all = "lowercase")]
#[derivative(Default)]
enum Strategy {
    #[derivative(Default)]
    Sqs,
}

#[derive(Clone, Debug, Default, Deserialize, Serialize)]
#[serde(default, deny_unknown_fields)]
struct AwsS3Config {
    #[serde(flatten)]
    region: RegionOrEndpoint,

    compression: Compression,

    strategy: Strategy,

    sqs: Option<sqs::Config>,

    // Deprecated name. Moved to auth.
    assume_role: Option<String>,
    #[serde(default)]
    auth: AwsAuthentication,

    multiline: Option<MultilineConfig>,

    #[serde(default, deserialize_with = "bool_or_struct")]
    acknowledgements: AcknowledgementsConfig,
}

inventory::submit! {
    SourceDescription::new::<AwsS3Config>("aws_s3")
}

impl_generate_config_from_default!(AwsS3Config);

#[async_trait::async_trait]
#[typetag::serde(name = "aws_s3")]
impl SourceConfig for AwsS3Config {
    async fn build(&self, cx: SourceContext) -> crate::Result<super::Source> {
        let multiline_config: Option<line_agg::Config> = self
            .multiline
            .as_ref()
            .map(|config| config.try_into())
            .transpose()?;
        let acknowledgements = cx.globals.acknowledgements.merge(&self.acknowledgements);

        match self.strategy {
            Strategy::Sqs => Ok(Box::pin(
                self.create_sqs_ingestor(multiline_config, &cx.proxy)
                    .await?
                    .run(cx, acknowledgements),
            )),
        }
    }

    fn outputs(&self) -> Vec<Output> {
        vec![Output::default(DataType::Log)]
    }

    fn source_type(&self) -> &'static str {
        "aws_s3"
    }
}

impl AwsS3Config {
    async fn create_sqs_ingestor(
        &self,
        multiline: Option<line_agg::Config>,
        proxy: &ProxyConfig,
    ) -> Result<sqs::Ingestor, CreateSqsIngestorError> {
        use std::sync::Arc;

        let region: Region = (&self.region).try_into().context(RegionParseSnafu {})?;

<<<<<<< HEAD
        let client = rusoto::client(None, proxy).with_context(|| Client {})?;
=======
        let client = rusoto::client(proxy).with_context(|_| ClientSnafu {})?;
>>>>>>> 33759871
        let creds: Arc<rusoto::AwsCredentialsProvider> = self
            .auth
            .build(&region, self.assume_role.clone())
            .context(CredentialsSnafu {})?
            .into();
        let s3_client = S3Client::new_with(
            client.clone(),
            Arc::<rusoto::AwsCredentialsProvider>::clone(&creds),
            region.clone(),
        );

        match self.sqs {
            Some(ref sqs) => {
                let sqs_client = SqsClient::new_with(
                    client.clone(),
                    Arc::<rusoto::AwsCredentialsProvider>::clone(&creds),
                    region.clone(),
                );

                sqs::Ingestor::new(
                    region.clone(),
                    sqs_client,
                    s3_client,
                    sqs.clone(),
                    self.compression,
                    multiline,
                )
                .await
                .context(InitializeSnafu {})
            }
            None => Err(CreateSqsIngestorError::ConfigMissing {}),
        }
    }
}

#[derive(Debug, Snafu)]
enum CreateSqsIngestorError {
    #[snafu(display("Unable to initialize: {}", source))]
    Initialize { source: sqs::IngestorNewError },
    #[snafu(display("Unable to create AWS client: {}", source))]
    Client { source: crate::Error },
    #[snafu(display("Unable to create AWS credentials provider: {}", source))]
    Credentials { source: crate::Error },
    #[snafu(display("Configuration for `sqs` required when strategy=sqs"))]
    ConfigMissing,
    #[snafu(display("Could not parse region configuration: {}", source))]
    RegionParse { source: rusoto::region::ParseError },
}

/// None if body is empty
async fn s3_object_decoder(
    compression: Compression,
    key: &str,
    content_encoding: Option<&str>,
    content_type: Option<&str>,
    mut body: rusoto_s3::StreamingBody,
) -> Box<dyn tokio::io::AsyncRead + Send + Unpin> {
    let first = if let Some(first) = body.next().await {
        first
    } else {
        return Box::new(tokio::io::empty());
    };

    let r = tokio::io::BufReader::new(
        rusoto_s3::StreamingBody::new(stream::iter(Some(first)).chain(body)).into_async_read(),
    );

    let compression = match compression {
        Auto => {
            determine_compression(content_encoding, content_type, key).unwrap_or(Compression::None)
        }
        _ => compression,
    };

    use Compression::*;
    match compression {
        Auto => unreachable!(), // is mapped above
        None => Box::new(r),
        Gzip => Box::new({
            let mut decoder = bufread::GzipDecoder::new(r);
            decoder.multiple_members(true);
            decoder
        }),
        Zstd => Box::new({
            let mut decoder = bufread::ZstdDecoder::new(r);
            decoder.multiple_members(true);
            decoder
        }),
    }
}

/// try to determine the compression given the:
/// * content-encoding
/// * content-type
/// * key name (for file extension)
///
/// It will use this information in this order
fn determine_compression(
    content_encoding: Option<&str>,
    content_type: Option<&str>,
    key: &str,
) -> Option<Compression> {
    content_encoding
        .and_then(content_encoding_to_compression)
        .or_else(|| content_type.and_then(content_type_to_compression))
        .or_else(|| object_key_to_compression(key))
}

fn content_encoding_to_compression(content_encoding: &str) -> Option<Compression> {
    match content_encoding {
        "gzip" => Some(Compression::Gzip),
        "zstd" => Some(Compression::Zstd),
        _ => None,
    }
}

fn content_type_to_compression(content_type: &str) -> Option<Compression> {
    match content_type {
        "application/gzip" | "application/x-gzip" => Some(Compression::Gzip),
        "application/zstd" => Some(Compression::Zstd),
        _ => None,
    }
}

fn object_key_to_compression(key: &str) -> Option<Compression> {
    let extension = std::path::Path::new(key)
        .extension()
        .and_then(std::ffi::OsStr::to_str);

    use Compression::*;
    extension.and_then(|extension| match extension {
        "gz" => Some(Gzip),
        "zst" => Some(Zstd),
        _ => Option::None,
    })
}

#[cfg(test)]
mod test {
    use tokio::io::AsyncReadExt;

    use super::{s3_object_decoder, Compression};

    #[test]
    fn determine_compression() {
        use super::Compression;

        let cases = vec![
            ("out.log", Some("gzip"), None, Some(Compression::Gzip)),
            (
                "out.log",
                None,
                Some("application/gzip"),
                Some(Compression::Gzip),
            ),
            ("out.log.gz", None, None, Some(Compression::Gzip)),
            ("out.txt", None, None, None),
        ];
        for case in cases {
            let (key, content_encoding, content_type, expected) = case;
            assert_eq!(
                super::determine_compression(content_encoding, content_type, key),
                expected,
                "key={:?} content_encoding={:?} content_type={:?}",
                key,
                content_encoding,
                content_type,
            );
        }
    }

    #[tokio::test]
    async fn decode_empty_message_gzip() {
        let key = uuid::Uuid::new_v4().to_string();

        let mut data = Vec::new();
        s3_object_decoder(
            Compression::Auto,
            &key,
            Some("gzip"),
            None,
            rusoto_s3::StreamingBody::new(futures::stream::empty()),
        )
        .await
        .read_to_end(&mut data)
        .await
        .unwrap();

        assert!(data.is_empty());
    }
}

#[cfg(feature = "aws-s3-integration-tests")]
#[cfg(test)]
mod integration_tests {
    use pretty_assertions::assert_eq;
    use rusoto_core::Region;
    use rusoto_s3::{PutObjectRequest, S3Client, S3};
    use rusoto_sqs::{Sqs, SqsClient};

    use super::{sqs, AwsS3Config, Compression, Strategy};
    use crate::{
        aws::rusoto::RegionOrEndpoint,
        config::{SourceConfig, SourceContext},
        event::EventStatus::{self, *},
        line_agg,
        sources::util::MultilineConfig,
        test_util::{
            collect_n, lines_from_gzip_file, lines_from_zst_file, random_lines, trace_init,
        },
        SourceSender,
    };

    #[tokio::test]
    async fn s3_process_message() {
        trace_init();

        let logs: Vec<String> = random_lines(100).take(10).collect();

        test_event(
            None,
            None,
            None,
            None,
            logs.join("\n").into_bytes(),
            logs,
            Delivered,
        )
        .await;
    }

    #[tokio::test]
    async fn s3_process_message_special_characters() {
        trace_init();

        let key = format!("special:{}", uuid::Uuid::new_v4());
        let logs: Vec<String> = random_lines(100).take(10).collect();

        test_event(
            Some(key),
            None,
            None,
            None,
            logs.join("\n").into_bytes(),
            logs,
            Delivered,
        )
        .await;
    }

    #[tokio::test]
    async fn s3_process_message_gzip() {
        use std::io::Read;

        trace_init();

        let logs: Vec<String> = random_lines(100).take(10).collect();

        let mut gz = flate2::read::GzEncoder::new(
            std::io::Cursor::new(logs.join("\n").into_bytes()),
            flate2::Compression::fast(),
        );
        let mut buffer = Vec::new();
        gz.read_to_end(&mut buffer).unwrap();

        test_event(None, Some("gzip"), None, None, buffer, logs, Delivered).await;
    }

    #[tokio::test]
    async fn s3_process_message_multipart_gzip() {
        use std::io::Read;

        trace_init();

        let logs = lines_from_gzip_file("tests/data/multipart-gzip.log.gz");

        let buffer = {
            let mut file = std::fs::File::open("tests/data/multipart-gzip.log.gz")
                .expect("file can be opened");
            let mut data = Vec::new();
            file.read_to_end(&mut data).expect("file can be read");
            data
        };

        test_event(None, Some("gzip"), None, None, buffer, logs, Delivered).await;
    }

    #[tokio::test]
    async fn s3_process_message_multipart_zstd() {
        use std::io::Read;

        trace_init();

        let logs = lines_from_zst_file("tests/data/multipart-zst.log.zst");

        let buffer = {
            let mut file = std::fs::File::open("tests/data/multipart-zst.log.zst")
                .expect("file can be opened");
            let mut data = Vec::new();
            file.read_to_end(&mut data).expect("file can be read");
            data
        };

        test_event(None, Some("zstd"), None, None, buffer, logs, Delivered).await;
    }

    #[tokio::test]
    async fn s3_process_message_multiline() {
        trace_init();

        let logs: Vec<String> = vec!["abc", "def", "geh"]
            .into_iter()
            .map(ToOwned::to_owned)
            .collect();

        test_event(
            None,
            None,
            None,
            Some(MultilineConfig {
                start_pattern: "abc".to_owned(),
                mode: line_agg::Mode::HaltWith,
                condition_pattern: "geh".to_owned(),
                timeout_ms: 1000,
            }),
            logs.join("\n").into_bytes(),
            vec!["abc\ndef\ngeh".to_owned()],
            Delivered,
        )
        .await;
    }

    #[tokio::test]
    async fn handles_errored_status() {
        trace_init();

        let logs: Vec<String> = random_lines(100).take(10).collect();

        test_event(
            None,
            None,
            None,
            None,
            logs.join("\n").into_bytes(),
            logs,
            Errored,
        )
        .await;
    }

    #[tokio::test]
    async fn handles_failed_status() {
        trace_init();

        let logs: Vec<String> = random_lines(100).take(10).collect();

        test_event(
            None,
            None,
            None,
            None,
            logs.join("\n").into_bytes(),
            logs,
            Rejected,
        )
        .await;
    }

    fn s3_address() -> String {
        std::env::var("S3_ADDRESS").unwrap_or_else(|_| "http://localhost:4566".into())
    }

    fn config(queue_url: &str, multiline: Option<MultilineConfig>) -> AwsS3Config {
        AwsS3Config {
            region: RegionOrEndpoint::with_endpoint(s3_address()),
            strategy: Strategy::Sqs,
            compression: Compression::Auto,
            multiline,
            sqs: Some(sqs::Config {
                queue_url: queue_url.to_string(),
                poll_secs: 1,
                visibility_timeout_secs: 0,
                client_concurrency: 1,
                ..Default::default()
            }),
            acknowledgements: true.into(),
            ..Default::default()
        }
    }

    // puts an object and asserts that the logs it gets back match
    async fn test_event(
        key: Option<String>,
        content_encoding: Option<&str>,
        content_type: Option<&str>,
        multiline: Option<MultilineConfig>,
        payload: Vec<u8>,
        expected_lines: Vec<String>,
        status: EventStatus,
    ) {
        let key = key.unwrap_or_else(|| uuid::Uuid::new_v4().to_string());

        let s3 = s3_client();
        let sqs = sqs_client();

        let queue = create_queue(&sqs).await;
        let bucket = create_bucket(&s3, &queue).await;

        let config = config(&queue, multiline);

        s3.put_object(PutObjectRequest {
            bucket: bucket.clone(),
            key: key.clone(),
            body: Some(rusoto_core::ByteStream::from(payload)),
            content_type: content_type.map(|t| t.to_owned()),
            content_encoding: content_encoding.map(|t| t.to_owned()),
            ..Default::default()
        })
        .await
        .expect("Could not put object");

        assert_eq!(count_messages(&sqs, &queue).await, 1);

        let (tx, rx) = SourceSender::new_test_finalize(status);
        let cx = SourceContext::new_test(tx);
        let source = config.build(cx).await.unwrap();
        tokio::spawn(async move { source.await.unwrap() });

        let events = collect_n(rx, expected_lines.len()).await;

        assert_eq!(expected_lines.len(), events.len());
        for (i, event) in events.iter().enumerate() {
            let message = expected_lines[i].as_str();

            let log = event.as_log();
            assert_eq!(log["message"], message.into());
            assert_eq!(log["bucket"], bucket.clone().into());
            assert_eq!(log["object"], key.clone().into());
            assert_eq!(log["region"], "us-east-1".into());
        }

        // Make sure the SQS message is deleted
        tokio::time::sleep(std::time::Duration::from_millis(200)).await;
        let expected_messages = match status {
            Errored => 1,
            _ => 0,
        };
        assert_eq!(count_messages(&sqs, &queue).await, expected_messages);
    }

    /// creates a new SQS queue
    ///
    /// returns the queue name
    async fn create_queue(client: &SqsClient) -> String {
        use rusoto_sqs::CreateQueueRequest;

        let queue_name = uuid::Uuid::new_v4().to_string();

        let res = client
            .create_queue(CreateQueueRequest {
                queue_name: queue_name.clone(),
                ..Default::default()
            })
            .await
            .expect("Could not create queue");

        res.queue_url.expect("no queue url")
    }

    /// count the number of messages in a SQS queue
    async fn count_messages(client: &SqsClient, queue: &str) -> usize {
        client
            .receive_message(rusoto_sqs::ReceiveMessageRequest {
                queue_url: queue.into(),
                visibility_timeout: Some(0),
                ..Default::default()
            })
            .await
            .unwrap()
            .messages
            .map(|messages| messages.len())
            .unwrap_or(0)
    }

    /// creates a new bucket with notifications to given SQS queue
    ///
    /// returns the bucket name
    async fn create_bucket(client: &S3Client, queue_name: &str) -> String {
        use rusoto_s3::{
            CreateBucketRequest, NotificationConfiguration,
            PutBucketNotificationConfigurationRequest, QueueConfiguration,
        };

        let bucket_name = uuid::Uuid::new_v4().to_string();

        client
            .create_bucket(CreateBucketRequest {
                bucket: bucket_name.clone(),
                ..Default::default()
            })
            .await
            .expect("Could not create bucket");

        client
            .put_bucket_notification_configuration(PutBucketNotificationConfigurationRequest {
                bucket: bucket_name.clone(),
                expected_bucket_owner: None,
                notification_configuration: NotificationConfiguration {
                    queue_configurations: Some(vec![QueueConfiguration {
                        events: vec!["s3:ObjectCreated:*".to_string()],
                        queue_arn: format!("arn:aws:sqs:us-east-1:000000000000:{}", queue_name),
                        ..Default::default()
                    }]),
                    ..Default::default()
                },
            })
            .await
            .expect("Could not create bucket notification");

        bucket_name
    }

    fn s3_client() -> S3Client {
        let region = Region::Custom {
            name: "minio".to_owned(),
            endpoint: s3_address(),
        };

        S3Client::new(region)
    }

    fn sqs_client() -> SqsClient {
        let region = Region::Custom {
            name: "minio".to_owned(),
            endpoint: s3_address(),
        };

        SqsClient::new(region)
    }
}<|MERGE_RESOLUTION|>--- conflicted
+++ resolved
@@ -111,11 +111,7 @@
 
         let region: Region = (&self.region).try_into().context(RegionParseSnafu {})?;
 
-<<<<<<< HEAD
-        let client = rusoto::client(None, proxy).with_context(|| Client {})?;
-=======
-        let client = rusoto::client(proxy).with_context(|_| ClientSnafu {})?;
->>>>>>> 33759871
+        let client = rusoto::client(None, proxy).with_context(|_| ClientSnafu {})?;
         let creds: Arc<rusoto::AwsCredentialsProvider> = self
             .auth
             .build(&region, self.assume_role.clone())
