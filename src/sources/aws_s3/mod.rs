--- conflicted
+++ resolved
@@ -2,7 +2,7 @@
 
 use async_compression::tokio::bufread;
 use aws_sdk_s3::types::ByteStream;
-use codecs::decoding::{CharacterDelimitedDecoderOptions, DeserializerConfig, FramingConfig};
+use codecs::decoding::{DeserializerConfig, FramingConfig, NewlineDelimitedDecoderOptions};
 use codecs::BytesDeserializerConfig;
 use futures::{stream, stream::StreamExt, TryStreamExt};
 use lookup::owned_value_path;
@@ -14,6 +14,7 @@
 
 use super::util::MultilineConfig;
 use crate::codecs::DecodingConfig;
+use crate::config::DataType;
 use crate::{
     aws::{auth::AwsAuthentication, create_client, RegionOrEndpoint},
     common::{s3::S3ClientBuilder, sqs::SqsClientBuilder},
@@ -130,11 +131,8 @@
 
 const fn default_framing() -> FramingConfig {
     // This is used for backwards compatibility. It used to be the only (hardcoded) option.
-    FramingConfig::CharacterDelimited {
-        character_delimited: CharacterDelimitedDecoderOptions {
-            delimiter: b'\n',
-            max_length: None,
-        },
+    FramingConfig::NewlineDelimited {
+        newline_delimited: NewlineDelimitedDecoderOptions { max_length: None },
     }
 }
 
@@ -208,14 +206,7 @@
             schema_definition = schema_definition.unknown_fields(Kind::bytes());
         }
 
-<<<<<<< HEAD
-        vec![SourceOutput::new_logs(
-            self.decoding.output_type(),
-            schema_definition,
-        )]
-=======
         vec![Output::default(DataType::Log).with_schema_definition(schema_definition)]
->>>>>>> 05a3f447
     }
 
     fn can_acknowledge(&self) -> bool {
