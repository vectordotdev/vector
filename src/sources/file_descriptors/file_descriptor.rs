<<<<<<< HEAD
use std::os::fd::{FromRawFd as _, IntoRawFd as _, RawFd};
use std::{fs::File, io};

use super::{outputs, FileDescriptorConfig};
use vector_lib::codecs::decoding::{DeserializerConfig, FramingConfig};
use vector_lib::config::LogNamespace;
use vector_lib::configurable::configurable_component;
use vector_lib::lookup::lookup_v2::OptionalValuePath;
=======
use std::{
    fs::File,
    io,
    os::fd::{FromRawFd as _, IntoRawFd as _, RawFd},
};

use vector_lib::{
    codecs::decoding::{DeserializerConfig, FramingConfig},
    config::LogNamespace,
    configurable::configurable_component,
    lookup::lookup_v2::OptionalValuePath,
};
>>>>>>> eee6e669

use super::{FileDescriptorConfig, outputs};
use crate::{
    config::{GenerateConfig, Resource, SourceConfig, SourceContext, SourceOutput},
    serde::default_decoding,
};
/// Configuration for the `file_descriptor` source.
#[configurable_component(source("file_descriptor", "Collect logs from a file descriptor."))]
#[derive(Clone, Debug)]
#[serde(deny_unknown_fields)]
pub struct FileDescriptorSourceConfig {
    /// The maximum buffer size, in bytes, of incoming messages.
    ///
    /// Messages larger than this are truncated.
    #[serde(default = "crate::serde::default_max_length")]
    #[configurable(metadata(docs::type_unit = "bytes"))]
    pub max_length: usize,

    /// Overrides the name of the log field used to add the current hostname to each event.
    ///
    ///
    /// By default, the [global `host_key` option](https://vector.dev/docs/reference/configuration//global-options#log_schema.host_key) is used.
    pub host_key: Option<OptionalValuePath>,

    #[configurable(derived)]
    pub framing: Option<FramingConfig>,

    #[configurable(derived)]
    #[serde(default = "default_decoding")]
    pub decoding: DeserializerConfig,

    /// The file descriptor number to read from.
    #[configurable(metadata(docs::examples = 10))]
    #[configurable(metadata(docs::human_name = "File Descriptor Number"))]
    pub fd: u32,

    /// The namespace to use for logs. This overrides the global setting.
    #[configurable(metadata(docs::hidden))]
    #[serde(default)]
    log_namespace: Option<bool>,
}

impl FileDescriptorConfig for FileDescriptorSourceConfig {
    fn host_key(&self) -> Option<OptionalValuePath> {
        self.host_key.clone()
    }

    fn framing(&self) -> Option<FramingConfig> {
        self.framing.clone()
    }

    fn decoding(&self) -> DeserializerConfig {
        self.decoding.clone()
    }

    fn description(&self) -> String {
        format!("file descriptor {}", self.fd)
    }
}

impl GenerateConfig for FileDescriptorSourceConfig {
    fn generate_config() -> toml::Value {
        let fd = null_fd().unwrap();
        toml::from_str(&format!(
            r#"
            fd = {fd}
            "#
        ))
        .unwrap()
    }
}

pub(crate) fn null_fd() -> crate::Result<RawFd> {
    #[cfg(unix)]
    const FILENAME: &str = "/dev/null";
    #[cfg(windows)]
    const FILENAME: &str = "C:\\NUL";
    File::open(FILENAME)
        .map_err(|error| format!("Could not open dummy file at {FILENAME:?}: {error}").into())
        .map(|file| file.into_raw_fd())
}

#[async_trait::async_trait]
#[typetag::serde(name = "file_descriptor")]
impl SourceConfig for FileDescriptorSourceConfig {
    async fn build(&self, cx: SourceContext) -> crate::Result<crate::sources::Source> {
        let pipe = io::BufReader::new(unsafe { File::from_raw_fd(self.fd as i32) });
        let log_namespace = cx.log_namespace(self.log_namespace);

        self.source(pipe, cx.shutdown, cx.out, log_namespace)
    }

    fn outputs(&self, global_log_namespace: LogNamespace) -> Vec<SourceOutput> {
        let log_namespace = global_log_namespace.merge(self.log_namespace);

        outputs(log_namespace, &self.host_key, &self.decoding, Self::NAME)
    }

    fn resources(&self) -> Vec<Resource> {
        vec![Resource::Fd(self.fd)]
    }

    fn can_acknowledge(&self) -> bool {
        false
    }
}

#[cfg(test)]
mod tests {
    use futures::StreamExt;
    use nix::unistd::{close, pipe, write};
    use vector_lib::lookup::path;
    use vrl::value;

    use super::*;
    use crate::{
        SourceSender,
        config::log_schema,
        test_util::components::{
            COMPONENT_ERROR_TAGS, SOURCE_TAGS, assert_source_compliance, assert_source_error,
        },
    };

    #[test]
    fn generate_config() {
        crate::test_util::test_generate_config::<FileDescriptorSourceConfig>();
    }

    #[tokio::test]
    async fn file_descriptor_decodes_line() {
        assert_source_compliance(&SOURCE_TAGS, async {
            let (tx, rx) = SourceSender::new_test();
            let (read_fd, write_fd) = pipe().unwrap();
            let config = FileDescriptorSourceConfig {
                max_length: crate::serde::default_max_length(),
                host_key: Default::default(),
                framing: None,
                decoding: default_decoding(),
                fd: read_fd as u32,
                log_namespace: None,
            };

            let mut stream = rx;

            write(write_fd, b"hello world\nhello world again\n").unwrap();
            close(write_fd).unwrap();

            let context = SourceContext::new_test(tx, None);
            config.build(context).await.unwrap().await.unwrap();

            let event = stream.next().await;
            let message_key = log_schema().message_key().unwrap().to_string();
            assert_eq!(
                Some("hello world".into()),
                event.map(|event| event.as_log()[&message_key].to_string_lossy().into_owned())
            );

            let event = stream.next().await;
            assert_eq!(
                Some("hello world again".into()),
                event.map(|event| event.as_log()[message_key].to_string_lossy().into_owned())
            );

            let event = stream.next().await;
            assert!(event.is_none());
        })
        .await;
    }

    #[tokio::test]
    async fn file_descriptor_decodes_line_vector_namespace() {
        assert_source_compliance(&SOURCE_TAGS, async {
            let (tx, rx) = SourceSender::new_test();
            let (read_fd, write_fd) = pipe().unwrap();
            let config = FileDescriptorSourceConfig {
                max_length: crate::serde::default_max_length(),
                host_key: Default::default(),
                framing: None,
                decoding: default_decoding(),
                fd: read_fd as u32,
                log_namespace: Some(true),
            };

            let mut stream = rx;

            write(write_fd, b"hello world\nhello world again\n").unwrap();
            close(write_fd).unwrap();

            let context = SourceContext::new_test(tx, None);
            config.build(context).await.unwrap().await.unwrap();

            let event = stream.next().await;
            let event = event.unwrap();
            let log = event.as_log();
            let meta = log.metadata().value();

            assert_eq!(&value!("hello world"), log.value());
            assert_eq!(
                meta.get(path!("vector", "source_type")).unwrap(),
                &value!("file_descriptor")
            );
            assert!(
                meta.get(path!("vector", "ingest_timestamp"))
                    .unwrap()
                    .is_timestamp()
            );

            let event = stream.next().await;
            let event = event.unwrap();
            let log = event.as_log();

            assert_eq!(&value!("hello world again"), log.value());

            let event = stream.next().await;
            assert!(event.is_none());
        })
        .await;
    }

    #[tokio::test]
    async fn file_descriptor_handles_invalid_fd() {
        assert_source_error(&COMPONENT_ERROR_TAGS, async {
            let (tx, rx) = SourceSender::new_test();
            let (_read_fd, write_fd) = pipe().unwrap();
            let config = FileDescriptorSourceConfig {
                max_length: crate::serde::default_max_length(),
                host_key: Default::default(),
                framing: None,
                decoding: default_decoding(),
                fd: write_fd as u32, // intentionally giving the source a write-only fd
                log_namespace: None,
            };

            let mut stream = rx;

            write(write_fd, b"hello world\nhello world again\n").unwrap();

            let context = SourceContext::new_test(tx, None);
            config.build(context).await.unwrap().await.unwrap();

            // The error "Bad file descriptor" will be logged when the source attempts to read
            // for the first time.
            let event = stream.next().await;
            assert!(event.is_none());
        })
        .await;
    }
}<|MERGE_RESOLUTION|>--- conflicted
+++ resolved
@@ -1,13 +1,3 @@
-<<<<<<< HEAD
-use std::os::fd::{FromRawFd as _, IntoRawFd as _, RawFd};
-use std::{fs::File, io};
-
-use super::{outputs, FileDescriptorConfig};
-use vector_lib::codecs::decoding::{DeserializerConfig, FramingConfig};
-use vector_lib::config::LogNamespace;
-use vector_lib::configurable::configurable_component;
-use vector_lib::lookup::lookup_v2::OptionalValuePath;
-=======
 use std::{
     fs::File,
     io,
@@ -20,7 +10,6 @@
     configurable::configurable_component,
     lookup::lookup_v2::OptionalValuePath,
 };
->>>>>>> eee6e669
 
 use super::{FileDescriptorConfig, outputs};
 use crate::{
