--- conflicted
+++ resolved
@@ -1,26 +1,16 @@
 use crate::{
-<<<<<<< HEAD
     metrics::{capture_metrics, get_controller},
-=======
-    event::metric::{Metric, MetricKind, MetricValue, StatisticKind},
->>>>>>> 6bac9f1c
     shutdown::ShutdownSignal,
     topology::config::{DataType, GlobalOptions, SourceConfig, SourceDescription},
-    Event, Pipeline,
+    Pipeline,
 };
 use futures::{
     compat::Future01CompatExt,
     future::{FutureExt, TryFutureExt},
     stream::StreamExt,
 };
-<<<<<<< HEAD
-use futures01::{sync::mpsc, Future, Sink};
+use futures01::{Future, Sink};
 use metrics_runtime::Controller;
-=======
-use futures01::{Future, Sink};
-use metrics_core::Key;
-use metrics_runtime::{Controller, Measurement};
->>>>>>> 6bac9f1c
 use serde::{Deserialize, Serialize};
 use std::time::Duration;
 use tokio::time::interval;
@@ -80,64 +70,10 @@
     Ok(())
 }
 
-<<<<<<< HEAD
 #[cfg(test)]
 mod tests {
-    use crate::event::metric::{Metric, MetricValue};
+    use crate::event::metric::{Metric, MetricValue, StatisticKind};
     use crate::metrics::{capture_metrics, get_controller};
-=======
-fn capture_metrics(controller: &Controller) -> impl Iterator<Item = Event> {
-    controller
-        .snapshot()
-        .into_measurements()
-        .into_iter()
-        .map(|(k, m)| into_event(k, m))
-}
-
-fn into_event(key: Key, measurement: Measurement) -> Event {
-    let value = match measurement {
-        Measurement::Counter(v) => MetricValue::Counter { value: v as f64 },
-        Measurement::Gauge(v) => MetricValue::Gauge { value: v as f64 },
-        Measurement::Histogram(packed) => {
-            let values = packed
-                .decompress()
-                .into_iter()
-                .map(|i| i as f64)
-                .collect::<Vec<_>>();
-            let sample_rates = vec![1; values.len()];
-            MetricValue::Distribution {
-                values,
-                sample_rates,
-                statistic: StatisticKind::Histogram,
-            }
-        }
-    };
-
-    let labels = key
-        .labels()
-        .map(|label| (String::from(label.key()), String::from(label.value())))
-        .collect::<BTreeMap<_, _>>();
-
-    let metric = Metric {
-        name: key.name().to_string(),
-        timestamp: Some(Utc::now()),
-        tags: if labels.is_empty() {
-            None
-        } else {
-            Some(labels)
-        },
-        kind: MetricKind::Absolute,
-        value,
-    };
-
-    Event::Metric(metric)
-}
-
-#[cfg(test)]
-mod tests {
-    use super::{capture_metrics, get_controller};
-    use crate::event::metric::{Metric, MetricValue, StatisticKind};
->>>>>>> 6bac9f1c
     use metrics::{counter, gauge, timing, value};
     use std::collections::BTreeMap;
 
