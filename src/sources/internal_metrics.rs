use std::time::Duration;

use futures::StreamExt;
use serde_with::serde_as;
use tokio::time;
use tokio_stream::wrappers::IntervalStream;
<<<<<<< HEAD
use vector_lib::configurable::configurable_component;
use vector_lib::internal_event::{
    ByteSize, BytesReceived, CountByteSize, InternalEventHandle as _, Protocol,
};
use vector_lib::lookup::lookup_v2::OptionalValuePath;
use vector_lib::{config::LogNamespace, ByteSizeOf, EstimatedJsonEncodedSizeOf};

use crate::{
    config::{log_schema, SourceConfig, SourceContext, SourceOutput},
=======
use vector_lib::{
    ByteSizeOf, EstimatedJsonEncodedSizeOf,
    config::LogNamespace,
    configurable::configurable_component,
    internal_event::{ByteSize, BytesReceived, CountByteSize, InternalEventHandle as _, Protocol},
    lookup::lookup_v2::OptionalValuePath,
};

use crate::{
    SourceSender,
    config::{SourceConfig, SourceContext, SourceOutput, log_schema},
>>>>>>> eee6e669
    internal_events::{EventsReceived, StreamClosedError},
    metrics::Controller,
    shutdown::ShutdownSignal,
};

/// Configuration for the `internal_metrics` source.
#[serde_as]
#[configurable_component(source(
    "internal_metrics",
    "Expose internal metrics emitted by the running Vector instance."
))]
#[derive(Clone, Debug)]
#[serde(deny_unknown_fields, default)]
pub struct InternalMetricsConfig {
    /// The interval between metric gathering, in seconds.
    #[serde_as(as = "serde_with::DurationSecondsWithFrac<f64>")]
    #[serde(default = "default_scrape_interval")]
    #[configurable(metadata(docs::human_name = "Scrape Interval"))]
    pub scrape_interval_secs: Duration,

    #[configurable(derived)]
    pub tags: TagsConfig,

    /// Overrides the default namespace for the metrics emitted by the source.
    #[serde(default = "default_namespace")]
    pub namespace: String,
}

impl Default for InternalMetricsConfig {
    fn default() -> Self {
        Self {
            scrape_interval_secs: default_scrape_interval(),
            tags: TagsConfig::default(),
            namespace: default_namespace(),
        }
    }
}

/// Tag configuration for the `internal_metrics` source.
#[configurable_component]
#[derive(Clone, Debug, Default)]
#[serde(deny_unknown_fields, default)]
pub struct TagsConfig {
    /// Overrides the name of the tag used to add the peer host to each metric.
    ///
    /// The value is the peer host's address, including the port. For example, `1.2.3.4:9000`.
    ///
    /// By default, the [global `log_schema.host_key` option][global_host_key] is used.
    ///
    /// Set to `""` to suppress this key.
    ///
    /// [global_host_key]: https://vector.dev/docs/reference/configuration/global-options/#log_schema.host_key
    pub host_key: Option<OptionalValuePath>,

    /// Sets the name of the tag to use to add the current process ID to each metric.
    ///
    ///
    /// By default, this is not set and the tag is not automatically added.
    #[configurable(metadata(docs::examples = "pid"))]
    pub pid_key: Option<String>,
}

fn default_scrape_interval() -> Duration {
    Duration::from_secs_f64(1.0)
}

fn default_namespace() -> String {
    "vector".to_owned()
}

impl_generate_config_from_default!(InternalMetricsConfig);

#[async_trait::async_trait]
#[typetag::serde(name = "internal_metrics")]
impl SourceConfig for InternalMetricsConfig {
    async fn build(&self, cx: SourceContext) -> crate::Result<super::Source> {
        if self.scrape_interval_secs.is_zero() {
            warn!(
                "Interval set to 0 secs, this could result in high CPU utilization. It is suggested to use interval >= 1 secs.",
            );
        }
        let interval = self.scrape_interval_secs;

        // namespace for created metrics is already "vector" by default.
        let namespace = self.namespace.clone();

        let host_key = self
            .tags
            .host_key
            .clone()
            .unwrap_or(log_schema().host_key().cloned().into());

        let pid_key = self
            .tags
            .pid_key
            .as_deref()
            .and_then(|tag| (!tag.is_empty()).then(|| tag.to_owned()));

        Ok(Box::pin(
            InternalMetrics {
                namespace,
                host_key,
                pid_key,
                controller: Controller::get()?,
                interval,
                out: cx.out,
                shutdown: cx.shutdown,
            }
            .run(),
        ))
    }

    fn outputs(&self, _global_log_namespace: LogNamespace) -> Vec<SourceOutput> {
        vec![SourceOutput::new_metrics()]
    }

    fn can_acknowledge(&self) -> bool {
        false
    }
}

struct InternalMetrics<'a> {
    namespace: String,
    host_key: OptionalValuePath,
    pid_key: Option<String>,
    controller: &'a Controller,
    interval: time::Duration,
    out: SourceSender,
    shutdown: ShutdownSignal,
}

impl InternalMetrics<'_> {
    async fn run(mut self) -> Result<(), ()> {
        let events_received = register!(EventsReceived);
        let bytes_received = register!(BytesReceived::from(Protocol::INTERNAL));
        let mut interval =
            IntervalStream::new(time::interval(self.interval)).take_until(self.shutdown);
        while interval.next().await.is_some() {
            let hostname = crate::get_hostname();
            let pid = std::process::id().to_string();

            let metrics = self.controller.capture_metrics();
            let count = metrics.len();
            let byte_size = metrics.size_of();
            let json_size = metrics.estimated_json_encoded_size_of();

            bytes_received.emit(ByteSize(byte_size));
            events_received.emit(CountByteSize(count, json_size));

            let batch = metrics.into_iter().map(|mut metric| {
                // A metric starts out with a default "vector" namespace, but will be overridden
                // if an explicit namespace is provided to this source.
                if self.namespace != "vector" {
                    metric = metric.with_namespace(Some(self.namespace.clone()));
                }

                if let Some(host_key) = &self.host_key.path
                    && let Ok(hostname) = &hostname
                {
                    metric.replace_tag(host_key.to_string(), hostname.to_owned());
                }
                if let Some(pid_key) = &self.pid_key {
                    metric.replace_tag(pid_key.to_owned(), pid.clone());
                }
                metric
            });

            if (self.out.send_batch(batch).await).is_err() {
                emit!(StreamClosedError { count });
                return Err(());
            }
        }

        Ok(())
    }
}

#[cfg(test)]
mod tests {
    use std::collections::BTreeMap;

    use metrics::{counter, gauge, histogram};
    use vector_lib::{metric_tags, metrics::Controller};

    use super::*;
    use crate::{
        event::{
            Event,
            metric::{Metric, MetricValue},
        },
        test_util::{
            self,
            components::{SOURCE_TAGS, run_and_assert_source_compliance},
        },
    };

    #[test]
    fn generate_config() {
        test_util::test_generate_config::<InternalMetricsConfig>();
    }

    #[test]
    fn captures_internal_metrics() {
        test_util::trace_init();

        // There *seems* to be a race condition here (CI was flaky), so add a slight delay.
        std::thread::sleep(std::time::Duration::from_millis(300));

        gauge!("foo").set(1.0);
        gauge!("foo").set(2.0);
        counter!("bar").increment(3);
        counter!("bar").increment(4);
        histogram!("baz").record(5.0);
        histogram!("baz").record(6.0);
        histogram!("quux", "host" => "foo").record(8.0);
        histogram!("quux", "host" => "foo").record(8.1);

        let controller = Controller::get().expect("no controller");

        // There *seems* to be a race condition here (CI was flaky), so add a slight delay.
        std::thread::sleep(std::time::Duration::from_millis(300));

        let output = controller
            .capture_metrics()
            .into_iter()
            .map(|metric| (metric.name().to_string(), metric))
            .collect::<BTreeMap<String, Metric>>();

        assert_eq!(&MetricValue::Gauge { value: 2.0 }, output["foo"].value());
        assert_eq!(&MetricValue::Counter { value: 7.0 }, output["bar"].value());

        match &output["baz"].value() {
            MetricValue::AggregatedHistogram {
                buckets,
                count,
                sum,
            } => {
                // This index is _only_ stable so long as the offsets in
                // [`metrics::handle::Histogram::new`] are hard-coded. If this
                // check fails you might look there and see if we've allowed
                // users to set their own bucket widths.
                assert_eq!(buckets[9].count, 2);
                assert_eq!(*count, 2);
                assert_eq!(*sum, 11.0);
            }
            _ => panic!("wrong type"),
        }

        match &output["quux"].value() {
            MetricValue::AggregatedHistogram {
                buckets,
                count,
                sum,
            } => {
                // This index is _only_ stable so long as the offsets in
                // [`metrics::handle::Histogram::new`] are hard-coded. If this
                // check fails you might look there and see if we've allowed
                // users to set their own bucket widths.
                assert_eq!(buckets[9].count, 1);
                assert_eq!(buckets[10].count, 1);
                assert_eq!(*count, 2);
                assert_eq!(*sum, 16.1);
            }
            _ => panic!("wrong type"),
        }

        let labels = metric_tags!("host" => "foo");
        assert_eq!(Some(&labels), output["quux"].tags());
    }

    async fn event_from_config(config: InternalMetricsConfig) -> Event {
        let mut events = run_and_assert_source_compliance(
            config,
            time::Duration::from_millis(100),
            &SOURCE_TAGS,
        )
        .await;

        assert!(!events.is_empty());
        events.remove(0)
    }

    #[tokio::test]
    async fn default_namespace() {
        let event = event_from_config(InternalMetricsConfig::default()).await;

        assert_eq!(event.as_metric().namespace(), Some("vector"));
    }

    #[tokio::test]
    async fn sets_tags() {
        let event = event_from_config(InternalMetricsConfig {
            tags: TagsConfig {
                host_key: Some(OptionalValuePath::new("my_host_key")),
                pid_key: Some(String::from("my_pid_key")),
            },
            ..Default::default()
        })
        .await;

        let metric = event.as_metric();

        assert!(metric.tag_value("my_host_key").is_some());
        assert!(metric.tag_value("my_pid_key").is_some());
    }

    #[tokio::test]
    async fn only_host_tags_by_default() {
        let event = event_from_config(InternalMetricsConfig::default()).await;

        let metric = event.as_metric();

        assert!(metric.tag_value("host").is_some());
        assert!(metric.tag_value("pid").is_none());
    }

    #[tokio::test]
    async fn namespace() {
        let namespace = "totally_custom";

        let config = InternalMetricsConfig {
            namespace: namespace.to_owned(),
            ..InternalMetricsConfig::default()
        };

        let event = event_from_config(config).await;

        assert_eq!(event.as_metric().namespace(), Some(namespace));
    }
}<|MERGE_RESOLUTION|>--- conflicted
+++ resolved
@@ -4,17 +4,6 @@
 use serde_with::serde_as;
 use tokio::time;
 use tokio_stream::wrappers::IntervalStream;
-<<<<<<< HEAD
-use vector_lib::configurable::configurable_component;
-use vector_lib::internal_event::{
-    ByteSize, BytesReceived, CountByteSize, InternalEventHandle as _, Protocol,
-};
-use vector_lib::lookup::lookup_v2::OptionalValuePath;
-use vector_lib::{config::LogNamespace, ByteSizeOf, EstimatedJsonEncodedSizeOf};
-
-use crate::{
-    config::{log_schema, SourceConfig, SourceContext, SourceOutput},
-=======
 use vector_lib::{
     ByteSizeOf, EstimatedJsonEncodedSizeOf,
     config::LogNamespace,
@@ -26,7 +15,6 @@
 use crate::{
     SourceSender,
     config::{SourceConfig, SourceContext, SourceOutput, log_schema},
->>>>>>> eee6e669
     internal_events::{EventsReceived, StreamClosedError},
     metrics::Controller,
     shutdown::ShutdownSignal,
