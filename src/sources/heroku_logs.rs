use std::{
    collections::HashMap,
    io::{BufRead, BufReader},
    net::SocketAddr,
    str::FromStr,
};

use bytes::{Buf, BufMut, Bytes, BytesMut};
use chrono::{DateTime, Utc};
use smallvec::SmallVec;
use tokio_util::codec::Decoder as _;
<<<<<<< HEAD
use vector_lib::lookup::{lookup_v2::parse_value_path, owned_value_path, path};
use vector_lib::{
    codecs::{
        decoding::{DeserializerConfig, FramingConfig},
        StreamDecodingError,
    },
    config::DataType,
};
use vrl::value::{kind::Collection, Kind};
use warp::http::{HeaderMap, StatusCode};

use vector_lib::configurable::configurable_component;
=======
>>>>>>> eee6e669
use vector_lib::{
    codecs::{
        StreamDecodingError,
        decoding::{DeserializerConfig, FramingConfig},
    },
    config::{DataType, LegacyKey, LogNamespace},
    configurable::configurable_component,
    lookup::{lookup_v2::parse_value_path, owned_value_path, path},
    schema::Definition,
};
use vrl::value::{Kind, kind::Collection};
use warp::http::{HeaderMap, StatusCode};

use crate::{
    codecs::{Decoder, DecodingConfig},
<<<<<<< HEAD
    common::http::{server_auth::HttpServerAuthConfig, ErrorMessage},
=======
    common::http::{ErrorMessage, server_auth::HttpServerAuthConfig},
>>>>>>> eee6e669
    config::{
        GenerateConfig, Resource, SourceAcknowledgementsConfig, SourceConfig, SourceContext,
        SourceOutput, log_schema,
    },
    event::{Event, LogEvent},
    http::KeepaliveConfig,
    internal_events::{HerokuLogplexRequestReadError, HerokuLogplexRequestReceived},
    serde::{bool_or_struct, default_decoding, default_framing_message_based},
    sources::{
<<<<<<< HEAD
        http_server::{build_param_matcher, remove_duplicates, HttpConfigParamKind},
        util::{
            http::{add_query_parameters, HttpMethod},
            HttpSource,
=======
        http_server::{HttpConfigParamKind, build_param_matcher, remove_duplicates},
        util::{
            HttpSource,
            http::{HttpMethod, add_query_parameters},
>>>>>>> eee6e669
        },
    },
    tls::TlsEnableableConfig,
};

/// Configuration for `heroku_logs` source.
#[configurable_component(source(
    "heroku_logs",
    "Collect logs from Heroku's Logplex, the router responsible for receiving logs from your Heroku apps."
))]
#[derive(Clone, Debug)]
pub struct LogplexConfig {
    /// The socket address to listen for connections on.
    #[configurable(metadata(docs::examples = "0.0.0.0:80"))]
    #[configurable(metadata(docs::examples = "localhost:80"))]
    address: SocketAddr,

    /// A list of URL query parameters to include in the log event.
    ///
    /// Accepts the wildcard (`*`) character for query parameters matching a specified pattern.
    ///
    /// Specifying "*" results in all query parameters included in the log event.
    ///
    /// These override any values included in the body with conflicting names.
    #[serde(default)]
    #[configurable(metadata(docs::examples = "application"))]
    #[configurable(metadata(docs::examples = "source"))]
    #[configurable(metadata(docs::examples = "param*"))]
    #[configurable(metadata(docs::examples = "*"))]
    query_parameters: Vec<String>,

    #[configurable(derived)]
    tls: Option<TlsEnableableConfig>,

    #[configurable(derived)]
    auth: Option<HttpServerAuthConfig>,

    #[configurable(derived)]
    #[serde(default = "default_framing_message_based")]
    framing: FramingConfig,

    #[configurable(derived)]
    #[serde(default = "default_decoding")]
    decoding: DeserializerConfig,

    #[configurable(derived)]
    #[serde(default, deserialize_with = "bool_or_struct")]
    acknowledgements: SourceAcknowledgementsConfig,

    /// The namespace to use for logs. This overrides the global setting.
    #[configurable(metadata(docs::hidden))]
    #[serde(default)]
    log_namespace: Option<bool>,

    #[configurable(derived)]
    #[serde(default)]
    keepalive: KeepaliveConfig,
}

impl LogplexConfig {
    /// Builds the `schema::Definition` for this source using the provided `LogNamespace`.
    fn schema_definition(&self, log_namespace: LogNamespace) -> Definition {
        let mut schema_definition = self
            .decoding
            .schema_definition(log_namespace)
            .with_standard_vector_source_metadata()
            .with_source_metadata(
                LogplexConfig::NAME,
                None,
                &owned_value_path!("timestamp"),
                Kind::timestamp().or_undefined(),
                Some("timestamp"),
            )
            .with_source_metadata(
                LogplexConfig::NAME,
                log_schema()
                    .host_key()
                    .cloned()
                    .map(LegacyKey::InsertIfEmpty),
                &owned_value_path!("host"),
                Kind::bytes(),
                Some("host"),
            )
            .with_source_metadata(
                LogplexConfig::NAME,
                Some(LegacyKey::InsertIfEmpty(owned_value_path!("app_name"))),
                &owned_value_path!("app_name"),
                Kind::bytes(),
                Some("service"),
            )
            .with_source_metadata(
                LogplexConfig::NAME,
                Some(LegacyKey::InsertIfEmpty(owned_value_path!("proc_id"))),
                &owned_value_path!("proc_id"),
                Kind::bytes(),
                None,
            )
            // for metadata that is added to the events dynamically from the self.query_parameters
            .with_source_metadata(
                LogplexConfig::NAME,
                None,
                &owned_value_path!("query_parameters"),
                Kind::object(Collection::empty().with_unknown(Kind::bytes())).or_undefined(),
                None,
            );

        // for metadata that is added to the events dynamically from config options
        if log_namespace == LogNamespace::Legacy {
            schema_definition = schema_definition.unknown_fields(Kind::bytes());
        }

        schema_definition
    }
}

impl Default for LogplexConfig {
    fn default() -> Self {
        Self {
            address: "0.0.0.0:80".parse().unwrap(),
            query_parameters: Vec::new(),
            tls: None,
            auth: None,
            framing: default_framing_message_based(),
            decoding: default_decoding(),
            acknowledgements: SourceAcknowledgementsConfig::default(),
            log_namespace: None,
            keepalive: KeepaliveConfig::default(),
        }
    }
}

impl GenerateConfig for LogplexConfig {
    fn generate_config() -> toml::Value {
        toml::Value::try_from(LogplexConfig::default()).unwrap()
    }
}

#[async_trait::async_trait]
#[typetag::serde(name = "heroku_logs")]
impl SourceConfig for LogplexConfig {
    async fn build(&self, cx: SourceContext) -> crate::Result<super::Source> {
        let log_namespace = cx.log_namespace(self.log_namespace);

        let decoder =
            DecodingConfig::new(self.framing.clone(), self.decoding.clone(), log_namespace)
                .build()?;

        let source = LogplexSource {
            query_parameters: build_param_matcher(&remove_duplicates(
                self.query_parameters.clone(),
                "query_parameters",
            ))?,
            decoder,
            log_namespace,
        };

        source.run(
            self.address,
            "events",
            HttpMethod::Post,
            StatusCode::OK,
            true,
            self.tls.as_ref(),
            self.auth.as_ref(),
            cx,
            self.acknowledgements,
            self.keepalive.clone(),
        )
    }

    fn outputs(&self, global_log_namespace: LogNamespace) -> Vec<SourceOutput> {
        // There is a global and per-source `log_namespace` config.
        // The source config overrides the global setting and is merged here.
        let schema_def = self.schema_definition(global_log_namespace.merge(self.log_namespace));
        vec![SourceOutput::new_maybe_logs(DataType::Log, schema_def)]
    }

    fn resources(&self) -> Vec<Resource> {
        vec![Resource::tcp(self.address)]
    }

    fn can_acknowledge(&self) -> bool {
        true
    }
}

#[derive(Clone, Default)]
struct LogplexSource {
    query_parameters: Vec<HttpConfigParamKind>,
    decoder: Decoder,
    log_namespace: LogNamespace,
}

impl LogplexSource {
    fn decode_message(
        &self,
        body: Bytes,
        header_map: &HeaderMap,
    ) -> Result<Vec<Event>, ErrorMessage> {
        // Deal with headers
        let msg_count = match usize::from_str(get_header(header_map, "Logplex-Msg-Count")?) {
            Ok(v) => v,
            Err(e) => return Err(header_error_message("Logplex-Msg-Count", &e.to_string())),
        };
        let frame_id = get_header(header_map, "Logplex-Frame-Id")?;
        let drain_token = get_header(header_map, "Logplex-Drain-Token")?;

        emit!(HerokuLogplexRequestReceived {
            msg_count,
            frame_id,
            drain_token
        });

        // Deal with body
        let events = self.body_to_events(body);

        if events.len() != msg_count {
            let error_msg = format!(
                "Parsed event count does not match message count header: {} vs {}",
                events.len(),
                msg_count
            );

            if cfg!(test) {
                panic!("{}", error_msg);
            }
            return Err(header_error_message("Logplex-Msg-Count", &error_msg));
        }

        Ok(events)
    }

    fn body_to_events(&self, body: Bytes) -> Vec<Event> {
        let rdr = BufReader::new(body.reader());
        rdr.lines()
            .filter_map(|res| {
                res.map_err(|error| emit!(HerokuLogplexRequestReadError { error }))
                    .ok()
            })
            .filter(|s| !s.is_empty())
            .flat_map(|line| line_to_events(self.decoder.clone(), self.log_namespace, line))
            .collect()
    }
}

impl HttpSource for LogplexSource {
    fn build_events(
        &self,
        body: Bytes,
        header_map: &HeaderMap,
        _query_parameters: &HashMap<String, String>,
        _full_path: &str,
    ) -> Result<Vec<Event>, ErrorMessage> {
        self.decode_message(body, header_map)
    }

    fn enrich_events(
        &self,
        events: &mut [Event],
        _request_path: &str,
        _headers_config: &HeaderMap,
        query_parameters: &HashMap<String, String>,
        _source_ip: Option<&SocketAddr>,
    ) {
        add_query_parameters(
            events,
            &self.query_parameters,
            query_parameters,
            self.log_namespace,
            LogplexConfig::NAME,
        );
    }
}

fn get_header<'a>(header_map: &'a HeaderMap, name: &str) -> Result<&'a str, ErrorMessage> {
    if let Some(header_value) = header_map.get(name) {
        header_value
            .to_str()
            .map_err(|e| header_error_message(name, &e.to_string()))
    } else {
        Err(header_error_message(name, "Header does not exist"))
    }
}

fn header_error_message(name: &str, msg: &str) -> ErrorMessage {
    ErrorMessage::new(
        StatusCode::BAD_REQUEST,
        format!("Invalid request header {name:?}: {msg:?}"),
    )
}

fn line_to_events(
    mut decoder: Decoder,
    log_namespace: LogNamespace,
    line: String,
) -> SmallVec<[Event; 1]> {
    let parts = line.splitn(8, ' ').collect::<Vec<&str>>();

    let mut events = SmallVec::<[Event; 1]>::new();

    if parts.len() == 8 {
        let timestamp = parts[2];
        let hostname = parts[3];
        let app_name = parts[4];
        let proc_id = parts[5];
        let message = parts[7];

        let mut buffer = BytesMut::new();
        buffer.put(message.as_bytes());

        let legacy_host_key = log_schema().host_key().cloned();
        let legacy_app_key = parse_value_path("app_name").ok();
        let legacy_proc_key = parse_value_path("proc_id").ok();

        loop {
            match decoder.decode_eof(&mut buffer) {
                Ok(Some((decoded, _byte_size))) => {
                    for mut event in decoded {
                        if let Event::Log(ref mut log) = event {
                            if let Ok(ts) = timestamp.parse::<DateTime<Utc>>() {
                                log_namespace.insert_vector_metadata(
                                    log,
                                    log_schema().timestamp_key(),
                                    path!("timestamp"),
                                    ts,
                                );
                            }

                            log_namespace.insert_source_metadata(
                                LogplexConfig::NAME,
                                log,
                                legacy_host_key.as_ref().map(LegacyKey::InsertIfEmpty),
                                path!("host"),
                                hostname.to_owned(),
                            );

                            log_namespace.insert_source_metadata(
                                LogplexConfig::NAME,
                                log,
                                legacy_app_key.as_ref().map(LegacyKey::InsertIfEmpty),
                                path!("app_name"),
                                app_name.to_owned(),
                            );

                            log_namespace.insert_source_metadata(
                                LogplexConfig::NAME,
                                log,
                                legacy_proc_key.as_ref().map(LegacyKey::InsertIfEmpty),
                                path!("proc_id"),
                                proc_id.to_owned(),
                            );
                        }

                        events.push(event);
                    }
                }
                Ok(None) => break,
                Err(error) => {
                    if !error.can_continue() {
                        break;
                    }
                }
            }
        }
    } else {
        warn!(
            message = "Line didn't match expected logplex format, so raw message is forwarded.",
            fields = parts.len(),
        );

        events.push(LogEvent::from_str_legacy(line).into())
    };

    let now = Utc::now();

    for event in &mut events {
        if let Event::Log(log) = event {
            log_namespace.insert_standard_vector_source_metadata(log, LogplexConfig::NAME, now);
        }
    }

    events
}

#[cfg(test)]
mod tests {
    use std::net::SocketAddr;

    use chrono::{DateTime, Utc};
    use futures::Stream;
    use similar_asserts::assert_eq;
    use vector_lib::{
        config::LogNamespace,
        event::{Event, EventStatus, Value},
        lookup::{OwnedTargetPath, owned_value_path},
        schema::Definition,
    };
    use vrl::value::{Kind, kind::Collection};

    use super::LogplexConfig;
<<<<<<< HEAD
    use crate::common::http::server_auth::HttpServerAuthConfig;
=======
>>>>>>> eee6e669
    use crate::{
        SourceSender,
        common::http::server_auth::HttpServerAuthConfig,
        config::{SourceConfig, SourceContext, log_schema},
        serde::{default_decoding, default_framing_message_based},
        test_util::{
            components::{HTTP_PUSH_SOURCE_TAGS, assert_source_compliance},
            next_addr, random_string, spawn_collect_n, wait_for_tcp,
        },
    };

    #[test]
    fn generate_config() {
        crate::test_util::test_generate_config::<LogplexConfig>();
    }

    async fn source(
        auth: Option<HttpServerAuthConfig>,
        query_parameters: Vec<String>,
        status: EventStatus,
        acknowledgements: bool,
    ) -> (impl Stream<Item = Event> + Unpin, SocketAddr) {
        let (sender, recv) = SourceSender::new_test_finalize(status);
        let address = next_addr();
        let context = SourceContext::new_test(sender, None);
        tokio::spawn(async move {
            LogplexConfig {
                address,
                query_parameters,
                tls: None,
                auth,
                framing: default_framing_message_based(),
                decoding: default_decoding(),
                acknowledgements: acknowledgements.into(),
                log_namespace: None,
                keepalive: Default::default(),
            }
            .build(context)
            .await
            .unwrap()
            .await
            .unwrap()
        });
        wait_for_tcp(address).await;
        (recv, address)
    }

    async fn send(
        address: SocketAddr,
        body: &str,
        auth: Option<HttpServerAuthConfig>,
        query: &str,
    ) -> u16 {
        let len = body.lines().count();
        let mut req = reqwest::Client::new().post(format!("http://{address}/events?{query}"));
        if let Some(HttpServerAuthConfig::Basic { username, password }) = auth {
            req = req.basic_auth(username, Some(password.inner()));
        }
        req.header("Logplex-Msg-Count", len)
            .header("Logplex-Frame-Id", "frame-foo")
            .header("Logplex-Drain-Token", "drain-bar")
            .body(body.to_owned())
            .send()
            .await
            .unwrap()
            .status()
            .as_u16()
    }

    fn make_auth() -> HttpServerAuthConfig {
        HttpServerAuthConfig::Basic {
            username: random_string(16),
            password: random_string(16).into(),
        }
    }

    const SAMPLE_BODY: &str = r#"267 <158>1 2020-01-08T22:33:57.353034+00:00 host heroku router - at=info method=GET path="/cart_link" host=lumberjack-store.timber.io request_id=05726858-c44e-4f94-9a20-37df73be9006 fwd="73.75.38.87" dyno=web.1 connect=1ms service=22ms status=304 bytes=656 protocol=http"#;

    #[tokio::test]
    async fn logplex_handles_router_log() {
        assert_source_compliance(&HTTP_PUSH_SOURCE_TAGS, async {
            let auth = make_auth();

            let (rx, addr) = source(
                Some(auth.clone()),
                vec!["appname".to_string(), "absent".to_string()],
                EventStatus::Delivered,
                true,
            )
            .await;

            let mut events = spawn_collect_n(
                async move {
                    assert_eq!(
                        200,
                        send(addr, SAMPLE_BODY, Some(auth), "appname=lumberjack-store").await
                    )
                },
                rx,
                SAMPLE_BODY.lines().count(),
            )
            .await;

            let event = events.remove(0);
            let log = event.as_log();

            assert_eq!(
                *log.get_message().unwrap(),
                r#"at=info method=GET path="/cart_link" host=lumberjack-store.timber.io request_id=05726858-c44e-4f94-9a20-37df73be9006 fwd="73.75.38.87" dyno=web.1 connect=1ms service=22ms status=304 bytes=656 protocol=http"#.into()
            );
            assert_eq!(
                log[log_schema().timestamp_key().unwrap().to_string()],
                "2020-01-08T22:33:57.353034+00:00"
                    .parse::<DateTime<Utc>>()
                    .unwrap()
                    .into()
            );
            assert_eq!(*log.get_host().unwrap(), "host".into());
            assert_eq!(*log.get_source_type().unwrap(), "heroku_logs".into());
            assert_eq!(log["appname"], "lumberjack-store".into());
            assert_eq!(log["absent"], Value::Null);
        }).await;
    }

    #[tokio::test]
    async fn logplex_query_parameters_wildcard() {
        assert_source_compliance(&HTTP_PUSH_SOURCE_TAGS, async {
            let auth = make_auth();

            let (rx, addr) = source(
                Some(auth.clone()),
                vec!["*".to_string()],
                EventStatus::Delivered,
                true,
            )
            .await;

            let mut events = spawn_collect_n(
                async move {
                    assert_eq!(
                        200,
                        send(addr, SAMPLE_BODY, Some(auth), "appname=lumberjack-store").await
                    )
                },
                rx,
                SAMPLE_BODY.lines().count(),
            )
            .await;

            let event = events.remove(0);
            let log = event.as_log();

            assert_eq!(
                *log.get_message().unwrap(),
                r#"at=info method=GET path="/cart_link" host=lumberjack-store.timber.io request_id=05726858-c44e-4f94-9a20-37df73be9006 fwd="73.75.38.87" dyno=web.1 connect=1ms service=22ms status=304 bytes=656 protocol=http"#.into()
            );
            assert_eq!(
                log[log_schema().timestamp_key().unwrap().to_string()],
                "2020-01-08T22:33:57.353034+00:00"
                    .parse::<DateTime<Utc>>()
                    .unwrap()
                    .into()
            );
            assert_eq!(*log.get_host().unwrap(), "host".into());
            assert_eq!(*log.get_source_type().unwrap(), "heroku_logs".into());
            assert_eq!(log["appname"], "lumberjack-store".into());
        }).await;
    }

    #[tokio::test]
    async fn logplex_handles_failures() {
        assert_source_compliance(&HTTP_PUSH_SOURCE_TAGS, async {
            let auth = make_auth();

            let (rx, addr) = source(Some(auth.clone()), vec![], EventStatus::Rejected, true).await;

            let events = spawn_collect_n(
                async move {
                    assert_eq!(
                        400,
                        send(addr, SAMPLE_BODY, Some(auth), "appname=lumberjack-store").await
                    )
                },
                rx,
                SAMPLE_BODY.lines().count(),
            )
            .await;

            assert_eq!(events.len(), SAMPLE_BODY.lines().count());
        })
        .await;
    }

    #[tokio::test]
    async fn logplex_ignores_disabled_acknowledgements() {
        let auth = make_auth();

        let (rx, addr) = source(Some(auth.clone()), vec![], EventStatus::Rejected, false).await;

        let events = spawn_collect_n(
            async move {
                assert_eq!(
                    200,
                    send(addr, SAMPLE_BODY, Some(auth), "appname=lumberjack-store").await
                )
            },
            rx,
            SAMPLE_BODY.lines().count(),
        )
        .await;

        assert_eq!(events.len(), SAMPLE_BODY.lines().count());
    }

    #[tokio::test]
    async fn logplex_auth_failure() {
        let (_rx, addr) = source(Some(make_auth()), vec![], EventStatus::Delivered, true).await;

        assert_eq!(
            401,
            send(
                addr,
                SAMPLE_BODY,
                Some(make_auth()),
                "appname=lumberjack-store"
            )
            .await
        );
    }

    #[test]
    fn logplex_handles_normal_lines() {
        let log_namespace = LogNamespace::Legacy;
        let body = "267 <158>1 2020-01-08T22:33:57.353034+00:00 host heroku router - foo bar baz";
        let events = super::line_to_events(Default::default(), log_namespace, body.into());
        let log = events[0].as_log();

        assert_eq!(*log.get_message().unwrap(), "foo bar baz".into());
        assert_eq!(
            log[log_schema().timestamp_key().unwrap().to_string()],
            "2020-01-08T22:33:57.353034+00:00"
                .parse::<DateTime<Utc>>()
                .unwrap()
                .into()
        );
        assert_eq!(*log.get_host().unwrap(), "host".into());
        assert_eq!(*log.get_source_type().unwrap(), "heroku_logs".into());
    }

    #[test]
    fn logplex_handles_malformed_lines() {
        let log_namespace = LogNamespace::Legacy;
        let body = "what am i doing here";
        let events = super::line_to_events(Default::default(), log_namespace, body.into());
        let log = events[0].as_log();

        assert_eq!(*log.get_message().unwrap(), "what am i doing here".into());
        assert!(log.get_timestamp().is_some());
        assert_eq!(*log.get_source_type().unwrap(), "heroku_logs".into());
    }

    #[test]
    fn logplex_doesnt_blow_up_on_bad_framing() {
        let log_namespace = LogNamespace::Legacy;
        let body = "1000000 <158>1 2020-01-08T22:33:57.353034+00:00 host heroku router - i'm not that long";
        let events = super::line_to_events(Default::default(), log_namespace, body.into());
        let log = events[0].as_log();

        assert_eq!(*log.get_message().unwrap(), "i'm not that long".into());
        assert_eq!(
            log[log_schema().timestamp_key().unwrap().to_string()],
            "2020-01-08T22:33:57.353034+00:00"
                .parse::<DateTime<Utc>>()
                .unwrap()
                .into()
        );
        assert_eq!(*log.get_host().unwrap(), "host".into());
        assert_eq!(*log.get_source_type().unwrap(), "heroku_logs".into());
    }

    #[test]
    fn output_schema_definition_vector_namespace() {
        let config = LogplexConfig {
            log_namespace: Some(true),
            ..Default::default()
        };

        let definitions = config
            .outputs(LogNamespace::Vector)
            .remove(0)
            .schema_definition(true);

        let expected_definition =
            Definition::new_with_default_metadata(Kind::bytes(), [LogNamespace::Vector])
                .with_meaning(OwnedTargetPath::event_root(), "message")
                .with_metadata_field(
                    &owned_value_path!("vector", "source_type"),
                    Kind::bytes(),
                    None,
                )
                .with_metadata_field(
                    &owned_value_path!("vector", "ingest_timestamp"),
                    Kind::timestamp(),
                    None,
                )
                .with_metadata_field(
                    &owned_value_path!(LogplexConfig::NAME, "timestamp"),
                    Kind::timestamp().or_undefined(),
                    Some("timestamp"),
                )
                .with_metadata_field(
                    &owned_value_path!(LogplexConfig::NAME, "host"),
                    Kind::bytes(),
                    Some("host"),
                )
                .with_metadata_field(
                    &owned_value_path!(LogplexConfig::NAME, "app_name"),
                    Kind::bytes(),
                    Some("service"),
                )
                .with_metadata_field(
                    &owned_value_path!(LogplexConfig::NAME, "proc_id"),
                    Kind::bytes(),
                    None,
                )
                .with_metadata_field(
                    &owned_value_path!(LogplexConfig::NAME, "query_parameters"),
                    Kind::object(Collection::empty().with_unknown(Kind::bytes())).or_undefined(),
                    None,
                );

        assert_eq!(definitions, Some(expected_definition))
    }

    #[test]
    fn output_schema_definition_legacy_namespace() {
        let config = LogplexConfig::default();

        let definitions = config
            .outputs(LogNamespace::Legacy)
            .remove(0)
            .schema_definition(true);

        let expected_definition = Definition::new_with_default_metadata(
            Kind::object(Collection::empty()),
            [LogNamespace::Legacy],
        )
        .with_event_field(
            &owned_value_path!("message"),
            Kind::bytes(),
            Some("message"),
        )
        .with_event_field(&owned_value_path!("source_type"), Kind::bytes(), None)
        .with_event_field(&owned_value_path!("timestamp"), Kind::timestamp(), None)
        .with_event_field(&owned_value_path!("host"), Kind::bytes(), Some("host"))
        .with_event_field(
            &owned_value_path!("app_name"),
            Kind::bytes(),
            Some("service"),
        )
        .with_event_field(&owned_value_path!("proc_id"), Kind::bytes(), None)
        .unknown_fields(Kind::bytes());

        assert_eq!(definitions, Some(expected_definition))
    }
}<|MERGE_RESOLUTION|>--- conflicted
+++ resolved
@@ -9,21 +9,6 @@
 use chrono::{DateTime, Utc};
 use smallvec::SmallVec;
 use tokio_util::codec::Decoder as _;
-<<<<<<< HEAD
-use vector_lib::lookup::{lookup_v2::parse_value_path, owned_value_path, path};
-use vector_lib::{
-    codecs::{
-        decoding::{DeserializerConfig, FramingConfig},
-        StreamDecodingError,
-    },
-    config::DataType,
-};
-use vrl::value::{kind::Collection, Kind};
-use warp::http::{HeaderMap, StatusCode};
-
-use vector_lib::configurable::configurable_component;
-=======
->>>>>>> eee6e669
 use vector_lib::{
     codecs::{
         StreamDecodingError,
@@ -39,11 +24,7 @@
 
 use crate::{
     codecs::{Decoder, DecodingConfig},
-<<<<<<< HEAD
-    common::http::{server_auth::HttpServerAuthConfig, ErrorMessage},
-=======
     common::http::{ErrorMessage, server_auth::HttpServerAuthConfig},
->>>>>>> eee6e669
     config::{
         GenerateConfig, Resource, SourceAcknowledgementsConfig, SourceConfig, SourceContext,
         SourceOutput, log_schema,
@@ -53,17 +34,10 @@
     internal_events::{HerokuLogplexRequestReadError, HerokuLogplexRequestReceived},
     serde::{bool_or_struct, default_decoding, default_framing_message_based},
     sources::{
-<<<<<<< HEAD
-        http_server::{build_param_matcher, remove_duplicates, HttpConfigParamKind},
-        util::{
-            http::{add_query_parameters, HttpMethod},
-            HttpSource,
-=======
         http_server::{HttpConfigParamKind, build_param_matcher, remove_duplicates},
         util::{
             HttpSource,
             http::{HttpMethod, add_query_parameters},
->>>>>>> eee6e669
         },
     },
     tls::TlsEnableableConfig,
@@ -432,6 +406,7 @@
         warn!(
             message = "Line didn't match expected logplex format, so raw message is forwarded.",
             fields = parts.len(),
+            internal_log_rate_limit = true
         );
 
         events.push(LogEvent::from_str_legacy(line).into())
@@ -464,10 +439,6 @@
     use vrl::value::{Kind, kind::Collection};
 
     use super::LogplexConfig;
-<<<<<<< HEAD
-    use crate::common::http::server_auth::HttpServerAuthConfig;
-=======
->>>>>>> eee6e669
     use crate::{
         SourceSender,
         common::http::server_auth::HttpServerAuthConfig,
