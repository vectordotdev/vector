use std::{
    io::{Error, ErrorKind},
    path::PathBuf,
    process::ExitStatus,
};

use chrono::Utc;
use codecs::{
    decoding::{DeserializerConfig, FramingConfig},
    StreamDecodingError,
};
use futures::StreamExt;
use smallvec::SmallVec;
use snafu::Snafu;
use tokio::{
    io::{AsyncRead, BufReader},
    process::Command,
    sync::mpsc::{channel, Sender},
    time::{self, sleep, Duration, Instant},
};
use tokio_stream::wrappers::IntervalStream;
use tokio_util::codec::FramedRead;
use value::Kind;
use vector_common::internal_event::{ByteSize, BytesReceived, InternalEventHandle as _, Protocol};
use vector_config::{configurable_component, NamedComponent};
use vector_core::{config::LegacyKey, ByteSizeOf};

use crate::{
    codecs::{Decoder, DecodingConfig},
    config::{Output, SourceConfig, SourceContext},
    event::Event,
    internal_events::{
        ExecChannelClosedError, ExecCommandExecuted, ExecEventsReceived, ExecFailedError,
        ExecFailedToSignalChild, ExecFailedToSignalChildError, ExecTimeoutError, StreamClosedError,
    },
    serde::default_decoding,
    shutdown::ShutdownSignal,
    SourceSender,
};
use lookup::{owned_value_path, path};
use vector_core::config::LogNamespace;

pub mod sized_bytes_codec;

/// Configuration for the `exec` source.
#[configurable_component(source("exec"))]
#[derive(Clone, Debug)]
#[serde(default, deny_unknown_fields)]
pub struct ExecConfig {
    #[configurable(derived)]
    pub mode: Mode,

    #[configurable(derived)]
    pub scheduled: Option<ScheduledConfig>,

    #[configurable(derived)]
    pub streaming: Option<StreamingConfig>,

    /// The command to be run, plus any arguments required.
    pub command: Vec<String>,

    /// The directory in which to run the command.
    pub working_directory: Option<PathBuf>,

    /// Whether or not the output from stderr should be included when generating events.
    #[serde(default = "default_include_stderr")]
    pub include_stderr: bool,

    /// The maximum buffer size allowed before a log event will be generated.
    #[serde(default = "default_maximum_buffer_size")]
    pub maximum_buffer_size_bytes: usize,

    #[configurable(derived)]
    framing: Option<FramingConfig>,

    #[configurable(derived)]
    #[serde(default = "default_decoding")]
    decoding: DeserializerConfig,

    /// The namespace to use for logs. This overrides the global setting.
    #[configurable(metadata(docs::hidden))]
    #[serde(default)]
    log_namespace: Option<bool>,
}

/// Mode of operation for running the command.
#[configurable_component]
#[derive(Clone, Copy, Debug)]
#[serde(rename_all = "snake_case", deny_unknown_fields)]
pub enum Mode {
    /// The command is run on a schedule.
    Scheduled,

    /// The command is run until it exits, potentially being restarted.
    Streaming,
}

/// Configuration options for scheduled commands.
#[configurable_component]
#[derive(Clone, Debug)]
#[serde(deny_unknown_fields)]
pub struct ScheduledConfig {
    /// The interval, in seconds, between scheduled command runs.
    ///
    /// If the command takes longer than `exec_interval_secs` to run, it will be killed.
    #[serde(default = "default_exec_interval_secs")]
    exec_interval_secs: u64,
}

/// Configuration options for streaming commands.
#[configurable_component]
#[derive(Clone, Debug)]
#[serde(deny_unknown_fields)]
pub struct StreamingConfig {
    /// Whether or not the command should be rerun if the command exits.
    #[serde(default = "default_respawn_on_exit")]
    respawn_on_exit: bool,

    /// The amount of time, in seconds, that Vector will wait before rerunning a streaming command that exited.
    #[serde(default = "default_respawn_interval_secs")]
    respawn_interval_secs: u64,
}

#[derive(Debug, PartialEq, Eq, Snafu)]
pub enum ExecConfigError {
    #[snafu(display("A non-empty list for command must be provided"))]
    CommandEmpty,
    #[snafu(display("The maximum buffer size must be greater than zero"))]
    ZeroBuffer,
}

impl Default for ExecConfig {
    fn default() -> Self {
        ExecConfig {
            mode: Mode::Scheduled,
            scheduled: Some(ScheduledConfig {
                exec_interval_secs: default_exec_interval_secs(),
            }),
            streaming: None,
            command: vec!["echo".to_owned(), "Hello World!".to_owned()],
            working_directory: None,
            include_stderr: default_include_stderr(),
            maximum_buffer_size_bytes: default_maximum_buffer_size(),
            framing: None,
            decoding: default_decoding(),
            log_namespace: None,
        }
    }
}

const fn default_maximum_buffer_size() -> usize {
    // 1MB
    1000000
}

const fn default_exec_interval_secs() -> u64 {
    60
}

const fn default_respawn_interval_secs() -> u64 {
    5
}

const fn default_respawn_on_exit() -> bool {
    true
}

const fn default_include_stderr() -> bool {
    true
}

fn get_hostname() -> Option<String> {
    crate::get_hostname().ok()
}

const STDOUT: &str = "stdout";
const STDERR: &str = "stderr";
const STREAM_KEY: &str = "stream";
const PID_KEY: &str = "pid";
const COMMAND_KEY: &str = "command";

impl_generate_config_from_default!(ExecConfig);

impl ExecConfig {
    fn validate(&self) -> Result<(), ExecConfigError> {
        if self.command.is_empty() {
            Err(ExecConfigError::CommandEmpty)
        } else if self.maximum_buffer_size_bytes == 0 {
            Err(ExecConfigError::ZeroBuffer)
        } else {
            Ok(())
        }
    }

    fn command_line(&self) -> String {
        self.command.join(" ")
    }

    const fn exec_interval_secs_or_default(&self) -> u64 {
        match &self.scheduled {
            None => default_exec_interval_secs(),
            Some(config) => config.exec_interval_secs,
        }
    }

    const fn respawn_on_exit_or_default(&self) -> bool {
        match &self.streaming {
            None => default_respawn_on_exit(),
            Some(config) => config.respawn_on_exit,
        }
    }

    const fn respawn_interval_secs_or_default(&self) -> u64 {
        match &self.streaming {
            None => default_respawn_interval_secs(),
            Some(config) => config.respawn_interval_secs,
        }
    }
}

#[async_trait::async_trait]
impl SourceConfig for ExecConfig {
    async fn build(&self, cx: SourceContext) -> crate::Result<super::Source> {
        self.validate()?;
        let hostname = get_hostname();
        let log_namespace = cx.log_namespace(self.log_namespace);

        let framing = self
            .framing
            .clone()
            .unwrap_or_else(|| self.decoding.default_stream_framing());
        let decoder =
            DecodingConfig::new(framing, self.decoding.clone(), LogNamespace::Legacy).build();

        match &self.mode {
            Mode::Scheduled => {
                let exec_interval_secs = self.exec_interval_secs_or_default();

                Ok(Box::pin(run_scheduled(
                    self.clone(),
                    hostname,
                    exec_interval_secs,
                    decoder,
                    cx.shutdown,
                    cx.out,
                    log_namespace,
                )))
            }
            Mode::Streaming => {
                let respawn_on_exit = self.respawn_on_exit_or_default();
                let respawn_interval_secs = self.respawn_interval_secs_or_default();

                Ok(Box::pin(run_streaming(
                    self.clone(),
                    hostname,
                    respawn_on_exit,
                    respawn_interval_secs,
                    decoder,
                    cx.shutdown,
                    cx.out,
                    log_namespace,
                )))
            }
        }
    }

    fn outputs(&self, global_log_namespace: LogNamespace) -> Vec<Output> {
<<<<<<< HEAD
        let log_namespace = global_log_namespace.merge(Some(self.log_namespace.unwrap_or(false)));
=======
        let log_namespace = global_log_namespace.merge(log_namespace());
>>>>>>> 1b02dd36

        let schema_definition = self
            .decoding
            .schema_definition(log_namespace)
            .with_standard_vector_source_metadata()
            .with_source_metadata(
                Self::NAME,
                Some(LegacyKey::InsertIfEmpty(owned_value_path!("host"))),
                &owned_value_path!("host"),
                Kind::bytes().or_undefined(),
                None,
            )
            .with_source_metadata(
                Self::NAME,
                Some(LegacyKey::InsertIfEmpty(owned_value_path!(STREAM_KEY))),
                &owned_value_path!(STREAM_KEY),
                Kind::bytes().or_undefined(),
                None,
            )
            .with_source_metadata(
                Self::NAME,
                Some(LegacyKey::InsertIfEmpty(owned_value_path!(PID_KEY))),
                &owned_value_path!(PID_KEY),
                Kind::integer().or_undefined(),
                None,
            )
            .with_source_metadata(
                Self::NAME,
                Some(LegacyKey::InsertIfEmpty(owned_value_path!(PID_KEY))),
                &owned_value_path!(COMMAND_KEY),
                Kind::bytes(),
                None,
            );

        vec![Output::default(self.decoding.output_type()).with_schema_definition(schema_definition)]
    }

    fn can_acknowledge(&self) -> bool {
        false
    }
}

async fn run_scheduled(
    config: ExecConfig,
    hostname: Option<String>,
    exec_interval_secs: u64,
    decoder: Decoder,
    shutdown: ShutdownSignal,
    out: SourceSender,
    log_namespace: LogNamespace,
) -> Result<(), ()> {
    debug!("Starting scheduled exec runs.");
    let schedule = Duration::from_secs(exec_interval_secs);

    let mut interval = IntervalStream::new(time::interval(schedule)).take_until(shutdown.clone());

    while interval.next().await.is_some() {
        // Wait for our task to finish, wrapping it in a timeout
        let timeout = tokio::time::timeout(
            schedule,
            run_command(
                config.clone(),
                hostname.clone(),
                decoder.clone(),
                shutdown.clone(),
                out.clone(),
                log_namespace,
            ),
        )
        .await;

        match timeout {
            Ok(output) => {
                if let Err(command_error) = output {
                    emit!(ExecFailedError {
                        command: config.command_line().as_str(),
                        error: command_error,
                    });
                }
            }
            Err(error) => {
                emit!(ExecTimeoutError {
                    command: config.command_line().as_str(),
                    elapsed_seconds: schedule.as_secs(),
                    error,
                });
            }
        }
    }

    debug!("Finished scheduled exec runs.");
    Ok(())
}

#[allow(clippy::too_many_arguments)]
async fn run_streaming(
    config: ExecConfig,
    hostname: Option<String>,
    respawn_on_exit: bool,
    respawn_interval_secs: u64,
    decoder: Decoder,
    mut shutdown: ShutdownSignal,
    out: SourceSender,
    log_namespace: LogNamespace,
) -> Result<(), ()> {
    if respawn_on_exit {
        let duration = Duration::from_secs(respawn_interval_secs);

        // Continue to loop while not shutdown
        loop {
            let output = run_command(
                config.clone(),
                hostname.clone(),
                decoder.clone(),
                shutdown.clone(),
                out.clone(),
                log_namespace,
            )
            .await;

            // handle command finished
            if let Err(command_error) = output {
                emit!(ExecFailedError {
                    command: config.command_line().as_str(),
                    error: command_error,
                });
            }

            tokio::select! {
                _ = &mut shutdown => break, // will break early if a shutdown is started
                _ = sleep(duration) => debug!("Restarting streaming process."),
            }
        }
    } else {
        let output = run_command(
            config.clone(),
            hostname,
            decoder,
            shutdown,
            out,
            log_namespace,
        )
        .await;

        if let Err(command_error) = output {
            emit!(ExecFailedError {
                command: config.command_line().as_str(),
                error: command_error,
            });
        }
    }

    Ok(())
}

async fn run_command(
    config: ExecConfig,
    hostname: Option<String>,
    decoder: Decoder,
    mut shutdown: ShutdownSignal,
    mut out: SourceSender,
    log_namespace: LogNamespace,
) -> Result<Option<ExitStatus>, Error> {
    debug!("Starting command run.");
    let mut command = build_command(&config);

    // Mark the start time just before spawning the process as
    // this seems to be the best approximation of exec duration
    let start = Instant::now();

    let mut child = command.spawn()?;

    // Set up communication channels
    let (sender, mut receiver) = channel(1024);

    // Optionally include stderr
    if config.include_stderr {
        let stderr = child.stderr.take().ok_or_else(|| {
            Error::new(ErrorKind::Other, "Unable to take stderr of spawned process")
        })?;

        // Create stderr async reader
        let stderr_reader = BufReader::new(stderr);

        spawn_reader_thread(stderr_reader, decoder.clone(), STDERR, sender.clone());
    }

    let stdout = child
        .stdout
        .take()
        .ok_or_else(|| Error::new(ErrorKind::Other, "Unable to take stdout of spawned process"))?;

    // Create stdout async reader
    let stdout_reader = BufReader::new(stdout);

    let pid = child.id();

    spawn_reader_thread(stdout_reader, decoder.clone(), STDOUT, sender);

    let bytes_received = register!(BytesReceived::from(Protocol::NONE));

    'outer: loop {
        tokio::select! {
            _ = &mut shutdown => {
                if !shutdown_child(&mut child, &command).await {
                        break 'outer; // couldn't signal, exit early
                }
            }
            v = receiver.recv() => {
                match v {
                    None => break 'outer,
                    Some(((mut events, byte_size), stream)) => {
                        bytes_received.emit(ByteSize(byte_size));

                        let count = events.len();
                        emit!(ExecEventsReceived {
                            count,
                            command: config.command_line().as_str(),
                            byte_size: events.size_of(),
                        });

                        for event in &mut events {
                            handle_event(&config, &hostname, &Some(stream.to_string()), pid, event, log_namespace);
                        }
                        if let Err(error) = out.send_batch(events).await {
                            emit!(StreamClosedError { count, error });
                            break;
                        }
                    },
                }
            }
        }
    }

    let elapsed = start.elapsed();

    let result = match child.try_wait() {
        Ok(Some(exit_status)) => {
            handle_exit_status(&config, exit_status.code(), elapsed);
            Ok(Some(exit_status))
        }
        Ok(None) => {
            handle_exit_status(&config, None, elapsed);
            Ok(None)
        }
        Err(error) => {
            error!(message = "Unable to obtain exit status.", %error);

            handle_exit_status(&config, None, elapsed);
            Ok(None)
        }
    };

    debug!("Finished command run.");

    result
}

fn handle_exit_status(config: &ExecConfig, exit_status: Option<i32>, exec_duration: Duration) {
    emit!(ExecCommandExecuted {
        command: config.command_line().as_str(),
        exit_status,
        exec_duration,
    });
}

#[cfg(unix)]
async fn shutdown_child(
    child: &mut tokio::process::Child,
    command: &tokio::process::Command,
) -> bool {
    match child.id().map(i32::try_from) {
        Some(Ok(pid)) => {
            // shutting down, send a SIGTERM to the child
            if let Err(error) = nix::sys::signal::kill(
                nix::unistd::Pid::from_raw(pid),
                nix::sys::signal::Signal::SIGTERM,
            ) {
                emit!(ExecFailedToSignalChildError {
                    command,
                    error: ExecFailedToSignalChild::SignalError(error)
                });
                false
            } else {
                true
            }
        }
        Some(Err(err)) => {
            emit!(ExecFailedToSignalChildError {
                command,
                error: ExecFailedToSignalChild::FailedToMarshalPid(err)
            });
            false
        }
        None => {
            emit!(ExecFailedToSignalChildError {
                command,
                error: ExecFailedToSignalChild::NoPid
            });
            false
        }
    }
}

#[cfg(windows)]
async fn shutdown_child(
    child: &mut tokio::process::Child,
    command: &tokio::process::Command,
) -> bool {
    // TODO Graceful shutdown of Windows processes
    match child.kill().await {
        Ok(()) => true,
        Err(err) => {
            emit!(ExecFailedToSignalChildError {
                command: &command,
                error: ExecFailedToSignalChild::IoError(err)
            });
            false
        }
    }
}

fn build_command(config: &ExecConfig) -> Command {
    let command = &config.command[0];

    let mut command = Command::new(command);

    if config.command.len() > 1 {
        command.args(&config.command[1..]);
    };

    command.kill_on_drop(true);

    // Explicitly set the current dir if needed
    if let Some(current_dir) = &config.working_directory {
        command.current_dir(current_dir);
    }

    // Pipe our stdout to the process
    command.stdout(std::process::Stdio::piped());

    // Pipe stderr to the process if needed
    if config.include_stderr {
        command.stderr(std::process::Stdio::piped());
    } else {
        command.stderr(std::process::Stdio::null());
    }

    // Stdin is not needed
    command.stdin(std::process::Stdio::null());

    command
}

fn handle_event(
    config: &ExecConfig,
    hostname: &Option<String>,
    data_stream: &Option<String>,
    pid: Option<u32>,
    event: &mut Event,
    log_namespace: LogNamespace,
) {
    if let Event::Log(log) = event {
        log_namespace.insert_standard_vector_source_metadata(log, ExecConfig::NAME, Utc::now());

        // Add data stream of stdin or stderr (if needed)
        if let Some(data_stream) = data_stream {
            log_namespace.insert_source_metadata(
                ExecConfig::NAME,
                log,
                Some(LegacyKey::InsertIfEmpty(path!(STREAM_KEY))),
                path!(STREAM_KEY),
                data_stream.clone(),
            );
        }

        // Add pid (if needed)
        if let Some(pid) = pid {
            log_namespace.insert_source_metadata(
                ExecConfig::NAME,
                log,
                Some(LegacyKey::InsertIfEmpty(path!(PID_KEY))),
                path!(PID_KEY),
                pid as i64,
            );
        }

        // Add hostname (if needed)
        if let Some(hostname) = hostname {
            log_namespace.insert_source_metadata(
                ExecConfig::NAME,
                log,
                Some(LegacyKey::InsertIfEmpty(path!("host"))),
                path!("host"),
                hostname.clone(),
            );
        }

        // Add command
        log_namespace.insert_source_metadata(
            ExecConfig::NAME,
            log,
            Some(LegacyKey::InsertIfEmpty(path!(COMMAND_KEY))),
            path!(COMMAND_KEY),
            config.command.clone(),
        );
    }
}

fn spawn_reader_thread<R: 'static + AsyncRead + Unpin + std::marker::Send>(
    reader: BufReader<R>,
    decoder: Decoder,
    origin: &'static str,
    sender: Sender<((SmallVec<[Event; 1]>, usize), &'static str)>,
) {
    // Start the green background thread for collecting
    let _ = Box::pin(tokio::spawn(async move {
        debug!("Start capturing {} command output.", origin);

        let mut stream = FramedRead::new(reader, decoder);
        while let Some(result) = stream.next().await {
            match result {
                Ok(next) => {
                    if sender.send((next, origin)).await.is_err() {
                        // If the receive half of the channel is closed, either due to close being
                        // called or the Receiver handle dropping, the function returns an error.
                        emit!(ExecChannelClosedError);
                        break;
                    }
                }
                Err(error) => {
                    // Error is logged by `crate::codecs::Decoder`, no further
                    // handling is needed here.
                    if !error.can_continue() {
                        break;
                    }
                }
            }
        }

        debug!("Finished capturing {} command output.", origin);
    }));
}

#[cfg(test)]
mod tests {
    use bytes::Bytes;
    use std::io::Cursor;
    use vector_core::event::EventMetadata;

    #[cfg(unix)]
    use futures::task::Poll;

    use super::*;
    use crate::config::log_schema;

    use crate::{event::LogEvent, test_util::trace_init};

    #[test]
    fn test_generate_config() {
        crate::test_util::test_generate_config::<ExecConfig>();
    }

    #[test]
    fn test_scheduled_handle_event() {
        let config = standard_scheduled_test_config();
        let hostname = Some("Some.Machine".to_string());
        let data_stream = Some(STDOUT.to_string());
        let pid = Some(8888_u32);

        let mut event = LogEvent::from("hello world").into();
        handle_event(
            &config,
            &hostname,
            &data_stream,
            pid,
            &mut event,
            LogNamespace::Legacy,
        );
        let log = event.as_log();

        assert_eq!(log[log_schema().host_key()], "Some.Machine".into());
        assert_eq!(log[STREAM_KEY], STDOUT.into());
        assert_eq!(log[PID_KEY], (8888_i64).into());
        assert_eq!(log[COMMAND_KEY], config.command.into());
        assert_eq!(log[log_schema().message_key()], "hello world".into());
        assert_eq!(log[log_schema().source_type_key()], "exec".into());
        assert!(log.get(log_schema().timestamp_key()).is_some());
    }

    #[test]
    fn test_scheduled_handle_event_vector_namespace() {
        let config = standard_scheduled_test_config();
        let hostname = Some("Some.Machine".to_string());
        let data_stream = Some(STDOUT.to_string());
        let pid = Some(8888_u32);

        let mut event: Event =
            LogEvent::from_parts(vrl::value!("hello world"), EventMetadata::default()).into();

        handle_event(
            &config,
            &hostname,
            &data_stream,
            pid,
            &mut event,
            LogNamespace::Vector,
        );

        let log = event.as_log();
        let meta = log.metadata().value();

        assert_eq!(
            meta.get(path!(ExecConfig::NAME, "host")).unwrap(),
            &vrl::value!("Some.Machine")
        );
        assert_eq!(
            meta.get(path!(ExecConfig::NAME, STREAM_KEY)).unwrap(),
            &vrl::value!(STDOUT)
        );
        assert_eq!(
            meta.get(path!(ExecConfig::NAME, PID_KEY)).unwrap(),
            &vrl::value!(8888_i64)
        );
        assert_eq!(
            meta.get(path!(ExecConfig::NAME, COMMAND_KEY)).unwrap(),
            &vrl::value!(config.command)
        );
        assert_eq!(log.value(), &vrl::value!("hello world"));
        assert_eq!(
            meta.get(path!("vector", "source_type")).unwrap(),
            &vrl::value!("exec")
        );
        assert!(meta.get(path!("vector", "ingest_timestamp")).is_timestamp());
    }

    #[test]
    fn test_streaming_create_event() {
        let config = standard_streaming_test_config();
        let hostname = Some("Some.Machine".to_string());
        let data_stream = Some(STDOUT.to_string());
        let pid = Some(8888_u32);

        let mut event = LogEvent::from("hello world").into();
        handle_event(
            &config,
            &hostname,
            &data_stream,
            pid,
            &mut event,
            LogNamespace::Legacy,
        );
        let log = event.as_log();

        assert_eq!(log[log_schema().host_key()], "Some.Machine".into());
        assert_eq!(log[STREAM_KEY], STDOUT.into());
        assert_eq!(log[PID_KEY], (8888_i64).into());
        assert_eq!(log[COMMAND_KEY], config.command.into());
        assert_eq!(log[log_schema().message_key()], "hello world".into());
        assert_eq!(log[log_schema().source_type_key()], "exec".into());
        assert!(log.get(log_schema().timestamp_key()).is_some());
    }

    #[test]
    fn test_streaming_create_event_vector_namespace() {
        let config = standard_streaming_test_config();
        let hostname = Some("Some.Machine".to_string());
        let data_stream = Some(STDOUT.to_string());
        let pid = Some(8888_u32);

        let mut event: Event =
            LogEvent::from_parts(vrl::value!("hello world"), EventMetadata::default()).into();

        handle_event(
            &config,
            &hostname,
            &data_stream,
            pid,
            &mut event,
            LogNamespace::Vector,
        );

        let log = event.as_log();
        let meta = event.metadata().value();

        assert_eq!(
            meta.get(path!(ExecConfig::NAME, "host")).unwrap(),
            &vrl::value!("Some.Machine")
        );
        assert_eq!(
            meta.get(path!(ExecConfig::NAME, STREAM_KEY)).unwrap(),
            &vrl::value!(STDOUT)
        );
        assert_eq!(
            meta.get(path!(ExecConfig::NAME, PID_KEY)).unwrap(),
            &vrl::value!(8888_i64)
        );
        assert_eq!(
            meta.get(path!(ExecConfig::NAME, COMMAND_KEY)).unwrap(),
            &vrl::value!(config.command)
        );
        assert_eq!(log.value(), &vrl::value!("hello world"));
        assert_eq!(
            meta.get(path!("vector", "source_type")).unwrap(),
            &vrl::value!("exec")
        );
        assert!(meta.get(path!("vector", "ingest_timestamp")).is_timestamp());
    }

    #[test]
    fn test_build_command() {
        let config = ExecConfig {
            mode: Mode::Streaming,
            scheduled: None,
            streaming: Some(StreamingConfig {
                respawn_on_exit: default_respawn_on_exit(),
                respawn_interval_secs: default_respawn_interval_secs(),
            }),
            command: vec!["./runner".to_owned(), "arg1".to_owned(), "arg2".to_owned()],
            working_directory: Some(PathBuf::from("/tmp")),
            include_stderr: default_include_stderr(),
            maximum_buffer_size_bytes: default_maximum_buffer_size(),
            framing: None,
            decoding: default_decoding(),
            log_namespace: None,
        };

        let command = build_command(&config);

        let mut expected_command = Command::new("./runner");
        expected_command.kill_on_drop(true);
        expected_command.current_dir("/tmp");
        expected_command.args(vec!["arg1".to_owned(), "arg2".to_owned()]);

        // Unfortunately the current_dir is not included in the formatted string
        let expected_command_string = format!("{:?}", expected_command);
        let command_string = format!("{:?}", command);

        assert_eq!(expected_command_string, command_string);
    }

    #[tokio::test]
    async fn test_spawn_reader_thread() {
        trace_init();

        let buf = Cursor::new("hello world\nhello rocket 🚀");
        let reader = BufReader::new(buf);
        let decoder = crate::codecs::Decoder::default();
        let (sender, mut receiver) = channel(1024);

        spawn_reader_thread(reader, decoder, STDOUT, sender);

        let mut counter = 0;
        if let Some(((events, byte_size), origin)) = receiver.recv().await {
            assert_eq!(byte_size, 11);
            assert_eq!(events.len(), 1);
            let log = events[0].as_log();
            assert_eq!(
                log[log_schema().message_key()],
                Bytes::from("hello world").into()
            );
            assert_eq!(origin, STDOUT);
            counter += 1;
        }

        if let Some(((events, byte_size), origin)) = receiver.recv().await {
            assert_eq!(byte_size, 17);
            assert_eq!(events.len(), 1);
            let log = events[0].as_log();
            assert_eq!(
                log[log_schema().message_key()],
                Bytes::from("hello rocket 🚀").into()
            );
            assert_eq!(origin, STDOUT);
            counter += 1;
        }

        assert_eq!(counter, 2);
    }

    #[tokio::test]
    async fn test_drop_receiver() {
        let config = standard_scheduled_test_config();
        let hostname = Some("Some.Machine".to_string());
        let decoder = Default::default();
        let shutdown = ShutdownSignal::noop();
        let (tx, rx) = SourceSender::new_test();

        // Wait for our task to finish, wrapping it in a timeout
        let timeout = tokio::time::timeout(
            time::Duration::from_secs(5),
            run_command(
                config.clone(),
                hostname,
                decoder,
                shutdown,
                tx,
                LogNamespace::Legacy,
            ),
        );

        drop(rx);

        let _timeout_result = crate::test_util::components::assert_source_error(
            &crate::test_util::components::COMPONENT_ERROR_TAGS,
            timeout,
        )
        .await;
    }

    #[tokio::test]
    #[cfg(unix)]
    async fn test_run_command_linux() {
        let config = standard_scheduled_test_config();
        let hostname = Some("Some.Machine".to_string());
        let decoder = Default::default();
        let shutdown = ShutdownSignal::noop();
        let (tx, mut rx) = SourceSender::new_test();

        // Wait for our task to finish, wrapping it in a timeout
        let timeout = tokio::time::timeout(
            time::Duration::from_secs(5),
            run_command(
                config.clone(),
                hostname,
                decoder,
                shutdown,
                tx,
                LogNamespace::Legacy,
            ),
        );

        let timeout_result = crate::test_util::components::assert_source_compliance(
            &crate::test_util::components::SOURCE_TAGS,
            timeout,
        )
        .await;

        let exit_status = timeout_result
            .expect("command timed out")
            .expect("command error");
        assert_eq!(0_i32, exit_status.unwrap().code().unwrap());

        if let Poll::Ready(Some(event)) = futures::poll!(rx.next()) {
            let log = event.as_log();
            assert_eq!(log[COMMAND_KEY], config.command.clone().into());
            assert_eq!(log[STREAM_KEY], STDOUT.into());
            assert_eq!(log[log_schema().source_type_key()], "exec".into());
            assert_eq!(log[log_schema().message_key()], "Hello World!".into());
            assert_eq!(log[log_schema().host_key()], "Some.Machine".into());
            assert!(log.get(PID_KEY).is_some());
            assert!(log.get(log_schema().timestamp_key()).is_some());

            assert_eq!(8, log.all_fields().unwrap().count());
        } else {
            panic!("Expected to receive a linux event");
        }
    }

    #[tokio::test]
    #[cfg(unix)]
    async fn test_graceful_shutdown() {
        trace_init();
        let mut config = standard_streaming_test_config();
        config.command = vec![
            String::from("bash"),
            String::from("-c"),
            String::from(
                r#"trap 'echo signal received ; sleep 1; echo slept ; exit' SIGTERM; while true ; do sleep 10 ; done"#,
            ),
        ];
        let hostname = Some("Some.Machine".to_string());
        let decoder = Default::default();
        let (trigger, shutdown, _) = ShutdownSignal::new_wired();
        let (tx, mut rx) = SourceSender::new_test();

        let task = tokio::spawn(run_command(
            config.clone(),
            hostname,
            decoder,
            shutdown,
            tx,
            LogNamespace::Legacy,
        ));

        tokio::time::sleep(Duration::from_secs(1)).await; // let the source start the command

        drop(trigger); // start shutdown

        let exit_status = tokio::time::timeout(time::Duration::from_secs(30), task)
            .await
            .expect("join failed")
            .expect("command timed out")
            .expect("command error");

        assert_eq!(
            0_i32,
            exit_status.expect("missing exit status").code().unwrap()
        );

        if let Poll::Ready(Some(event)) = futures::poll!(rx.next()) {
            let log = event.as_log();
            assert_eq!(log[log_schema().message_key()], "signal received".into());
        } else {
            panic!("Expected to receive event");
        }

        if let Poll::Ready(Some(event)) = futures::poll!(rx.next()) {
            let log = event.as_log();
            assert_eq!(log[log_schema().message_key()], "slept".into());
        } else {
            panic!("Expected to receive event");
        }
    }

    fn standard_scheduled_test_config() -> ExecConfig {
        Default::default()
    }

    fn standard_streaming_test_config() -> ExecConfig {
        ExecConfig {
            mode: Mode::Streaming,
            scheduled: None,
            streaming: Some(StreamingConfig {
                respawn_on_exit: default_respawn_on_exit(),
                respawn_interval_secs: default_respawn_interval_secs(),
            }),
            command: vec!["yes".to_owned()],
            working_directory: None,
            include_stderr: default_include_stderr(),
            maximum_buffer_size_bytes: default_maximum_buffer_size(),
            framing: None,
            decoding: default_decoding(),
            log_namespace: None,
        }
    }
}<|MERGE_RESOLUTION|>--- conflicted
+++ resolved
@@ -265,11 +265,7 @@
     }
 
     fn outputs(&self, global_log_namespace: LogNamespace) -> Vec<Output> {
-<<<<<<< HEAD
         let log_namespace = global_log_namespace.merge(Some(self.log_namespace.unwrap_or(false)));
-=======
-        let log_namespace = global_log_namespace.merge(log_namespace());
->>>>>>> 1b02dd36
 
         let schema_definition = self
             .decoding
@@ -803,7 +799,10 @@
             meta.get(path!("vector", "source_type")).unwrap(),
             &vrl::value!("exec")
         );
-        assert!(meta.get(path!("vector", "ingest_timestamp")).is_timestamp());
+        assert!(meta
+            .get(path!("vector", "ingest_timestamp"))
+            .unwrap()
+            .is_timestamp());
     }
 
     #[test]
@@ -876,7 +875,10 @@
             meta.get(path!("vector", "source_type")).unwrap(),
             &vrl::value!("exec")
         );
-        assert!(meta.get(path!("vector", "ingest_timestamp")).is_timestamp());
+        assert!(meta
+            .get(path!("vector", "ingest_timestamp"))
+            .unwrap()
+            .is_timestamp());
     }
 
     #[test]
