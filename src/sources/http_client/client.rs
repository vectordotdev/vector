--- conflicted
+++ resolved
@@ -10,12 +10,6 @@
 use serde_with::serde_as;
 use snafu::ResultExt;
 use tokio_util::codec::Decoder as _;
-<<<<<<< HEAD
-use vrl::diagnostic::Formatter;
-
-use crate::http::{ParamType, ParameterValue, QueryParameterValue, QueryParameters};
-use crate::sources::util::http_client;
-=======
 use vector_lib::{
     TimeZone,
     codecs::{
@@ -33,7 +27,6 @@
     prelude::TypeState,
 };
 
->>>>>>> eee6e669
 use crate::{
     codecs::{Decoder, DecodingConfig},
     config::{SourceConfig, SourceContext},
@@ -49,24 +42,6 @@
         },
     },
     tls::{TlsConfig, TlsSettings},
-<<<<<<< HEAD
-};
-use vector_lib::codecs::{
-    decoding::{DeserializerConfig, FramingConfig},
-    StreamDecodingError,
-};
-use vector_lib::config::{log_schema, LogNamespace, SourceOutput};
-use vector_lib::configurable::configurable_component;
-use vector_lib::{
-    compile_vrl,
-    event::{Event, LogEvent, VrlTarget},
-    TimeZone,
-};
-use vrl::{
-    compiler::{runtime::Runtime, CompileConfig, Function, Program},
-    prelude::TypeState,
-=======
->>>>>>> eee6e669
 };
 
 /// Configuration for the `http_client` source.
@@ -276,11 +251,7 @@
                         let warnings = Formatter::new(param.value(), compilation_result.warnings)
                             .colored()
                             .to_string();
-<<<<<<< HEAD
-                        warn!(message = "VRL compilation warnings.", %warnings);
-=======
                         warn!(message = "VRL compilation warnings.", %warnings, internal_log_rate_limit = true);
->>>>>>> eee6e669
                     }
                     Some(compilation_result.program)
                 }
@@ -288,11 +259,7 @@
                     let error = Formatter::new(param.value(), diagnostics)
                         .colored()
                         .to_string();
-<<<<<<< HEAD
-                    warn!(message = "VRL compilation failed.", %error);
-=======
                     warn!(message = "VRL compilation failed.", %error, internal_log_rate_limit = true);
->>>>>>> eee6e669
                     None
                 }
             }
@@ -461,11 +428,7 @@
     Runtime::default()
         .resolve(&mut target, program, &timezone)
         .map_err(|error| {
-<<<<<<< HEAD
-            warn!(message = "VRL runtime error.", source = %value, %error);
-=======
             warn!(message = "VRL runtime error.", source = %value, %error, internal_log_rate_limit = true);
->>>>>>> eee6e669
         })
         .ok()
         .and_then(|vrl_value| {
