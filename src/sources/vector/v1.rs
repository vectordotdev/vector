--- conflicted
+++ resolved
@@ -39,13 +39,8 @@
 impl VectorConfig {
     #[cfg(test)]
     #[allow(unused)] // this test function is not always used in test, breaking
-<<<<<<< HEAD
-                     // our cargo-hack run
-    pub fn set_tls(&mut self, config: Option<TlsSourceConfig>) {
-=======
                      // our check-component-features run
     pub fn set_tls(&mut self, config: Option<TlsEnableableConfig>) {
->>>>>>> a27268e2
         self.tls = config;
     }
 
