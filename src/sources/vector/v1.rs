--- conflicted
+++ resolved
@@ -256,11 +256,8 @@
                 shutdown,
                 out: tx,
                 proxy: Default::default(),
-<<<<<<< HEAD
                 acknowledgements: false,
-=======
                 schema_ids: HashMap::default(),
->>>>>>> 753fbde0
             })
             .await
             .unwrap();
@@ -298,11 +295,8 @@
                 shutdown,
                 out: tx,
                 proxy: Default::default(),
-<<<<<<< HEAD
                 acknowledgements: false,
-=======
                 schema_ids: HashMap::default(),
->>>>>>> 753fbde0
             })
             .await
             .unwrap();
