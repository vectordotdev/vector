--- conflicted
+++ resolved
@@ -138,27 +138,19 @@
     log_namespace: Option<bool>,
 }
 
-<<<<<<< HEAD
 impl VectorConfig {
     /// Creates a `VectorConfig` with the given address.
     pub fn from_address(addr: SocketAddr) -> Self {
         Self {
-            version: None,
             address: addr,
-            tls: None,
-            acknowledgements: true.into(),
+            ..Default::default()
         }
     }
 }
 
-impl GenerateConfig for VectorConfig {
-    fn generate_config() -> toml::Value {
-        toml::Value::try_from(Self {
-=======
 impl Default for VectorConfig {
     fn default() -> Self {
         Self {
->>>>>>> 5db6e675
             version: None,
             address: "0.0.0.0:6000".parse().unwrap(),
             tls: None,
