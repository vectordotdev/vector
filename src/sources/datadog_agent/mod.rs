--- conflicted
+++ resolved
@@ -189,83 +189,51 @@
     }
 
     fn outputs(&self, global_log_namespace: LogNamespace) -> Vec<Output> {
-<<<<<<< HEAD
-        let source_name = "datadog_agent";
-
-=======
->>>>>>> 24ab1566
         let definition = self
             .decoding
             .schema_definition(global_log_namespace.merge(self.log_namespace))
             .with_source_metadata(
-<<<<<<< HEAD
-                source_name,
-=======
-                self.source_type(),
->>>>>>> 24ab1566
+                self.source_type(),
                 "message",
                 "message",
                 Kind::bytes(),
                 Some("message"),
             )
             .with_source_metadata(
-<<<<<<< HEAD
-                source_name,
-=======
-                self.source_type(),
->>>>>>> 24ab1566
+                self.source_type(),
                 "status",
                 "status",
                 Kind::bytes(),
                 Some("severity"),
             )
             .with_source_metadata(
-<<<<<<< HEAD
-                source_name,
-=======
-                self.source_type(),
->>>>>>> 24ab1566
+                self.source_type(),
                 "timestamp",
                 "timestamp",
                 Kind::timestamp(),
                 Some("timestamp"),
             )
             .with_source_metadata(
-<<<<<<< HEAD
-                source_name,
-=======
-                self.source_type(),
->>>>>>> 24ab1566
+                self.source_type(),
                 "hostname",
                 "hostname",
                 Kind::bytes(),
                 Some("host"),
             )
             .with_source_metadata(
-<<<<<<< HEAD
-                source_name,
-=======
-                self.source_type(),
->>>>>>> 24ab1566
+                self.source_type(),
                 "service",
                 "service",
                 Kind::bytes(),
                 Some("service"),
             )
             .with_source_metadata(
-<<<<<<< HEAD
-                source_name,
-=======
-                self.source_type(),
->>>>>>> 24ab1566
+                self.source_type(),
                 "ddsource",
                 "ddsource",
                 Kind::bytes(),
                 Some("source"),
             )
-<<<<<<< HEAD
-            .with_source_metadata(source_name, "ddtags", "ddtags", Kind::bytes(), Some("tags"))
-=======
             .with_source_metadata(
                 self.source_type(),
                 "ddtags",
@@ -273,7 +241,6 @@
                 Kind::bytes(),
                 Some("tags"),
             )
->>>>>>> 24ab1566
             .with_standard_vector_source_metadata();
 
         if self.multiple_outputs {
