#[cfg(all(test, feature = "datadog-agent-integration-tests"))]
mod integration_tests;
#[cfg(test)]
mod tests;

pub mod logs;
pub mod metrics;
pub mod traces;

#[allow(warnings, clippy::pedantic, clippy::nursery)]
pub(crate) mod ddmetric_proto {
    include!(concat!(env!("OUT_DIR"), "/datadog.agentpayload.rs"));
}

#[allow(warnings)]
pub(crate) mod ddtrace_proto {
    include!(concat!(env!("OUT_DIR"), "/dd_trace.rs"));
}

use std::{convert::Infallible, fmt::Debug, io::Read, net::SocketAddr, sync::Arc, time::Duration};

use bytes::{Buf, Bytes};
use chrono::{DateTime, Utc, serde::ts_milliseconds};
use flate2::read::{MultiGzDecoder, ZlibDecoder};
use futures::FutureExt;
use http::StatusCode;
use hyper::{Server, service::make_service_fn};
use regex::Regex;
use serde::{Deserialize, Serialize};
use snafu::Snafu;
use tokio::net::TcpStream;
use tower::ServiceBuilder;
use tracing::Span;
<<<<<<< HEAD
use vector_lib::codecs::decoding::{DeserializerConfig, FramingConfig};
use vector_lib::config::{LegacyKey, LogNamespace};
use vector_lib::configurable::configurable_component;
use vector_lib::event::{BatchNotifier, BatchStatus};
use vector_lib::internal_event::{EventsReceived, Registered};
use vector_lib::lookup::owned_value_path;
use vector_lib::schema::meaning;
use vector_lib::tls::MaybeTlsIncomingStream;
use vrl::path::OwnedTargetPath;
use vrl::value::kind::Collection;
use vrl::value::Kind;
use warp::{filters::BoxedFilter, reject::Rejection, reply::Response, Filter, Reply};

use crate::common::http::ErrorMessage;
use crate::http::{build_http_trace_layer, KeepaliveConfig, MaxConnectionAgeLayer};
=======
use vector_lib::{
    codecs::decoding::{DeserializerConfig, FramingConfig},
    config::{LegacyKey, LogNamespace},
    configurable::configurable_component,
    event::{BatchNotifier, BatchStatus},
    internal_event::{EventsReceived, Registered},
    lookup::owned_value_path,
    schema::meaning,
    tls::MaybeTlsIncomingStream,
};
use vrl::{
    path::OwnedTargetPath,
    value::{Kind, kind::Collection},
};
use warp::{Filter, Reply, filters::BoxedFilter, reject::Rejection, reply::Response};

>>>>>>> eee6e669
use crate::{
    SourceSender,
    codecs::{Decoder, DecodingConfig},
    common::http::ErrorMessage,
    config::{
        DataType, GenerateConfig, Resource, SourceAcknowledgementsConfig, SourceConfig,
        SourceContext, SourceOutput, log_schema,
    },
    event::Event,
    http::{KeepaliveConfig, MaxConnectionAgeLayer, build_http_trace_layer},
    internal_events::{HttpBytesReceived, HttpDecompressError, StreamClosedError},
    schema,
    serde::{bool_or_struct, default_decoding, default_framing_message_based},
    sources::{self},
    tls::{MaybeTlsSettings, TlsEnableableConfig},
};

pub const LOGS: &str = "logs";
pub const METRICS: &str = "metrics";
pub const TRACES: &str = "traces";

/// Configuration for the `datadog_agent` source.
#[configurable_component(source(
    "datadog_agent",
    "Receive logs, metrics, and traces collected by a Datadog Agent."
))]
#[derive(Clone, Debug)]
pub struct DatadogAgentConfig {
    /// The socket address to accept connections on.
    ///
    /// It _must_ include a port.
    #[configurable(metadata(docs::examples = "0.0.0.0:80"))]
    #[configurable(metadata(docs::examples = "localhost:80"))]
    address: SocketAddr,

    /// If this is set to `true`, when incoming events contain a Datadog API key, it is
    /// stored in the event metadata and used if the event is sent to a Datadog sink.
    #[configurable(metadata(docs::advanced))]
    #[serde(default = "crate::serde::default_true")]
    store_api_key: bool,

    /// If this is set to `true`, logs are not accepted by the component.
    #[configurable(metadata(docs::advanced))]
    #[serde(default = "crate::serde::default_false")]
    disable_logs: bool,

    /// If this is set to `true`, metrics (beta) are not accepted by the component.
    #[configurable(metadata(docs::advanced))]
    #[serde(default = "crate::serde::default_false")]
    disable_metrics: bool,

    /// If this is set to `true`, traces (alpha) are not accepted by the component.
    #[configurable(metadata(docs::advanced))]
    #[serde(default = "crate::serde::default_false")]
    disable_traces: bool,

    /// If this is set to `true`, logs, metrics (beta), and traces (alpha) are sent to different outputs.
    ///
    ///
    /// For a source component named `agent`, the received logs, metrics (beta), and traces (alpha) can then be
    /// configured as input to other components by specifying `agent.logs`, `agent.metrics`, and
    /// `agent.traces`, respectively.
    #[configurable(metadata(docs::advanced))]
    #[serde(default = "crate::serde::default_false")]
    multiple_outputs: bool,

    /// If this is set to `true`, when log events contain the field `ddtags`, the string value that
    /// contains a list of key:value pairs set by the Agent is parsed and expanded into an array.
    #[configurable(metadata(docs::advanced))]
    #[serde(default = "crate::serde::default_false")]
    parse_ddtags: bool,

    /// The namespace to use for logs. This overrides the global setting.
    #[serde(default)]
    #[configurable(metadata(docs::hidden))]
    log_namespace: Option<bool>,

    #[configurable(derived)]
    tls: Option<TlsEnableableConfig>,

    #[configurable(derived)]
    #[serde(default = "default_framing_message_based")]
    framing: FramingConfig,

    #[configurable(derived)]
    #[serde(default = "default_decoding")]
    decoding: DeserializerConfig,

    #[configurable(derived)]
    #[serde(default, deserialize_with = "bool_or_struct")]
    acknowledgements: SourceAcknowledgementsConfig,

    #[configurable(derived)]
    #[serde(default)]
    keepalive: KeepaliveConfig,
}

impl GenerateConfig for DatadogAgentConfig {
    fn generate_config() -> toml::Value {
        toml::Value::try_from(Self {
            address: "0.0.0.0:8080".parse().unwrap(),
            tls: None,
            store_api_key: true,
            framing: default_framing_message_based(),
            decoding: default_decoding(),
            acknowledgements: SourceAcknowledgementsConfig::default(),
            disable_logs: false,
            disable_metrics: false,
            disable_traces: false,
            multiple_outputs: false,
            parse_ddtags: false,
            log_namespace: Some(false),
            keepalive: KeepaliveConfig::default(),
        })
        .unwrap()
    }
}

#[async_trait::async_trait]
#[typetag::serde(name = "datadog_agent")]
impl SourceConfig for DatadogAgentConfig {
    async fn build(&self, cx: SourceContext) -> crate::Result<sources::Source> {
        let log_namespace = cx.log_namespace(self.log_namespace);

        let logs_schema_definition = cx
            .schema_definitions
            .get(&Some(LOGS.to_owned()))
            .or_else(|| cx.schema_definitions.get(&None))
            .cloned();

        let decoder =
            DecodingConfig::new(self.framing.clone(), self.decoding.clone(), log_namespace)
                .build()?;

        let tls = MaybeTlsSettings::from_config(self.tls.as_ref(), true)?;
        let source = DatadogAgentSource::new(
            self.store_api_key,
            decoder,
            tls.http_protocol_name(),
            logs_schema_definition,
            log_namespace,
            self.parse_ddtags,
        );
        let listener = tls.bind(&self.address).await?;
        let acknowledgements = cx.do_acknowledgements(self.acknowledgements);
        let filters = source.build_warp_filters(cx.out, acknowledgements, self)?;
        let shutdown = cx.shutdown;
        let keepalive_settings = self.keepalive.clone();

        info!(message = "Building HTTP server.", address = %self.address);

        Ok(Box::pin(async move {
            let routes = filters.recover(|r: Rejection| async move {
                if let Some(e_msg) = r.find::<ErrorMessage>() {
                    let json = warp::reply::json(e_msg);
                    Ok(warp::reply::with_status(json, e_msg.status_code()))
                } else {
                    // other internal error - will return 500 internal server error
                    Err(r)
                }
            });

            let span = Span::current();
            let make_svc = make_service_fn(move |conn: &MaybeTlsIncomingStream<TcpStream>| {
                let svc = ServiceBuilder::new()
                    .layer(build_http_trace_layer(span.clone()))
                    .option_layer(keepalive_settings.max_connection_age_secs.map(|secs| {
                        MaxConnectionAgeLayer::new(
                            Duration::from_secs(secs),
                            keepalive_settings.max_connection_age_jitter_factor,
                            conn.peer_addr(),
                        )
                    }))
                    .service(warp::service(routes.clone()));
                futures_util::future::ok::<_, Infallible>(svc)
            });

            Server::builder(hyper::server::accept::from_stream(listener.accept_stream()))
                .serve(make_svc)
                .with_graceful_shutdown(shutdown.map(|_| ()))
                .await
                .map_err(|err| {
                    error!("An error occurred: {:?}.", err);
                })?;

            Ok(())
        }))
    }

    fn outputs(&self, global_log_namespace: LogNamespace) -> Vec<SourceOutput> {
        let definition = self
            .decoding
            .schema_definition(global_log_namespace.merge(self.log_namespace))
            // NOTE: "status" is intentionally semantically mapped to "severity",
            //       since that is what DD designates as the semantic meaning of status
            // https://docs.datadoghq.com/logs/log_configuration/attributes_naming_convention/?s=severity#reserved-attributes
            .with_source_metadata(
                Self::NAME,
                Some(LegacyKey::InsertIfEmpty(owned_value_path!("status"))),
                &owned_value_path!("status"),
                Kind::bytes(),
                Some(meaning::SEVERITY),
            )
            .with_source_metadata(
                Self::NAME,
                Some(LegacyKey::InsertIfEmpty(owned_value_path!("timestamp"))),
                &owned_value_path!("timestamp"),
                Kind::timestamp(),
                Some(meaning::TIMESTAMP),
            )
            .with_source_metadata(
                Self::NAME,
                Some(LegacyKey::InsertIfEmpty(owned_value_path!("hostname"))),
                &owned_value_path!("hostname"),
                Kind::bytes(),
                Some(meaning::HOST),
            )
            .with_source_metadata(
                Self::NAME,
                Some(LegacyKey::InsertIfEmpty(owned_value_path!("service"))),
                &owned_value_path!("service"),
                Kind::bytes(),
                Some(meaning::SERVICE),
            )
            .with_source_metadata(
                Self::NAME,
                Some(LegacyKey::InsertIfEmpty(owned_value_path!("ddsource"))),
                &owned_value_path!("ddsource"),
                Kind::bytes(),
                Some(meaning::SOURCE),
            )
            .with_source_metadata(
                Self::NAME,
                Some(LegacyKey::InsertIfEmpty(owned_value_path!("ddtags"))),
                &owned_value_path!("ddtags"),
                if self.parse_ddtags {
                    Kind::array(Collection::empty().with_unknown(Kind::bytes())).or_undefined()
                } else {
                    Kind::bytes()
                },
                Some(meaning::TAGS),
            )
            .with_standard_vector_source_metadata();

        let mut output = Vec::with_capacity(1);

        if self.multiple_outputs {
            if !self.disable_logs {
                output.push(SourceOutput::new_maybe_logs(DataType::Log, definition).with_port(LOGS))
            }
            if !self.disable_metrics {
                output.push(SourceOutput::new_metrics().with_port(METRICS))
            }
            if !self.disable_traces {
                output.push(SourceOutput::new_traces().with_port(TRACES))
            }
        } else {
            output.push(SourceOutput::new_maybe_logs(
                DataType::all_bits(),
                definition,
            ))
        }
        output
    }

    fn resources(&self) -> Vec<Resource> {
        vec![Resource::tcp(self.address)]
    }

    fn can_acknowledge(&self) -> bool {
        true
    }
}

#[derive(Clone, Copy, Debug, Snafu)]
pub(crate) enum ApiError {
    ServerShutdown,
}

impl warp::reject::Reject for ApiError {}

#[derive(Deserialize)]
pub struct ApiKeyQueryParams {
    #[serde(rename = "dd-api-key")]
    pub dd_api_key: Option<String>,
}

#[derive(Clone)]
pub(crate) struct DatadogAgentSource {
    pub(crate) api_key_extractor: ApiKeyExtractor,
    pub(crate) log_schema_host_key: OwnedTargetPath,
    pub(crate) log_schema_source_type_key: OwnedTargetPath,
    pub(crate) log_namespace: LogNamespace,
    pub(crate) decoder: Decoder,
    protocol: &'static str,
    logs_schema_definition: Option<Arc<schema::Definition>>,
    events_received: Registered<EventsReceived>,
    parse_ddtags: bool,
}

#[derive(Clone)]
pub struct ApiKeyExtractor {
    matcher: Regex,
    store_api_key: bool,
}

impl ApiKeyExtractor {
    pub fn extract(
        &self,
        path: &str,
        header: Option<String>,
        query_params: Option<String>,
    ) -> Option<Arc<str>> {
        if !self.store_api_key {
            return None;
        }
        // Grab from URL first
        self.matcher
            .captures(path)
            .and_then(|cap| cap.name("api_key").map(|key| key.as_str()).map(Arc::from))
            // Try from query params
            .or_else(|| query_params.map(Arc::from))
            // Try from header next
            .or_else(|| header.map(Arc::from))
    }
}

impl DatadogAgentSource {
    pub(crate) fn new(
        store_api_key: bool,
        decoder: Decoder,
        protocol: &'static str,
        logs_schema_definition: Option<schema::Definition>,
        log_namespace: LogNamespace,
        parse_ddtags: bool,
    ) -> Self {
        Self {
            api_key_extractor: ApiKeyExtractor {
                store_api_key,
                matcher: Regex::new(r"^/v1/input/(?P<api_key>[[:alnum:]]{32})/??")
                    .expect("static regex always compiles"),
            },
            log_schema_host_key: log_schema()
                .host_key_target_path()
                .expect("global log_schema.host_key to be valid path")
                .clone(),
            log_schema_source_type_key: log_schema()
                .source_type_key_target_path()
                .expect("global log_schema.source_type_key to be valid path")
                .clone(),
            decoder,
            protocol,
            logs_schema_definition: logs_schema_definition.map(Arc::new),
            log_namespace,
            events_received: register!(EventsReceived),
            parse_ddtags,
        }
    }

    fn build_warp_filters(
        &self,
        out: SourceSender,
        acknowledgements: bool,
        config: &DatadogAgentConfig,
    ) -> crate::Result<BoxedFilter<(Response,)>> {
        let mut filters = (!config.disable_logs).then(|| {
            logs::build_warp_filter(
                acknowledgements,
                config.multiple_outputs,
                out.clone(),
                self.clone(),
            )
        });

        if !config.disable_traces {
            let trace_filter = traces::build_warp_filter(
                acknowledgements,
                config.multiple_outputs,
                out.clone(),
                self.clone(),
            );
            filters = filters
                .map(|f| f.or(trace_filter.clone()).unify().boxed())
                .or(Some(trace_filter));
        }

        if !config.disable_metrics {
            let metrics_filter = metrics::build_warp_filter(
                acknowledgements,
                config.multiple_outputs,
                out,
                self.clone(),
            );
            filters = filters
                .map(|f| f.or(metrics_filter.clone()).unify().boxed())
                .or(Some(metrics_filter));
        }

        filters.ok_or_else(|| "At least one of the supported data type shall be enabled".into())
    }

    pub(crate) fn decode(
        &self,
        header: &Option<String>,
        mut body: Bytes,
        path: &str,
    ) -> Result<Bytes, ErrorMessage> {
        if let Some(encodings) = header {
            for encoding in encodings.rsplit(',').map(str::trim) {
                body = match encoding {
                    "identity" => body,
                    "gzip" | "x-gzip" => {
                        let mut decoded = Vec::new();
                        MultiGzDecoder::new(body.reader())
                            .read_to_end(&mut decoded)
                            .map_err(|error| handle_decode_error(encoding, error))?;
                        decoded.into()
                    }
                    "zstd" => {
                        let mut decoded = Vec::new();
                        zstd::stream::copy_decode(body.reader(), &mut decoded)
                            .map_err(|error| handle_decode_error(encoding, error))?;
                        decoded.into()
                    }
                    "deflate" | "x-deflate" => {
                        let mut decoded = Vec::new();
                        ZlibDecoder::new(body.reader())
                            .read_to_end(&mut decoded)
                            .map_err(|error| handle_decode_error(encoding, error))?;
                        decoded.into()
                    }
                    encoding => {
                        return Err(ErrorMessage::new(
                            StatusCode::UNSUPPORTED_MEDIA_TYPE,
                            format!("Unsupported encoding {encoding}"),
<<<<<<< HEAD
                        ))
=======
                        ));
>>>>>>> eee6e669
                    }
                }
            }
        }
        emit!(HttpBytesReceived {
            byte_size: body.len(),
            http_path: path,
            protocol: self.protocol,
        });
        Ok(body)
    }
}

pub(crate) async fn handle_request(
    events: Result<Vec<Event>, ErrorMessage>,
    acknowledgements: bool,
    mut out: SourceSender,
    output: Option<&str>,
) -> Result<Response, Rejection> {
    match events {
        Ok(mut events) => {
            let receiver = BatchNotifier::maybe_apply_to(acknowledgements, &mut events);
            let count = events.len();

            if let Some(name) = output {
                out.send_batch_named(name, events).await
            } else {
                out.send_batch(events).await
            }
            .map_err(|_| {
                emit!(StreamClosedError { count });
                warp::reject::custom(ApiError::ServerShutdown)
            })?;
            match receiver {
                None => Ok(warp::reply().into_response()),
                Some(receiver) => match receiver.await {
                    BatchStatus::Delivered => Ok(warp::reply().into_response()),
                    BatchStatus::Errored => Err(warp::reject::custom(ErrorMessage::new(
                        StatusCode::INTERNAL_SERVER_ERROR,
                        "Error delivering contents to sink".into(),
                    ))),
                    BatchStatus::Rejected => Err(warp::reject::custom(ErrorMessage::new(
                        StatusCode::BAD_REQUEST,
                        "Contents failed to deliver to sink".into(),
                    ))),
                },
            }
        }
        Err(err) => Err(warp::reject::custom(err)),
    }
}

fn handle_decode_error(encoding: &str, error: impl std::error::Error) -> ErrorMessage {
    emit!(HttpDecompressError {
        encoding,
        error: &error
    });
    ErrorMessage::new(
        StatusCode::UNPROCESSABLE_ENTITY,
        format!("Failed decompressing payload with {encoding} decoder."),
    )
}

// https://github.com/DataDog/datadog-agent/blob/a33248c2bc125920a9577af1e16f12298875a4ad/pkg/logs/processor/json.go#L23-L49
#[derive(Clone, Debug, Deserialize, Serialize)]
#[serde(deny_unknown_fields)]
struct LogMsg {
    pub message: Bytes,
    pub status: Bytes,
    #[serde(
        deserialize_with = "ts_milliseconds::deserialize",
        serialize_with = "ts_milliseconds::serialize"
    )]
    pub timestamp: DateTime<Utc>,
    pub hostname: Bytes,
    pub service: Bytes,
    pub ddsource: Bytes,
    pub ddtags: Bytes,
}<|MERGE_RESOLUTION|>--- conflicted
+++ resolved
@@ -31,23 +31,6 @@
 use tokio::net::TcpStream;
 use tower::ServiceBuilder;
 use tracing::Span;
-<<<<<<< HEAD
-use vector_lib::codecs::decoding::{DeserializerConfig, FramingConfig};
-use vector_lib::config::{LegacyKey, LogNamespace};
-use vector_lib::configurable::configurable_component;
-use vector_lib::event::{BatchNotifier, BatchStatus};
-use vector_lib::internal_event::{EventsReceived, Registered};
-use vector_lib::lookup::owned_value_path;
-use vector_lib::schema::meaning;
-use vector_lib::tls::MaybeTlsIncomingStream;
-use vrl::path::OwnedTargetPath;
-use vrl::value::kind::Collection;
-use vrl::value::Kind;
-use warp::{filters::BoxedFilter, reject::Rejection, reply::Response, Filter, Reply};
-
-use crate::common::http::ErrorMessage;
-use crate::http::{build_http_trace_layer, KeepaliveConfig, MaxConnectionAgeLayer};
-=======
 use vector_lib::{
     codecs::decoding::{DeserializerConfig, FramingConfig},
     config::{LegacyKey, LogNamespace},
@@ -64,7 +47,6 @@
 };
 use warp::{Filter, Reply, filters::BoxedFilter, reject::Rejection, reply::Response};
 
->>>>>>> eee6e669
 use crate::{
     SourceSender,
     codecs::{Decoder, DecodingConfig},
@@ -500,11 +482,7 @@
                         return Err(ErrorMessage::new(
                             StatusCode::UNSUPPORTED_MEDIA_TYPE,
                             format!("Unsupported encoding {encoding}"),
-<<<<<<< HEAD
-                        ))
-=======
                         ));
->>>>>>> eee6e669
                     }
                 }
             }
