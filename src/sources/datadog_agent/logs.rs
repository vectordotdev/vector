--- conflicted
+++ resolved
@@ -4,15 +4,6 @@
 use chrono::Utc;
 use http::StatusCode;
 use tokio_util::codec::Decoder;
-<<<<<<< HEAD
-use vector_lib::codecs::StreamDecodingError;
-use vector_lib::internal_event::{CountByteSize, InternalEventHandle as _};
-use vector_lib::json_size::JsonSize;
-use vector_lib::lookup::path;
-use vector_lib::{config::LegacyKey, EstimatedJsonEncodedSizeOf};
-use vrl::core::Value;
-use warp::{filters::BoxedFilter, path as warp_path, path::FullPath, reply::Response, Filter};
-=======
 use vector_lib::{
     EstimatedJsonEncodedSizeOf,
     codecs::StreamDecodingError,
@@ -23,21 +14,14 @@
 };
 use vrl::core::Value;
 use warp::{Filter, filters::BoxedFilter, path as warp_path, path::FullPath, reply::Response};
->>>>>>> eee6e669
-
-use crate::common::datadog::DDTAGS;
-use crate::common::http::ErrorMessage;
+
 use crate::{
     SourceSender,
     common::{datadog::DDTAGS, http::ErrorMessage},
     event::Event,
     internal_events::DatadogAgentJsonParseError,
     sources::datadog_agent::{
-<<<<<<< HEAD
-        handle_request, ApiKeyQueryParams, DatadogAgentConfig, DatadogAgentSource, LogMsg,
-=======
         ApiKeyQueryParams, DatadogAgentConfig, DatadogAgentSource, LogMsg, handle_request,
->>>>>>> eee6e669
     },
 };
 
@@ -247,13 +231,9 @@
         .collect();
 
     if ddtags.is_empty() && !ddtags_str.is_empty() {
-<<<<<<< HEAD
-        warn!(message = "`parse_ddtags` set to true and Agent log contains non-empty ddtags string, but no tag-value pairs were parsed.")
-=======
         warn!(
             message = "`parse_ddtags` set to true and Agent log contains non-empty ddtags string, but no tag-value pairs were parsed."
         )
->>>>>>> eee6e669
     }
 
     ddtags.into()
