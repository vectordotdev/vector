use std::{collections::BTreeMap, sync::Arc};

use bytes::Bytes;
use chrono::{TimeZone, Utc};
use futures::future;
use http::StatusCode;
use ordered_float::NotNan;
use prost::Message;
use vector_lib::{
    EstimatedJsonEncodedSizeOf,
    internal_event::{CountByteSize, InternalEventHandle as _},
};
use vrl::event_path;
use warp::{Filter, Rejection, Reply, filters::BoxedFilter, path, path::FullPath, reply::Response};

use crate::common::http::ErrorMessage;
use crate::{
    SourceSender,
    common::http::ErrorMessage,
    event::{Event, ObjectMap, TraceEvent, Value},
    sources::datadog_agent::{
<<<<<<< HEAD
        ddtrace_proto, handle_request, ApiKeyQueryParams, DatadogAgentSource,
=======
        ApiKeyQueryParams, DatadogAgentSource, ddtrace_proto, handle_request,
>>>>>>> eee6e669
    },
};

pub(crate) fn build_warp_filter(
    acknowledgements: bool,
    multiple_outputs: bool,
    out: SourceSender,
    source: DatadogAgentSource,
) -> BoxedFilter<(Response,)> {
    build_trace_filter(acknowledgements, multiple_outputs, out, source)
        .or(build_stats_filter())
        .unify()
        .boxed()
}

fn build_trace_filter(
    acknowledgements: bool,
    multiple_outputs: bool,
    out: SourceSender,
    source: DatadogAgentSource,
) -> BoxedFilter<(Response,)> {
    warp::post()
        .and(path!("api" / "v0.2" / "traces" / ..))
        .and(warp::path::full())
        .and(warp::header::optional::<String>("content-encoding"))
        .and(warp::header::optional::<String>("dd-api-key"))
        .and(warp::header::optional::<String>(
            "X-Datadog-Reported-Languages",
        ))
        .and(warp::query::<ApiKeyQueryParams>())
        .and(warp::body::bytes())
        .and_then(
            move |path: FullPath,
                  encoding_header: Option<String>,
                  api_token: Option<String>,
                  reported_language: Option<String>,
                  query_params: ApiKeyQueryParams,
                  body: Bytes| {
                let events = source
                    .decode(&encoding_header, body, path.as_str())
                    .and_then(|body| {
                        handle_dd_trace_payload(
                            body,
                            source.api_key_extractor.extract(
                                path.as_str(),
                                api_token,
                                query_params.dd_api_key,
                            ),
                            reported_language.as_ref(),
                            &source,
                        )
                        .map_err(|error| {
                            ErrorMessage::new(
                                StatusCode::UNPROCESSABLE_ENTITY,
                                format!("Error decoding Datadog traces: {error:?}"),
                            )
                        })
                    });
                let output = multiple_outputs.then_some(super::TRACES);
                handle_request(events, acknowledgements, out.clone(), output)
            },
        )
        .boxed()
}

fn build_stats_filter() -> BoxedFilter<(Response,)> {
    warp::post()
        .and(path!("api" / "v0.2" / "stats" / ..))
        .and_then(|| {
            // APM stats are discarded on purpose, they will be computed in the `datadog_traces` sink
            // thus we simply reply with a 200/OK response.
            let response: Result<Response, Rejection> = Ok(warp::reply().into_response());
            future::ready(response)
        })
        .boxed()
}

fn handle_dd_trace_payload(
    frame: Bytes,
    api_key: Option<Arc<str>>,
    lang: Option<&String>,
    source: &DatadogAgentSource,
) -> crate::Result<Vec<Event>> {
    let decoded_payload = ddtrace_proto::TracePayload::decode(frame)?;
    if decoded_payload.tracer_payloads.is_empty() {
        debug!("Older trace payload decoded.");
        handle_dd_trace_payload_v0(decoded_payload, api_key, lang, source)
    } else {
        debug!("Newer trace payload decoded.");
        handle_dd_trace_payload_v1(decoded_payload, api_key, source)
    }
}

/// Decode Datadog newer protobuf schema
fn handle_dd_trace_payload_v1(
    decoded_payload: ddtrace_proto::TracePayload,
    api_key: Option<Arc<str>>,
    source: &DatadogAgentSource,
) -> crate::Result<Vec<Event>> {
    let env = decoded_payload.env;
    let hostname = decoded_payload.host_name;
    let agent_version = decoded_payload.agent_version;
    let target_tps = decoded_payload.target_tps;
    let error_tps = decoded_payload.error_tps;
    let tags = convert_tags(decoded_payload.tags);

    let trace_events: Vec<TraceEvent> = decoded_payload
        .tracer_payloads
        .into_iter()
        .flat_map(convert_dd_tracer_payload)
        .collect();

    source.events_received.emit(CountByteSize(
        trace_events.len(),
        trace_events.estimated_json_encoded_size_of(),
    ));

    let enriched_events = trace_events
        .into_iter()
        .map(|mut trace_event| {
            if let Some(k) = &api_key {
                trace_event
                    .metadata_mut()
                    .set_datadog_api_key(Arc::clone(k));
            }
            trace_event.insert(
                &source.log_schema_source_type_key,
                Bytes::from("datadog_agent"),
            );
            trace_event.insert(event_path!("payload_version"), "v2".to_string());
            trace_event.insert(&source.log_schema_host_key, hostname.clone());
            trace_event.insert(event_path!("env"), env.clone());
            trace_event.insert(event_path!("agent_version"), agent_version.clone());
            trace_event.insert(
                event_path!("target_tps"),
                Value::Float(NotNan::new(target_tps).expect("target_tps cannot be Nan")),
            );
            trace_event.insert(
                event_path!("error_tps"),
                Value::Float(NotNan::new(error_tps).expect("error_tps cannot be Nan")),
            );
            if let Some(Value::Object(span_tags)) = trace_event.get_mut(event_path!("tags")) {
                span_tags.extend(tags.clone());
            } else {
                trace_event.insert(event_path!("tags"), Value::from(tags.clone()));
            }
            Event::Trace(trace_event)
        })
        .collect();
    Ok(enriched_events)
}

fn convert_dd_tracer_payload(payload: ddtrace_proto::TracerPayload) -> Vec<TraceEvent> {
    let tags = convert_tags(payload.tags);
    payload
        .chunks
        .into_iter()
        .map(|trace| {
            let mut trace_event = TraceEvent::default();
            trace_event.insert(event_path!("priority"), trace.priority as i64);
            trace_event.insert(event_path!("origin"), trace.origin);
            trace_event.insert(event_path!("dropped"), trace.dropped_trace);
            let mut trace_tags = convert_tags(trace.tags);
            trace_tags.extend(tags.clone());
            trace_event.insert(event_path!("tags"), Value::from(trace_tags));

            trace_event.insert(
                event_path!("spans"),
                trace
                    .spans
                    .into_iter()
                    .map(|s| Value::from(convert_span(s)))
                    .collect::<Vec<Value>>(),
            );

            trace_event.insert(event_path!("container_id"), payload.container_id.clone());
            trace_event.insert(event_path!("language_name"), payload.language_name.clone());
            trace_event.insert(
                event_path!("language_version"),
                payload.language_version.clone(),
            );
            trace_event.insert(
                event_path!("tracer_version"),
                payload.tracer_version.clone(),
            );
            trace_event.insert(event_path!("runtime_id"), payload.runtime_id.clone());
            trace_event.insert(event_path!("app_version"), payload.app_version.clone());
            trace_event
        })
        .collect()
}

// Decode Datadog older protobuf schema
fn handle_dd_trace_payload_v0(
    decoded_payload: ddtrace_proto::TracePayload,
    api_key: Option<Arc<str>>,
    lang: Option<&String>,
    source: &DatadogAgentSource,
) -> crate::Result<Vec<Event>> {
    let env = decoded_payload.env;
    let hostname = decoded_payload.host_name;

    let trace_events: Vec<TraceEvent> =
    // Each traces is mapped to one event...
    decoded_payload
        .traces
        .into_iter()
        .map(|dd_trace| {
            let mut trace_event = TraceEvent::default();

            // TODO trace_id is being forced into an i64 but
            // the incoming payload is u64. This is a bug and needs to be fixed per:
            // https://github.com/vectordotdev/vector/issues/14687
            trace_event.insert(event_path!("trace_id"), dd_trace.trace_id as i64);
            trace_event.insert(event_path!("start_time"), Utc.timestamp_nanos(dd_trace.start_time));
            trace_event.insert(event_path!("end_time"), Utc.timestamp_nanos(dd_trace.end_time));
            trace_event.insert(
                event_path!("spans"),
                dd_trace
                    .spans
                    .into_iter()
                    .map(|s| Value::from(convert_span(s)))
                    .collect::<Vec<Value>>(),
            );
            trace_event
        })
        //... and each APM event is also mapped into its own event
        .chain(decoded_payload.transactions.into_iter().map(|s| {
            let mut trace_event = TraceEvent::default();
            trace_event.insert(event_path!("spans"), vec![Value::from(convert_span(s))]);
            trace_event.insert(event_path!("dropped"), true);
            trace_event
        })).collect();

    source.events_received.emit(CountByteSize(
        trace_events.len(),
        trace_events.estimated_json_encoded_size_of(),
    ));

    let enriched_events = trace_events
        .into_iter()
        .map(|mut trace_event| {
            if let Some(k) = &api_key {
                trace_event
                    .metadata_mut()
                    .set_datadog_api_key(Arc::clone(k));
            }
            if let Some(lang) = lang {
                trace_event.insert(event_path!("language_name"), lang.clone());
            }
            trace_event.insert(
                &source.log_schema_source_type_key,
                Bytes::from("datadog_agent"),
            );
            trace_event.insert(event_path!("payload_version"), "v1".to_string());
            trace_event.insert(&source.log_schema_host_key, hostname.clone());
            trace_event.insert(event_path!("env"), env.clone());
            Event::Trace(trace_event)
        })
        .collect();

    Ok(enriched_events)
}

fn convert_span(dd_span: ddtrace_proto::Span) -> ObjectMap {
    let mut span = ObjectMap::new();
    span.insert("service".into(), Value::from(dd_span.service));
    span.insert("name".into(), Value::from(dd_span.name));

    span.insert("resource".into(), Value::from(dd_span.resource));

    // TODO trace_id, span_id and parent_id are being forced into an i64 but
    // the incoming payload is u64. This is a bug and needs to be fixed per:
    // https://github.com/vectordotdev/vector/issues/14687
    span.insert("trace_id".into(), Value::from(dd_span.trace_id as i64));
    span.insert("span_id".into(), Value::from(dd_span.span_id as i64));
    span.insert("parent_id".into(), Value::from(dd_span.parent_id as i64));
    span.insert(
        "start".into(),
        Value::from(Utc.timestamp_nanos(dd_span.start)),
    );
    span.insert("duration".into(), Value::from(dd_span.duration));
    span.insert("error".into(), Value::from(dd_span.error as i64));
    span.insert("meta".into(), Value::from(convert_tags(dd_span.meta)));
    span.insert(
        "metrics".into(),
        Value::from(
            dd_span
                .metrics
                .into_iter()
                .map(|(k, v)| {
                    (
                        k.into(),
                        NotNan::new(v).map(Value::Float).unwrap_or(Value::Null),
                    )
                })
                .collect::<ObjectMap>(),
        ),
    );
    span.insert("type".into(), Value::from(dd_span.r#type));
    span.insert(
        "meta_struct".into(),
        Value::from(
            dd_span
                .meta_struct
                .into_iter()
                .map(|(k, v)| (k.into(), Value::from(bytes::Bytes::from(v))))
                .collect::<ObjectMap>(),
        ),
    );

    span
}

fn convert_tags(original_map: BTreeMap<String, String>) -> ObjectMap {
    original_map
        .into_iter()
        .map(|(k, v)| (k.into(), Value::from(v)))
        .collect::<ObjectMap>()
}<|MERGE_RESOLUTION|>--- conflicted
+++ resolved
@@ -13,17 +13,12 @@
 use vrl::event_path;
 use warp::{Filter, Rejection, Reply, filters::BoxedFilter, path, path::FullPath, reply::Response};
 
-use crate::common::http::ErrorMessage;
 use crate::{
     SourceSender,
     common::http::ErrorMessage,
     event::{Event, ObjectMap, TraceEvent, Value},
     sources::datadog_agent::{
-<<<<<<< HEAD
-        ddtrace_proto, handle_request, ApiKeyQueryParams, DatadogAgentSource,
-=======
         ApiKeyQueryParams, DatadogAgentSource, ddtrace_proto, handle_request,
->>>>>>> eee6e669
     },
 };
 
