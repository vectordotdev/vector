use std::{
    collections::{BTreeMap, HashMap},
    iter::FromIterator,
    net::SocketAddr,
    str,
};

use bytes::Bytes;
use chrono::{TimeZone, Utc};
use futures::{Stream, StreamExt};
use http::HeaderMap;
use indoc::indoc;
use ordered_float::NotNan;
use prost::Message;
use quickcheck::{Arbitrary, Gen, QuickCheck, TestResult};
use similar_asserts::assert_eq;
<<<<<<< HEAD
use vector_lib::{
    codecs::{decoding::CharacterDelimitedDecoderOptions, CharacterDelimitedDecoderConfig},
    lookup::{owned_value_path, OwnedTargetPath},
};
use vector_lib::{
    codecs::{
        decoding::{BytesDeserializerConfig, Deserializer, DeserializerConfig, Framer},
        BytesDecoder, BytesDeserializer,
=======
use vector_lib::{
    codecs::{
        BytesDecoder, BytesDeserializer, CharacterDelimitedDecoderConfig,
        decoding::{
            BytesDeserializerConfig, CharacterDelimitedDecoderOptions, Deserializer,
            DeserializerConfig, Framer,
        },
>>>>>>> eee6e669
    },
    config::{DataType, LogNamespace},
    event::{MetricTags, metric::TagValue},
    lookup::{OwnedTargetPath, owned_value_path},
    metric_tags,
};
use vrl::{
    compiler::value::Collection,
    value,
    value::{Kind, ObjectMap},
};

use crate::{
    SourceSender,
    common::datadog::{DatadogMetricType, DatadogPoint, DatadogSeriesMetric},
    components::validation::prelude::*,
    config::{SourceConfig, SourceContext},
    event::{
        Event, EventStatus, Metric, Value, into_event_stream,
        metric::{MetricKind, MetricSketch, MetricValue},
    },
    schema,
    schema::Definition,
    serde::{default_decoding, default_framing_message_based},
    sources::datadog_agent::{
        DatadogAgentConfig, DatadogAgentSource, LOGS, LogMsg, METRICS, TRACES, ddmetric_proto,
        ddtrace_proto, logs::decode_log_body, metrics::DatadogSeriesRequest,
    },
    test_util::{
        components::{HTTP_PUSH_SOURCE_TAGS, assert_source_compliance},
        next_addr, spawn_collect_n, trace_init, wait_for_tcp,
    },
};

fn test_logs_schema_definition() -> schema::Definition {
    schema::Definition::empty_legacy_namespace().with_event_field(
        &owned_value_path!("a log field"),
        Kind::integer().or_bytes(),
        Some("log field"),
    )
}

impl Arbitrary for LogMsg {
    fn arbitrary(g: &mut Gen) -> Self {
        LogMsg {
            message: Bytes::from(String::arbitrary(g)),
            status: Bytes::from(String::arbitrary(g)),
            timestamp: Utc
                .timestamp_millis_opt(u32::arbitrary(g) as i64)
                .single()
                .expect("invalid timestamp"),
            hostname: Bytes::from(String::arbitrary(g)),
            service: Bytes::from(String::arbitrary(g)),
            ddsource: Bytes::from(String::arbitrary(g)),
            ddtags: Bytes::from(String::arbitrary(g)),
        }
    }
}

// We want to know that for any json payload that is a `Vec<LogMsg>` we can
// correctly decode it into a `Vec<LogEvent>`. For convenience we assume
// that order is preserved in the decoding step though this is not
// necessarily part of the contract of that function.
#[test]
fn test_decode_log_body() {
    fn inner(msgs: Vec<LogMsg>) -> TestResult {
        let body = Bytes::from(serde_json::to_string(&msgs).unwrap());
        let api_key = None;
        let decoder = crate::codecs::Decoder::new(
            Framer::Bytes(BytesDecoder::new()),
            Deserializer::Bytes(BytesDeserializer),
        );

        let source = DatadogAgentSource::new(
            true,
            decoder,
            "http",
            Some(test_logs_schema_definition()),
            LogNamespace::Legacy,
            false,
        );

        let events = decode_log_body(body, api_key, &source).unwrap();
        assert_eq!(events.len(), msgs.len());
        for (msg, event) in msgs.into_iter().zip(events.into_iter()) {
            let log = event.as_log();
            assert_eq!(log["message"], msg.message.into());
            assert_eq!(log["status"], msg.status.into());
            assert_eq!(log["timestamp"], msg.timestamp.into());
            assert_eq!(log["hostname"], msg.hostname.into());
            assert_eq!(log["service"], msg.service.into());
            assert_eq!(log["ddsource"], msg.ddsource.into());
            assert_eq!(log["ddtags"], msg.ddtags.into());

            assert_eq!(
                event.metadata().schema_definition().as_ref(),
                &test_logs_schema_definition()
            );
        }

        TestResult::passed()
    }

    QuickCheck::new().quickcheck(inner as fn(Vec<LogMsg>) -> TestResult);
}

#[test]
fn test_decode_log_body_parse_ddtags() {
    let log_msgs = [LogMsg {
        message: Bytes::from(String::from("message")),
        status: Bytes::from(String::from("status")),
        timestamp: Utc
            .timestamp_millis_opt(1234)
            .single()
            .expect("invalid timestamp"),
        hostname: Bytes::from(String::from("host")),
        service: Bytes::from(String::from("service")),
        ddsource: Bytes::from(String::from("ddsource")),
        ddtags: Bytes::from(String::from("wizard:the_grey,env:staging")),
    }];

    let body = Bytes::from(serde_json::to_string(&log_msgs).unwrap());
    let api_key = None;
    let decoder = crate::codecs::Decoder::new(
        Framer::Bytes(BytesDecoder::new()),
        Deserializer::Bytes(BytesDeserializer),
    );

    let source = DatadogAgentSource::new(
        true,
        decoder,
        "http",
        Some(test_logs_schema_definition()),
        LogNamespace::Legacy,
        true,
    );

    let events = decode_log_body(body, api_key, &source).unwrap();

    assert_eq!(events.len(), 1);

    let event = events.first().unwrap();
    let log = event.as_log();
    let log_msg = log_msgs[0].clone();

    assert_eq!(log["message"], log_msg.message.into());
    assert_eq!(log["status"], log_msg.status.into());
    assert_eq!(log["timestamp"], log_msg.timestamp.into());
    assert_eq!(log["hostname"], log_msg.hostname.into());
    assert_eq!(log["service"], log_msg.service.into());
    assert_eq!(log["ddsource"], log_msg.ddsource.into());

    assert_eq!(log["ddtags"], value!(["wizard:the_grey", "env:staging"]));
}

#[test]
fn test_decode_log_body_empty_object() {
    let body = Bytes::from("{}");
    let api_key = None;
    let decoder = crate::codecs::Decoder::new(
        Framer::Bytes(BytesDecoder::new()),
        Deserializer::Bytes(BytesDeserializer),
    );

    let source = DatadogAgentSource::new(
        true,
        decoder,
        "http",
        Some(test_logs_schema_definition()),
        LogNamespace::Legacy,
        false,
    );

    let events = decode_log_body(body, api_key, &source).unwrap();
    assert_eq!(events.len(), 0);
}

#[test]
fn generate_config() {
    crate::test_util::test_generate_config::<DatadogAgentConfig>();
}

async fn source(
    status: EventStatus,
    acknowledgements: bool,
    store_api_key: bool,
    multiple_outputs: bool,
) -> (
    impl Stream<Item = Event> + Unpin,
    Option<impl Stream<Item = Event>>,
    Option<impl Stream<Item = Event>>,
    SocketAddr,
) {
    let (mut sender, recv) = SourceSender::new_test_finalize(status);
    let mut logs_output = None;
    let mut metrics_output = None;
    if multiple_outputs {
        logs_output = Some(
            sender
                .add_outputs(status, "logs".to_string())
                .flat_map(into_event_stream),
        );
        metrics_output = Some(
            sender
                .add_outputs(status, "metrics".to_string())
                .flat_map(into_event_stream),
        );
    }
    let address = next_addr();
    let config = toml::from_str::<DatadogAgentConfig>(&format!(
        indoc! { r#"
            address = "{}"
            compression = "none"
            store_api_key = {}
            acknowledgements = {}
            multiple_outputs = {}
            trace_proto = "v1v2"
        "#},
        address, store_api_key, acknowledgements, multiple_outputs
    ))
    .unwrap();
    let schema_definitions =
        HashMap::from([(Some(LOGS.to_owned()), test_logs_schema_definition())]);
    let context = SourceContext::new_test(sender, Some(schema_definitions));
    tokio::spawn(async move {
        config.build(context).await.unwrap().await.unwrap();
    });
    wait_for_tcp(address).await;
    (recv, logs_output, metrics_output, address)
}

async fn send_with_path(address: SocketAddr, body: &str, headers: HeaderMap, path: &str) -> u16 {
    reqwest::Client::new()
        .post(format!("http://{address}{path}"))
        .headers(headers)
        .body(body.to_owned())
        .send()
        .await
        .unwrap()
        .status()
        .as_u16()
}

#[tokio::test]
async fn full_payload_v1() {
    assert_source_compliance(&HTTP_PUSH_SOURCE_TAGS, async {
        let (rx, _, _, addr) = source(EventStatus::Delivered, true, true, false).await;

        let mut events = spawn_collect_n(
            async move {
                assert_eq!(
                    200,
                    send_with_path(
                        addr,
                        &serde_json::to_string(&[LogMsg {
                            message: Bytes::from("foo"),
                            timestamp: Utc
                                .timestamp_opt(123, 0)
                                .single()
                                .expect("invalid timestamp"),
                            hostname: Bytes::from("festeburg"),
                            status: Bytes::from("notice"),
                            service: Bytes::from("vector"),
                            ddsource: Bytes::from("curl"),
                            ddtags: Bytes::from("one,two,three"),
                        }])
                        .unwrap(),
                        HeaderMap::new(),
                        "/v1/input/"
                    )
                    .await
                );
            },
            rx,
            1,
        )
        .await;

        {
            let event = events.remove(0);
            let log = event.as_log();
            assert_eq!(log["message"], "foo".into());
            assert_eq!(
                log["timestamp"],
                Utc.timestamp_opt(123, 0)
                    .single()
                    .expect("invalid timestamp")
                    .into()
            );
            assert_eq!(log["hostname"], "festeburg".into());
            assert_eq!(log["status"], "notice".into());
            assert_eq!(log["service"], "vector".into());
            assert_eq!(log["ddsource"], "curl".into());
            assert_eq!(log["ddtags"], "one,two,three".into());
            assert!(event.metadata().datadog_api_key().is_none());
            assert_eq!(*log.get_source_type().unwrap(), "datadog_agent".into());
            assert_eq!(
                event.metadata().schema_definition().as_ref(),
                &test_logs_schema_definition()
            );
        }
    })
    .await;
}

#[tokio::test]
async fn full_payload_v2() {
    assert_source_compliance(&HTTP_PUSH_SOURCE_TAGS, async {
        let (rx, _, _, addr) = source(EventStatus::Delivered, true, true, false).await;

        let mut events = spawn_collect_n(
            async move {
                assert_eq!(
                    200,
                    send_with_path(
                        addr,
                        &serde_json::to_string(&[LogMsg {
                            message: Bytes::from("foo"),
                            timestamp: Utc
                                .timestamp_opt(123, 0)
                                .single()
                                .expect("invalid timestamp"),
                            hostname: Bytes::from("festeburg"),
                            status: Bytes::from("notice"),
                            service: Bytes::from("vector"),
                            ddsource: Bytes::from("curl"),
                            ddtags: Bytes::from("one,two,three"),
                        }])
                        .unwrap(),
                        HeaderMap::new(),
                        "/api/v2/logs"
                    )
                    .await
                );
            },
            rx,
            1,
        )
        .await;

        {
            let event = events.remove(0);
            let log = event.as_log();
            assert_eq!(log["message"], "foo".into());
            assert_eq!(
                log["timestamp"],
                Utc.timestamp_opt(123, 0)
                    .single()
                    .expect("invalid timestamp")
                    .into()
            );
            assert_eq!(log["hostname"], "festeburg".into());
            assert_eq!(log["status"], "notice".into());
            assert_eq!(log["service"], "vector".into());
            assert_eq!(log["ddsource"], "curl".into());
            assert_eq!(log["ddtags"], "one,two,three".into());
            assert!(event.metadata().datadog_api_key().is_none());
            assert_eq!(*log.get_source_type().unwrap(), "datadog_agent".into());
            assert_eq!(
                event.metadata().schema_definition().as_ref(),
                &test_logs_schema_definition()
            );
        }
    })
    .await;
}

#[tokio::test]
async fn no_api_key() {
    assert_source_compliance(&HTTP_PUSH_SOURCE_TAGS, async {
        let (rx, _, _, addr) = source(EventStatus::Delivered, true, true, false).await;

        let mut events = spawn_collect_n(
            async move {
                assert_eq!(
                    200,
                    send_with_path(
                        addr,
                        &serde_json::to_string(&[LogMsg {
                            message: Bytes::from("foo"),
                            timestamp: Utc
                                .timestamp_opt(123, 0)
                                .single()
                                .expect("invalid timestamp"),
                            hostname: Bytes::from("festeburg"),
                            status: Bytes::from("notice"),
                            service: Bytes::from("vector"),
                            ddsource: Bytes::from("curl"),
                            ddtags: Bytes::from("one,two,three"),
                        }])
                        .unwrap(),
                        HeaderMap::new(),
                        "/v1/input/"
                    )
                    .await
                );
            },
            rx,
            1,
        )
        .await;

        {
            let event = events.remove(0);
            let log = event.as_log();
            assert_eq!(log["message"], "foo".into());
            assert_eq!(
                log["timestamp"],
                Utc.timestamp_opt(123, 0)
                    .single()
                    .expect("invalid timestamp")
                    .into()
            );
            assert_eq!(log["hostname"], "festeburg".into());
            assert_eq!(log["status"], "notice".into());
            assert_eq!(log["service"], "vector".into());
            assert_eq!(log["ddsource"], "curl".into());
            assert_eq!(log["ddtags"], "one,two,three".into());
            assert!(event.metadata().datadog_api_key().is_none());
            assert_eq!(*log.get_source_type().unwrap(), "datadog_agent".into());
            assert_eq!(
                event.metadata().schema_definition().as_ref(),
                &test_logs_schema_definition()
            );
        }
    })
    .await;
}

#[tokio::test]
async fn api_key_in_url() {
    assert_source_compliance(&HTTP_PUSH_SOURCE_TAGS, async {
        let (rx, _, _, addr) = source(EventStatus::Delivered, true, true, false).await;

        let mut events = spawn_collect_n(
            async move {
                assert_eq!(
                    200,
                    send_with_path(
                        addr,
                        &serde_json::to_string(&[LogMsg {
                            message: Bytes::from("bar"),
                            timestamp: Utc
                                .timestamp_opt(456, 0)
                                .single()
                                .expect("invalid timestamp"),
                            hostname: Bytes::from("festeburg"),
                            status: Bytes::from("notice"),
                            service: Bytes::from("vector"),
                            ddsource: Bytes::from("curl"),
                            ddtags: Bytes::from("one,two,three"),
                        }])
                        .unwrap(),
                        HeaderMap::new(),
                        "/v1/input/12345678abcdefgh12345678abcdefgh"
                    )
                    .await
                );
            },
            rx,
            1,
        )
        .await;

        {
            let event = events.remove(0);
            let log = event.as_log();
            assert_eq!(log["message"], "bar".into());
            assert_eq!(
                log["timestamp"],
                Utc.timestamp_opt(456, 0)
                    .single()
                    .expect("invalid timestamp")
                    .into()
            );
            assert_eq!(log["hostname"], "festeburg".into());
            assert_eq!(log["status"], "notice".into());
            assert_eq!(log["service"], "vector".into());
            assert_eq!(log["ddsource"], "curl".into());
            assert_eq!(log["ddtags"], "one,two,three".into());
            assert_eq!(*log.get_source_type().unwrap(), "datadog_agent".into());
            assert_eq!(
                &event.metadata().datadog_api_key().as_ref().unwrap()[..],
                "12345678abcdefgh12345678abcdefgh"
            );
            assert_eq!(
                event.metadata().schema_definition().as_ref(),
                &test_logs_schema_definition()
            );
        }
    })
    .await;
}

#[tokio::test]
async fn api_key_in_query_params() {
    assert_source_compliance(&HTTP_PUSH_SOURCE_TAGS, async {
        let (rx, _, _, addr) = source(EventStatus::Delivered, true, true, false).await;

        let mut events = spawn_collect_n(
            async move {
                assert_eq!(
                    200,
                    send_with_path(
                        addr,
                        &serde_json::to_string(&[LogMsg {
                            message: Bytes::from("bar"),
                            timestamp: Utc
                                .timestamp_opt(456, 0)
                                .single()
                                .expect("invalid timestamp"),
                            hostname: Bytes::from("festeburg"),
                            status: Bytes::from("notice"),
                            service: Bytes::from("vector"),
                            ddsource: Bytes::from("curl"),
                            ddtags: Bytes::from("one,two,three"),
                        }])
                        .unwrap(),
                        HeaderMap::new(),
                        "/api/v2/logs?dd-api-key=12345678abcdefgh12345678abcdefgh"
                    )
                    .await
                );
            },
            rx,
            1,
        )
        .await;

        {
            let event = events.remove(0);
            let log = event.as_log();
            assert_eq!(log["message"], "bar".into());
            assert_eq!(
                log["timestamp"],
                Utc.timestamp_opt(456, 0)
                    .single()
                    .expect("invalid timestamp")
                    .into()
            );
            assert_eq!(log["hostname"], "festeburg".into());
            assert_eq!(log["status"], "notice".into());
            assert_eq!(log["service"], "vector".into());
            assert_eq!(log["ddsource"], "curl".into());
            assert_eq!(log["ddtags"], "one,two,three".into());
            assert_eq!(*log.get_source_type().unwrap(), "datadog_agent".into());
            assert_eq!(
                &event.metadata().datadog_api_key().as_ref().unwrap()[..],
                "12345678abcdefgh12345678abcdefgh"
            );
            assert_eq!(
                event.metadata().schema_definition().as_ref(),
                &test_logs_schema_definition()
            );
        }
    })
    .await;
}

#[tokio::test]
async fn api_key_in_header() {
    assert_source_compliance(&HTTP_PUSH_SOURCE_TAGS, async {
        let (rx, _, _, addr) = source(EventStatus::Delivered, true, true, false).await;

        let mut headers = HeaderMap::new();
        headers.insert(
            "dd-api-key",
            "12345678abcdefgh12345678abcdefgh".parse().unwrap(),
        );

        let mut events = spawn_collect_n(
            async move {
                assert_eq!(
                    200,
                    send_with_path(
                        addr,
                        &serde_json::to_string(&[LogMsg {
                            message: Bytes::from("baz"),
                            timestamp: Utc
                                .timestamp_opt(789, 0)
                                .single()
                                .expect("invalid timestamp"),
                            hostname: Bytes::from("festeburg"),
                            status: Bytes::from("notice"),
                            service: Bytes::from("vector"),
                            ddsource: Bytes::from("curl"),
                            ddtags: Bytes::from("one,two,three"),
                        }])
                        .unwrap(),
                        headers,
                        "/v1/input/"
                    )
                    .await
                );
            },
            rx,
            1,
        )
        .await;

        {
            let event = events.remove(0);
            let log = event.as_log();
            assert_eq!(log["message"], "baz".into());
            assert_eq!(
                log["timestamp"],
                Utc.timestamp_opt(789, 0)
                    .single()
                    .expect("invalid timestamp")
                    .into()
            );
            assert_eq!(log["hostname"], "festeburg".into());
            assert_eq!(log["status"], "notice".into());
            assert_eq!(log["service"], "vector".into());
            assert_eq!(log["ddsource"], "curl".into());
            assert_eq!(log["ddtags"], "one,two,three".into());
            assert_eq!(*log.get_source_type().unwrap(), "datadog_agent".into());
            assert_eq!(
                &event.metadata().datadog_api_key().as_ref().unwrap()[..],
                "12345678abcdefgh12345678abcdefgh"
            );
            assert_eq!(
                event.metadata().schema_definition().as_ref(),
                &test_logs_schema_definition()
            );
        }
    })
    .await;
}

#[tokio::test]
async fn delivery_failure() {
    trace_init();
    let (rx, _, _, addr) = source(EventStatus::Rejected, true, true, false).await;

    spawn_collect_n(
        async move {
            assert_eq!(
                400,
                send_with_path(
                    addr,
                    &serde_json::to_string(&[LogMsg {
                        message: Bytes::from("foo"),
                        timestamp: Utc
                            .timestamp_opt(123, 0)
                            .single()
                            .expect("invalid timestamp"),
                        hostname: Bytes::from("festeburg"),
                        status: Bytes::from("notice"),
                        service: Bytes::from("vector"),
                        ddsource: Bytes::from("curl"),
                        ddtags: Bytes::from("one,two,three"),
                    }])
                    .unwrap(),
                    HeaderMap::new(),
                    "/v1/input/"
                )
                .await
            );
        },
        rx,
        1,
    )
    .await;
}

#[tokio::test]
async fn ignores_disabled_acknowledgements() {
    assert_source_compliance(&HTTP_PUSH_SOURCE_TAGS, async {
        let (rx, _, _, addr) = source(EventStatus::Rejected, false, true, false).await;

        let events = spawn_collect_n(
            async move {
                assert_eq!(
                    200,
                    send_with_path(
                        addr,
                        &serde_json::to_string(&[LogMsg {
                            message: Bytes::from("foo"),
                            timestamp: Utc
                                .timestamp_opt(123, 0)
                                .single()
                                .expect("invalid timestamp"),
                            hostname: Bytes::from("festeburg"),
                            status: Bytes::from("notice"),
                            service: Bytes::from("vector"),
                            ddsource: Bytes::from("curl"),
                            ddtags: Bytes::from("one,two,three"),
                        }])
                        .unwrap(),
                        HeaderMap::new(),
                        "/v1/input/"
                    )
                    .await
                );
            },
            rx,
            1,
        )
        .await;

        assert_eq!(events.len(), 1);
    })
    .await;
}

#[tokio::test]
async fn ignores_api_key() {
    assert_source_compliance(&HTTP_PUSH_SOURCE_TAGS, async {
        let (rx, _, _, addr) = source(EventStatus::Delivered, true, false, false).await;

        let mut headers = HeaderMap::new();
        headers.insert(
            "dd-api-key",
            "12345678abcdefgh12345678abcdefgh".parse().unwrap(),
        );

        let mut events = spawn_collect_n(
            async move {
                assert_eq!(
                    200,
                    send_with_path(
                        addr,
                        &serde_json::to_string(&[LogMsg {
                            message: Bytes::from("baz"),
                            timestamp: Utc
                                .timestamp_opt(789, 0)
                                .single()
                                .expect("invalid timestamp"),
                            hostname: Bytes::from("festeburg"),
                            status: Bytes::from("notice"),
                            service: Bytes::from("vector"),
                            ddsource: Bytes::from("curl"),
                            ddtags: Bytes::from("one,two,three"),
                        }])
                        .unwrap(),
                        headers,
                        "/v1/input/12345678abcdefgh12345678abcdefgh"
                    )
                    .await
                );
            },
            rx,
            1,
        )
        .await;

        {
            let event = events.remove(0);
            let log = event.as_log();
            assert_eq!(log["message"], "baz".into());
            assert_eq!(
                log["timestamp"],
                Utc.timestamp_opt(789, 0)
                    .single()
                    .expect("invalid timestamp")
                    .into()
            );
            assert_eq!(log["hostname"], "festeburg".into());
            assert_eq!(log["status"], "notice".into());
            assert_eq!(log["service"], "vector".into());
            assert_eq!(log["ddsource"], "curl".into());
            assert_eq!(log["ddtags"], "one,two,three".into());
            assert_eq!(*log.get_source_type().unwrap(), "datadog_agent".into());
            assert!(event.metadata().datadog_api_key().is_none());
            assert_eq!(
                event.metadata().schema_definition().as_ref(),
                &test_logs_schema_definition()
            );
        }
    })
    .await;
}

#[tokio::test]
async fn decode_series_endpoint_v1() {
    assert_source_compliance(&HTTP_PUSH_SOURCE_TAGS, async {
        let (rx, _, _, addr) = source(EventStatus::Delivered, true, true, false).await;

        let mut headers = HeaderMap::new();
        headers.insert(
            "dd-api-key",
            "12345678abcdefgh12345678abcdefgh".parse().unwrap(),
        );

        let dd_metric_request = DatadogSeriesRequest {
            series: vec![
                DatadogSeriesMetric {
                    metric: "dd_gauge".to_string(),
                    r#type: DatadogMetricType::Gauge,
                    interval: None,
                    points: vec![
                        DatadogPoint(1542182950, 3.14),
                        DatadogPoint(1542182951, 3.1415),
                    ],
                    tags: Some(vec!["foo:bar".to_string()]),
                    host: Some("random_host".to_string()),
                    source_type_name: None,
                    device: None,
                    metadata: None,
                },
                DatadogSeriesMetric {
                    metric: "dd_rate".to_string(),
                    r#type: DatadogMetricType::Rate,
                    interval: Some(10),
                    points: vec![DatadogPoint(1542182950, 3.14)],
                    tags: Some(vec!["foo:bar:baz".to_string()]),
                    host: Some("another_random_host".to_string()),
                    source_type_name: None,
                    device: None,
                    metadata: None,
                },
                DatadogSeriesMetric {
                    metric: "dd_count".to_string(),
                    r#type: DatadogMetricType::Count,
                    interval: None,
                    points: vec![DatadogPoint(1542182955, 16777216_f64)],
                    tags: Some(vec!["foobar".to_string()]),
                    host: Some("a_host".to_string()),
                    source_type_name: None,
                    device: None,
                    metadata: None,
                },
                DatadogSeriesMetric {
                    metric: "system.disk.free".to_string(),
                    r#type: DatadogMetricType::Count,
                    interval: None,
                    points: vec![DatadogPoint(1542182955, 16777216_f64)],
                    tags: None,
                    host: None,
                    source_type_name: None,
                    device: None,
                    metadata: None,
                },
                DatadogSeriesMetric {
                    metric: "system.disk".to_string(),
                    r#type: DatadogMetricType::Count,
                    interval: None,
                    points: vec![DatadogPoint(1542182955, 16777216_f64)],
                    tags: None,
                    host: None,
                    source_type_name: None,
                    device: None,
                    metadata: None,
                },
            ],
        };
        let events = spawn_collect_n(
            async move {
                assert_eq!(
                    200,
                    send_with_path(
                        addr,
                        &serde_json::to_string(&dd_metric_request).unwrap(),
                        headers,
                        "/api/v1/series"
                    )
                    .await
                );
            },
            rx,
            6,
        )
        .await;

        {
            let mut metric = events[0].as_metric();
            assert_eq!(metric.name(), "dd_gauge");
            assert_eq!(metric.namespace(), None);
            assert_eq!(
                metric.timestamp(),
                Some(
                    Utc.with_ymd_and_hms(2018, 11, 14, 8, 9, 10)
                        .single()
                        .expect("invalid timestamp")
                )
            );
            assert_eq!(metric.kind(), MetricKind::Absolute);
            assert_eq!(*metric.value(), MetricValue::Gauge { value: 3.14 });
            assert_tags(
                metric,
                metric_tags!(
                    "host" => "random_host",
                    "foo" => "bar",
                ),
            );

            assert_eq!(
                &events[0].metadata().datadog_api_key().as_ref().unwrap()[..],
                "12345678abcdefgh12345678abcdefgh"
            );

            metric = events[1].as_metric();
            assert_eq!(metric.name(), "dd_gauge");
            assert_eq!(metric.namespace(), None);
            assert_eq!(
                metric.timestamp(),
                Some(
                    Utc.with_ymd_and_hms(2018, 11, 14, 8, 9, 11)
                        .single()
                        .expect("invalid timestamp")
                )
            );
            assert_eq!(metric.kind(), MetricKind::Absolute);
            assert_eq!(*metric.value(), MetricValue::Gauge { value: 3.1415 });
            assert_tags(
                metric,
                metric_tags!(
                    "host" => "random_host",
                    "foo" => "bar",
                ),
            );

            assert_eq!(
                &events[1].metadata().datadog_api_key().as_ref().unwrap()[..],
                "12345678abcdefgh12345678abcdefgh"
            );

            metric = events[2].as_metric();
            assert_eq!(metric.name(), "dd_rate");
            assert_eq!(metric.namespace(), None);
            assert_eq!(
                metric.timestamp(),
                Some(
                    Utc.with_ymd_and_hms(2018, 11, 14, 8, 9, 10)
                        .single()
                        .expect("invalid timestamp")
                )
            );
            assert_eq!(metric.kind(), MetricKind::Incremental);
            assert_eq!(
                *metric.value(),
                MetricValue::Counter {
                    value: 3.14 * (10_f64)
                }
            );
            assert_tags(
                metric,
                metric_tags!(
                    "host" => "another_random_host",
                    "foo" => "bar:baz",
                ),
            );

            assert_eq!(
                &events[2].metadata().datadog_api_key().as_ref().unwrap()[..],
                "12345678abcdefgh12345678abcdefgh"
            );

            metric = events[3].as_metric();
            assert_eq!(metric.name(), "dd_count");
            assert_eq!(
                metric.timestamp(),
                Some(
                    Utc.with_ymd_and_hms(2018, 11, 14, 8, 9, 15)
                        .single()
                        .expect("invalid timestamp")
                )
            );
            assert_eq!(metric.kind(), MetricKind::Incremental);
            assert_eq!(
                *metric.value(),
                MetricValue::Counter {
                    value: 16777216_f64
                }
            );
            assert_tags(
                metric,
                metric_tags!(
                    "host" => "a_host",
                    "foobar" => TagValue::Bare,
                ),
            );

            metric = events[4].as_metric();
            assert_eq!(metric.name(), "disk.free");
            assert_eq!(metric.namespace(), Some("system"));

            metric = events[5].as_metric();
            assert_eq!(metric.name(), "disk");
            assert_eq!(metric.namespace(), Some("system"));

            assert_eq!(
                &events[3].metadata().datadog_api_key().as_ref().unwrap()[..],
                "12345678abcdefgh12345678abcdefgh"
            );
        }
    })
    .await;
}

#[tokio::test]
async fn decode_sketches() {
    assert_source_compliance(&HTTP_PUSH_SOURCE_TAGS, async {
        let (rx, _, _, addr) = source(EventStatus::Delivered, true, true, false).await;

        let mut headers = HeaderMap::new();
        headers.insert(
            "dd-api-key",
            "12345678abcdefgh12345678abcdefgh".parse().unwrap(),
        );

        let mut buf = Vec::new();
        let sketch = ddmetric_proto::sketch_payload::Sketch {
            metric: "dd_sketch".to_string(),
            tags: vec![
                "foo:bar".to_string(),
                "foo:baz".to_string(),
                "foobar".to_string(),
            ],
            host: "a_host".to_string(),
            distributions: Vec::new(),
            dogsketches: vec![ddmetric_proto::sketch_payload::sketch::Dogsketch {
                ts: 1542182950,
                cnt: 2,
                min: 16.0,
                max: 31.0,
                avg: 23.5,
                sum: 74.0,
                k: vec![1517, 1559],
                n: vec![1, 1],
            }],
            metadata: Some(ddmetric_proto::Metadata {
                origin: Some(ddmetric_proto::Origin {
                    origin_product: 10,
                    origin_category: 11,
                    origin_service: 9,
                }),
            }),
        };

        let sketch_payload = ddmetric_proto::SketchPayload {
            metadata: None,
            sketches: vec![sketch],
        };

        sketch_payload.encode(&mut buf).unwrap();

        let events = spawn_collect_n(
            async move {
                assert_eq!(
                    200,
                    send_with_path(
                        addr,
                        unsafe { str::from_utf8_unchecked(&buf) },
                        headers,
                        "/api/beta/sketches"
                    )
                    .await
                );
            },
            rx,
            1,
        )
        .await;

        {
            let metric = events[0].as_metric();
            assert_eq!(metric.name(), "dd_sketch");
            assert_eq!(
                metric.timestamp(),
                Some(
                    Utc.with_ymd_and_hms(2018, 11, 14, 8, 9, 10)
                        .single()
                        .expect("invalid timestamp")
                )
            );
            assert_eq!(metric.kind(), MetricKind::Incremental);
            assert_tags(
                metric,
                metric_tags!(
                    "host" => "a_host",
                    "foo" => "bar",
                    "foo" => "baz",
                    "foobar" => TagValue::Bare,
                ),
            );
            let s = metric.value();
            assert!(matches!(s, MetricValue::Sketch { .. }));
            if let MetricValue::Sketch {
                sketch: MetricSketch::AgentDDSketch(ddsketch),
            } = s
            {
                assert_eq!(ddsketch.bins().len(), 2);
                assert_eq!(ddsketch.count(), 2);
                assert_eq!(ddsketch.min(), Some(16.0));
                assert_eq!(ddsketch.max(), Some(31.0));
                assert_eq!(ddsketch.sum(), Some(74.0));
                assert_eq!(ddsketch.avg(), Some(23.5));
            }

            assert_eq!(
                &events[0].metadata().datadog_api_key().as_ref().unwrap()[..],
                "12345678abcdefgh12345678abcdefgh"
            );

            let event_origin = &events[0].metadata().datadog_origin_metadata().unwrap();
            assert_eq!(event_origin.product().unwrap(), 10);
            assert_eq!(event_origin.category().unwrap(), 11);
            assert_eq!(event_origin.service().unwrap(), 9);
        }
    })
    .await;
}

#[tokio::test]
async fn decode_traces() {
    assert_source_compliance(&HTTP_PUSH_SOURCE_TAGS, async {
        let (rx, _, _, addr) = source(EventStatus::Delivered, true, true, false).await;

        let mut headers = HeaderMap::new();
        headers.insert(
            "dd-api-key",
            "12345678abcdefgh12345678abcdefgh".parse().unwrap(),
        );
        headers.insert("X-Datadog-Reported-Languages", "ada".parse().unwrap());

        let mut buf_v1 = Vec::new();

        let span = ddtrace_proto::Span {
            service: "a_service".to_string(),
            name: "a_name".to_string(),
            resource: "a_resource".to_string(),
            trace_id: 123u64,
            span_id: 456u64,
            parent_id: 789u64,
            start: 1_431_648_000_000_001i64,
            duration: 1_000_000_000i64,
            error: 404i32,
            meta: BTreeMap::from_iter([("foo".to_string(), "bar".to_string())].into_iter()),
            metrics: BTreeMap::from_iter([("a_metrics".to_string(), 0.577f64)].into_iter()),
            r#type: "a_type".to_string(),
            meta_struct: BTreeMap::new(),
        };

        let trace = ddtrace_proto::ApiTrace {
            trace_id: 123u64,
            spans: vec![span.clone()],
            start_time: 1_431_648_000_000_001i64,
            end_time: 1_431_649_000_000_001i64,
        };

        let payload_v1 = ddtrace_proto::TracePayload {
            host_name: "a_hostname".to_string(),
            env: "an_environment".to_string(),
            traces: vec![trace],
            transactions: vec![span.clone()],
            // Other filea
            tracer_payloads: vec![],
            tags: BTreeMap::new(),
            agent_version: "".to_string(),
            target_tps: 0f64,
            error_tps: 0f64,
        };

        payload_v1.encode(&mut buf_v1).unwrap();

        let mut buf_v2 = Vec::new();

        let chunk = ddtrace_proto::TraceChunk {
            priority: 42i32,
            origin: "an_origin".to_string(),
            dropped_trace: false,
            spans: vec![span],
            tags: BTreeMap::from_iter([("a".to_string(), "tag".to_string())].into_iter()),
        };

        let tracer_payload = ddtrace_proto::TracerPayload {
            container_id: "an_id".to_string(),
            language_name: "plop".to_string(),
            language_version: "v33".to_string(),
            tracer_version: "v577".to_string(),
            runtime_id: "123abc".to_string(),
            chunks: vec![chunk],
            env: "env".to_string(),
            tags: BTreeMap::from_iter([("another".to_string(), "tag".to_string())].into_iter()),
            hostname: "hostname".to_string(),
            app_version: "v314".to_string(),
        };

        let payload_v2 = ddtrace_proto::TracePayload {
            host_name: "a_hostname".to_string(),
            env: "env".to_string(),
            traces: vec![],
            transactions: vec![],
            tracer_payloads: vec![tracer_payload],
            tags: BTreeMap::new(),
            agent_version: "v1.23456".to_string(),
            target_tps: 10f64,
            error_tps: 10f64,
        };

        payload_v2.encode(&mut buf_v2).unwrap();

        let events = spawn_collect_n(
            async move {
                assert_eq!(
                    200,
                    send_with_path(
                        addr,
                        unsafe { str::from_utf8_unchecked(&buf_v1) },
                        headers.clone(),
                        "/api/v0.2/traces"
                    )
                    .await
                );
                assert_eq!(
                    200,
                    send_with_path(
                        addr,
                        unsafe { str::from_utf8_unchecked(&buf_v2) },
                        headers,
                        "/api/v0.2/traces"
                    )
                    .await
                );
            },
            rx,
            3,
        )
        .await;

        {
            let trace_v1 = events[0].as_trace();
            assert_eq!(trace_v1.as_map()["host"], "a_hostname".into());
            assert_eq!(trace_v1.as_map()["env"], "an_environment".into());
            assert_eq!(trace_v1.as_map()["language_name"], "ada".into());
            assert!(trace_v1.contains("spans"));
            assert_eq!(trace_v1.as_map()["spans"].as_array().unwrap().len(), 1);
            let span_from_trace_v1 = trace_v1.as_map()["spans"].as_array().unwrap()[0]
                .as_object()
                .unwrap();
            assert_eq!(span_from_trace_v1["service"], "a_service".into());
            assert_eq!(span_from_trace_v1["name"], "a_name".into());
            assert_eq!(span_from_trace_v1["resource"], "a_resource".into());
            assert_eq!(span_from_trace_v1["trace_id"], Value::Integer(123));
            assert_eq!(span_from_trace_v1["span_id"], Value::Integer(456));
            assert_eq!(span_from_trace_v1["parent_id"], Value::Integer(789));
            assert_eq!(
                span_from_trace_v1["start"],
                Value::from(Utc.timestamp_nanos(1_431_648_000_000_001i64))
            );
            assert_eq!(
                span_from_trace_v1["duration"],
                Value::Integer(1_000_000_000)
            );
            assert_eq!(span_from_trace_v1["error"], Value::Integer(404));
            assert_eq!(span_from_trace_v1["meta"].as_object().unwrap().len(), 1);
            assert_eq!(
                span_from_trace_v1["meta"].as_object().unwrap()["foo"],
                "bar".into()
            );
            assert_eq!(span_from_trace_v1["metrics"].as_object().unwrap().len(), 1);
            assert_eq!(
                span_from_trace_v1["metrics"].as_object().unwrap()["a_metrics"],
                0.577.into()
            );
            assert_eq!(
                &events[0].metadata().datadog_api_key().as_ref().unwrap()[..],
                "12345678abcdefgh12345678abcdefgh"
            );

            let apm_event = events[1].as_trace();
            assert!(apm_event.contains("spans"));
            assert_eq!(apm_event.as_map()["host"], "a_hostname".into());
            assert_eq!(apm_event.as_map()["env"], "an_environment".into());
            assert_eq!(apm_event.as_map()["language_name"], "ada".into());
            let span_from_apm_event = apm_event.as_map()["spans"].as_array().unwrap()[0]
                .as_object()
                .unwrap();

            assert_eq!(span_from_apm_event["service"], "a_service".into());
            assert_eq!(span_from_apm_event["name"], "a_name".into());
            assert_eq!(span_from_apm_event["resource"], "a_resource".into());

            assert_eq!(
                &events[1].metadata().datadog_api_key().as_ref().unwrap()[..],
                "12345678abcdefgh12345678abcdefgh"
            );

            let trace_v2 = events[2].as_trace();
            assert_eq!(trace_v2.as_map()["host"], "a_hostname".into());
            assert_eq!(trace_v2.as_map()["env"], "env".into());

            assert_eq!(
                trace_v2.as_map()["tags"],
                Value::Object(ObjectMap::from_iter(
                    [("a".into(), "tag".into()), ("another".into(), "tag".into())].into_iter()
                ))
            );

            assert_eq!(trace_v2.as_map()["language_name"], "plop".into());
            assert_eq!(trace_v2.as_map()["language_version"], "v33".into());
            assert_eq!(trace_v2.as_map()["container_id"], "an_id".into());
            assert_eq!(trace_v2.as_map()["origin"], "an_origin".into());
            assert_eq!(trace_v2.as_map()["tracer_version"], "v577".into());
            assert_eq!(trace_v2.as_map()["runtime_id"], "123abc".into());
            assert_eq!(trace_v2.as_map()["app_version"], "v314".into());
            assert_eq!(trace_v2.as_map()["priority"], Value::Integer(42));
            assert_eq!(
                trace_v2.as_map()["target_tps"],
                Value::Float(NotNan::new(10.0f64).unwrap())
            );
            assert_eq!(
                trace_v2.as_map()["error_tps"],
                Value::Float(NotNan::new(10.0f64).unwrap())
            );
            assert!(trace_v2.contains("spans"));
            assert_eq!(trace_v2.as_map()["spans"].as_array().unwrap().len(), 1);
            let span_from_trace_v2 = trace_v2.as_map()["spans"].as_array().unwrap()[0]
                .as_object()
                .unwrap();
            assert_eq!(span_from_trace_v2["service"], "a_service".into());
            assert_eq!(span_from_trace_v2["name"], "a_name".into());
            assert_eq!(span_from_trace_v2["resource"], "a_resource".into());
            assert_eq!(span_from_trace_v2["trace_id"], Value::Integer(123));
            assert_eq!(span_from_trace_v2["span_id"], Value::Integer(456));
            assert_eq!(span_from_trace_v2["parent_id"], Value::Integer(789));
            assert_eq!(
                span_from_trace_v2["start"],
                Value::from(Utc.timestamp_nanos(1_431_648_000_000_001i64))
            );
            assert_eq!(
                span_from_trace_v2["duration"],
                Value::Integer(1_000_000_000)
            );
            assert_eq!(span_from_trace_v2["error"], Value::Integer(404));
            assert_eq!(span_from_trace_v2["meta"].as_object().unwrap().len(), 1);
            assert_eq!(
                span_from_trace_v2["meta"].as_object().unwrap()["foo"],
                "bar".into()
            );
            assert_eq!(span_from_trace_v2["metrics"].as_object().unwrap().len(), 1);
            assert_eq!(
                span_from_trace_v2["metrics"].as_object().unwrap()["a_metrics"],
                0.577.into()
            );
            assert_eq!(
                &events[2].metadata().datadog_api_key().as_ref().unwrap()[..],
                "12345678abcdefgh12345678abcdefgh"
            );
        }
    })
    .await;
}

#[tokio::test]
async fn split_outputs() {
    assert_source_compliance(&HTTP_PUSH_SOURCE_TAGS, async {
        let (_, rx_logs, rx_metrics, addr) = source(EventStatus::Delivered, true, true, true).await;

        let mut headers_for_log = HeaderMap::new();
        headers_for_log.insert(
            "dd-api-key",
            "12345678abcdefgh12345678abcdefgh".parse().unwrap(),
        );

        let mut log_event = spawn_collect_n(
            async move {
                assert_eq!(
                    200,
                    send_with_path(
                        addr,
                        &serde_json::to_string(&[LogMsg {
                            message: Bytes::from("baz"),
                            timestamp: Utc
                                .timestamp_opt(789, 0)
                                .single()
                                .expect("invalid timestamp"),
                            hostname: Bytes::from("festeburg"),
                            status: Bytes::from("notice"),
                            service: Bytes::from("vector"),
                            ddsource: Bytes::from("curl"),
                            ddtags: Bytes::from("one,two,three"),
                        }])
                        .unwrap(),
                        headers_for_log,
                        "/v1/input/"
                    )
                    .await
                );
            },
            rx_logs.unwrap(),
            1,
        )
        .await;

        let mut headers_for_metric = HeaderMap::new();
        headers_for_metric.insert(
            "dd-api-key",
            "abcdefgh12345678abcdefgh12345678".parse().unwrap(),
        );
        let dd_metric_request = DatadogSeriesRequest {
            series: vec![DatadogSeriesMetric {
                metric: "dd_gauge".to_string(),
                r#type: DatadogMetricType::Gauge,
                interval: None,
                points: vec![
                    DatadogPoint(1542182950, 3.14),
                    DatadogPoint(1542182951, 3.1415),
                ],
                tags: Some(vec!["foo:bar".to_string()]),
                host: Some("random_host".to_string()),
                source_type_name: None,
                device: None,
                metadata: None,
            }],
        };
        let mut metric_event = spawn_collect_n(
            async move {
                assert_eq!(
                    200,
                    send_with_path(
                        addr,
                        &serde_json::to_string(&dd_metric_request).unwrap(),
                        headers_for_metric,
                        "/api/v1/series"
                    )
                    .await
                );
            },
            rx_metrics.unwrap(),
            1,
        )
        .await;

        {
            let event = metric_event.remove(0);
            let metric = event.as_metric();
            assert_eq!(metric.name(), "dd_gauge");
            assert_eq!(
                metric.timestamp(),
                Some(
                    Utc.with_ymd_and_hms(2018, 11, 14, 8, 9, 10)
                        .single()
                        .expect("invalid timestamp")
                )
            );
            assert_eq!(metric.kind(), MetricKind::Absolute);
            assert_eq!(*metric.value(), MetricValue::Gauge { value: 3.14 });
            assert_tags(
                metric,
                metric_tags!(
                    "host" => "random_host",
                    "foo" => "bar",
                ),
            );
            assert_eq!(
                &event.metadata().datadog_api_key().as_ref().unwrap()[..],
                "abcdefgh12345678abcdefgh12345678"
            );
        }

        {
            let event = log_event.remove(0);
            let log = event.as_log();
            assert_eq!(log["message"], "baz".into());
            assert_eq!(
                log["timestamp"],
                Utc.timestamp_opt(789, 0)
                    .single()
                    .expect("invalid timestamp")
                    .into()
            );
            assert_eq!(log["hostname"], "festeburg".into());
            assert_eq!(log["status"], "notice".into());
            assert_eq!(log["service"], "vector".into());
            assert_eq!(log["ddsource"], "curl".into());
            assert_eq!(log["ddtags"], "one,two,three".into());
            assert_eq!(*log.get_source_type().unwrap(), "datadog_agent".into());
            assert_eq!(
                &event.metadata().datadog_api_key().as_ref().unwrap()[..],
                "12345678abcdefgh12345678abcdefgh"
            );
            assert_eq!(
                event.metadata().schema_definition().as_ref(),
                &test_logs_schema_definition()
            );
        }
    })
    .await;
}

#[test]
fn test_config_outputs_with_disabled_data_types() {
    struct TestCase {
        multiple_outputs: bool,
        disable_logs: bool,
        disable_metrics: bool,
        disable_traces: bool,
    }

    for TestCase {
        multiple_outputs,
        disable_logs,
        disable_metrics,
        disable_traces,
    } in [
        TestCase {
            multiple_outputs: true,
            disable_logs: true,
            disable_metrics: true,
            disable_traces: true,
        },
        TestCase {
            multiple_outputs: true,
            disable_logs: true,
            disable_metrics: false,
            disable_traces: false,
        },
        TestCase {
            multiple_outputs: true,
            disable_logs: false,
            disable_metrics: true,
            disable_traces: false,
        },
        TestCase {
            multiple_outputs: true,
            disable_logs: false,
            disable_metrics: false,
            disable_traces: true,
        },
        TestCase {
            multiple_outputs: true,
            disable_logs: true,
            disable_metrics: true,
            disable_traces: false,
        },
        TestCase {
            multiple_outputs: true,
            disable_logs: false,
            disable_metrics: false,
            disable_traces: false,
        },
        TestCase {
            multiple_outputs: false,
            disable_logs: true,
            disable_metrics: true,
            disable_traces: true,
        },
    ] {
        let config = DatadogAgentConfig {
            address: "0.0.0.0:8080".parse().unwrap(),
            tls: None,
            store_api_key: true,
            framing: default_framing_message_based(),
            decoding: default_decoding(),
            acknowledgements: Default::default(),
            multiple_outputs,
            disable_logs,
            disable_metrics,
            disable_traces,
            parse_ddtags: false,
            log_namespace: Some(false),
            keepalive: Default::default(),
        };

        let outputs: Vec<DataType> = config
            .outputs(LogNamespace::Legacy)
            .into_iter()
            .map(|output| output.ty)
            .collect();
        if multiple_outputs {
            assert_eq!(outputs.contains(&DataType::Log), !disable_logs);
            assert_eq!(outputs.contains(&DataType::Trace), !disable_traces);
            assert_eq!(outputs.contains(&DataType::Metric), !disable_metrics);
        } else {
            assert!(outputs.contains(&DataType::all_bits()));
            assert!(outputs.len() == 1);
        }
    }
}

#[test]
#[allow(clippy::too_many_lines)]
fn test_config_outputs() {
    struct TestCase {
        decoding: DeserializerConfig,
        multiple_outputs: bool,
        want: HashMap<Option<&'static str>, Option<schema::Definition>>,
    }

    for (
        title,
        TestCase {
            decoding,
            multiple_outputs,
            want,
        },
    ) in [
        (
            "default decoding",
            TestCase {
                decoding: default_decoding(),
                multiple_outputs: false,
                want: HashMap::from([(
                    None,
                    Some(
                        schema::Definition::empty_legacy_namespace()
                            .with_event_field(
                                &owned_value_path!("message"),
                                Kind::bytes(),
                                Some("message"),
                            )
                            .with_event_field(
                                &owned_value_path!("status"),
                                Kind::bytes(),
                                Some("severity"),
                            )
                            .with_event_field(
                                &owned_value_path!("timestamp"),
                                Kind::timestamp(),
                                Some("timestamp"),
                            )
                            .with_event_field(
                                &owned_value_path!("hostname"),
                                Kind::bytes(),
                                Some("host"),
                            )
                            .with_event_field(
                                &owned_value_path!("service"),
                                Kind::bytes(),
                                Some("service"),
                            )
                            .with_event_field(
                                &owned_value_path!("ddsource"),
                                Kind::bytes(),
                                Some("source"),
                            )
                            .with_event_field(
                                &owned_value_path!("ddtags"),
                                Kind::bytes(),
                                Some("tags"),
                            )
                            .with_event_field(
                                &owned_value_path!("source_type"),
                                Kind::bytes(),
                                None,
                            ),
                    ),
                )]),
            },
        ),
        (
            "bytes / single output",
            TestCase {
                decoding: DeserializerConfig::Bytes,
                multiple_outputs: false,
                want: HashMap::from([(
                    None,
                    Some(
                        schema::Definition::empty_legacy_namespace()
                            .with_event_field(
                                &owned_value_path!("message"),
                                Kind::bytes(),
                                Some("message"),
                            )
                            .with_event_field(
                                &owned_value_path!("status"),
                                Kind::bytes(),
                                Some("severity"),
                            )
                            .with_event_field(
                                &owned_value_path!("timestamp"),
                                Kind::timestamp(),
                                Some("timestamp"),
                            )
                            .with_event_field(
                                &owned_value_path!("hostname"),
                                Kind::bytes(),
                                Some("host"),
                            )
                            .with_event_field(
                                &owned_value_path!("service"),
                                Kind::bytes(),
                                Some("service"),
                            )
                            .with_event_field(
                                &owned_value_path!("ddsource"),
                                Kind::bytes(),
                                Some("source"),
                            )
                            .with_event_field(
                                &owned_value_path!("ddtags"),
                                Kind::bytes(),
                                Some("tags"),
                            )
                            .with_event_field(
                                &owned_value_path!("source_type"),
                                Kind::bytes(),
                                None,
                            ),
                    ),
                )]),
            },
        ),
        (
            "bytes / multiple output",
            TestCase {
                decoding: DeserializerConfig::Bytes,
                multiple_outputs: true,
                want: HashMap::from([
                    (
                        Some(LOGS),
                        Some(
                            schema::Definition::empty_legacy_namespace()
                                .with_event_field(
                                    &owned_value_path!("message"),
                                    Kind::bytes(),
                                    Some("message"),
                                )
                                .with_event_field(
                                    &owned_value_path!("status"),
                                    Kind::bytes(),
                                    Some("severity"),
                                )
                                .with_event_field(
                                    &owned_value_path!("timestamp"),
                                    Kind::timestamp(),
                                    Some("timestamp"),
                                )
                                .with_event_field(
                                    &owned_value_path!("hostname"),
                                    Kind::bytes(),
                                    Some("host"),
                                )
                                .with_event_field(
                                    &owned_value_path!("service"),
                                    Kind::bytes(),
                                    Some("service"),
                                )
                                .with_event_field(
                                    &owned_value_path!("ddsource"),
                                    Kind::bytes(),
                                    Some("source"),
                                )
                                .with_event_field(
                                    &owned_value_path!("ddtags"),
                                    Kind::bytes(),
                                    Some("tags"),
                                )
                                .with_event_field(
                                    &owned_value_path!("source_type"),
                                    Kind::bytes(),
                                    None,
                                ),
                        ),
                    ),
                    (Some(METRICS), None),
                    (Some(TRACES), None),
                ]),
            },
        ),
        (
            "json / single output",
            TestCase {
                decoding: DeserializerConfig::Json(Default::default()),
                multiple_outputs: false,
                want: HashMap::from([(
                    None,
                    Some(
                        schema::Definition::empty_legacy_namespace()
                            .with_event_field(
                                &owned_value_path!("timestamp"),
                                Kind::json().or_timestamp(),
                                None,
                            )
                            .with_event_field(&owned_value_path!("source_type"), Kind::json(), None)
                            .with_event_field(&owned_value_path!("ddsource"), Kind::json(), None)
                            .with_event_field(&owned_value_path!("ddtags"), Kind::json(), None)
                            .with_event_field(&owned_value_path!("hostname"), Kind::json(), None)
                            .with_event_field(&owned_value_path!("service"), Kind::json(), None)
                            .with_event_field(&owned_value_path!("status"), Kind::json(), None)
                            .unknown_fields(Kind::json()),
                    ),
                )]),
            },
        ),
        (
            "json / multiple output",
            TestCase {
                decoding: DeserializerConfig::Json(Default::default()),
                multiple_outputs: true,
                want: HashMap::from([
                    (
                        Some(LOGS),
                        Some(
                            schema::Definition::empty_legacy_namespace()
                                .with_event_field(
                                    &owned_value_path!("timestamp"),
                                    Kind::json().or_timestamp(),
                                    None,
                                )
                                .with_event_field(
                                    &owned_value_path!("source_type"),
                                    Kind::json(),
                                    None,
                                )
                                .with_event_field(
                                    &owned_value_path!("ddsource"),
                                    Kind::json(),
                                    None,
                                )
                                .with_event_field(&owned_value_path!("ddtags"), Kind::json(), None)
                                .with_event_field(
                                    &owned_value_path!("hostname"),
                                    Kind::json(),
                                    None,
                                )
                                .with_event_field(&owned_value_path!("service"), Kind::json(), None)
                                .with_event_field(&owned_value_path!("status"), Kind::json(), None)
                                .unknown_fields(Kind::json()),
                        ),
                    ),
                    (Some(METRICS), None),
                    (Some(TRACES), None),
                ]),
            },
        ),
        #[cfg(feature = "codecs-syslog")]
        (
            "syslog / single output",
            TestCase {
                decoding: DeserializerConfig::Syslog(Default::default()),
                multiple_outputs: false,
                want: HashMap::from([(
                    None,
                    Some(
                        schema::Definition::empty_legacy_namespace()
                            .with_event_field(
                                &owned_value_path!("message"),
                                Kind::bytes(),
                                Some("message"),
                            )
                            .with_event_field(
                                &owned_value_path!("timestamp"),
                                Kind::timestamp(),
                                Some("timestamp"),
                            )
                            .with_event_field(
                                &owned_value_path!("hostname"),
                                Kind::bytes(),
                                Some("host"),
                            )
                            .optional_field(
                                &owned_value_path!("severity"),
                                Kind::bytes(),
                                Some("severity"),
                            )
                            .optional_field(&owned_value_path!("facility"), Kind::bytes(), None)
                            .optional_field(&owned_value_path!("version"), Kind::integer(), None)
                            .optional_field(
                                &owned_value_path!("appname"),
                                Kind::bytes(),
                                Some("service"),
                            )
                            .optional_field(&owned_value_path!("msgid"), Kind::bytes(), None)
                            .optional_field(
                                &owned_value_path!("procid"),
                                Kind::integer().or_bytes(),
                                None,
                            )
                            .with_event_field(
                                &owned_value_path!("source_type"),
                                Kind::bytes().or_object(Collection::from_unknown(Kind::bytes())),
                                None,
                            )
                            .with_event_field(
                                &owned_value_path!("ddsource"),
                                Kind::bytes().or_object(Collection::from_unknown(Kind::bytes())),
                                None,
                            )
                            .with_event_field(
                                &owned_value_path!("ddtags"),
                                Kind::bytes().or_object(Collection::from_unknown(Kind::bytes())),
                                None,
                            )
                            .with_event_field(
                                &owned_value_path!("service"),
                                Kind::bytes().or_object(Collection::from_unknown(Kind::bytes())),
                                None,
                            )
                            .with_event_field(
                                &owned_value_path!("status"),
                                Kind::bytes().or_object(Collection::from_unknown(Kind::bytes())),
                                None,
                            )
                            .unknown_fields(Kind::object(
                                vrl::value::kind::Collection::from_unknown(Kind::bytes()),
                            )),
                    ),
                )]),
            },
        ),
        #[cfg(feature = "codecs-syslog")]
        (
            "syslog / multiple output",
            TestCase {
                decoding: DeserializerConfig::Syslog(Default::default()),
                multiple_outputs: true,
                want: HashMap::from([
                    (
                        Some(LOGS),
                        Some(
                            schema::Definition::empty_legacy_namespace()
                                .with_event_field(
                                    &owned_value_path!("message"),
                                    Kind::bytes(),
                                    Some("message"),
                                )
                                .with_event_field(
                                    &owned_value_path!("timestamp"),
                                    Kind::timestamp(),
                                    Some("timestamp"),
                                )
                                .with_event_field(
                                    &owned_value_path!("hostname"),
                                    Kind::bytes(),
                                    Some("host"),
                                )
                                .optional_field(
                                    &owned_value_path!("severity"),
                                    Kind::bytes(),
                                    Some("severity"),
                                )
                                .optional_field(&owned_value_path!("facility"), Kind::bytes(), None)
                                .optional_field(
                                    &owned_value_path!("version"),
                                    Kind::integer(),
                                    None,
                                )
                                .optional_field(
                                    &owned_value_path!("appname"),
                                    Kind::bytes(),
                                    Some("service"),
                                )
                                .optional_field(&owned_value_path!("msgid"), Kind::bytes(), None)
                                .optional_field(
                                    &owned_value_path!("procid"),
                                    Kind::integer().or_bytes(),
                                    None,
                                )
                                .with_event_field(
                                    &owned_value_path!("source_type"),
                                    Kind::bytes()
                                        .or_object(Collection::from_unknown(Kind::bytes())),
                                    None,
                                )
                                .with_event_field(
                                    &owned_value_path!("ddsource"),
                                    Kind::bytes()
                                        .or_object(Collection::from_unknown(Kind::bytes())),
                                    None,
                                )
                                .with_event_field(
                                    &owned_value_path!("ddtags"),
                                    Kind::bytes()
                                        .or_object(Collection::from_unknown(Kind::bytes())),
                                    None,
                                )
                                .with_event_field(
                                    &owned_value_path!("service"),
                                    Kind::bytes()
                                        .or_object(Collection::from_unknown(Kind::bytes())),
                                    None,
                                )
                                .with_event_field(
                                    &owned_value_path!("status"),
                                    Kind::bytes()
                                        .or_object(Collection::from_unknown(Kind::bytes())),
                                    None,
                                )
                                .unknown_fields(Kind::object(
                                    vrl::value::kind::Collection::from_unknown(Kind::bytes()),
                                )),
                        ),
                    ),
                    (Some(METRICS), None),
                    (Some(TRACES), None),
                ]),
            },
        ),
    ] {
        let config = DatadogAgentConfig {
            address: "0.0.0.0:8080".parse().unwrap(),
            tls: None,
            store_api_key: true,
            framing: default_framing_message_based(),
            decoding,
            acknowledgements: Default::default(),
            multiple_outputs,
            disable_logs: false,
            disable_metrics: false,
            disable_traces: false,
            parse_ddtags: false,
            log_namespace: Some(false),
            keepalive: Default::default(),
        };

        let mut outputs = config
            .outputs(LogNamespace::Legacy)
            .into_iter()
            .map(|output| (output.port.clone(), output.schema_definition(true)))
            .collect::<HashMap<_, _>>();

        for (name, want) in want {
            let got = outputs
                .remove(&name.map(ToOwned::to_owned))
                .expect("output exists");

            assert_eq!(got, want, "{}", title);
        }
    }
}

#[tokio::test]
async fn decode_series_endpoint_v2() {
    assert_source_compliance(&HTTP_PUSH_SOURCE_TAGS, async {
        let (rx, _, _, addr) = source(EventStatus::Delivered, true, true, false).await;

        let mut headers = HeaderMap::new();
        headers.insert(
            "dd-api-key",
            "12345678abcdefgh12345678abcdefgh".parse().unwrap(),
        );

        let series = vec![
            ddmetric_proto::metric_payload::MetricSeries {
                resources: vec![ddmetric_proto::metric_payload::Resource {
                    r#type: "host".to_string(),
                    name: "random_host".to_string(),
                }],
                metric: "namespace.dd_gauge".to_string(),
                tags: vec!["foo:bar".to_string()],
                points: vec![
                    ddmetric_proto::metric_payload::MetricPoint {
                        value: 3.14,
                        timestamp: 1542182950,
                    },
                    ddmetric_proto::metric_payload::MetricPoint {
                        value: 3.1415,
                        timestamp: 1542182951,
                    },
                ],
                r#type: ddmetric_proto::metric_payload::MetricType::Gauge as i32,
                unit: "".to_string(),
                source_type_name: "a_random_source_type_name".to_string(),
                interval: 10, // Dogstatsd sets Gauge interval to 10 by default
                metadata: None,
            },
            ddmetric_proto::metric_payload::MetricSeries {
                resources: vec![ddmetric_proto::metric_payload::Resource {
                    r#type: "host".to_string(),
                    name: "another_random_host".to_string(),
                }],
                metric: "another_namespace.dd_rate".to_string(),
                tags: vec!["foo:bar:baz".to_string(), "foo:bizbaz".to_string()],
                points: vec![ddmetric_proto::metric_payload::MetricPoint {
                    value: 3.14,
                    timestamp: 1542182950,
                }],
                r#type: ddmetric_proto::metric_payload::MetricType::Rate as i32,
                unit: "".to_string(),
                source_type_name: "another_random_source_type_name".to_string(),
                interval: 10,
                metadata: None,
            },
            ddmetric_proto::metric_payload::MetricSeries {
                resources: vec![ddmetric_proto::metric_payload::Resource {
                    r#type: "host".to_string(),
                    name: "a_host".to_string(),
                }],
                metric: "dd_count".to_string(),
                tags: vec!["foobar".to_string()],
                points: vec![ddmetric_proto::metric_payload::MetricPoint {
                    value: 16777216_f64,
                    timestamp: 1542182955,
                }],
                r#type: ddmetric_proto::metric_payload::MetricType::Count as i32,
                unit: "".to_string(),
                source_type_name: "a_very_random_source_type_name".to_string(),
                interval: 0,
                metadata: Some(ddmetric_proto::Metadata {
                    origin: Some(ddmetric_proto::Origin {
                        origin_product: 10,
                        origin_category: 10,
                        origin_service: 42,
                    }),
                }),
            },
        ];

        let series_payload = ddmetric_proto::MetricPayload { series };

        let mut buf = Vec::new();
        series_payload.encode(&mut buf).unwrap();

        let events = spawn_collect_n(
            async move {
                assert_eq!(
                    200,
                    send_with_path(
                        addr,
                        unsafe { str::from_utf8_unchecked(&buf) },
                        headers,
                        "/api/v2/series"
                    )
                    .await
                );
            },
            rx,
            4,
        )
        .await;

        {
            let mut metric = events[0].as_metric();
            assert_eq!(metric.name(), "dd_gauge");
            assert_eq!(
                metric.timestamp(),
                Some(
                    Utc.with_ymd_and_hms(2018, 11, 14, 8, 9, 10)
                        .single()
                        .expect("invalid timestamp")
                )
            );
            assert_eq!(metric.kind(), MetricKind::Absolute);
            assert_eq!(
                metric
                    .interval_ms()
                    .expect("should have set interval")
                    .get(),
                10000
            );
            assert_eq!(*metric.value(), MetricValue::Gauge { value: 3.14 });
            assert_tags(
                metric,
                metric_tags!(
                    "host" => "random_host",
                    "foo" => "bar",
                    "source_type_name" => "a_random_source_type_name",
                ),
            );
            assert_eq!(metric.namespace(), Some("namespace"));

            assert_eq!(
                &events[0].metadata().datadog_api_key().as_ref().unwrap()[..],
                "12345678abcdefgh12345678abcdefgh"
            );

            metric = events[1].as_metric();
            assert_eq!(metric.name(), "dd_gauge");
            assert_eq!(
                metric.timestamp(),
                Some(Utc.with_ymd_and_hms(2018, 11, 14, 8, 9, 11).unwrap())
            );
            assert_eq!(metric.kind(), MetricKind::Absolute);
            assert_eq!(*metric.value(), MetricValue::Gauge { value: 3.1415 });
            assert_eq!(
                metric
                    .interval_ms()
                    .expect("should have set interval")
                    .get(),
                10000
            );
            assert_tags(
                metric,
                metric_tags!(
                    "host" => "random_host",
                    "foo" => "bar",
                    "source_type_name" => "a_random_source_type_name",
                ),
            );
            assert_eq!(metric.namespace(), Some("namespace"));

            assert_eq!(
                &events[1].metadata().datadog_api_key().as_ref().unwrap()[..],
                "12345678abcdefgh12345678abcdefgh"
            );

            metric = events[2].as_metric();
            assert_eq!(metric.name(), "dd_rate");
            assert_eq!(
                metric.timestamp(),
                Some(
                    Utc.with_ymd_and_hms(2018, 11, 14, 8, 9, 10)
                        .single()
                        .expect("invalid timestamp")
                )
            );
            assert_eq!(metric.kind(), MetricKind::Incremental);
            assert_eq!(
                *metric.value(),
                MetricValue::Counter {
                    value: 3.14 * (10_f64)
                }
            );
            assert_tags(
                metric,
                metric_tags!(
                    "host" => "another_random_host",
                    "foo" => "bar:baz",
                    "foo" => "bizbaz",
                    "source_type_name" => "another_random_source_type_name",
                ),
            );
            assert_eq!(metric.namespace(), Some("another_namespace"));

            assert_eq!(
                &events[2].metadata().datadog_api_key().as_ref().unwrap()[..],
                "12345678abcdefgh12345678abcdefgh"
            );

            metric = events[3].as_metric();
            assert_eq!(metric.name(), "dd_count");
            assert_eq!(
                metric.timestamp(),
                Some(
                    Utc.with_ymd_and_hms(2018, 11, 14, 8, 9, 15)
                        .single()
                        .expect("invalid timestamp")
                )
            );
            assert_eq!(metric.kind(), MetricKind::Incremental);
            assert_eq!(
                *metric.value(),
                MetricValue::Counter {
                    value: 16777216_f64
                }
            );
            assert_tags(
                metric,
                metric_tags!(
                    "host" => "a_host",
                    "foobar" => TagValue::Bare,
                    "source_type_name" => "a_very_random_source_type_name",
                ),
            );
            assert_eq!(metric.namespace(), None);

            assert_eq!(
                &events[3].metadata().datadog_api_key().as_ref().unwrap()[..],
                "12345678abcdefgh12345678abcdefgh"
            );

            assert_eq!(
                events[3]
                    .metadata()
                    .datadog_origin_metadata()
                    .unwrap()
                    .product()
                    .unwrap(),
                10
            );
            assert_eq!(
                events[3]
                    .metadata()
                    .datadog_origin_metadata()
                    .unwrap()
                    .category()
                    .unwrap(),
                10
            );
            assert_eq!(
                events[3]
                    .metadata()
                    .datadog_origin_metadata()
                    .unwrap()
                    .service()
                    .unwrap(),
                42
            );
        }
    })
    .await;
}

#[test]
fn test_output_schema_definition_json_vector_namespace() {
    let definition = toml::from_str::<DatadogAgentConfig>(indoc! { r#"
            address = "0.0.0.0:8012"
            decoding.codec = "json"
        "#})
    .unwrap()
    .outputs(LogNamespace::Vector)
    .remove(0)
    .schema_definition(true);

    assert_eq!(
        definition,
        Some(
            Definition::new_with_default_metadata(Kind::json(), [LogNamespace::Vector])
                .with_metadata_field(
                    &owned_value_path!("datadog_agent", "ddsource"),
                    Kind::bytes(),
                    Some("source")
                )
                .with_metadata_field(
                    &owned_value_path!("datadog_agent", "ddtags"),
                    Kind::bytes(),
                    Some("tags")
                )
                .with_metadata_field(
                    &owned_value_path!("datadog_agent", "hostname"),
                    Kind::bytes(),
                    Some("host")
                )
                .with_metadata_field(
                    &owned_value_path!("datadog_agent", "service"),
                    Kind::bytes(),
                    Some("service")
                )
                .with_metadata_field(
                    &owned_value_path!("datadog_agent", "status"),
                    Kind::bytes(),
                    Some("severity")
                )
                .with_metadata_field(
                    &owned_value_path!("datadog_agent", "timestamp"),
                    Kind::timestamp(),
                    Some("timestamp")
                )
                .with_metadata_field(
                    &owned_value_path!("vector", "ingest_timestamp"),
                    Kind::timestamp(),
                    None
                )
                .with_metadata_field(
                    &owned_value_path!("vector", "source_type"),
                    Kind::bytes(),
                    None
                )
        )
    )
}

#[test]
fn test_output_schema_definition_bytes_vector_namespace() {
    let definition = toml::from_str::<DatadogAgentConfig>(indoc! { r#"
            address = "0.0.0.0:8012"
            decoding.codec = "bytes"
        "#})
    .unwrap()
    .outputs(LogNamespace::Vector)
    .remove(0)
    .schema_definition(true);

    assert_eq!(
        definition,
        Some(
            Definition::new_with_default_metadata(Kind::bytes(), [LogNamespace::Vector])
                .with_metadata_field(
                    &owned_value_path!("datadog_agent", "ddsource"),
                    Kind::bytes(),
                    Some("source")
                )
                .with_metadata_field(
                    &owned_value_path!("datadog_agent", "ddtags"),
                    Kind::bytes(),
                    Some("tags")
                )
                .with_metadata_field(
                    &owned_value_path!("datadog_agent", "hostname"),
                    Kind::bytes(),
                    Some("host")
                )
                .with_metadata_field(
                    &owned_value_path!("datadog_agent", "service"),
                    Kind::bytes(),
                    Some("service")
                )
                .with_metadata_field(
                    &owned_value_path!("datadog_agent", "status"),
                    Kind::bytes(),
                    Some("severity")
                )
                .with_metadata_field(
                    &owned_value_path!("datadog_agent", "timestamp"),
                    Kind::timestamp(),
                    Some("timestamp")
                )
                .with_metadata_field(
                    &owned_value_path!("vector", "ingest_timestamp"),
                    Kind::timestamp(),
                    None
                )
                .with_metadata_field(
                    &owned_value_path!("vector", "source_type"),
                    Kind::bytes(),
                    None
                )
                .with_meaning(OwnedTargetPath::event_root(), "message")
        )
    )
}

#[test]
fn test_output_schema_definition_json_legacy_namespace() {
    let definition = toml::from_str::<DatadogAgentConfig>(indoc! { r#"
            address = "0.0.0.0:8012"
            decoding.codec = "json"
        "#})
    .unwrap()
    .outputs(LogNamespace::Legacy)
    .remove(0)
    .schema_definition(true);

    assert_eq!(
        definition,
        Some(
            Definition::new_with_default_metadata(Kind::json(), [LogNamespace::Legacy])
                .with_event_field(
                    &owned_value_path!("timestamp"),
                    Kind::json().or_timestamp(),
                    None
                )
                .with_event_field(&owned_value_path!("ddsource"), Kind::json(), None)
                .with_event_field(&owned_value_path!("ddtags"), Kind::json(), None)
                .with_event_field(&owned_value_path!("hostname"), Kind::json(), None)
                .with_event_field(&owned_value_path!("service"), Kind::json(), None)
                .with_event_field(&owned_value_path!("source_type"), Kind::json(), None)
                .with_event_field(&owned_value_path!("status"), Kind::json(), None)
        )
    )
}

#[test]
fn test_output_schema_definition_bytes_legacy_namespace() {
    let definition = toml::from_str::<DatadogAgentConfig>(indoc! { r#"
            address = "0.0.0.0:8012"
            decoding.codec = "bytes"
        "#})
    .unwrap()
    .outputs(LogNamespace::Legacy)
    .remove(0)
    .schema_definition(true);

    assert_eq!(
        definition,
        Some(
            Definition::new_with_default_metadata(
                Kind::object(Collection::empty()),
                [LogNamespace::Legacy]
            )
            .with_event_field(
                &owned_value_path!("ddsource"),
                Kind::bytes(),
                Some("source")
            )
            .with_event_field(&owned_value_path!("ddtags"), Kind::bytes(), Some("tags"))
            .with_event_field(&owned_value_path!("hostname"), Kind::bytes(), Some("host"))
            .with_event_field(
                &owned_value_path!("message"),
                Kind::bytes(),
                Some("message")
            )
            .with_event_field(
                &owned_value_path!("service"),
                Kind::bytes(),
                Some("service")
            )
            .with_event_field(&owned_value_path!("source_type"), Kind::bytes(), None)
            .with_event_field(
                &owned_value_path!("status"),
                Kind::bytes(),
                Some("severity")
            )
            .with_event_field(
                &owned_value_path!("timestamp"),
                Kind::timestamp(),
                Some("timestamp")
            )
        )
    )
}

fn assert_tags(metric: &Metric, tags: MetricTags) {
    assert_eq!(metric.tags().expect("Missing tags"), &tags);
}

impl ValidatableComponent for DatadogAgentConfig {
    fn validation_configuration() -> ValidationConfiguration {
        use crate::codecs::DecodingConfig;

        let config = DatadogAgentConfig {
            address: "0.0.0.0:9007".parse().unwrap(),
            tls: None,
            store_api_key: false,
            framing: CharacterDelimitedDecoderConfig {
                character_delimited: CharacterDelimitedDecoderOptions {
                    delimiter: b',',
                    max_length: Some(usize::MAX),
                },
            }
            .into(),
            decoding: BytesDeserializerConfig::new().into(),
            acknowledgements: Default::default(),
            multiple_outputs: false,
            disable_logs: false,
            disable_metrics: false,
            disable_traces: false,
            parse_ddtags: false,
            log_namespace: Some(false),
            keepalive: Default::default(),
        };

        let log_namespace: LogNamespace = config.log_namespace.unwrap_or_default().into();

        // TODO set up separate test cases for metrics and traces endpoints

        let logs_addr = format!("http://{}/api/v2/logs", config.address);
        let uri = http::Uri::try_from(&logs_addr).expect("should not fail to parse URI");

        let decoder = DecodingConfig::new(
            config.framing.clone(),
            DeserializerConfig::Json(Default::default()),
            false.into(),
        );

        let external_resource = ExternalResource::new(
            ResourceDirection::Push,
            HttpResourceConfig::from_parts(uri, None),
            decoder,
        );

        ValidationConfiguration::from_source(
            Self::NAME,
            log_namespace,
            vec![ComponentTestCaseConfig::from_source(
                config,
                None,
                Some(external_resource),
            )],
        )
    }
}

register_validatable_component!(DatadogAgentConfig);<|MERGE_RESOLUTION|>--- conflicted
+++ resolved
@@ -14,16 +14,6 @@
 use prost::Message;
 use quickcheck::{Arbitrary, Gen, QuickCheck, TestResult};
 use similar_asserts::assert_eq;
-<<<<<<< HEAD
-use vector_lib::{
-    codecs::{decoding::CharacterDelimitedDecoderOptions, CharacterDelimitedDecoderConfig},
-    lookup::{owned_value_path, OwnedTargetPath},
-};
-use vector_lib::{
-    codecs::{
-        decoding::{BytesDeserializerConfig, Deserializer, DeserializerConfig, Framer},
-        BytesDecoder, BytesDeserializer,
-=======
 use vector_lib::{
     codecs::{
         BytesDecoder, BytesDeserializer, CharacterDelimitedDecoderConfig,
@@ -31,7 +21,6 @@
             BytesDeserializerConfig, CharacterDelimitedDecoderOptions, Deserializer,
             DeserializerConfig, Framer,
         },
->>>>>>> eee6e669
     },
     config::{DataType, LogNamespace},
     event::{MetricTags, metric::TagValue},
