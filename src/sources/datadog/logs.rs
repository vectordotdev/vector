--- conflicted
+++ resolved
@@ -147,11 +147,8 @@
 
     async fn source(
         status: EventStatus,
-<<<<<<< HEAD
         acknowledgements: bool,
-=======
         store_api_key: bool,
->>>>>>> 5c5559eb
     ) -> (impl Stream<Item = Event>, SocketAddr) {
         let (sender, recv) = Pipeline::new_test_finalize(status);
         let address = next_addr();
@@ -194,11 +191,8 @@
     #[tokio::test]
     async fn no_api_key() {
         trace_init();
-        let (rx, addr) = source(EventStatus::Delivered, true).await;
-<<<<<<< HEAD
-
-=======
->>>>>>> 5c5559eb
+        let (rx, addr) = source(EventStatus::Delivered, true, true).await;
+
         let mut events = spawn_collect_n(
             async move {
                 assert_eq!(
@@ -230,7 +224,7 @@
     #[tokio::test]
     async fn api_key_in_url() {
         trace_init();
-        let (rx, addr) = source(EventStatus::Delivered, true).await;
+        let (rx, addr) = source(EventStatus::Delivered, true, true).await;
 
         let mut events = spawn_collect_n(
             async move {
@@ -266,7 +260,7 @@
     #[tokio::test]
     async fn api_key_in_header() {
         trace_init();
-        let (rx, addr) = source(EventStatus::Delivered, true).await;
+        let (rx, addr) = source(EventStatus::Delivered, true, true).await;
 
         let mut headers = HeaderMap::new();
         headers.insert(
@@ -308,7 +302,7 @@
     #[tokio::test]
     async fn delivery_failure() {
         trace_init();
-        let (rx, addr) = source(EventStatus::Failed, true).await;
+        let (rx, addr) = source(EventStatus::Failed, true, true).await;
 
         spawn_collect_n(
             async move {
@@ -330,16 +324,35 @@
     }
 
     #[tokio::test]
-<<<<<<< HEAD
     async fn ignores_disabled_acknowledgements() {
         trace_init();
-        let (rx, addr) = source(EventStatus::Failed, false).await;
+        let (rx, addr) = source(EventStatus::Failed, false, true).await;
 
         let events = spawn_collect_n(
-=======
-    async fn ignore_api_key() {
-        trace_init();
-        let (rx, addr) = source(EventStatus::Delivered, false).await;
+            async move {
+                assert_eq!(
+                    200,
+                    send_with_path(
+                        addr,
+                        r#"[{"message":"foo", "timestamp": 123}]"#,
+                        HeaderMap::new(),
+                        "/v1/input/"
+                    )
+                    .await
+                );
+            },
+            rx,
+            1,
+        )
+        .await;
+
+        assert_eq!(events.len(), 1);
+    }
+
+    #[tokio::test]
+    async fn ignores_api_key() {
+        trace_init();
+        let (rx, addr) = source(EventStatus::Delivered, true, false).await;
 
         let mut headers = HeaderMap::new();
         headers.insert(
@@ -348,33 +361,23 @@
         );
 
         let mut events = spawn_collect_n(
->>>>>>> 5c5559eb
-            async move {
-                assert_eq!(
-                    200,
-                    send_with_path(
-                        addr,
-<<<<<<< HEAD
-                        r#"[{"message":"foo", "timestamp": 123}]"#,
-                        HeaderMap::new(),
-                        "/v1/input/"
-=======
+            async move {
+                assert_eq!(
+                    200,
+                    send_with_path(
+                        addr,
                         r#"[{"message":"baz", "timestamp": 789}]"#,
                         headers,
                         "/v1/input/12345678abcdefgh12345678abcdefgh"
->>>>>>> 5c5559eb
-                    )
-                    .await
-                );
-            },
-            rx,
-            1,
-        )
-        .await;
-
-<<<<<<< HEAD
-        assert_eq!(events.len(), 1);
-=======
+                    )
+                    .await
+                );
+            },
+            rx,
+            1,
+        )
+        .await;
+
         {
             let event = events.remove(0);
             let log = event.as_log();
@@ -383,6 +386,5 @@
             assert_eq!(log[log_schema().source_type_key()], "datadog_logs".into());
             assert!(event.metadata().datadog_api_key().is_none());
         }
->>>>>>> 5c5559eb
     }
 }