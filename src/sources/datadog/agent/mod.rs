#[cfg(all(test, feature = "datadog-agent-integration-tests"))]
mod integration_tests;
#[cfg(test)]
mod tests;

pub mod logs;
pub mod metrics;
pub mod traces;

use std::{fmt::Debug, io::Read, net::SocketAddr, sync::Arc};

use bytes::{Buf, Bytes};
use flate2::read::{MultiGzDecoder, ZlibDecoder};
use futures::FutureExt;
use http::StatusCode;
use regex::Regex;
use serde::{Deserialize, Serialize};
use snafu::Snafu;
use value::Kind;
use vector_core::event::{BatchNotifier, BatchStatus};
use warp::{filters::BoxedFilter, reject::Rejection, reply::Response, Filter, Reply};

use crate::{
    codecs::{
        self,
        decoding::{DecodingConfig, DeserializerConfig, FramingConfig},
    },
    config::{
        log_schema, AcknowledgementsConfig, DataType, GenerateConfig, Output, Resource,
        SourceConfig, SourceContext,
    },
    event::Event,
    internal_events::{HttpBytesReceived, HttpDecompressError, StreamClosedError},
    schema,
    serde::{bool_or_struct, default_decoding, default_framing_message_based},
    sources::{self, util::ErrorMessage},
    tls::{MaybeTlsSettings, TlsConfig},
    SourceSender,
};

pub const LOGS: &str = "logs";
pub const METRICS: &str = "metrics";
pub const TRACES: &str = "traces";

#[derive(Deserialize, Serialize, Debug, Clone)]
struct DatadogAgentConfig {
    address: SocketAddr,
    tls: Option<TlsConfig>,
    #[serde(default = "crate::serde::default_true")]
    store_api_key: bool,
    #[serde(default = "default_framing_message_based")]
    framing: FramingConfig,
    #[serde(default = "default_decoding")]
    decoding: DeserializerConfig,
    #[serde(default, deserialize_with = "bool_or_struct")]
    acknowledgements: AcknowledgementsConfig,
    #[serde(default = "crate::serde::default_false")]
    disable_logs: bool,
    #[serde(default = "crate::serde::default_false")]
    disable_metrics: bool,
    #[serde(default = "crate::serde::default_false")]
    disable_traces: bool,
    #[serde(default = "crate::serde::default_false")]
    multiple_outputs: bool,
}

impl GenerateConfig for DatadogAgentConfig {
    fn generate_config() -> toml::Value {
        toml::Value::try_from(Self {
            address: "0.0.0.0:8080".parse().unwrap(),
            tls: None,
            store_api_key: true,
            framing: default_framing_message_based(),
            decoding: default_decoding(),
            acknowledgements: AcknowledgementsConfig::default(),
            disable_logs: false,
            disable_metrics: false,
            disable_traces: false,
            multiple_outputs: false,
        })
        .unwrap()
    }
}

#[async_trait::async_trait]
#[typetag::serde(name = "datadog_agent")]
impl SourceConfig for DatadogAgentConfig {
    async fn build(&self, cx: SourceContext) -> crate::Result<sources::Source> {
        let logs_schema_definition = cx
            .schema_definitions
            .get(&Some(LOGS.to_owned()))
            .or_else(|| cx.schema_definitions.get(&None))
            .expect("registered log schema required")
            .clone();
        let metrics_schema_definition = cx
            .schema_definitions
            .get(&Some(METRICS.to_owned()))
            .or_else(|| cx.schema_definitions.get(&None))
            .expect("registered metrics schema required")
            .clone();

        let decoder = DecodingConfig::new(self.framing.clone(), self.decoding.clone()).build();
        let tls = MaybeTlsSettings::from_config(&self.tls, true)?;
        let source = DatadogAgentSource::new(
            self.store_api_key,
            decoder,
            tls.http_protocol_name(),
            logs_schema_definition,
            metrics_schema_definition,
        );
        let listener = tls.bind(&self.address).await?;
        let acknowledgements = cx.do_acknowledgements(&self.acknowledgements);
        let filters = source.build_warp_filters(
            cx.out,
            acknowledgements,
            !self.disable_logs,
            !self.disable_metrics,
            !self.disable_traces,
            self.multiple_outputs,
        )?;
        let shutdown = cx.shutdown;
        Ok(Box::pin(async move {
            let span = crate::trace::current_span();
            let routes = filters
                .with(warp::trace(move |_info| span.clone()))
                .recover(|r: Rejection| async move {
                    if let Some(e_msg) = r.find::<ErrorMessage>() {
                        let json = warp::reply::json(e_msg);
                        Ok(warp::reply::with_status(json, e_msg.status_code()))
                    } else {
                        // other internal error - will return 500 internal server error
                        Err(r)
                    }
                });
            warp::serve(routes)
                .serve_incoming_with_graceful_shutdown(
                    listener.accept_stream(),
                    shutdown.map(|_| ()),
                )
                .await;

            Ok(())
        }))
    }

    fn outputs(&self) -> Vec<Output> {
        let definition = match self.decoding {
            // See: `LogMsg` struct.
            DeserializerConfig::Bytes => schema::Definition::empty()
                .required_field("message", Kind::bytes(), Some("message"))
                .required_field("status", Kind::bytes(), Some("severity"))
                .required_field("timestamp", Kind::integer(), Some("timestamp"))
                .required_field("hostname", Kind::bytes(), Some("host"))
                .required_field("service", Kind::bytes(), None)
                .required_field("ddsource", Kind::bytes(), None)
                .required_field("ddtags", Kind::bytes(), None)
                .merge(self.decoding.schema_definition()),

            // JSON deserializer can overwrite existing fields at runtime, so we have to treat
            // those events as if there is no known type details we can provide, other than the
            // details provided by the generic JSON schema definition.
            DeserializerConfig::Json => self.decoding.schema_definition(),

            // Syslog deserializer allows for arbritrary "structured data" that can overwrite
            // existing fields, similar to the JSON deserializer.
            //
            // See also: https://datatracker.ietf.org/doc/html/rfc5424#section-6.3
            #[cfg(feature = "sources-syslog")]
            DeserializerConfig::Syslog => self.decoding.schema_definition(),
        };

        if self.multiple_outputs {
            vec![
                Output::from((METRICS, DataType::Metric)),
                Output::from((LOGS, DataType::Log)).with_schema_definition(definition),
                Output::from((TRACES, DataType::Trace)),
            ]
        } else {
            vec![Output::default(DataType::all()).with_schema_definition(definition)]
        }
    }

    fn source_type(&self) -> &'static str {
        "datadog_agent"
    }

    fn resources(&self) -> Vec<Resource> {
        vec![Resource::tcp(self.address)]
    }

    fn can_acknowledge(&self) -> bool {
        true
    }
}

#[derive(Clone, Copy, Debug, Snafu)]
pub(crate) enum ApiError {
    BadRequest,
    InvalidDataFormat,
    ServerShutdown,
}

impl warp::reject::Reject for ApiError {}

#[derive(Deserialize)]
pub struct ApiKeyQueryParams {
    #[serde(rename = "dd-api-key")]
    pub dd_api_key: Option<String>,
}

#[derive(Clone)]
pub(crate) struct DatadogAgentSource {
    pub(crate) api_key_extractor: ApiKeyExtractor,
    pub(crate) log_schema_host_key: &'static str,
    pub(crate) log_schema_timestamp_key: &'static str,
    pub(crate) log_schema_source_type_key: &'static str,
    pub(crate) decoder: codecs::Decoder,
    protocol: &'static str,
    logs_schema_definition: Arc<schema::Definition>,
    metrics_schema_definition: Arc<schema::Definition>,
}

#[derive(Clone)]
pub struct ApiKeyExtractor {
    matcher: Regex,
    store_api_key: bool,
}

impl ApiKeyExtractor {
    pub fn extract(
        &self,
        path: &str,
        header: Option<String>,
        query_params: Option<String>,
    ) -> Option<Arc<str>> {
        if !self.store_api_key {
            return None;
        }
        // Grab from URL first
        self.matcher
            .captures(path)
            .and_then(|cap| cap.name("api_key").map(|key| key.as_str()).map(Arc::from))
            // Try from query params
            .or_else(|| query_params.map(Arc::from))
            // Try from header next
            .or_else(|| header.map(Arc::from))
    }
}

impl DatadogAgentSource {
    pub(crate) fn new(
        store_api_key: bool,
        decoder: codecs::Decoder,
        protocol: &'static str,
        logs_schema_definition: schema::Definition,
        metrics_schema_definition: schema::Definition,
    ) -> Self {
        Self {
            api_key_extractor: ApiKeyExtractor {
                store_api_key,
                matcher: Regex::new(r"^/v1/input/(?P<api_key>[[:alnum:]]{32})/??")
                    .expect("static regex always compiles"),
            },
            log_schema_host_key: log_schema().host_key(),
            log_schema_source_type_key: log_schema().source_type_key(),
            log_schema_timestamp_key: log_schema().timestamp_key(),
            decoder,
            protocol,
            logs_schema_definition: Arc::new(logs_schema_definition),
            metrics_schema_definition: Arc::new(metrics_schema_definition),
        }
    }

    pub(crate) fn build_warp_filters(
        &self,
        out: SourceSender,
<<<<<<< HEAD
        multiple_outputs: bool,
    ) -> BoxedFilter<(Response,)> {
        warp::post()
            .and(path!("api" / "v1" / "series" / ..))
            .and(warp::path::full())
            .and(warp::header::optional::<String>("content-encoding"))
            .and(warp::header::optional::<String>("dd-api-key"))
            .and(warp::query::<ApiKeyQueryParams>())
            .and(warp::body::bytes())
            .and_then(
                move |path: FullPath,
                      encoding_header: Option<String>,
                      api_token: Option<String>,
                      query_params: ApiKeyQueryParams,
                      body: Bytes| {
                    emit!(&HttpBytesReceived {
                        byte_size: body.len(),
                        http_path: path.as_str(),
                        protocol: self.protocol,
                    });
                    let events = decode(&encoding_header, body).and_then(|body| {
                        self.decode_datadog_series(
                            body,
                            self.extract_api_key(path.as_str(), api_token, query_params.dd_api_key),
                        )
                    });
                    if multiple_outputs {
                        Self::handle_request(events, acknowledgements, out.clone(), Some(METRICS))
                    } else {
                        Self::handle_request(events, acknowledgements, out.clone(), None)
                    }
                },
            )
            .boxed()
    }

    fn series_v2_service(self) -> BoxedFilter<(Response,)> {
        warp::post()
            // This should not happen anytime soon as the v2 series endpoint does not exist yet
            // but the route exists in the agent codebase
            .and(path!("api" / "v2" / "series" / ..))
            .and_then(|| {
                error!(message = "Route /api/v2/series is not supported.");
                let response: Result<Response, Rejection> =
                    Err(warp::reject::custom(ErrorMessage::new(
                        StatusCode::UNPROCESSABLE_ENTITY,
                        "Vector does not support the /api/v2/series route".to_string(),
                    )));
                future::ready(response)
            })
            .boxed()
    }

    fn sketches_service(
        self,
=======
>>>>>>> 6448a291
        acknowledgements: bool,
        logs: bool,
        metrics: bool,
        traces: bool,
        multiple_outputs: bool,
    ) -> crate::Result<BoxedFilter<(Response,)>> {
        let mut filters = logs.then(|| {
            logs::build_warp_filter(
                acknowledgements,
                multiple_outputs,
                out.clone(),
                self.clone(),
            )
        });

        if traces {
            let trace_filter = traces::build_warp_filter(
                acknowledgements,
                multiple_outputs,
                out.clone(),
                self.clone(),
            );
            filters = filters
                .map(|f| f.or(trace_filter.clone()).unify().boxed())
                .or(Some(trace_filter));
        }

        if metrics {
            let metrics_filter =
                metrics::build_warp_filter(acknowledgements, multiple_outputs, out, self.clone());
            filters = filters
                .map(|f| f.or(metrics_filter.clone()).unify().boxed())
                .or(Some(metrics_filter));
        }

        filters.ok_or_else(|| "At least one of the supported data type shall be enabled".into())
    }

    pub(crate) fn decode(
        &self,
        header: &Option<String>,
        mut body: Bytes,
        path: &str,
    ) -> Result<Bytes, ErrorMessage> {
        if let Some(encodings) = header {
            for encoding in encodings.rsplit(',').map(str::trim) {
                body = match encoding {
                    "identity" => body,
                    "gzip" | "x-gzip" => {
                        let mut decoded = Vec::new();
                        MultiGzDecoder::new(body.reader())
                            .read_to_end(&mut decoded)
                            .map_err(|error| handle_decode_error(encoding, error))?;
                        decoded.into()
                    }
                    "deflate" | "x-deflate" => {
                        let mut decoded = Vec::new();
                        ZlibDecoder::new(body.reader())
                            .read_to_end(&mut decoded)
                            .map_err(|error| handle_decode_error(encoding, error))?;
                        decoded.into()
                    }
                    encoding => {
                        return Err(ErrorMessage::new(
                            StatusCode::UNSUPPORTED_MEDIA_TYPE,
                            format!("Unsupported encoding {}", encoding),
                        ))
                    }
                }
            }
        }
        emit!(&HttpBytesReceived {
            byte_size: body.len(),
            http_path: path,
            protocol: self.protocol,
        });
        Ok(body)
    }
}

pub(crate) async fn handle_request(
    events: Result<Vec<Event>, ErrorMessage>,
    acknowledgements: bool,
    mut out: SourceSender,
    output: Option<&str>,
) -> Result<Response, Rejection> {
    match events {
        Ok(mut events) => {
            let receiver = BatchNotifier::maybe_apply_to_events(acknowledgements, &mut events);
            let count = events.len();

            if let Some(name) = output {
                out.send_batch_named(name, events).await
            } else {
                out.send_batch(events).await
            }
            .map_err(move |error: crate::source_sender::ClosedError| {
                emit!(&StreamClosedError { error, count });
                warp::reject::custom(ApiError::ServerShutdown)
            })?;
            match receiver {
                None => Ok(warp::reply().into_response()),
                Some(receiver) => match receiver.await {
                    BatchStatus::Delivered => Ok(warp::reply().into_response()),
                    BatchStatus::Errored => Err(warp::reject::custom(ErrorMessage::new(
                        StatusCode::INTERNAL_SERVER_ERROR,
                        "Error delivering contents to sink".into(),
                    ))),
                    BatchStatus::Rejected => Err(warp::reject::custom(ErrorMessage::new(
                        StatusCode::BAD_REQUEST,
                        "Contents failed to deliver to sink".into(),
                    ))),
                },
            }
        }
        Err(err) => Err(warp::reject::custom(err)),
    }
}

fn handle_decode_error(encoding: &str, error: impl std::error::Error) -> ErrorMessage {
    emit!(&HttpDecompressError {
        encoding,
        error: &error
    });
    ErrorMessage::new(
        StatusCode::UNPROCESSABLE_ENTITY,
        format!("Failed decompressing payload with {} decoder.", encoding),
    )
}

// https://github.com/DataDog/datadog-agent/blob/a33248c2bc125920a9577af1e16f12298875a4ad/pkg/logs/processor/json.go#L23-L49
#[derive(Deserialize, Clone, Serialize, Debug)]
#[serde(deny_unknown_fields)]
struct LogMsg {
    pub message: Bytes,
    pub status: Bytes,
    pub timestamp: i64,
    pub hostname: Bytes,
    pub service: Bytes,
    pub ddsource: Bytes,
    pub ddtags: Bytes,
}<|MERGE_RESOLUTION|>--- conflicted
+++ resolved
@@ -274,64 +274,6 @@
     pub(crate) fn build_warp_filters(
         &self,
         out: SourceSender,
-<<<<<<< HEAD
-        multiple_outputs: bool,
-    ) -> BoxedFilter<(Response,)> {
-        warp::post()
-            .and(path!("api" / "v1" / "series" / ..))
-            .and(warp::path::full())
-            .and(warp::header::optional::<String>("content-encoding"))
-            .and(warp::header::optional::<String>("dd-api-key"))
-            .and(warp::query::<ApiKeyQueryParams>())
-            .and(warp::body::bytes())
-            .and_then(
-                move |path: FullPath,
-                      encoding_header: Option<String>,
-                      api_token: Option<String>,
-                      query_params: ApiKeyQueryParams,
-                      body: Bytes| {
-                    emit!(&HttpBytesReceived {
-                        byte_size: body.len(),
-                        http_path: path.as_str(),
-                        protocol: self.protocol,
-                    });
-                    let events = decode(&encoding_header, body).and_then(|body| {
-                        self.decode_datadog_series(
-                            body,
-                            self.extract_api_key(path.as_str(), api_token, query_params.dd_api_key),
-                        )
-                    });
-                    if multiple_outputs {
-                        Self::handle_request(events, acknowledgements, out.clone(), Some(METRICS))
-                    } else {
-                        Self::handle_request(events, acknowledgements, out.clone(), None)
-                    }
-                },
-            )
-            .boxed()
-    }
-
-    fn series_v2_service(self) -> BoxedFilter<(Response,)> {
-        warp::post()
-            // This should not happen anytime soon as the v2 series endpoint does not exist yet
-            // but the route exists in the agent codebase
-            .and(path!("api" / "v2" / "series" / ..))
-            .and_then(|| {
-                error!(message = "Route /api/v2/series is not supported.");
-                let response: Result<Response, Rejection> =
-                    Err(warp::reject::custom(ErrorMessage::new(
-                        StatusCode::UNPROCESSABLE_ENTITY,
-                        "Vector does not support the /api/v2/series route".to_string(),
-                    )));
-                future::ready(response)
-            })
-            .boxed()
-    }
-
-    fn sketches_service(
-        self,
-=======
->>>>>>> 6448a291
         acknowledgements: bool,
         logs: bool,
         metrics: bool,
