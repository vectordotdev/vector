#[cfg(all(test, feature = "datadog-agent-integration-tests"))]
mod integration_tests;
#[cfg(test)]
mod tests;

pub mod logs;
pub mod metrics;
pub mod traces;

use std::{fmt::Debug, io::Read, net::SocketAddr, sync::Arc};

use bytes::{Buf, Bytes};
use flate2::read::{MultiGzDecoder, ZlibDecoder};
use futures::FutureExt;
use http::StatusCode;
use regex::Regex;
use serde::{Deserialize, Serialize};
use snafu::Snafu;
use value::Kind;
use vector_core::event::{BatchNotifier, BatchStatus};
use warp::{filters::BoxedFilter, reject::Rejection, reply::Response, Filter, Reply};

use crate::{
    codecs::{
        self,
        decoding::{DecodingConfig, DeserializerConfig, FramingConfig},
    },
    config::{
        log_schema, AcknowledgementsConfig, DataType, GenerateConfig, Output, Resource,
        SourceConfig, SourceContext,
    },
    event::Event,
    internal_events::{HttpBytesReceived, HttpDecompressError, StreamClosedError},
    schema,
    serde::{bool_or_struct, default_decoding, default_framing_message_based},
    sources::{self, util::ErrorMessage},
    tls::{MaybeTlsSettings, TlsConfig},
    SourceSender,
};

pub const LOGS: &str = "logs";
pub const METRICS: &str = "metrics";
pub const TRACES: &str = "traces";

#[derive(Deserialize, Serialize, Debug, Clone)]
struct DatadogAgentConfig {
    address: SocketAddr,
    tls: Option<TlsConfig>,
    #[serde(default = "crate::serde::default_true")]
    store_api_key: bool,
    #[serde(default = "default_framing_message_based")]
    framing: FramingConfig,
    #[serde(default = "default_decoding")]
    decoding: DeserializerConfig,
    #[serde(default, deserialize_with = "bool_or_struct")]
    acknowledgements: AcknowledgementsConfig,
    #[serde(default = "crate::serde::default_false")]
    disable_logs: bool,
    #[serde(default = "crate::serde::default_false")]
    disable_metrics: bool,
    #[serde(default = "crate::serde::default_false")]
    disable_traces: bool,
    #[serde(default = "crate::serde::default_false")]
    multiple_outputs: bool,
}

impl GenerateConfig for DatadogAgentConfig {
    fn generate_config() -> toml::Value {
        toml::Value::try_from(Self {
            address: "0.0.0.0:8080".parse().unwrap(),
            tls: None,
            store_api_key: true,
            framing: default_framing_message_based(),
            decoding: default_decoding(),
            acknowledgements: AcknowledgementsConfig::default(),
            disable_logs: false,
            disable_metrics: false,
            disable_traces: false,
            multiple_outputs: false,
        })
        .unwrap()
    }
}

#[async_trait::async_trait]
#[typetag::serde(name = "datadog_agent")]
impl SourceConfig for DatadogAgentConfig {
    async fn build(&self, cx: SourceContext) -> crate::Result<sources::Source> {
        let logs_schema_id = *cx
            .schema_ids
            .get(&Some(LOGS.to_owned()))
            .or_else(|| cx.schema_ids.get(&None))
            .expect("registered log schema required");
        let metrics_schema_id = *cx
            .schema_ids
            .get(&Some(METRICS.to_owned()))
            .or_else(|| cx.schema_ids.get(&None))
            .expect("registered metrics schema required");

        let decoder = DecodingConfig::new(self.framing.clone(), self.decoding.clone()).build();
        let tls = MaybeTlsSettings::from_config(&self.tls, true)?;
        let source = DatadogAgentSource::new(
            self.store_api_key,
            decoder,
            tls.http_protocol_name(),
            logs_schema_id,
            metrics_schema_id,
        );
        let listener = tls.bind(&self.address).await?;
        let filters = source.build_warp_filters(
            cx.out,
            self.acknowledgements.enabled(),
            !self.disable_logs,
            !self.disable_metrics,
            !self.disable_traces,
            self.multiple_outputs,
        )?;

        let shutdown = cx.shutdown;
        Ok(Box::pin(async move {
            let span = crate::trace::current_span();
            let routes = filters
                .with(warp::trace(move |_info| span.clone()))
                .recover(|r: Rejection| async move {
                    if let Some(e_msg) = r.find::<ErrorMessage>() {
                        let json = warp::reply::json(e_msg);
                        Ok(warp::reply::with_status(json, e_msg.status_code()))
                    } else {
                        // other internal error - will return 500 internal server error
                        Err(r)
                    }
                });
            warp::serve(routes)
                .serve_incoming_with_graceful_shutdown(
                    listener.accept_stream(),
                    shutdown.map(|_| ()),
                )
                .await;

            Ok(())
        }))
    }

    fn outputs(&self) -> Vec<Output> {
        let definition = match self.decoding {
            // See: `LogMsg` struct.
            DeserializerConfig::Bytes => schema::Definition::empty()
                .required_field("message", Kind::bytes(), Some("message"))
                .required_field("status", Kind::bytes(), Some("severity"))
                .required_field("timestamp", Kind::integer(), Some("timestamp"))
                .required_field("hostname", Kind::bytes(), Some("host"))
                .required_field("service", Kind::bytes(), None)
                .required_field("ddsource", Kind::bytes(), None)
                .required_field("ddtags", Kind::bytes(), None)
                .merge(self.decoding.schema_definition()),

            // JSON deserializer can overwrite existing fields at runtime, so we have to treat
            // those events as if there is no known type details we can provide, other than the
            // details provided by the generic JSON schema definition.
            DeserializerConfig::Json => self.decoding.schema_definition(),

            // Syslog deserializer allows for arbritrary "structured data" that can overwrite
            // existing fields, similar to the JSON deserializer.
            //
            // See also: https://datatracker.ietf.org/doc/html/rfc5424#section-6.3
            #[cfg(feature = "sources-syslog")]
            DeserializerConfig::Syslog => self.decoding.schema_definition(),
        };

        if self.multiple_outputs {
            vec![
                Output::from((METRICS, DataType::Metric)),
                Output::from((LOGS, DataType::Log)).with_schema_definition(definition),
                Output::from((TRACES, DataType::Trace)),
            ]
        } else {
            vec![Output::default(DataType::all()).with_schema_definition(definition)]
        }
    }

    fn source_type(&self) -> &'static str {
        "datadog_agent"
    }

    fn resources(&self) -> Vec<Resource> {
        vec![Resource::tcp(self.address)]
    }
}

#[derive(Clone, Copy, Debug, Snafu)]
pub(crate) enum ApiError {
    BadRequest,
    InvalidDataFormat,
    ServerShutdown,
}

impl warp::reject::Reject for ApiError {}

#[derive(Deserialize)]
pub struct ApiKeyQueryParams {
    #[serde(rename = "dd-api-key")]
    pub dd_api_key: Option<String>,
}

#[derive(Clone)]
pub(crate) struct DatadogAgentSource {
    pub(crate) api_key_extractor: ApiKeyExtractor,
    pub(crate) log_schema_host_key: &'static str,
    pub(crate) log_schema_timestamp_key: &'static str,
    pub(crate) log_schema_source_type_key: &'static str,
    pub(crate) decoder: codecs::Decoder,
    protocol: &'static str,
    logs_schema_id: schema::Id,
    metrics_schema_id: schema::Id,
}

#[derive(Clone)]
pub struct ApiKeyExtractor {
    matcher: Regex,
    store_api_key: bool,
}

<<<<<<< HEAD
impl ApiKeyExtractor {
    pub fn extract(
=======
impl DatadogAgentSource {
    fn new(
        store_api_key: bool,
        decoder: codecs::Decoder,
        protocol: &'static str,
        logs_schema_id: schema::Id,
        metrics_schema_id: schema::Id,
    ) -> Self {
        Self {
            store_api_key,
            api_key_matcher: Regex::new(r"^/v1/input/(?P<api_key>[[:alnum:]]{32})/??")
                .expect("static regex always compiles"),
            log_schema_source_type_key: log_schema().source_type_key(),
            log_schema_timestamp_key: log_schema().timestamp_key(),
            decoder,
            protocol,
            logs_schema_id,
            metrics_schema_id,
        }
    }

    fn extract_api_key(
>>>>>>> 23e6a94d
        &self,
        path: &str,
        header: Option<String>,
        query_params: Option<String>,
    ) -> Option<Arc<str>> {
        if !self.store_api_key {
            return None;
        }
        // Grab from URL first
        self.matcher
            .captures(path)
            .and_then(|cap| cap.name("api_key").map(|key| key.as_str()).map(Arc::from))
            // Try from query params
            .or_else(|| query_params.map(Arc::from))
            // Try from header next
            .or_else(|| header.map(Arc::from))
    }
}

impl DatadogAgentSource {
    pub(crate) fn new(
        store_api_key: bool,
        decoder: codecs::Decoder,
        protocol: &'static str,
    ) -> Self {
        Self {
            api_key_extractor: ApiKeyExtractor {
                store_api_key,
                matcher: Regex::new(r"^/v1/input/(?P<api_key>[[:alnum:]]{32})/??")
                    .expect("static regex always compiles"),
            },
            log_schema_host_key: log_schema().host_key(),
            log_schema_source_type_key: log_schema().source_type_key(),
            log_schema_timestamp_key: log_schema().timestamp_key(),
            decoder,
            protocol,
        }
    }

    pub(crate) fn build_warp_filters(
        &self,
        out: SourceSender,
        acknowledgements: bool,
        logs: bool,
        metrics: bool,
        traces: bool,
        multiple_outputs: bool,
<<<<<<< HEAD
    ) -> crate::Result<BoxedFilter<(Response,)>> {
        let mut filters = logs.then(|| {
            logs::build_warp_filter(
                acknowledgements,
                multiple_outputs,
                out.clone(),
                self.clone(),
=======
    ) -> BoxedFilter<(Response,)> {
        warp::post()
            .and(path!("api" / "beta" / "sketches" / ..))
            .and(warp::path::full())
            .and(warp::header::optional::<String>("content-encoding"))
            .and(warp::header::optional::<String>("dd-api-key"))
            .and(warp::query::<ApiKeyQueryParams>())
            .and(warp::body::bytes())
            .and_then(
                move |path: FullPath,
                      encoding_header: Option<String>,
                      api_token: Option<String>,
                      query_params: ApiKeyQueryParams,
                      body: Bytes| {
                    emit!(&HttpBytesReceived {
                        byte_size: body.len(),
                        http_path: path.as_str(),
                        protocol: self.protocol,
                    });
                    let events = decode(&encoding_header, body).and_then(|body| {
                        self.decode_datadog_sketches(
                            body,
                            self.extract_api_key(path.as_str(), api_token, query_params.dd_api_key),
                        )
                    });
                    if multiple_outputs {
                        Self::handle_request(events, acknowledgements, out.clone(), Some(METRICS))
                    } else {
                        Self::handle_request(events, acknowledgements, out.clone(), None)
                    }
                },
            )
            .boxed()
    }

    fn decode_datadog_sketches(
        &self,
        body: Bytes,
        api_key: Option<Arc<str>>,
    ) -> Result<Vec<Event>, ErrorMessage> {
        if body.is_empty() {
            // The datadog agent may send an empty payload as a keep alive
            debug!(
                message = "Empty payload ignored.",
                internal_log_rate_secs = 30
            );
            return Ok(Vec::new());
        }

        let metrics = decode_ddsketch(body, &api_key, self.metrics_schema_id).map_err(|error| {
            ErrorMessage::new(
                StatusCode::UNPROCESSABLE_ENTITY,
                format!("Error decoding Datadog sketch: {:?}", error),
>>>>>>> 23e6a94d
            )
        });

        if traces {
            let trace_filter = traces::build_warp_filter(
                acknowledgements,
                multiple_outputs,
                out.clone(),
                self.clone(),
            );
            filters = filters
                .map(|f| f.or(trace_filter.clone()).unify().boxed())
                .or(Some(trace_filter));
        }

<<<<<<< HEAD
        if metrics {
            let metrics_filter =
                metrics::build_warp_filter(acknowledgements, multiple_outputs, out, self.clone());
            filters = filters
                .map(|f| f.or(metrics_filter.clone()).unify().boxed())
                .or(Some(metrics_filter));
        }
=======
        let metrics: DatadogSeriesRequest = serde_json::from_slice(&body).map_err(|error| {
            ErrorMessage::new(
                StatusCode::BAD_REQUEST,
                format!("Error parsing JSON: {:?}", error),
            )
        })?;

        let decoded_metrics: Vec<Event> = metrics
            .series
            .into_iter()
            .flat_map(|m| into_vector_metric(m, api_key.clone(), self.metrics_schema_id))
            .collect();

        emit!(&EventsReceived {
            byte_size: decoded_metrics.size_of(),
            count: decoded_metrics.len(),
        });
>>>>>>> 23e6a94d

        filters.ok_or_else(|| "At least one of the supported data type shall be enabled".into())
    }

    pub(crate) fn decode(
        &self,
<<<<<<< HEAD
        header: &Option<String>,
        mut body: Bytes,
        path: &str,
    ) -> Result<Bytes, ErrorMessage> {
        if let Some(encodings) = header {
            for encoding in encodings.rsplit(',').map(str::trim) {
                body = match encoding {
                    "identity" => body,
                    "gzip" | "x-gzip" => {
                        let mut decoded = Vec::new();
                        MultiGzDecoder::new(body.reader())
                            .read_to_end(&mut decoded)
                            .map_err(|error| handle_decode_error(encoding, error))?;
                        decoded.into()
                    }
                    "deflate" | "x-deflate" => {
                        let mut decoded = Vec::new();
                        ZlibDecoder::new(body.reader())
                            .read_to_end(&mut decoded)
                            .map_err(|error| handle_decode_error(encoding, error))?;
                        decoded.into()
=======
        body: Bytes,
        api_key: Option<Arc<str>>,
    ) -> Result<Vec<Event>, ErrorMessage> {
        if body.is_empty() {
            // The datadog agent may send an empty payload as a keep alive
            debug!(
                message = "Empty payload ignored.",
                internal_log_rate_secs = 30
            );
            return Ok(Vec::new());
        }

        let messages: Vec<LogMsg> = serde_json::from_slice(&body).map_err(|error| {
            ErrorMessage::new(
                StatusCode::BAD_REQUEST,
                format!("Error parsing JSON: {:?}", error),
            )
        })?;

        let now = Utc::now();
        let mut decoded = Vec::new();

        for message in messages {
            let mut decoder = self.decoder.clone();
            let mut buffer = BytesMut::new();
            buffer.put(message.message);
            loop {
                match decoder.decode_eof(&mut buffer) {
                    Ok(Some((events, _byte_size))) => {
                        for mut event in events {
                            if let Event::Log(ref mut log) = event {
                                log.try_insert_flat("status", message.status.clone());
                                log.try_insert_flat("timestamp", message.timestamp);
                                log.try_insert_flat("hostname", message.hostname.clone());
                                log.try_insert_flat("service", message.service.clone());
                                log.try_insert_flat("ddsource", message.ddsource.clone());
                                log.try_insert_flat("ddtags", message.ddtags.clone());
                                log.try_insert_flat(
                                    self.log_schema_source_type_key,
                                    Bytes::from("datadog_agent"),
                                );
                                log.try_insert_flat(self.log_schema_timestamp_key, now);
                                if let Some(k) = &api_key {
                                    log.metadata_mut().set_datadog_api_key(Some(Arc::clone(k)));
                                }

                                log.metadata_mut().set_schema_id(self.logs_schema_id);
                            }

                            decoded.push(event);
                        }
>>>>>>> 23e6a94d
                    }
                    encoding => {
                        return Err(ErrorMessage::new(
                            StatusCode::UNSUPPORTED_MEDIA_TYPE,
                            format!("Unsupported encoding {}", encoding),
                        ))
                    }
                }
            }
        }
        emit!(&HttpBytesReceived {
            byte_size: body.len(),
            http_path: path,
            protocol: self.protocol,
        });
        Ok(body)
    }
}

pub(crate) async fn handle_request(
    events: Result<Vec<Event>, ErrorMessage>,
    acknowledgements: bool,
    mut out: SourceSender,
    output: Option<&str>,
) -> Result<Response, Rejection> {
    match events {
        Ok(mut events) => {
            let receiver = BatchNotifier::maybe_apply_to_events(acknowledgements, &mut events);
            let count = events.len();

            if let Some(name) = output {
                out.send_batch_named(name, events).await
            } else {
                out.send_batch(events).await
            }
            .map_err(move |error: crate::source_sender::ClosedError| {
                emit!(&StreamClosedError { error, count });
                warp::reject::custom(ApiError::ServerShutdown)
            })?;
            match receiver {
                None => Ok(warp::reply().into_response()),
                Some(receiver) => match receiver.await {
                    BatchStatus::Delivered => Ok(warp::reply().into_response()),
                    BatchStatus::Errored => Err(warp::reject::custom(ErrorMessage::new(
                        StatusCode::INTERNAL_SERVER_ERROR,
                        "Error delivering contents to sink".into(),
                    ))),
                    BatchStatus::Rejected => Err(warp::reject::custom(ErrorMessage::new(
                        StatusCode::BAD_REQUEST,
                        "Contents failed to deliver to sink".into(),
                    ))),
                },
            }
        }
        Err(err) => Err(warp::reject::custom(err)),
    }
<<<<<<< HEAD
=======
    Ok(body)
}

fn into_vector_metric(
    dd_metric: DatadogSeriesMetric,
    api_key: Option<Arc<str>>,
    schema_id: schema::Id,
) -> Vec<Event> {
    let mut tags: BTreeMap<String, String> = dd_metric
        .tags
        .unwrap_or_default()
        .iter()
        .map(|tag| {
            let kv = tag.split_once(":").unwrap_or((tag, ""));
            (kv.0.trim().into(), kv.1.trim().into())
        })
        .collect();

    dd_metric
        .host
        .and_then(|host| tags.insert(log_schema().host_key().to_owned(), host));
    dd_metric
        .source_type_name
        .and_then(|source| tags.insert("source_type_name".into(), source));
    dd_metric
        .device
        .and_then(|dev| tags.insert("device".into(), dev));

    match dd_metric.r#type {
        DatadogMetricType::Count => dd_metric
            .points
            .iter()
            .map(|dd_point| {
                Metric::new(
                    dd_metric.metric.clone(),
                    MetricKind::Incremental,
                    MetricValue::Counter { value: dd_point.1 },
                )
                .with_timestamp(Some(Utc.timestamp(dd_point.0, 0)))
                .with_tags(Some(tags.clone()))
            })
            .collect::<Vec<_>>(),
        DatadogMetricType::Gauge => dd_metric
            .points
            .iter()
            .map(|dd_point| {
                Metric::new(
                    dd_metric.metric.clone(),
                    MetricKind::Absolute,
                    MetricValue::Gauge { value: dd_point.1 },
                )
                .with_timestamp(Some(Utc.timestamp(dd_point.0, 0)))
                .with_tags(Some(tags.clone()))
            })
            .collect::<Vec<_>>(),
        // Agent sends rate only for dogstatsd counter https://github.com/DataDog/datadog-agent/blob/f4a13c6dca5e2da4bb722f861a8ac4c2f715531d/pkg/metrics/counter.go#L8-L10
        // for consistency purpose (w.r.t. (dog)statsd source) they are turned back into counters
        DatadogMetricType::Rate => dd_metric
            .points
            .iter()
            .map(|dd_point| {
                let i = dd_metric.interval.filter(|v| *v != 0).unwrap_or(1) as f64;
                Metric::new(
                    dd_metric.metric.clone(),
                    MetricKind::Incremental,
                    MetricValue::Counter {
                        value: dd_point.1 * i,
                    },
                )
                .with_timestamp(Some(Utc.timestamp(dd_point.0, 0)))
                .with_tags(Some(tags.clone()))
            })
            .collect::<Vec<_>>(),
    }
    .into_iter()
    .map(|mut metric| {
        if let Some(k) = &api_key {
            metric
                .metadata_mut()
                .set_datadog_api_key(Some(Arc::clone(k)));
        }

        metric.metadata_mut().set_schema_id(schema_id);

        metric.into()
    })
    .collect()
>>>>>>> 23e6a94d
}

fn handle_decode_error(encoding: &str, error: impl std::error::Error) -> ErrorMessage {
    emit!(&HttpDecompressError {
        encoding,
        error: &error
    });
    ErrorMessage::new(
        StatusCode::UNPROCESSABLE_ENTITY,
        format!("Failed decompressing payload with {} decoder.", encoding),
    )
}

// https://github.com/DataDog/datadog-agent/blob/a33248c2bc125920a9577af1e16f12298875a4ad/pkg/logs/processor/json.go#L23-L49
#[derive(Deserialize, Clone, Serialize, Debug)]
#[serde(deny_unknown_fields)]
struct LogMsg {
    pub message: Bytes,
    pub status: Bytes,
    pub timestamp: i64,
    pub hostname: Bytes,
    pub service: Bytes,
    pub ddsource: Bytes,
    pub ddtags: Bytes,
}<|MERGE_RESOLUTION|>--- conflicted
+++ resolved
@@ -220,33 +220,8 @@
     store_api_key: bool,
 }
 
-<<<<<<< HEAD
 impl ApiKeyExtractor {
     pub fn extract(
-=======
-impl DatadogAgentSource {
-    fn new(
-        store_api_key: bool,
-        decoder: codecs::Decoder,
-        protocol: &'static str,
-        logs_schema_id: schema::Id,
-        metrics_schema_id: schema::Id,
-    ) -> Self {
-        Self {
-            store_api_key,
-            api_key_matcher: Regex::new(r"^/v1/input/(?P<api_key>[[:alnum:]]{32})/??")
-                .expect("static regex always compiles"),
-            log_schema_source_type_key: log_schema().source_type_key(),
-            log_schema_timestamp_key: log_schema().timestamp_key(),
-            decoder,
-            protocol,
-            logs_schema_id,
-            metrics_schema_id,
-        }
-    }
-
-    fn extract_api_key(
->>>>>>> 23e6a94d
         &self,
         path: &str,
         header: Option<String>,
@@ -271,6 +246,8 @@
         store_api_key: bool,
         decoder: codecs::Decoder,
         protocol: &'static str,
+        logs_schema_id: schema::Id,
+        metrics_schema_id: schema::Id,
     ) -> Self {
         Self {
             api_key_extractor: ApiKeyExtractor {
@@ -283,6 +260,8 @@
             log_schema_timestamp_key: log_schema().timestamp_key(),
             decoder,
             protocol,
+            logs_schema_id,
+            metrics_schema_id,
         }
     }
 
@@ -294,7 +273,6 @@
         metrics: bool,
         traces: bool,
         multiple_outputs: bool,
-<<<<<<< HEAD
     ) -> crate::Result<BoxedFilter<(Response,)>> {
         let mut filters = logs.then(|| {
             logs::build_warp_filter(
@@ -302,61 +280,6 @@
                 multiple_outputs,
                 out.clone(),
                 self.clone(),
-=======
-    ) -> BoxedFilter<(Response,)> {
-        warp::post()
-            .and(path!("api" / "beta" / "sketches" / ..))
-            .and(warp::path::full())
-            .and(warp::header::optional::<String>("content-encoding"))
-            .and(warp::header::optional::<String>("dd-api-key"))
-            .and(warp::query::<ApiKeyQueryParams>())
-            .and(warp::body::bytes())
-            .and_then(
-                move |path: FullPath,
-                      encoding_header: Option<String>,
-                      api_token: Option<String>,
-                      query_params: ApiKeyQueryParams,
-                      body: Bytes| {
-                    emit!(&HttpBytesReceived {
-                        byte_size: body.len(),
-                        http_path: path.as_str(),
-                        protocol: self.protocol,
-                    });
-                    let events = decode(&encoding_header, body).and_then(|body| {
-                        self.decode_datadog_sketches(
-                            body,
-                            self.extract_api_key(path.as_str(), api_token, query_params.dd_api_key),
-                        )
-                    });
-                    if multiple_outputs {
-                        Self::handle_request(events, acknowledgements, out.clone(), Some(METRICS))
-                    } else {
-                        Self::handle_request(events, acknowledgements, out.clone(), None)
-                    }
-                },
-            )
-            .boxed()
-    }
-
-    fn decode_datadog_sketches(
-        &self,
-        body: Bytes,
-        api_key: Option<Arc<str>>,
-    ) -> Result<Vec<Event>, ErrorMessage> {
-        if body.is_empty() {
-            // The datadog agent may send an empty payload as a keep alive
-            debug!(
-                message = "Empty payload ignored.",
-                internal_log_rate_secs = 30
-            );
-            return Ok(Vec::new());
-        }
-
-        let metrics = decode_ddsketch(body, &api_key, self.metrics_schema_id).map_err(|error| {
-            ErrorMessage::new(
-                StatusCode::UNPROCESSABLE_ENTITY,
-                format!("Error decoding Datadog sketch: {:?}", error),
->>>>>>> 23e6a94d
             )
         });
 
@@ -372,7 +295,6 @@
                 .or(Some(trace_filter));
         }
 
-<<<<<<< HEAD
         if metrics {
             let metrics_filter =
                 metrics::build_warp_filter(acknowledgements, multiple_outputs, out, self.clone());
@@ -380,32 +302,12 @@
                 .map(|f| f.or(metrics_filter.clone()).unify().boxed())
                 .or(Some(metrics_filter));
         }
-=======
-        let metrics: DatadogSeriesRequest = serde_json::from_slice(&body).map_err(|error| {
-            ErrorMessage::new(
-                StatusCode::BAD_REQUEST,
-                format!("Error parsing JSON: {:?}", error),
-            )
-        })?;
-
-        let decoded_metrics: Vec<Event> = metrics
-            .series
-            .into_iter()
-            .flat_map(|m| into_vector_metric(m, api_key.clone(), self.metrics_schema_id))
-            .collect();
-
-        emit!(&EventsReceived {
-            byte_size: decoded_metrics.size_of(),
-            count: decoded_metrics.len(),
-        });
->>>>>>> 23e6a94d
 
         filters.ok_or_else(|| "At least one of the supported data type shall be enabled".into())
     }
 
     pub(crate) fn decode(
         &self,
-<<<<<<< HEAD
         header: &Option<String>,
         mut body: Bytes,
         path: &str,
@@ -427,59 +329,6 @@
                             .read_to_end(&mut decoded)
                             .map_err(|error| handle_decode_error(encoding, error))?;
                         decoded.into()
-=======
-        body: Bytes,
-        api_key: Option<Arc<str>>,
-    ) -> Result<Vec<Event>, ErrorMessage> {
-        if body.is_empty() {
-            // The datadog agent may send an empty payload as a keep alive
-            debug!(
-                message = "Empty payload ignored.",
-                internal_log_rate_secs = 30
-            );
-            return Ok(Vec::new());
-        }
-
-        let messages: Vec<LogMsg> = serde_json::from_slice(&body).map_err(|error| {
-            ErrorMessage::new(
-                StatusCode::BAD_REQUEST,
-                format!("Error parsing JSON: {:?}", error),
-            )
-        })?;
-
-        let now = Utc::now();
-        let mut decoded = Vec::new();
-
-        for message in messages {
-            let mut decoder = self.decoder.clone();
-            let mut buffer = BytesMut::new();
-            buffer.put(message.message);
-            loop {
-                match decoder.decode_eof(&mut buffer) {
-                    Ok(Some((events, _byte_size))) => {
-                        for mut event in events {
-                            if let Event::Log(ref mut log) = event {
-                                log.try_insert_flat("status", message.status.clone());
-                                log.try_insert_flat("timestamp", message.timestamp);
-                                log.try_insert_flat("hostname", message.hostname.clone());
-                                log.try_insert_flat("service", message.service.clone());
-                                log.try_insert_flat("ddsource", message.ddsource.clone());
-                                log.try_insert_flat("ddtags", message.ddtags.clone());
-                                log.try_insert_flat(
-                                    self.log_schema_source_type_key,
-                                    Bytes::from("datadog_agent"),
-                                );
-                                log.try_insert_flat(self.log_schema_timestamp_key, now);
-                                if let Some(k) = &api_key {
-                                    log.metadata_mut().set_datadog_api_key(Some(Arc::clone(k)));
-                                }
-
-                                log.metadata_mut().set_schema_id(self.logs_schema_id);
-                            }
-
-                            decoded.push(event);
-                        }
->>>>>>> 23e6a94d
                     }
                     encoding => {
                         return Err(ErrorMessage::new(
@@ -536,96 +385,6 @@
         }
         Err(err) => Err(warp::reject::custom(err)),
     }
-<<<<<<< HEAD
-=======
-    Ok(body)
-}
-
-fn into_vector_metric(
-    dd_metric: DatadogSeriesMetric,
-    api_key: Option<Arc<str>>,
-    schema_id: schema::Id,
-) -> Vec<Event> {
-    let mut tags: BTreeMap<String, String> = dd_metric
-        .tags
-        .unwrap_or_default()
-        .iter()
-        .map(|tag| {
-            let kv = tag.split_once(":").unwrap_or((tag, ""));
-            (kv.0.trim().into(), kv.1.trim().into())
-        })
-        .collect();
-
-    dd_metric
-        .host
-        .and_then(|host| tags.insert(log_schema().host_key().to_owned(), host));
-    dd_metric
-        .source_type_name
-        .and_then(|source| tags.insert("source_type_name".into(), source));
-    dd_metric
-        .device
-        .and_then(|dev| tags.insert("device".into(), dev));
-
-    match dd_metric.r#type {
-        DatadogMetricType::Count => dd_metric
-            .points
-            .iter()
-            .map(|dd_point| {
-                Metric::new(
-                    dd_metric.metric.clone(),
-                    MetricKind::Incremental,
-                    MetricValue::Counter { value: dd_point.1 },
-                )
-                .with_timestamp(Some(Utc.timestamp(dd_point.0, 0)))
-                .with_tags(Some(tags.clone()))
-            })
-            .collect::<Vec<_>>(),
-        DatadogMetricType::Gauge => dd_metric
-            .points
-            .iter()
-            .map(|dd_point| {
-                Metric::new(
-                    dd_metric.metric.clone(),
-                    MetricKind::Absolute,
-                    MetricValue::Gauge { value: dd_point.1 },
-                )
-                .with_timestamp(Some(Utc.timestamp(dd_point.0, 0)))
-                .with_tags(Some(tags.clone()))
-            })
-            .collect::<Vec<_>>(),
-        // Agent sends rate only for dogstatsd counter https://github.com/DataDog/datadog-agent/blob/f4a13c6dca5e2da4bb722f861a8ac4c2f715531d/pkg/metrics/counter.go#L8-L10
-        // for consistency purpose (w.r.t. (dog)statsd source) they are turned back into counters
-        DatadogMetricType::Rate => dd_metric
-            .points
-            .iter()
-            .map(|dd_point| {
-                let i = dd_metric.interval.filter(|v| *v != 0).unwrap_or(1) as f64;
-                Metric::new(
-                    dd_metric.metric.clone(),
-                    MetricKind::Incremental,
-                    MetricValue::Counter {
-                        value: dd_point.1 * i,
-                    },
-                )
-                .with_timestamp(Some(Utc.timestamp(dd_point.0, 0)))
-                .with_tags(Some(tags.clone()))
-            })
-            .collect::<Vec<_>>(),
-    }
-    .into_iter()
-    .map(|mut metric| {
-        if let Some(k) = &api_key {
-            metric
-                .metadata_mut()
-                .set_datadog_api_key(Some(Arc::clone(k)));
-        }
-
-        metric.metadata_mut().set_schema_id(schema_id);
-
-        metric.into()
-    })
-    .collect()
->>>>>>> 23e6a94d
 }
 
 fn handle_decode_error(encoding: &str, error: impl std::error::Error) -> ErrorMessage {
