#[cfg(all(test, feature = "datadog-agent-integration-tests"))]
mod integration_tests;
#[cfg(test)]
mod tests;

pub mod logs;
pub mod metrics;
pub mod traces;

use std::{fmt::Debug, io::Read, net::SocketAddr, sync::Arc};

use bytes::{Buf, Bytes};
use flate2::read::{MultiGzDecoder, ZlibDecoder};
use futures::FutureExt;
use http::StatusCode;
use regex::Regex;
use serde::{Deserialize, Serialize};
use snafu::Snafu;
use value::Kind;
use vector_core::event::{BatchNotifier, BatchStatus};
use warp::{filters::BoxedFilter, reject::Rejection, reply::Response, Filter, Reply};

use crate::{
    codecs::{
        self,
        decoding::{DecodingConfig, DeserializerConfig, FramingConfig},
    },
    config::{
        log_schema, AcknowledgementsConfig, DataType, GenerateConfig, Output, Resource,
        SourceConfig, SourceContext,
    },
    event::Event,
    internal_events::{HttpBytesReceived, HttpDecompressError, StreamClosedError},
    schema,
    serde::{bool_or_struct, default_decoding, default_framing_message_based},
    sources::{self, util::ErrorMessage},
    tls::{MaybeTlsSettings, TlsConfig},
    SourceSender,
};

pub const LOGS: &str = "logs";
pub const METRICS: &str = "metrics";
pub const TRACES: &str = "traces";

#[derive(Deserialize, Serialize, Debug, Clone)]
struct DatadogAgentConfig {
    address: SocketAddr,
    tls: Option<TlsConfig>,
    #[serde(default = "crate::serde::default_true")]
    store_api_key: bool,
    #[serde(default = "default_framing_message_based")]
    framing: FramingConfig,
    #[serde(default = "default_decoding")]
    decoding: DeserializerConfig,
    #[serde(default, deserialize_with = "bool_or_struct")]
    acknowledgements: AcknowledgementsConfig,
    #[serde(default = "crate::serde::default_false")]
    disable_logs: bool,
    #[serde(default = "crate::serde::default_false")]
    disable_metrics: bool,
    #[serde(default = "crate::serde::default_false")]
    disable_traces: bool,
    #[serde(default = "crate::serde::default_false")]
    multiple_outputs: bool,
}

impl GenerateConfig for DatadogAgentConfig {
    fn generate_config() -> toml::Value {
        toml::Value::try_from(Self {
            address: "0.0.0.0:8080".parse().unwrap(),
            tls: None,
            store_api_key: true,
            framing: default_framing_message_based(),
            decoding: default_decoding(),
            acknowledgements: AcknowledgementsConfig::default(),
            disable_logs: false,
            disable_metrics: false,
            disable_traces: false,
            multiple_outputs: false,
        })
        .unwrap()
    }
}

#[async_trait::async_trait]
#[typetag::serde(name = "datadog_agent")]
impl SourceConfig for DatadogAgentConfig {
    async fn build(&self, cx: SourceContext) -> crate::Result<sources::Source> {
        let logs_schema_id = *cx
            .schema_ids
            .get(&Some(LOGS.to_owned()))
            .or_else(|| cx.schema_ids.get(&None))
            .expect("registered log schema required");
        let metrics_schema_id = *cx
            .schema_ids
            .get(&Some(METRICS.to_owned()))
            .or_else(|| cx.schema_ids.get(&None))
            .expect("registered metrics schema required");

        let decoder = DecodingConfig::new(self.framing.clone(), self.decoding.clone()).build();
        let tls = MaybeTlsSettings::from_config(&self.tls, true)?;
        let source = DatadogAgentSource::new(
            self.store_api_key,
            decoder,
            tls.http_protocol_name(),
            logs_schema_id,
            metrics_schema_id,
        );
        let listener = tls.bind(&self.address).await?;
<<<<<<< HEAD
        let filters = source.build_warp_filters(
            cx.out,
            self.acknowledgements.enabled(),
            !self.disable_logs,
            !self.disable_metrics,
            !self.disable_traces,
=======
        let acknowledgements = cx.do_acknowledgements(&self.acknowledgements);
        let log_service =
            source
                .clone()
                .event_service(acknowledgements, cx.out.clone(), self.multiple_outputs);
        let series_v1_service = source.clone().series_v1_service(
            acknowledgements,
            cx.out.clone(),
            self.multiple_outputs,
        );
        let sketches_service = source.clone().sketches_service(
            acknowledgements,
            cx.out.clone(),
>>>>>>> 9f0acde6
            self.multiple_outputs,
        )?;

        let shutdown = cx.shutdown;
        Ok(Box::pin(async move {
            let span = crate::trace::current_span();
            let routes = filters
                .with(warp::trace(move |_info| span.clone()))
                .recover(|r: Rejection| async move {
                    if let Some(e_msg) = r.find::<ErrorMessage>() {
                        let json = warp::reply::json(e_msg);
                        Ok(warp::reply::with_status(json, e_msg.status_code()))
                    } else {
                        // other internal error - will return 500 internal server error
                        Err(r)
                    }
                });
            warp::serve(routes)
                .serve_incoming_with_graceful_shutdown(
                    listener.accept_stream(),
                    shutdown.map(|_| ()),
                )
                .await;

            Ok(())
        }))
    }

    fn outputs(&self) -> Vec<Output> {
        let definition = match self.decoding {
            // See: `LogMsg` struct.
            DeserializerConfig::Bytes => schema::Definition::empty()
                .required_field("message", Kind::bytes(), Some("message"))
                .required_field("status", Kind::bytes(), Some("severity"))
                .required_field("timestamp", Kind::integer(), Some("timestamp"))
                .required_field("hostname", Kind::bytes(), Some("host"))
                .required_field("service", Kind::bytes(), None)
                .required_field("ddsource", Kind::bytes(), None)
                .required_field("ddtags", Kind::bytes(), None)
                .merge(self.decoding.schema_definition()),

            // JSON deserializer can overwrite existing fields at runtime, so we have to treat
            // those events as if there is no known type details we can provide, other than the
            // details provided by the generic JSON schema definition.
            DeserializerConfig::Json => self.decoding.schema_definition(),

            // Syslog deserializer allows for arbritrary "structured data" that can overwrite
            // existing fields, similar to the JSON deserializer.
            //
            // See also: https://datatracker.ietf.org/doc/html/rfc5424#section-6.3
            #[cfg(feature = "sources-syslog")]
            DeserializerConfig::Syslog => self.decoding.schema_definition(),
        };

        if self.multiple_outputs {
            vec![
                Output::from((METRICS, DataType::Metric)),
                Output::from((LOGS, DataType::Log)).with_schema_definition(definition),
                Output::from((TRACES, DataType::Trace)),
            ]
        } else {
            vec![Output::default(DataType::all()).with_schema_definition(definition)]
        }
    }

    fn source_type(&self) -> &'static str {
        "datadog_agent"
    }

    fn resources(&self) -> Vec<Resource> {
        vec![Resource::tcp(self.address)]
    }

    fn can_acknowledge(&self) -> bool {
        true
    }
}

#[derive(Clone, Copy, Debug, Snafu)]
pub(crate) enum ApiError {
    BadRequest,
    InvalidDataFormat,
    ServerShutdown,
}

impl warp::reject::Reject for ApiError {}

#[derive(Deserialize)]
pub struct ApiKeyQueryParams {
    #[serde(rename = "dd-api-key")]
    pub dd_api_key: Option<String>,
}

#[derive(Clone)]
pub(crate) struct DatadogAgentSource {
    pub(crate) api_key_extractor: ApiKeyExtractor,
    pub(crate) log_schema_host_key: &'static str,
    pub(crate) log_schema_timestamp_key: &'static str,
    pub(crate) log_schema_source_type_key: &'static str,
    pub(crate) decoder: codecs::Decoder,
    protocol: &'static str,
    logs_schema_id: schema::Id,
    metrics_schema_id: schema::Id,
}

#[derive(Clone)]
pub struct ApiKeyExtractor {
    matcher: Regex,
    store_api_key: bool,
}

impl ApiKeyExtractor {
    pub fn extract(
        &self,
        path: &str,
        header: Option<String>,
        query_params: Option<String>,
    ) -> Option<Arc<str>> {
        if !self.store_api_key {
            return None;
        }
        // Grab from URL first
        self.matcher
            .captures(path)
            .and_then(|cap| cap.name("api_key").map(|key| key.as_str()).map(Arc::from))
            // Try from query params
            .or_else(|| query_params.map(Arc::from))
            // Try from header next
            .or_else(|| header.map(Arc::from))
    }
}

impl DatadogAgentSource {
    pub(crate) fn new(
        store_api_key: bool,
        decoder: codecs::Decoder,
        protocol: &'static str,
        logs_schema_id: schema::Id,
        metrics_schema_id: schema::Id,
    ) -> Self {
        Self {
            api_key_extractor: ApiKeyExtractor {
                store_api_key,
                matcher: Regex::new(r"^/v1/input/(?P<api_key>[[:alnum:]]{32})/??")
                    .expect("static regex always compiles"),
            },
            log_schema_host_key: log_schema().host_key(),
            log_schema_source_type_key: log_schema().source_type_key(),
            log_schema_timestamp_key: log_schema().timestamp_key(),
            decoder,
            protocol,
            logs_schema_id,
            metrics_schema_id,
        }
    }

    pub(crate) fn build_warp_filters(
        &self,
        out: SourceSender,
        acknowledgements: bool,
        logs: bool,
        metrics: bool,
        traces: bool,
        multiple_outputs: bool,
    ) -> crate::Result<BoxedFilter<(Response,)>> {
        let mut filters = logs.then(|| {
            logs::build_warp_filter(
                acknowledgements,
                multiple_outputs,
                out.clone(),
                self.clone(),
            )
        });

        if traces {
            let trace_filter = traces::build_warp_filter(
                acknowledgements,
                multiple_outputs,
                out.clone(),
                self.clone(),
            );
            filters = filters
                .map(|f| f.or(trace_filter.clone()).unify().boxed())
                .or(Some(trace_filter));
        }

        if metrics {
            let metrics_filter =
                metrics::build_warp_filter(acknowledgements, multiple_outputs, out, self.clone());
            filters = filters
                .map(|f| f.or(metrics_filter.clone()).unify().boxed())
                .or(Some(metrics_filter));
        }

        filters.ok_or_else(|| "At least one of the supported data type shall be enabled".into())
    }

    pub(crate) fn decode(
        &self,
        header: &Option<String>,
        mut body: Bytes,
        path: &str,
    ) -> Result<Bytes, ErrorMessage> {
        if let Some(encodings) = header {
            for encoding in encodings.rsplit(',').map(str::trim) {
                body = match encoding {
                    "identity" => body,
                    "gzip" | "x-gzip" => {
                        let mut decoded = Vec::new();
                        MultiGzDecoder::new(body.reader())
                            .read_to_end(&mut decoded)
                            .map_err(|error| handle_decode_error(encoding, error))?;
                        decoded.into()
                    }
                    "deflate" | "x-deflate" => {
                        let mut decoded = Vec::new();
                        ZlibDecoder::new(body.reader())
                            .read_to_end(&mut decoded)
                            .map_err(|error| handle_decode_error(encoding, error))?;
                        decoded.into()
                    }
                    encoding => {
                        return Err(ErrorMessage::new(
                            StatusCode::UNSUPPORTED_MEDIA_TYPE,
                            format!("Unsupported encoding {}", encoding),
                        ))
                    }
                }
            }
        }
        emit!(&HttpBytesReceived {
            byte_size: body.len(),
            http_path: path,
            protocol: self.protocol,
        });
        Ok(body)
    }
}

pub(crate) async fn handle_request(
    events: Result<Vec<Event>, ErrorMessage>,
    acknowledgements: bool,
    mut out: SourceSender,
    output: Option<&str>,
) -> Result<Response, Rejection> {
    match events {
        Ok(mut events) => {
            let receiver = BatchNotifier::maybe_apply_to_events(acknowledgements, &mut events);
            let count = events.len();

            if let Some(name) = output {
                out.send_batch_named(name, events).await
            } else {
                out.send_batch(events).await
            }
            .map_err(move |error: crate::source_sender::ClosedError| {
                emit!(&StreamClosedError { error, count });
                warp::reject::custom(ApiError::ServerShutdown)
            })?;
            match receiver {
                None => Ok(warp::reply().into_response()),
                Some(receiver) => match receiver.await {
                    BatchStatus::Delivered => Ok(warp::reply().into_response()),
                    BatchStatus::Errored => Err(warp::reject::custom(ErrorMessage::new(
                        StatusCode::INTERNAL_SERVER_ERROR,
                        "Error delivering contents to sink".into(),
                    ))),
                    BatchStatus::Rejected => Err(warp::reject::custom(ErrorMessage::new(
                        StatusCode::BAD_REQUEST,
                        "Contents failed to deliver to sink".into(),
                    ))),
                },
            }
        }
        Err(err) => Err(warp::reject::custom(err)),
    }
}

fn handle_decode_error(encoding: &str, error: impl std::error::Error) -> ErrorMessage {
    emit!(&HttpDecompressError {
        encoding,
        error: &error
    });
    ErrorMessage::new(
        StatusCode::UNPROCESSABLE_ENTITY,
        format!("Failed decompressing payload with {} decoder.", encoding),
    )
}

// https://github.com/DataDog/datadog-agent/blob/a33248c2bc125920a9577af1e16f12298875a4ad/pkg/logs/processor/json.go#L23-L49
#[derive(Deserialize, Clone, Serialize, Debug)]
#[serde(deny_unknown_fields)]
struct LogMsg {
    pub message: Bytes,
    pub status: Bytes,
    pub timestamp: i64,
    pub hostname: Bytes,
    pub service: Bytes,
    pub ddsource: Bytes,
    pub ddtags: Bytes,
}<|MERGE_RESOLUTION|>--- conflicted
+++ resolved
@@ -107,31 +107,15 @@
             metrics_schema_id,
         );
         let listener = tls.bind(&self.address).await?;
-<<<<<<< HEAD
+        let acknowledgements = cx.do_acknowledgements(&self.acknowledgements);
         let filters = source.build_warp_filters(
             cx.out,
-            self.acknowledgements.enabled(),
+            acknowledgements,
             !self.disable_logs,
             !self.disable_metrics,
             !self.disable_traces,
-=======
-        let acknowledgements = cx.do_acknowledgements(&self.acknowledgements);
-        let log_service =
-            source
-                .clone()
-                .event_service(acknowledgements, cx.out.clone(), self.multiple_outputs);
-        let series_v1_service = source.clone().series_v1_service(
-            acknowledgements,
-            cx.out.clone(),
-            self.multiple_outputs,
-        );
-        let sketches_service = source.clone().sketches_service(
-            acknowledgements,
-            cx.out.clone(),
->>>>>>> 9f0acde6
             self.multiple_outputs,
         )?;
-
         let shutdown = cx.shutdown;
         Ok(Box::pin(async move {
             let span = crate::trace::current_span();
