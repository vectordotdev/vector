--- conflicted
+++ resolved
@@ -280,7 +280,6 @@
         traces: bool,
         multiple_outputs: bool,
     ) -> crate::Result<BoxedFilter<(Response,)>> {
-
         let mut filters = logs.then(|| {
             logs::build_warp_filter(
                 acknowledgements,
@@ -392,98 +391,6 @@
         }
         Err(err) => Err(warp::reject::custom(err)),
     }
-<<<<<<< HEAD
-=======
-    Ok(body)
-}
-
-fn into_vector_metric(
-    dd_metric: DatadogSeriesMetric,
-    api_key: Option<Arc<str>>,
-    schema_definition: &Arc<schema::Definition>,
-) -> Vec<Event> {
-    let mut tags: BTreeMap<String, String> = dd_metric
-        .tags
-        .unwrap_or_default()
-        .iter()
-        .map(|tag| {
-            let kv = tag.split_once(':').unwrap_or((tag, ""));
-            (kv.0.trim().into(), kv.1.trim().into())
-        })
-        .collect();
-
-    dd_metric
-        .host
-        .and_then(|host| tags.insert(log_schema().host_key().to_owned(), host));
-    dd_metric
-        .source_type_name
-        .and_then(|source| tags.insert("source_type_name".into(), source));
-    dd_metric
-        .device
-        .and_then(|dev| tags.insert("device".into(), dev));
-
-    match dd_metric.r#type {
-        DatadogMetricType::Count => dd_metric
-            .points
-            .iter()
-            .map(|dd_point| {
-                Metric::new(
-                    dd_metric.metric.clone(),
-                    MetricKind::Incremental,
-                    MetricValue::Counter { value: dd_point.1 },
-                )
-                .with_timestamp(Some(Utc.timestamp(dd_point.0, 0)))
-                .with_tags(Some(tags.clone()))
-            })
-            .collect::<Vec<_>>(),
-        DatadogMetricType::Gauge => dd_metric
-            .points
-            .iter()
-            .map(|dd_point| {
-                Metric::new(
-                    dd_metric.metric.clone(),
-                    MetricKind::Absolute,
-                    MetricValue::Gauge { value: dd_point.1 },
-                )
-                .with_timestamp(Some(Utc.timestamp(dd_point.0, 0)))
-                .with_tags(Some(tags.clone()))
-            })
-            .collect::<Vec<_>>(),
-        // Agent sends rate only for dogstatsd counter https://github.com/DataDog/datadog-agent/blob/f4a13c6dca5e2da4bb722f861a8ac4c2f715531d/pkg/metrics/counter.go#L8-L10
-        // for consistency purpose (w.r.t. (dog)statsd source) they are turned back into counters
-        DatadogMetricType::Rate => dd_metric
-            .points
-            .iter()
-            .map(|dd_point| {
-                let i = dd_metric.interval.filter(|v| *v != 0).unwrap_or(1) as f64;
-                Metric::new(
-                    dd_metric.metric.clone(),
-                    MetricKind::Incremental,
-                    MetricValue::Counter {
-                        value: dd_point.1 * i,
-                    },
-                )
-                .with_timestamp(Some(Utc.timestamp(dd_point.0, 0)))
-                .with_tags(Some(tags.clone()))
-            })
-            .collect::<Vec<_>>(),
-    }
-    .into_iter()
-    .map(|mut metric| {
-        if let Some(k) = &api_key {
-            metric
-                .metadata_mut()
-                .set_datadog_api_key(Some(Arc::clone(k)));
-        }
-
-        metric
-            .metadata_mut()
-            .set_schema_definition(schema_definition);
-
-        metric.into()
-    })
-    .collect()
->>>>>>> cf28c2b5
 }
 
 fn handle_decode_error(encoding: &str, error: impl std::error::Error) -> ErrorMessage {
