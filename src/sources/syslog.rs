#[cfg(unix)]
use std::path::PathBuf;
use std::{net::SocketAddr, time::Duration};
use vector_lib::ipallowlist::IpAllowlistConfig;

use bytes::Bytes;
use chrono::Utc;
use futures::StreamExt;
use listenfd::ListenFd;
use smallvec::SmallVec;
use tokio_util::udp::UdpFramed;
use vector_lib::{
    codecs::{
        BytesDecoder, OctetCountingDecoder, SyslogDeserializerConfig,
        decoding::{Deserializer, Framer},
    },
    config::{LegacyKey, LogNamespace},
    configurable::configurable_component,
    ipallowlist::IpAllowlistConfig,
    lookup::{OwnedValuePath, lookup_v2::OptionalValuePath, path},
};
use vrl::event_path;

#[cfg(unix)]
use crate::sources::util::build_unix_stream_source;
use crate::{
    SourceSender,
    codecs::Decoder,
    config::{
        DataType, GenerateConfig, Resource, SourceConfig, SourceContext, SourceOutput, log_schema,
    },
    event::Event,
    internal_events::{SocketBindError, SocketMode, SocketReceiveError, StreamClosedError},
    net,
    shutdown::ShutdownSignal,
    sources::util::net::{SocketListenAddr, TcpNullAcker, TcpSource, try_bind_udp_socket},
    tcp::TcpKeepaliveConfig,
    tls::{MaybeTlsSettings, TlsSourceConfig},
};

/// Configuration for the `syslog` source.
#[configurable_component(source("syslog", "Collect logs sent via Syslog."))]
#[derive(Clone, Debug)]
pub struct SyslogConfig {
    #[serde(flatten)]
    mode: Mode,

    /// The maximum buffer size of incoming messages, in bytes.
    ///
    /// Messages larger than this are truncated.
    #[serde(default = "crate::serde::default_max_length")]
    #[configurable(metadata(docs::type_unit = "bytes"))]
    max_length: usize,

    /// Overrides the name of the log field used to add the peer host to each event.
    ///
    /// If using TCP or UDP, the value is the peer host's address, including the port. For example, `1.2.3.4:9000`. If using
    /// UDS, the value is the socket path itself.
    ///
    /// By default, the [global `log_schema.host_key` option][global_host_key] is used.
    ///
    /// [global_host_key]: https://vector.dev/docs/reference/configuration/global-options/#log_schema.host_key
    host_key: Option<OptionalValuePath>,

    /// The namespace to use for logs. This overrides the global setting.
    #[configurable(metadata(docs::hidden))]
    #[serde(default)]
    pub log_namespace: Option<bool>,
}

/// Listener mode for the `syslog` source.
#[configurable_component]
#[derive(Clone, Debug)]
#[serde(tag = "mode", rename_all = "snake_case")]
#[configurable(metadata(docs::enum_tag_description = "The type of socket to use."))]
#[allow(clippy::large_enum_variant)]
pub enum Mode {
    /// Listen on TCP.
    Tcp {
        #[configurable(derived)]
        address: SocketListenAddr,

        #[configurable(derived)]
        keepalive: Option<TcpKeepaliveConfig>,

        #[configurable(derived)]
        permit_origin: Option<IpAllowlistConfig>,

        #[configurable(derived)]
        tls: Option<TlsSourceConfig>,

        /// The size of the receive buffer used for each connection.
        ///
        /// This should not typically needed to be changed.
        #[configurable(metadata(docs::type_unit = "bytes"))]
        receive_buffer_bytes: Option<usize>,

        /// The maximum number of TCP connections that are allowed at any given time.
        connection_limit: Option<u32>,
    },

    /// Listen on UDP.
    Udp {
        #[configurable(derived)]
        address: SocketListenAddr,

        /// The size of the receive buffer used for the listening socket.
        ///
        /// This should not typically needed to be changed.
        #[configurable(metadata(docs::type_unit = "bytes"))]
        receive_buffer_bytes: Option<usize>,
    },

    /// Listen on UDS (Unix domain socket). This only supports Unix stream sockets.
    ///
    /// For Unix datagram sockets, use the `socket` source instead.
    #[cfg(unix)]
    Unix {
        /// The Unix socket path.
        ///
        /// This should be an absolute path.
        #[configurable(metadata(docs::examples = "/path/to/socket"))]
        path: PathBuf,

        /// Unix file mode bits to be applied to the unix socket file as its designated file permissions.
        ///
        /// The file mode value can be specified in any numeric format supported by your configuration
        /// language, but it is most intuitive to use an octal number.
        socket_file_mode: Option<u32>,
    },
}

impl SyslogConfig {
    #[cfg(test)]
    pub fn from_mode(mode: Mode) -> Self {
        Self {
            mode,
            host_key: None,
            max_length: crate::serde::default_max_length(),
            log_namespace: None,
        }
    }
}

impl Default for SyslogConfig {
    fn default() -> Self {
        Self {
            mode: Mode::Tcp {
                address: SocketListenAddr::SocketAddr("0.0.0.0:514".parse().unwrap()),
                keepalive: None,
                permit_origin: None,
                tls: None,
                receive_buffer_bytes: None,
                connection_limit: None,
            },
            host_key: None,
            max_length: crate::serde::default_max_length(),
            log_namespace: None,
        }
    }
}

impl GenerateConfig for SyslogConfig {
    fn generate_config() -> toml::Value {
        toml::Value::try_from(SyslogConfig::default()).unwrap()
    }
}

#[async_trait::async_trait]
#[typetag::serde(name = "syslog")]
impl SourceConfig for SyslogConfig {
    async fn build(&self, cx: SourceContext) -> crate::Result<super::Source> {
        let log_namespace = cx.log_namespace(self.log_namespace);
        let host_key = self
            .host_key
            .clone()
            .and_then(|k| k.path)
            .or(log_schema().host_key().cloned());

        match self.mode.clone() {
            Mode::Tcp {
                address,
                keepalive,
                permit_origin,
                tls,
                receive_buffer_bytes,
                connection_limit,
            } => {
                let source = SyslogTcpSource {
                    max_length: self.max_length,
                    host_key,
                    log_namespace,
                };
                let shutdown_secs = Duration::from_secs(30);
                let tls_config = tls.as_ref().map(|tls| tls.tls_config.clone());
                let tls_client_metadata_key = tls
                    .as_ref()
                    .and_then(|tls| tls.client_metadata_key.clone())
                    .and_then(|k| k.path);
                let tls = MaybeTlsSettings::from_config(tls_config.as_ref(), true)?;
                source.run(
                    address,
                    keepalive,
                    shutdown_secs,
                    tls,
                    tls_client_metadata_key,
                    receive_buffer_bytes,
                    None,
                    cx,
                    false.into(),
                    connection_limit,
                    permit_origin.map(Into::into),
                    SyslogConfig::NAME,
                    log_namespace,
                )
            }
            Mode::Udp {
                address,
                receive_buffer_bytes,
            } => Ok(udp(
                address,
                self.max_length,
                host_key,
                receive_buffer_bytes,
                cx.shutdown,
                log_namespace,
                cx.out,
            )),
            #[cfg(unix)]
            Mode::Unix {
                path,
                socket_file_mode,
            } => {
                let decoder = Decoder::new(
                    Framer::OctetCounting(OctetCountingDecoder::new_with_max_length(
                        self.max_length,
                    )),
                    Deserializer::Syslog(
                        SyslogDeserializerConfig::from_source(SyslogConfig::NAME).build(),
                    ),
                );

                build_unix_stream_source(
                    path,
                    socket_file_mode,
                    decoder,
                    move |events, host| handle_events(events, &host_key, host, log_namespace),
                    cx.shutdown,
                    cx.out,
                )
            }
        }
    }

    fn outputs(&self, global_log_namespace: LogNamespace) -> Vec<SourceOutput> {
        let log_namespace = global_log_namespace.merge(self.log_namespace);
        let schema_definition = SyslogDeserializerConfig::from_source(SyslogConfig::NAME)
            .schema_definition(log_namespace)
            .with_standard_vector_source_metadata();

        vec![SourceOutput::new_maybe_logs(
            DataType::Log,
            schema_definition,
        )]
    }

    fn resources(&self) -> Vec<Resource> {
        match self.mode.clone() {
            Mode::Tcp { address, .. } => vec![address.as_tcp_resource()],
            Mode::Udp { address, .. } => vec![address.as_udp_resource()],
            #[cfg(unix)]
            Mode::Unix { .. } => vec![],
        }
    }

    fn can_acknowledge(&self) -> bool {
        false
    }
}

#[derive(Debug, Clone)]
struct SyslogTcpSource {
    max_length: usize,
    host_key: Option<OwnedValuePath>,
    log_namespace: LogNamespace,
}

impl TcpSource for SyslogTcpSource {
    type Error = vector_lib::codecs::decoding::Error;
    type Item = SmallVec<[Event; 1]>;
    type Decoder = Decoder;
    type Acker = TcpNullAcker;

    fn decoder(&self) -> Self::Decoder {
        Decoder::new(
            Framer::OctetCounting(OctetCountingDecoder::new_with_max_length(self.max_length)),
            Deserializer::Syslog(SyslogDeserializerConfig::from_source(SyslogConfig::NAME).build()),
        )
    }

    fn handle_events(&self, events: &mut [Event], host: SocketAddr) {
        handle_events(
            events,
            &self.host_key,
            Some(host.ip().to_string().into()),
            self.log_namespace,
        );
    }

    fn build_acker(&self, _: &[Self::Item]) -> Self::Acker {
        TcpNullAcker
    }
}

pub fn udp(
    addr: SocketListenAddr,
    _max_length: usize,
    host_key: Option<OwnedValuePath>,
    receive_buffer_bytes: Option<usize>,
    shutdown: ShutdownSignal,
    log_namespace: LogNamespace,
    mut out: SourceSender,
) -> super::Source {
    Box::pin(async move {
        let listenfd = ListenFd::from_env();
        let socket = try_bind_udp_socket(addr, listenfd).await.map_err(|error| {
            emit!(SocketBindError {
                mode: SocketMode::Udp,
                error: &error,
            })
        })?;

        if let Some(receive_buffer_bytes) = receive_buffer_bytes
            && let Err(error) = net::set_receive_buffer_size(&socket, receive_buffer_bytes)
        {
            warn!(message = "Failed configuring receive buffer size on UDP socket.", %error);
        }

        info!(
            message = "Listening.",
            addr = %addr,
            r#type = "udp"
        );

        let mut stream = UdpFramed::new(
            socket,
            Decoder::new(
                Framer::Bytes(BytesDecoder::new()),
                Deserializer::Syslog(
                    SyslogDeserializerConfig::from_source(SyslogConfig::NAME).build(),
                ),
            ),
        )
        .take_until(shutdown)
        .filter_map(|frame| {
            let host_key = host_key.clone();
            async move {
                match frame {
                    Ok(((mut events, _byte_size), received_from)) => {
                        let received_from = received_from.ip().to_string().into();
                        handle_events(&mut events, &host_key, Some(received_from), log_namespace);
                        Some(events.remove(0))
                    }
                    Err(error) => {
                        emit!(SocketReceiveError {
                            mode: SocketMode::Udp,
                            error: &error,
                        });
                        None
                    }
                }
            }
        })
        .boxed();

        match out.send_event_stream(&mut stream).await {
            Ok(()) => {
                debug!("Finished sending.");
                Ok(())
            }
            Err(_) => {
                let (count, _) = stream.size_hint();
                emit!(StreamClosedError { count });
                Err(())
            }
        }
    })
}

fn handle_events(
    events: &mut [Event],
    host_key: &Option<OwnedValuePath>,
    default_host: Option<Bytes>,
    log_namespace: LogNamespace,
) {
    for event in events {
        enrich_syslog_event(event, host_key, default_host.clone(), log_namespace);
    }
}

fn enrich_syslog_event(
    event: &mut Event,
    host_key: &Option<OwnedValuePath>,
    default_host: Option<Bytes>,
    log_namespace: LogNamespace,
) {
    let log = event.as_mut_log();

    if let Some(default_host) = &default_host {
        log_namespace.insert_source_metadata(
            SyslogConfig::NAME,
            log,
            Some(LegacyKey::Overwrite(path!("source_ip"))),
            path!("source_ip"),
            default_host.clone(),
        );
    }

    let parsed_hostname = log
        .get(event_path!("hostname"))
        .map(|hostname| hostname.coerce_to_bytes());

    if let Some(parsed_host) = parsed_hostname.or(default_host) {
        let legacy_host_key = host_key.as_ref().map(LegacyKey::Overwrite);

        log_namespace.insert_source_metadata(
            SyslogConfig::NAME,
            log,
            legacy_host_key,
            path!("host"),
            parsed_host,
        );
    }

    log_namespace.insert_standard_vector_source_metadata(log, SyslogConfig::NAME, Utc::now());

    if log_namespace == LogNamespace::Legacy {
        let timestamp = log
            .get(event_path!("timestamp"))
            .and_then(|timestamp| timestamp.as_timestamp().cloned())
            .unwrap_or_else(Utc::now);
        log.maybe_insert(log_schema().timestamp_key_target_path(), timestamp);
    }

    trace!(
        message = "Processing one event.",
        event = ?event
    );
}

#[cfg(test)]
mod test {
    use std::{collections::HashMap, fmt, str::FromStr};

    use chrono::prelude::*;
<<<<<<< HEAD
    use rand::{rng, Rng};
=======
    use rand::{Rng, rng};
>>>>>>> eee6e669
    use serde::Deserialize;
    use tokio::time::{Duration, Instant, sleep};
    use tokio_util::codec::BytesCodec;
    use vector_lib::{
        assert_event_data_eq,
        codecs::decoding::format::Deserializer,
        config::ComponentKey,
        lookup::{OwnedTargetPath, PathPrefix, event_path, owned_value_path},
        schema::Definition,
    };
    use vrl::value::{Kind, ObjectMap, Value, kind::Collection};

    use super::*;
    use crate::{
        config::log_schema,
        event::{Event, LogEvent},
        test_util::{
            CountReceiver,
            components::{SOCKET_PUSH_SOURCE_TAGS, assert_source_compliance},
            next_addr, random_maps, random_string, send_encodable, send_lines, wait_for_tcp,
        },
    };

    fn event_from_bytes(
        host_key: &str,
        default_host: Option<Bytes>,
        bytes: Bytes,
        log_namespace: LogNamespace,
    ) -> Option<Event> {
        let parser = SyslogDeserializerConfig::from_source(SyslogConfig::NAME).build();
        let mut events = parser.parse(bytes, LogNamespace::Legacy).ok()?;
        handle_events(
            &mut events,
            &Some(owned_value_path!(host_key)),
            default_host,
            log_namespace,
        );
        Some(events.remove(0))
    }

    #[test]
    fn generate_config() {
        crate::test_util::test_generate_config::<SyslogConfig>();
    }

    #[test]
    fn output_schema_definition_vector_namespace() {
        let config = SyslogConfig {
            log_namespace: Some(true),
            ..Default::default()
        };

        let definitions = config
            .outputs(LogNamespace::Vector)
            .remove(0)
            .schema_definition(true);

        let expected_definition =
            Definition::new_with_default_metadata(Kind::bytes(), [LogNamespace::Vector])
                .with_meaning(OwnedTargetPath::event_root(), "message")
                .with_metadata_field(
                    &owned_value_path!("vector", "source_type"),
                    Kind::bytes(),
                    None,
                )
                .with_metadata_field(
                    &owned_value_path!("vector", "ingest_timestamp"),
                    Kind::timestamp(),
                    None,
                )
                .with_metadata_field(
                    &owned_value_path!("syslog", "timestamp"),
                    Kind::timestamp(),
                    Some("timestamp"),
                )
                .with_metadata_field(
                    &owned_value_path!("syslog", "hostname"),
                    Kind::bytes().or_undefined(),
                    Some("host"),
                )
                .with_metadata_field(
                    &owned_value_path!("syslog", "source_ip"),
                    Kind::bytes().or_undefined(),
                    None,
                )
                .with_metadata_field(
                    &owned_value_path!("syslog", "severity"),
                    Kind::bytes().or_undefined(),
                    Some("severity"),
                )
                .with_metadata_field(
                    &owned_value_path!("syslog", "facility"),
                    Kind::bytes().or_undefined(),
                    None,
                )
                .with_metadata_field(
                    &owned_value_path!("syslog", "version"),
                    Kind::integer().or_undefined(),
                    None,
                )
                .with_metadata_field(
                    &owned_value_path!("syslog", "appname"),
                    Kind::bytes().or_undefined(),
                    Some("service"),
                )
                .with_metadata_field(
                    &owned_value_path!("syslog", "msgid"),
                    Kind::bytes().or_undefined(),
                    None,
                )
                .with_metadata_field(
                    &owned_value_path!("syslog", "procid"),
                    Kind::integer().or_bytes().or_undefined(),
                    None,
                )
                .with_metadata_field(
                    &owned_value_path!("syslog", "structured_data"),
                    Kind::object(Collection::from_unknown(Kind::object(
                        Collection::from_unknown(Kind::bytes()),
                    ))),
                    None,
                )
                .with_metadata_field(
                    &owned_value_path!("syslog", "tls_client_metadata"),
                    Kind::object(Collection::empty().with_unknown(Kind::bytes())).or_undefined(),
                    None,
                );

        assert_eq!(definitions, Some(expected_definition));
    }

    #[test]
    fn output_schema_definition_legacy_namespace() {
        let config = SyslogConfig::default();

        let definitions = config
            .outputs(LogNamespace::Legacy)
            .remove(0)
            .schema_definition(true);

        let expected_definition = Definition::new_with_default_metadata(
            Kind::object(Collection::empty()),
            [LogNamespace::Legacy],
        )
        .with_event_field(
            &owned_value_path!("message"),
            Kind::bytes(),
            Some("message"),
        )
        .with_event_field(
            &owned_value_path!("timestamp"),
            Kind::timestamp(),
            Some("timestamp"),
        )
        .with_event_field(
            &owned_value_path!("hostname"),
            Kind::bytes().or_undefined(),
            Some("host"),
        )
        .with_event_field(
            &owned_value_path!("source_ip"),
            Kind::bytes().or_undefined(),
            None,
        )
        .with_event_field(
            &owned_value_path!("severity"),
            Kind::bytes().or_undefined(),
            Some("severity"),
        )
        .with_event_field(
            &owned_value_path!("facility"),
            Kind::bytes().or_undefined(),
            None,
        )
        .with_event_field(
            &owned_value_path!("version"),
            Kind::integer().or_undefined(),
            None,
        )
        .with_event_field(
            &owned_value_path!("appname"),
            Kind::bytes().or_undefined(),
            Some("service"),
        )
        .with_event_field(
            &owned_value_path!("msgid"),
            Kind::bytes().or_undefined(),
            None,
        )
        .with_event_field(
            &owned_value_path!("procid"),
            Kind::integer().or_bytes().or_undefined(),
            None,
        )
        .unknown_fields(Kind::object(Collection::from_unknown(Kind::bytes())))
        .with_standard_vector_source_metadata();

        assert_eq!(definitions, Some(expected_definition));
    }

    #[test]
    fn config_tcp() {
        let config: SyslogConfig = toml::from_str(
            r#"
            mode = "tcp"
            address = "127.0.0.1:1235"
          "#,
        )
        .unwrap();
        assert!(matches!(config.mode, Mode::Tcp { .. }));
    }

    #[test]
    fn config_tcp_with_receive_buffer_size() {
        let config: SyslogConfig = toml::from_str(
            r#"
            mode = "tcp"
            address = "127.0.0.1:1235"
            receive_buffer_bytes = 256
          "#,
        )
        .unwrap();

        let receive_buffer_bytes = match config.mode {
            Mode::Tcp {
                receive_buffer_bytes,
                ..
            } => receive_buffer_bytes,
            _ => panic!("expected Mode::Tcp"),
        };

        assert_eq!(receive_buffer_bytes, Some(256));
    }

    #[test]
    fn config_tcp_keepalive_empty() {
        let config: SyslogConfig = toml::from_str(
            r#"
            mode = "tcp"
            address = "127.0.0.1:1235"
          "#,
        )
        .unwrap();

        let keepalive = match config.mode {
            Mode::Tcp { keepalive, .. } => keepalive,
            _ => panic!("expected Mode::Tcp"),
        };

        assert_eq!(keepalive, None);
    }

    #[test]
    fn config_tcp_keepalive_full() {
        let config: SyslogConfig = toml::from_str(
            r#"
            mode = "tcp"
            address = "127.0.0.1:1235"
            keepalive.time_secs = 7200
          "#,
        )
        .unwrap();

        let keepalive = match config.mode {
            Mode::Tcp { keepalive, .. } => keepalive,
            _ => panic!("expected Mode::Tcp"),
        };

        let keepalive = keepalive.expect("keepalive config not set");

        assert_eq!(keepalive.time_secs, Some(7200));
    }

    #[test]
    fn config_udp() {
        let config: SyslogConfig = toml::from_str(
            r#"
            mode = "udp"
            address = "127.0.0.1:1235"
            max_length = 32187
          "#,
        )
        .unwrap();
        assert!(matches!(config.mode, Mode::Udp { .. }));
    }

    #[test]
    fn config_udp_with_receive_buffer_size() {
        let config: SyslogConfig = toml::from_str(
            r#"
            mode = "udp"
            address = "127.0.0.1:1235"
            max_length = 32187
            receive_buffer_bytes = 256
          "#,
        )
        .unwrap();

        let receive_buffer_bytes = match config.mode {
            Mode::Udp {
                receive_buffer_bytes,
                ..
            } => receive_buffer_bytes,
            _ => panic!("expected Mode::Udp"),
        };

        assert_eq!(receive_buffer_bytes, Some(256));
    }

    #[cfg(unix)]
    #[test]
    fn config_unix() {
        let config: SyslogConfig = toml::from_str(
            r#"
            mode = "unix"
            path = "127.0.0.1:1235"
          "#,
        )
        .unwrap();
        assert!(matches!(config.mode, Mode::Unix { .. }));
    }

    #[cfg(unix)]
    #[test]
    fn config_unix_permissions() {
        let config: SyslogConfig = toml::from_str(
            r#"
            mode = "unix"
            path = "127.0.0.1:1235"
            socket_file_mode = 0o777
          "#,
        )
        .unwrap();
        let socket_file_mode = match config.mode {
            Mode::Unix {
                path: _,
                socket_file_mode,
            } => socket_file_mode,
            _ => panic!("expected Mode::Unix"),
        };

        assert_eq!(socket_file_mode, Some(0o777));
    }

    #[test]
    fn syslog_ng_network_syslog_protocol() {
        // this should also match rsyslog omfwd with template=RSYSLOG_SyslogProtocol23Format
        let msg = "i am foobar";
        let raw = format!(
            r#"<13>1 2019-02-13T19:48:34+00:00 74794bfb6795 root 8449 - {}{} {}"#,
            r#"[meta sequenceId="1" sysUpTime="37" language="EN"]"#,
            r#"[origin ip="192.168.0.1" software="test"]"#,
            msg
        );

        let mut expected = Event::Log(LogEvent::from(msg));

        {
            let expected = expected.as_mut_log();
            expected.insert(
                (PathPrefix::Event, log_schema().timestamp_key().unwrap()),
                Utc.with_ymd_and_hms(2019, 2, 13, 19, 48, 34)
                    .single()
                    .expect("invalid timestamp"),
            );
            expected.insert(
                log_schema().source_type_key_target_path().unwrap(),
                "syslog",
            );
            expected.insert("host", "74794bfb6795");
            expected.insert("hostname", "74794bfb6795");

            expected.insert("meta.sequenceId", "1");
            expected.insert("meta.sysUpTime", "37");
            expected.insert("meta.language", "EN");
            expected.insert("origin.software", "test");
            expected.insert("origin.ip", "192.168.0.1");

            expected.insert("severity", "notice");
            expected.insert("facility", "user");
            expected.insert("version", 1);
            expected.insert("appname", "root");
            expected.insert("procid", 8449);
            expected.insert("source_ip", "192.168.0.254");
        }

        assert_event_data_eq!(
            event_from_bytes(
                "host",
                Some(Bytes::from("192.168.0.254")),
                raw.into(),
                LogNamespace::Legacy
            )
            .unwrap(),
            expected
        );
    }

    #[test]
    fn handles_incorrect_sd_element() {
        let msg = "qwerty";
        let raw = format!(
            r#"<13>1 2019-02-13T19:48:34+00:00 74794bfb6795 root 8449 - {} {}"#,
            r"[incorrect x]", msg
        );

        let mut expected = Event::Log(LogEvent::from(msg));
        {
            let expected = expected.as_mut_log();
            expected.insert(
                (PathPrefix::Event, log_schema().timestamp_key().unwrap()),
                Utc.with_ymd_and_hms(2019, 2, 13, 19, 48, 34)
                    .single()
                    .expect("invalid timestamp"),
            );
            expected.insert(
                log_schema().host_key().unwrap().to_string().as_str(),
                "74794bfb6795",
            );
            expected.insert("hostname", "74794bfb6795");
            expected.insert(
                log_schema().source_type_key_target_path().unwrap(),
                "syslog",
            );
            expected.insert("severity", "notice");
            expected.insert("facility", "user");
            expected.insert("version", 1);
            expected.insert("appname", "root");
            expected.insert("procid", 8449);
            expected.insert("source_ip", "192.168.0.254");
        }

        let event = event_from_bytes(
            "host",
            Some(Bytes::from("192.168.0.254")),
            raw.into(),
            LogNamespace::Legacy,
        )
        .unwrap();
        assert_event_data_eq!(event, expected);

        let raw = format!(
            r#"<13>1 2019-02-13T19:48:34+00:00 74794bfb6795 root 8449 - {} {}"#,
            r"[incorrect x=]", msg
        );

        let event = event_from_bytes(
            "host",
            Some(Bytes::from("192.168.0.254")),
            raw.into(),
            LogNamespace::Legacy,
        )
        .unwrap();
        assert_event_data_eq!(event, expected);
    }

    #[test]
    fn handles_empty_sd_element() {
        fn there_is_map_called_empty(event: Event) -> bool {
            event
                .as_log()
                .get("empty")
                .expect("empty exists")
                .is_object()
        }

        let msg = format!(
            r#"<13>1 2019-02-13T19:48:34+00:00 74794bfb6795 root 8449 - {} qwerty"#,
            r"[empty]"
        );

        let event = event_from_bytes("host", None, msg.into(), LogNamespace::Legacy).unwrap();
        assert!(there_is_map_called_empty(event));

        let msg = format!(
            r#"<13>1 2019-02-13T19:48:34+00:00 74794bfb6795 root 8449 - {} qwerty"#,
            r#"[non_empty x="1"][empty]"#
        );

        let event = event_from_bytes("host", None, msg.into(), LogNamespace::Legacy).unwrap();
        assert!(there_is_map_called_empty(event));

        let msg = format!(
            r#"<13>1 2019-02-13T19:48:34+00:00 74794bfb6795 root 8449 - {} qwerty"#,
            r#"[empty][non_empty x="1"]"#
        );

        let event = event_from_bytes("host", None, msg.into(), LogNamespace::Legacy).unwrap();
        assert!(there_is_map_called_empty(event));

        let msg = format!(
            r#"<13>1 2019-02-13T19:48:34+00:00 74794bfb6795 root 8449 - {} qwerty"#,
            r#"[empty not_really="testing the test"]"#
        );

        let event = event_from_bytes("host", None, msg.into(), LogNamespace::Legacy).unwrap();
        assert!(there_is_map_called_empty(event));
    }

    #[test]
    fn handles_weird_whitespace() {
        // this should also match rsyslog omfwd with template=RSYSLOG_SyslogProtocol23Format
        let raw = r#"
            <13>1 2019-02-13T19:48:34+00:00 74794bfb6795 root 8449 - [meta sequenceId="1"] i am foobar
            "#;
        let cleaned = r#"<13>1 2019-02-13T19:48:34+00:00 74794bfb6795 root 8449 - [meta sequenceId="1"] i am foobar"#;

        assert_event_data_eq!(
            event_from_bytes("host", None, raw.to_owned().into(), LogNamespace::Legacy).unwrap(),
            event_from_bytes(
                "host",
                None,
                cleaned.to_owned().into(),
                LogNamespace::Legacy
            )
            .unwrap()
        );
    }

    #[test]
    fn handles_dots_in_sdata() {
        let raw =
            r#"<190>Feb 13 21:31:56 74794bfb6795 liblogging-stdlog:  [origin foo.bar="baz"] hello"#;
        let event =
            event_from_bytes("host", None, raw.to_owned().into(), LogNamespace::Legacy).unwrap();
        assert_eq!(
            event.as_log().get(r#"origin."foo.bar""#),
            Some(&Value::from("baz"))
        );
    }

    #[test]
    fn syslog_ng_default_network() {
        let msg = "i am foobar";
        let raw = format!(r#"<13>Feb 13 20:07:26 74794bfb6795 root[8539]: {msg}"#);
        let event = event_from_bytes(
            "host",
            Some(Bytes::from("192.168.0.254")),
            raw.into(),
            LogNamespace::Legacy,
        )
        .unwrap();

        let mut expected = Event::Log(LogEvent::from(msg));
        {
            let value = event.as_log().get("timestamp").unwrap();
            let year = value.as_timestamp().unwrap().naive_local().year();

            let expected = expected.as_mut_log();
            let expected_date: DateTime<Utc> = Local
                .with_ymd_and_hms(year, 2, 13, 20, 7, 26)
                .single()
                .expect("invalid timestamp")
                .into();

            expected.insert(
                (PathPrefix::Event, log_schema().timestamp_key().unwrap()),
                expected_date,
            );
            expected.insert(
                log_schema().host_key().unwrap().to_string().as_str(),
                "74794bfb6795",
            );
            expected.insert(
                log_schema().source_type_key_target_path().unwrap(),
                "syslog",
            );
            expected.insert("hostname", "74794bfb6795");
            expected.insert("severity", "notice");
            expected.insert("facility", "user");
            expected.insert("appname", "root");
            expected.insert("procid", 8539);
            expected.insert("source_ip", "192.168.0.254");
        }

        assert_event_data_eq!(event, expected);
    }

    #[test]
    fn rsyslog_omfwd_tcp_default() {
        let msg = "start";
        let raw = format!(
            r#"<190>Feb 13 21:31:56 74794bfb6795 liblogging-stdlog:  [origin software="rsyslogd" swVersion="8.24.0" x-pid="8979" x-info="http://www.rsyslog.com"] {msg}"#
        );
        let event = event_from_bytes(
            "host",
            Some(Bytes::from("192.168.0.254")),
            raw.into(),
            LogNamespace::Legacy,
        )
        .unwrap();

        let mut expected = Event::Log(LogEvent::from(msg));
        {
            let value = event.as_log().get("timestamp").unwrap();
            let year = value.as_timestamp().unwrap().naive_local().year();

            let expected = expected.as_mut_log();
            let expected_date: DateTime<Utc> = Local
                .with_ymd_and_hms(year, 2, 13, 21, 31, 56)
                .single()
                .expect("invalid timestamp")
                .into();
            expected.insert(
                (PathPrefix::Event, log_schema().timestamp_key().unwrap()),
                expected_date,
            );
            expected.insert(
                log_schema().source_type_key_target_path().unwrap(),
                "syslog",
            );
            expected.insert("host", "74794bfb6795");
            expected.insert("hostname", "74794bfb6795");
            expected.insert("severity", "info");
            expected.insert("facility", "local7");
            expected.insert("appname", "liblogging-stdlog");
            expected.insert("origin.software", "rsyslogd");
            expected.insert("origin.swVersion", "8.24.0");
            expected.insert("source_ip", "192.168.0.254");
            expected.insert(event_path!("origin", "x-pid"), "8979");
            expected.insert(event_path!("origin", "x-info"), "http://www.rsyslog.com");
        }

        assert_event_data_eq!(event, expected);
    }

    #[test]
    fn rsyslog_omfwd_tcp_forward_format() {
        let msg = "start";
        let raw = format!(
            r#"<190>2019-02-13T21:53:30.605850+00:00 74794bfb6795 liblogging-stdlog:  [origin software="rsyslogd" swVersion="8.24.0" x-pid="9043" x-info="http://www.rsyslog.com"] {msg}"#
        );

        let mut expected = Event::Log(LogEvent::from(msg));
        {
            let expected = expected.as_mut_log();
            expected.insert(
                (PathPrefix::Event, log_schema().timestamp_key().unwrap()),
                Utc.with_ymd_and_hms(2019, 2, 13, 21, 53, 30)
                    .single()
                    .and_then(|t| t.with_nanosecond(605_850 * 1000))
                    .expect("invalid timestamp"),
            );
            expected.insert(
                log_schema().source_type_key_target_path().unwrap(),
                "syslog",
            );
            expected.insert("host", "74794bfb6795");
            expected.insert("hostname", "74794bfb6795");
            expected.insert("severity", "info");
            expected.insert("facility", "local7");
            expected.insert("appname", "liblogging-stdlog");
            expected.insert("origin.software", "rsyslogd");
            expected.insert("origin.swVersion", "8.24.0");
            expected.insert(event_path!("origin", "x-pid"), "9043");
            expected.insert(event_path!("origin", "x-info"), "http://www.rsyslog.com");
        }

        assert_event_data_eq!(
            event_from_bytes("host", None, raw.into(), LogNamespace::Legacy).unwrap(),
            expected
        );
    }

    #[tokio::test]
    async fn test_tcp_syslog() {
        assert_source_compliance(&SOCKET_PUSH_SOURCE_TAGS, async {
            let num_messages: usize = 10000;
            let in_addr = next_addr();

            // Create and spawn the source.
            let config = SyslogConfig::from_mode(Mode::Tcp {
                address: in_addr.into(),
                permit_origin: None,
                keepalive: None,
                tls: None,
                receive_buffer_bytes: None,
                connection_limit: None,
            });

            let key = ComponentKey::from("in");
            let (tx, rx) = SourceSender::new_test();
            let (context, shutdown) = SourceContext::new_shutdown(&key, tx);
            let shutdown_complete = shutdown.shutdown_tripwire();

            let source = config
                .build(context)
                .await
                .expect("source should not fail to build");
            tokio::spawn(source);

            // Wait for source to become ready to accept traffic.
            wait_for_tcp(in_addr).await;

            let output_events = CountReceiver::receive_events(rx);

            // Now craft and send syslog messages to the source, and collect them on the other side.
            let input_messages: Vec<SyslogMessageRfc5424> = (0..num_messages)
                .map(|i| SyslogMessageRfc5424::random(i, 30, 4, 3, 3))
                .collect();

            let input_lines: Vec<String> =
                input_messages.iter().map(|msg| msg.to_string()).collect();

            send_lines(in_addr, input_lines).await.unwrap();

            // Wait a short period of time to ensure the messages get sent.
            sleep(Duration::from_secs(2)).await;

            // Shutdown the source, and make sure we've got all the messages we sent in.
            shutdown
                .shutdown_all(Some(Instant::now() + Duration::from_millis(100)))
                .await;
            shutdown_complete.await;

            let output_events = output_events.await;
            assert_eq!(output_events.len(), num_messages);

            let output_messages: Vec<SyslogMessageRfc5424> = output_events
                .into_iter()
                .map(|mut e| {
                    e.as_mut_log().remove("hostname"); // Vector adds this field which will cause a parse error.
                    e.as_mut_log().remove("source_ip"); // Vector adds this field which will cause a parse error.
                    e.into()
                })
                .collect();
            assert_eq!(output_messages, input_messages);
        })
        .await;
    }

    #[cfg(unix)]
    #[tokio::test]
    async fn test_unix_stream_syslog() {
        use std::os::unix::net::UnixStream as StdUnixStream;

        use futures_util::{SinkExt, stream};
        use tokio::{io::AsyncWriteExt, net::UnixStream};
        use tokio_util::codec::{FramedWrite, LinesCodec};

        use crate::test_util::components::SOCKET_PUSH_SOURCE_TAGS;

        assert_source_compliance(&SOCKET_PUSH_SOURCE_TAGS, async {
            let num_messages: usize = 1;
            let in_path = tempfile::tempdir().unwrap().keep().join("stream_test");

            // Create and spawn the source.
            let config = SyslogConfig::from_mode(Mode::Unix {
                path: in_path.clone(),
                socket_file_mode: None,
            });

            let key = ComponentKey::from("in");
            let (tx, rx) = SourceSender::new_test();
            let (context, shutdown) = SourceContext::new_shutdown(&key, tx);
            let shutdown_complete = shutdown.shutdown_tripwire();

            let source = config
                .build(context)
                .await
                .expect("source should not fail to build");
            tokio::spawn(source);

            // Wait for source to become ready to accept traffic.
            while StdUnixStream::connect(&in_path).is_err() {
                tokio::task::yield_now().await;
            }

            let output_events = CountReceiver::receive_events(rx);

            // Now craft and send syslog messages to the source, and collect them on the other side.
            let input_messages: Vec<SyslogMessageRfc5424> = (0..num_messages)
                .map(|i| SyslogMessageRfc5424::random(i, 30, 4, 3, 3))
                .collect();

            let stream = UnixStream::connect(&in_path).await.unwrap();
            let mut sink = FramedWrite::new(stream, LinesCodec::new());

            let lines: Vec<String> = input_messages.iter().map(|msg| msg.to_string()).collect();
            let mut lines = stream::iter(lines).map(Ok);
            sink.send_all(&mut lines).await.unwrap();

            let stream = sink.get_mut();
            stream.shutdown().await.unwrap();

            // Wait a short period of time to ensure the messages get sent.
            sleep(Duration::from_secs(1)).await;

            shutdown
                .shutdown_all(Some(Instant::now() + Duration::from_millis(100)))
                .await;
            shutdown_complete.await;

            let output_events = output_events.await;
            assert_eq!(output_events.len(), num_messages);

            let output_messages: Vec<SyslogMessageRfc5424> = output_events
                .into_iter()
                .map(|mut e| {
                    e.as_mut_log().remove("hostname"); // Vector adds this field which will cause a parse error.
                    e.as_mut_log().remove("source_ip"); // Vector adds this field which will cause a parse error.
                    e.into()
                })
                .collect();
            assert_eq!(output_messages, input_messages);
        })
        .await;
    }

    #[tokio::test]
    async fn test_octet_counting_syslog() {
        assert_source_compliance(&SOCKET_PUSH_SOURCE_TAGS, async {
            let num_messages: usize = 10000;
            let in_addr = next_addr();

            // Create and spawn the source.
            let config = SyslogConfig::from_mode(Mode::Tcp {
                address: in_addr.into(),
                permit_origin: None,
                keepalive: None,
                tls: None,
                receive_buffer_bytes: None,
                connection_limit: None,
            });

            let key = ComponentKey::from("in");
            let (tx, rx) = SourceSender::new_test();
            let (context, shutdown) = SourceContext::new_shutdown(&key, tx);
            let shutdown_complete = shutdown.shutdown_tripwire();

            let source = config
                .build(context)
                .await
                .expect("source should not fail to build");
            tokio::spawn(source);

            // Wait for source to become ready to accept traffic.
            wait_for_tcp(in_addr).await;

            let output_events = CountReceiver::receive_events(rx);

            // Now craft and send syslog messages to the source, and collect them on the other side.
            let input_messages: Vec<SyslogMessageRfc5424> = (0..num_messages)
                .map(|i| {
                    let mut msg = SyslogMessageRfc5424::random(i, 30, 4, 3, 3);
                    msg.message.push('\n');
                    msg.message.push_str(&random_string(30));
                    msg
                })
                .collect();

            let codec = BytesCodec::new();
            let input_lines: Vec<Bytes> = input_messages
                .iter()
                .map(|msg| {
                    let s = msg.to_string();
                    format!("{} {}", s.len(), s).into()
                })
                .collect();

            send_encodable(in_addr, codec, input_lines).await.unwrap();

            // Wait a short period of time to ensure the messages get sent.
            sleep(Duration::from_secs(2)).await;

            // Shutdown the source, and make sure we've got all the messages we sent in.
            shutdown
                .shutdown_all(Some(Instant::now() + Duration::from_millis(100)))
                .await;
            shutdown_complete.await;

            let output_events = output_events.await;
            assert_eq!(output_events.len(), num_messages);

            let output_messages: Vec<SyslogMessageRfc5424> = output_events
                .into_iter()
                .map(|mut e| {
                    e.as_mut_log().remove("hostname"); // Vector adds this field which will cause a parse error.
                    e.as_mut_log().remove("source_ip"); // Vector adds this field which will cause a parse error.
                    e.into()
                })
                .collect();
            assert_eq!(output_messages, input_messages);
        })
        .await;
    }

    #[derive(Deserialize, PartialEq, Clone, Debug)]
    struct SyslogMessageRfc5424 {
        msgid: String,
        severity: Severity,
        facility: Facility,
        version: u8,
        timestamp: String,
        host: String,
        source_type: String,
        appname: String,
        procid: usize,
        message: String,
        #[serde(flatten)]
        structured_data: StructuredData,
    }

    impl SyslogMessageRfc5424 {
        fn random(
            id: usize,
            msg_len: usize,
            field_len: usize,
            max_map_size: usize,
            max_children: usize,
        ) -> Self {
            let msg = random_string(msg_len);
            let structured_data = random_structured_data(max_map_size, max_children, field_len);

            let timestamp = Utc::now().to_rfc3339_opts(SecondsFormat::Secs, true);
            //"secfrac" can contain up to 6 digits, but TCP sinks uses `AutoSi`

            Self {
                msgid: format!("test{id}"),
                severity: Severity::LOG_INFO,
                facility: Facility::LOG_USER,
                version: 1,
                timestamp,
                host: "hogwarts".to_owned(),
                source_type: "syslog".to_owned(),
                appname: "harry".to_owned(),
                procid: rng().random_range(0..32768),
                structured_data,
                message: msg,
            }
        }
    }

    impl fmt::Display for SyslogMessageRfc5424 {
        fn fmt(&self, f: &mut fmt::Formatter) -> fmt::Result {
            write!(
                f,
                "<{}>{} {} {} {} {} {} {} {}",
                encode_priority(self.severity, self.facility),
                self.version,
                self.timestamp,
                self.host,
                self.appname,
                self.procid,
                self.msgid,
                format_structured_data_rfc5424(&self.structured_data),
                self.message
            )
        }
    }

    impl From<Event> for SyslogMessageRfc5424 {
        fn from(e: Event) -> Self {
            let (value, _) = e.into_log().into_parts();
            let mut fields = value.into_object().unwrap();

            Self {
                msgid: fields.remove("msgid").map(value_to_string).unwrap(),
                severity: fields
                    .remove("severity")
                    .map(value_to_string)
                    .and_then(|s| Severity::from_str(s.as_str()))
                    .unwrap(),
                facility: fields
                    .remove("facility")
                    .map(value_to_string)
                    .and_then(|s| Facility::from_str(s.as_str()))
                    .unwrap(),
                version: fields
                    .remove("version")
                    .map(value_to_string)
                    .map(|s| u8::from_str(s.as_str()).unwrap())
                    .unwrap(),
                timestamp: fields.remove("timestamp").map(value_to_string).unwrap(),
                host: fields.remove("host").map(value_to_string).unwrap(),
                source_type: fields.remove("source_type").map(value_to_string).unwrap(),
                appname: fields.remove("appname").map(value_to_string).unwrap(),
                procid: fields
                    .remove("procid")
                    .map(value_to_string)
                    .map(|s| usize::from_str(s.as_str()).unwrap())
                    .unwrap(),
                message: fields.remove("message").map(value_to_string).unwrap(),
                structured_data: structured_data_from_fields(fields),
            }
        }
    }

    fn structured_data_from_fields(fields: ObjectMap) -> StructuredData {
        let mut structured_data = StructuredData::default();

        for (key, value) in fields.into_iter() {
            let subfields = value
                .into_object()
                .unwrap()
                .into_iter()
                .map(|(k, v)| (k.into(), value_to_string(v)))
                .collect();

            structured_data.insert(key.into(), subfields);
        }

        structured_data
    }

    #[allow(non_camel_case_types, clippy::upper_case_acronyms)]
    #[derive(Copy, Clone, Deserialize, PartialEq, Eq, Debug)]
    pub enum Severity {
        #[serde(rename(deserialize = "emergency"))]
        LOG_EMERG,
        #[serde(rename(deserialize = "alert"))]
        LOG_ALERT,
        #[serde(rename(deserialize = "critical"))]
        LOG_CRIT,
        #[serde(rename(deserialize = "error"))]
        LOG_ERR,
        #[serde(rename(deserialize = "warn"))]
        LOG_WARNING,
        #[serde(rename(deserialize = "notice"))]
        LOG_NOTICE,
        #[serde(rename(deserialize = "info"))]
        LOG_INFO,
        #[serde(rename(deserialize = "debug"))]
        LOG_DEBUG,
    }

    impl Severity {
        fn from_str(s: &str) -> Option<Self> {
            match s {
                "emergency" => Some(Self::LOG_EMERG),
                "alert" => Some(Self::LOG_ALERT),
                "critical" => Some(Self::LOG_CRIT),
                "error" => Some(Self::LOG_ERR),
                "warn" => Some(Self::LOG_WARNING),
                "notice" => Some(Self::LOG_NOTICE),
                "info" => Some(Self::LOG_INFO),
                "debug" => Some(Self::LOG_DEBUG),

                x => {
                    #[allow(clippy::print_stdout)]
                    {
                        println!("converting severity str, got {x}");
                    }
                    None
                }
            }
        }
    }

    #[allow(non_camel_case_types, clippy::upper_case_acronyms)]
    #[derive(Copy, Clone, PartialEq, Eq, Deserialize, Debug)]
    pub enum Facility {
        #[serde(rename(deserialize = "kernel"))]
        LOG_KERN = 0 << 3,
        #[serde(rename(deserialize = "user"))]
        LOG_USER = 1 << 3,
        #[serde(rename(deserialize = "mail"))]
        LOG_MAIL = 2 << 3,
        #[serde(rename(deserialize = "daemon"))]
        LOG_DAEMON = 3 << 3,
        #[serde(rename(deserialize = "auth"))]
        LOG_AUTH = 4 << 3,
        #[serde(rename(deserialize = "syslog"))]
        LOG_SYSLOG = 5 << 3,
    }

    impl Facility {
        fn from_str(s: &str) -> Option<Self> {
            match s {
                "kernel" => Some(Self::LOG_KERN),
                "user" => Some(Self::LOG_USER),
                "mail" => Some(Self::LOG_MAIL),
                "daemon" => Some(Self::LOG_DAEMON),
                "auth" => Some(Self::LOG_AUTH),
                "syslog" => Some(Self::LOG_SYSLOG),
                _ => None,
            }
        }
    }

    type StructuredData = HashMap<String, HashMap<String, String>>;

    fn random_structured_data(
        max_map_size: usize,
        max_children: usize,
        field_len: usize,
    ) -> StructuredData {
        let amount = rng().random_range(0..max_children);

        random_maps(max_map_size, field_len)
            .filter(|m| !m.is_empty()) //syslog_rfc5424 ignores empty maps, tested separately
            .take(amount)
            .enumerate()
            .map(|(i, map)| (format!("id{i}"), map))
            .collect()
    }

    fn format_structured_data_rfc5424(data: &StructuredData) -> String {
        if data.is_empty() {
            "-".to_string()
        } else {
            let mut res = String::new();
            for (id, params) in data {
                res = res + "[" + id;
                for (name, value) in params {
                    res = res + " " + name + "=\"" + value + "\"";
                }
                res += "]";
            }

            res
        }
    }

    const fn encode_priority(severity: Severity, facility: Facility) -> u8 {
        facility as u8 | severity as u8
    }

    fn value_to_string(v: Value) -> String {
        if v.is_bytes() {
            let buf = v.as_bytes().unwrap();
            String::from_utf8_lossy(buf).to_string()
        } else if v.is_timestamp() {
            let ts = v.as_timestamp().unwrap();
            ts.to_rfc3339_opts(SecondsFormat::AutoSi, true)
        } else {
            v.to_string()
        }
    }
}<|MERGE_RESOLUTION|>--- conflicted
+++ resolved
@@ -1,7 +1,6 @@
 #[cfg(unix)]
 use std::path::PathBuf;
 use std::{net::SocketAddr, time::Duration};
-use vector_lib::ipallowlist::IpAllowlistConfig;
 
 use bytes::Bytes;
 use chrono::Utc;
@@ -453,11 +452,7 @@
     use std::{collections::HashMap, fmt, str::FromStr};
 
     use chrono::prelude::*;
-<<<<<<< HEAD
-    use rand::{rng, Rng};
-=======
     use rand::{Rng, rng};
->>>>>>> eee6e669
     use serde::Deserialize;
     use tokio::time::{Duration, Instant, sleep};
     use tokio_util::codec::BytesCodec;
