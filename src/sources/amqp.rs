--- conflicted
+++ resolved
@@ -388,11 +388,7 @@
         )
         .await
         .map_err(|error| {
-<<<<<<< HEAD
-            error!(message = "Failed to consume.", error = ?error, internal_log_rate_secs = true);
-=======
             error!(message = "Failed to consume.", error = ?error, internal_log_rate_limit = true);
->>>>>>> a1b25909
         })?
         .fuse();
     let mut shutdown = shutdown.fuse();
