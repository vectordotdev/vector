use crate::{
    config::{DataType, GlobalOptions, SourceConfig},
    event::Event,
    internal_events::{HerokuLogplexRequestReadError, HerokuLogplexRequestReceived},
    shutdown::ShutdownSignal,
    sources::util::{ErrorMessage, HttpSource},
    tls::TlsConfig,
    Pipeline,
};
use async_trait::async_trait;
use bytes::{buf::BufExt, Bytes};
use chrono::{DateTime, Utc};
use serde::{Deserialize, Serialize};
use std::{
    io::{BufRead, BufReader},
    net::SocketAddr,
    str::FromStr,
};
use warp::http::{HeaderMap, StatusCode};

#[derive(Deserialize, Serialize, Debug, Clone)]
pub struct LogplexConfig {
    address: SocketAddr,
    tls: Option<TlsConfig>,
}

#[derive(Clone, Default)]
struct LogplexSource {}

impl HttpSource for LogplexSource {
    fn build_event(&self, body: Bytes, header_map: HeaderMap) -> Result<Vec<Event>, ErrorMessage> {
        decode_message(body, header_map)
    }
}

#[typetag::serde(name = "logplex")]
#[async_trait]
impl SourceConfig for LogplexConfig {
    fn build(
        &self,
        _name: &str,
        _globals: &GlobalOptions,
        _shutdown: ShutdownSignal,
        _out: Pipeline,
    ) -> crate::Result<super::Source> {
        unimplemented!()
    }

    async fn build_async(
        &self,
        _: &str,
        _: &GlobalOptions,
        shutdown: ShutdownSignal,
        out: Pipeline,
    ) -> crate::Result<super::Source> {
        let source = LogplexSource::default();
        source.run(self.address, "events", &self.tls, out, shutdown)
    }

    fn output_type(&self) -> DataType {
        DataType::Log
    }

    fn source_type(&self) -> &'static str {
        "logplex"
    }
}

fn decode_message(body: Bytes, header_map: HeaderMap) -> Result<Vec<Event>, ErrorMessage> {
    // Deal with headers
    let msg_count = match usize::from_str(get_header(&header_map, "Logplex-Msg-Count")?) {
        Ok(v) => v,
        Err(e) => return Err(header_error_message("Logplex-Msg-Count", &e.to_string())),
    };
    let frame_id = get_header(&header_map, "Logplex-Frame-Id")?;
    let drain_token = get_header(&header_map, "Logplex-Drain-Token")?;

    emit!(HerokuLogplexRequestReceived {
        msg_count,
        frame_id,
        drain_token
    });

    // Deal with body
    let events = body_to_events(body);

    if events.len() != msg_count {
        let error_msg = format!(
            "Parsed event count does not match message count header: {} vs {}",
            events.len(),
            msg_count
        );

        if cfg!(test) {
            panic!(error_msg);
        }
        return Err(header_error_message("Logplex-Msg-Count", &error_msg));
    }

    Ok(events)
}

fn get_header<'a>(header_map: &'a HeaderMap, name: &str) -> Result<&'a str, ErrorMessage> {
    if let Some(header_value) = header_map.get(name) {
        header_value
            .to_str()
            .map_err(|e| header_error_message(name, &e.to_string()))
    } else {
        Err(header_error_message(name, "Header does not exist"))
    }
}

fn header_error_message(name: &str, msg: &str) -> ErrorMessage {
    ErrorMessage::new(
        StatusCode::BAD_REQUEST,
        format!("Invalid request header {:?}: {:?}", name, msg),
    )
}

fn body_to_events(body: Bytes) -> Vec<Event> {
    let rdr = BufReader::new(body.reader());
    rdr.lines()
        .filter_map(|res| {
            res.map_err(|error| emit!(HerokuLogplexRequestReadError { error }))
                .ok()
        })
        .filter(|s| !s.is_empty())
        .map(line_to_event)
        .collect()
}

fn line_to_event(line: String) -> Event {
    let parts = line.splitn(8, ' ').collect::<Vec<&str>>();

    let mut event = if parts.len() == 8 {
        let timestamp = parts[2];
        let hostname = parts[3];
        let app_name = parts[4];
        let proc_id = parts[5];
        let message = parts[7];

        let mut event = Event::from(message);
        let log = event.as_mut_log();

        if let Ok(ts) = timestamp.parse::<DateTime<Utc>>() {
            log.insert(crate::config::log_schema().timestamp_key().clone(), ts);
        }

<<<<<<< HEAD
        log.insert(crate::config::log_schema().host_key().clone(), hostname);
=======
        log.insert(event::log_schema().host_key().clone(), hostname.to_owned());
>>>>>>> d72b947c

        log.insert("app_name", app_name.to_owned());
        log.insert("proc_id", proc_id.to_owned());

        event
    } else {
        warn!(
            message = "Line didn't match expected logplex format, so raw message is forwarded.",
            fields = parts.len(),
            rate_limit_secs = 10
        );
        Event::from(line)
    };

    // Add source type
<<<<<<< HEAD
    event
        .as_mut_log()
        .try_insert(crate::config::log_schema().source_type_key(), "logplex");
=======
    event.as_mut_log().try_insert(
        event::log_schema().source_type_key(),
        Bytes::from("logplex"),
    );
>>>>>>> d72b947c

    event
}

#[cfg(test)]
mod tests {
    use super::LogplexConfig;
    use crate::shutdown::ShutdownSignal;
    use crate::{
        config::{GlobalOptions, SourceConfig},
        event::Event,
        test_util::{collect_n, next_addr, trace_init, wait_for_tcp},
        Pipeline,
    };
    use chrono::{DateTime, Utc};
    use futures::compat::Future01CompatExt;
    use futures01::sync::mpsc;
    use pretty_assertions::assert_eq;
    use std::net::SocketAddr;

    async fn source() -> (mpsc::Receiver<Event>, SocketAddr) {
        let (sender, recv) = Pipeline::new_test();
        let address = next_addr();
        tokio::spawn(async move {
            LogplexConfig { address, tls: None }
                .build_async(
                    "default",
                    &GlobalOptions::default(),
                    ShutdownSignal::noop(),
                    sender,
                )
                .await
                .unwrap()
                .compat()
                .await
                .unwrap()
        });
        wait_for_tcp(address).await;
        (recv, address)
    }

    async fn send(address: SocketAddr, body: &str) -> u16 {
        let len = body.lines().count();
        reqwest::Client::new()
            .post(&format!("http://{}/events", address))
            .header("Logplex-Msg-Count", len)
            .header("Logplex-Frame-Id", "frame-foo")
            .header("Logplex-Drain-Token", "drain-bar")
            .body(body.to_owned())
            .send()
            .await
            .unwrap()
            .status()
            .as_u16()
    }

    #[tokio::test]
    async fn logplex_handles_router_log() {
        trace_init();

        let body = r#"267 <158>1 2020-01-08T22:33:57.353034+00:00 host heroku router - at=info method=GET path="/cart_link" host=lumberjack-store.timber.io request_id=05726858-c44e-4f94-9a20-37df73be9006 fwd="73.75.38.87" dyno=web.1 connect=1ms service=22ms status=304 bytes=656 protocol=http"#;

        let (rx, addr) = source().await;

        assert_eq!(200, send(addr, body).await);

        let mut events = collect_n(rx, body.lines().count()).await.unwrap();
        let event = events.remove(0);
        let log = event.as_log();

        assert_eq!(
            log[&crate::config::log_schema().message_key()],
            r#"at=info method=GET path="/cart_link" host=lumberjack-store.timber.io request_id=05726858-c44e-4f94-9a20-37df73be9006 fwd="73.75.38.87" dyno=web.1 connect=1ms service=22ms status=304 bytes=656 protocol=http"#.into()
        );
        assert_eq!(
            log[&crate::config::log_schema().timestamp_key()],
            "2020-01-08T22:33:57.353034+00:00"
                .parse::<DateTime<Utc>>()
                .unwrap()
                .into()
        );
        assert_eq!(log[&crate::config::log_schema().host_key()], "host".into());
        assert_eq!(
            log[crate::config::log_schema().source_type_key()],
            "logplex".into()
        );
    }

    #[test]
    fn logplex_handles_normal_lines() {
        let body = "267 <158>1 2020-01-08T22:33:57.353034+00:00 host heroku router - foo bar baz";
        let event = super::line_to_event(body.into());
        let log = event.as_log();

        assert_eq!(
            log[&crate::config::log_schema().message_key()],
            "foo bar baz".into()
        );
        assert_eq!(
            log[&crate::config::log_schema().timestamp_key()],
            "2020-01-08T22:33:57.353034+00:00"
                .parse::<DateTime<Utc>>()
                .unwrap()
                .into()
        );
        assert_eq!(log[&crate::config::log_schema().host_key()], "host".into());
        assert_eq!(
            log[crate::config::log_schema().source_type_key()],
            "logplex".into()
        );
    }

    #[test]
    fn logplex_handles_malformed_lines() {
        let body = "what am i doing here";
        let event = super::line_to_event(body.into());
        let log = event.as_log();

        assert_eq!(
            log[&crate::config::log_schema().message_key()],
            "what am i doing here".into()
        );
        assert!(log
            .get(&crate::config::log_schema().timestamp_key())
            .is_some());
        assert_eq!(
            log[crate::config::log_schema().source_type_key()],
            "logplex".into()
        );
    }

    #[test]
    fn logplex_doesnt_blow_up_on_bad_framing() {
        let body = "1000000 <158>1 2020-01-08T22:33:57.353034+00:00 host heroku router - i'm not that long";
        let event = super::line_to_event(body.into());
        let log = event.as_log();

        assert_eq!(
            log[&crate::config::log_schema().message_key()],
            "i'm not that long".into()
        );
        assert_eq!(
            log[&crate::config::log_schema().timestamp_key()],
            "2020-01-08T22:33:57.353034+00:00"
                .parse::<DateTime<Utc>>()
                .unwrap()
                .into()
        );
        assert_eq!(log[&crate::config::log_schema().host_key()], "host".into());
        assert_eq!(
            log[crate::config::log_schema().source_type_key()],
            "logplex".into()
        );
    }
}<|MERGE_RESOLUTION|>--- conflicted
+++ resolved
@@ -146,11 +146,10 @@
             log.insert(crate::config::log_schema().timestamp_key().clone(), ts);
         }
 
-<<<<<<< HEAD
-        log.insert(crate::config::log_schema().host_key().clone(), hostname);
-=======
-        log.insert(event::log_schema().host_key().clone(), hostname.to_owned());
->>>>>>> d72b947c
+        log.insert(
+            crate::config::log_schema().host_key().clone(),
+            hostname.to_owned(),
+        );
 
         log.insert("app_name", app_name.to_owned());
         log.insert("proc_id", proc_id.to_owned());
@@ -166,16 +165,10 @@
     };
 
     // Add source type
-<<<<<<< HEAD
-    event
-        .as_mut_log()
-        .try_insert(crate::config::log_schema().source_type_key(), "logplex");
-=======
     event.as_mut_log().try_insert(
-        event::log_schema().source_type_key(),
+        crate::config::log_schema().source_type_key(),
         Bytes::from("logplex"),
     );
->>>>>>> d72b947c
 
     event
 }
