use crate::{
    config::{
        log_schema, DataType, GenerateConfig, GlobalOptions, SourceConfig, SourceDescription,
    },
    event::Event,
    internal_events::{HerokuLogplexRequestReadError, HerokuLogplexRequestReceived},
    shutdown::ShutdownSignal,
    sources::util::{ErrorMessage, HttpSource, HttpSourceAuthConfig},
    tls::TlsConfig,
    Pipeline,
};
use bytes::{buf::BufExt, Bytes};
use chrono::{DateTime, Utc};
use serde::{Deserialize, Serialize};
use std::{
    io::{BufRead, BufReader},
    net::SocketAddr,
    str::FromStr,
};

use warp::http::{HeaderMap, StatusCode};

#[derive(Deserialize, Serialize, Debug, Clone)]
pub struct LogplexConfig {
    address: SocketAddr,
    tls: Option<TlsConfig>,
    auth: Option<HttpSourceAuthConfig>,
}

inventory::submit! {
    SourceDescription::new::<LogplexConfig>("logplex")
}

impl GenerateConfig for LogplexConfig {
    fn generate_config() -> toml::Value {
        toml::Value::try_from(Self {
            address: "0.0.0.0:80".parse().unwrap(),
            tls: None,
        })
        .unwrap()
    }
}

#[derive(Clone, Default)]
struct LogplexSource;

impl HttpSource for LogplexSource {
    fn build_event(&self, body: Bytes, header_map: HeaderMap) -> Result<Vec<Event>, ErrorMessage> {
        decode_message(body, header_map)
    }
}

#[async_trait::async_trait]
#[typetag::serde(name = "logplex")]
impl SourceConfig for LogplexConfig {
    async fn build(
        &self,
        _: &str,
        _: &GlobalOptions,
        shutdown: ShutdownSignal,
        out: Pipeline,
    ) -> crate::Result<super::Source> {
        let source = LogplexSource::default();
        source.run(self.address, "events", &self.tls, &self.auth, out, shutdown)
    }

    fn output_type(&self) -> DataType {
        DataType::Log
    }

    fn source_type(&self) -> &'static str {
        "logplex"
    }
}

fn decode_message(body: Bytes, header_map: HeaderMap) -> Result<Vec<Event>, ErrorMessage> {
    // Deal with headers
    let msg_count = match usize::from_str(get_header(&header_map, "Logplex-Msg-Count")?) {
        Ok(v) => v,
        Err(e) => return Err(header_error_message("Logplex-Msg-Count", &e.to_string())),
    };
    let frame_id = get_header(&header_map, "Logplex-Frame-Id")?;
    let drain_token = get_header(&header_map, "Logplex-Drain-Token")?;

    emit!(HerokuLogplexRequestReceived {
        msg_count,
        frame_id,
        drain_token
    });

    // Deal with body
    let events = body_to_events(body);

    if events.len() != msg_count {
        let error_msg = format!(
            "Parsed event count does not match message count header: {} vs {}",
            events.len(),
            msg_count
        );

        if cfg!(test) {
            panic!(error_msg);
        }
        return Err(header_error_message("Logplex-Msg-Count", &error_msg));
    }

    Ok(events)
}

fn get_header<'a>(header_map: &'a HeaderMap, name: &str) -> Result<&'a str, ErrorMessage> {
    if let Some(header_value) = header_map.get(name) {
        header_value
            .to_str()
            .map_err(|e| header_error_message(name, &e.to_string()))
    } else {
        Err(header_error_message(name, "Header does not exist"))
    }
}

fn header_error_message(name: &str, msg: &str) -> ErrorMessage {
    ErrorMessage::new(
        StatusCode::BAD_REQUEST,
        format!("Invalid request header {:?}: {:?}", name, msg),
    )
}

fn body_to_events(body: Bytes) -> Vec<Event> {
    let rdr = BufReader::new(body.reader());
    rdr.lines()
        .filter_map(|res| {
            res.map_err(|error| emit!(HerokuLogplexRequestReadError { error }))
                .ok()
        })
        .filter(|s| !s.is_empty())
        .map(line_to_event)
        .collect()
}

fn line_to_event(line: String) -> Event {
    let parts = line.splitn(8, ' ').collect::<Vec<&str>>();

    let mut event = if parts.len() == 8 {
        let timestamp = parts[2];
        let hostname = parts[3];
        let app_name = parts[4];
        let proc_id = parts[5];
        let message = parts[7];

        let mut event = Event::from(message);
        let log = event.as_mut_log();

        if let Ok(ts) = timestamp.parse::<DateTime<Utc>>() {
            log.insert(log_schema().timestamp_key(), ts);
        }

        log.insert(log_schema().host_key(), hostname.to_owned());

        log.insert("app_name", app_name.to_owned());
        log.insert("proc_id", proc_id.to_owned());

        event
    } else {
        warn!(
            message = "Line didn't match expected logplex format, so raw message is forwarded.",
            fields = parts.len(),
            rate_limit_secs = 10
        );
        Event::from(line)
    };

    // Add source type
    event
        .as_mut_log()
        .try_insert(log_schema().source_type_key(), Bytes::from("logplex"));

    event
}

#[cfg(test)]
mod tests {
    use super::{HttpSourceAuthConfig, LogplexConfig};
    use crate::shutdown::ShutdownSignal;
    use crate::{
        config::{log_schema, GlobalOptions, SourceConfig},
        event::Event,
        test_util::{collect_n, next_addr, trace_init, wait_for_tcp},
        Pipeline,
    };
    use chrono::{DateTime, Utc};
    use futures::compat::Future01CompatExt;
    use futures01::sync::mpsc;
    use pretty_assertions::assert_eq;
    use std::net::SocketAddr;

<<<<<<< HEAD
    #[test]
    fn generate_config() {
        crate::test_util::test_generate_config::<LogplexConfig>();
    }

    async fn source() -> (mpsc::Receiver<Event>, SocketAddr) {
=======
    async fn source(auth: Option<HttpSourceAuthConfig>) -> (mpsc::Receiver<Event>, SocketAddr) {
>>>>>>> 3412770d
        let (sender, recv) = Pipeline::new_test();
        let address = next_addr();
        tokio::spawn(async move {
            LogplexConfig {
                address,
                tls: None,
                auth,
            }
            .build(
                "default",
                &GlobalOptions::default(),
                ShutdownSignal::noop(),
                sender,
            )
            .await
            .unwrap()
            .compat()
            .await
            .unwrap()
        });
        wait_for_tcp(address).await;
        (recv, address)
    }

    async fn send(address: SocketAddr, body: &str, auth: Option<HttpSourceAuthConfig>) -> u16 {
        let len = body.lines().count();
        let mut req = reqwest::Client::new().post(&format!("http://{}/events", address));
        if let Some(auth) = auth {
            req = req.basic_auth(auth.username, Some(auth.password));
        }
        req.header("Logplex-Msg-Count", len)
            .header("Logplex-Frame-Id", "frame-foo")
            .header("Logplex-Drain-Token", "drain-bar")
            .body(body.to_owned())
            .send()
            .await
            .unwrap()
            .status()
            .as_u16()
    }

    #[tokio::test]
    async fn logplex_handles_router_log() {
        trace_init();

        let body = r#"267 <158>1 2020-01-08T22:33:57.353034+00:00 host heroku router - at=info method=GET path="/cart_link" host=lumberjack-store.timber.io request_id=05726858-c44e-4f94-9a20-37df73be9006 fwd="73.75.38.87" dyno=web.1 connect=1ms service=22ms status=304 bytes=656 protocol=http"#;

        let auth = HttpSourceAuthConfig {
            username: "vector_user".to_owned(),
            password: "vector_pass".to_owned(),
        };

        let (rx, addr) = source(Some(auth.clone())).await;

        assert_eq!(200, send(addr, body, Some(auth)).await);

        let mut events = collect_n(rx, body.lines().count()).await.unwrap();
        let event = events.remove(0);
        let log = event.as_log();

        assert_eq!(
            log[log_schema().message_key()],
            r#"at=info method=GET path="/cart_link" host=lumberjack-store.timber.io request_id=05726858-c44e-4f94-9a20-37df73be9006 fwd="73.75.38.87" dyno=web.1 connect=1ms service=22ms status=304 bytes=656 protocol=http"#.into()
        );
        assert_eq!(
            log[log_schema().timestamp_key()],
            "2020-01-08T22:33:57.353034+00:00"
                .parse::<DateTime<Utc>>()
                .unwrap()
                .into()
        );
        assert_eq!(log[&log_schema().host_key()], "host".into());
        assert_eq!(log[log_schema().source_type_key()], "logplex".into());
    }

    #[test]
    fn logplex_handles_normal_lines() {
        let body = "267 <158>1 2020-01-08T22:33:57.353034+00:00 host heroku router - foo bar baz";
        let event = super::line_to_event(body.into());
        let log = event.as_log();

        assert_eq!(log[log_schema().message_key()], "foo bar baz".into());
        assert_eq!(
            log[log_schema().timestamp_key()],
            "2020-01-08T22:33:57.353034+00:00"
                .parse::<DateTime<Utc>>()
                .unwrap()
                .into()
        );
        assert_eq!(log[log_schema().host_key()], "host".into());
        assert_eq!(log[log_schema().source_type_key()], "logplex".into());
    }

    #[test]
    fn logplex_handles_malformed_lines() {
        let body = "what am i doing here";
        let event = super::line_to_event(body.into());
        let log = event.as_log();

        assert_eq!(
            log[log_schema().message_key()],
            "what am i doing here".into()
        );
        assert!(log.get(log_schema().timestamp_key()).is_some());
        assert_eq!(log[log_schema().source_type_key()], "logplex".into());
    }

    #[test]
    fn logplex_doesnt_blow_up_on_bad_framing() {
        let body = "1000000 <158>1 2020-01-08T22:33:57.353034+00:00 host heroku router - i'm not that long";
        let event = super::line_to_event(body.into());
        let log = event.as_log();

        assert_eq!(log[log_schema().message_key()], "i'm not that long".into());
        assert_eq!(
            log[log_schema().timestamp_key()],
            "2020-01-08T22:33:57.353034+00:00"
                .parse::<DateTime<Utc>>()
                .unwrap()
                .into()
        );
        assert_eq!(log[log_schema().host_key()], "host".into());
        assert_eq!(log[log_schema().source_type_key()], "logplex".into());
    }
}<|MERGE_RESOLUTION|>--- conflicted
+++ resolved
@@ -36,6 +36,7 @@
         toml::Value::try_from(Self {
             address: "0.0.0.0:80".parse().unwrap(),
             tls: None,
+            auth: None,
         })
         .unwrap()
     }
@@ -192,16 +193,12 @@
     use pretty_assertions::assert_eq;
     use std::net::SocketAddr;
 
-<<<<<<< HEAD
     #[test]
     fn generate_config() {
         crate::test_util::test_generate_config::<LogplexConfig>();
     }
 
-    async fn source() -> (mpsc::Receiver<Event>, SocketAddr) {
-=======
     async fn source(auth: Option<HttpSourceAuthConfig>) -> (mpsc::Receiver<Event>, SocketAddr) {
->>>>>>> 3412770d
         let (sender, recv) = Pipeline::new_test();
         let address = next_addr();
         tokio::spawn(async move {
