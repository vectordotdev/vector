use std::{convert::TryFrom, time::Duration};

use regex::bytes::Regex;
use serde_with::serde_as;
use snafu::{ResultExt, Snafu};
use vector_config::configurable_component;

use crate::line_agg;

/// Configuration of multi-line aggregation.
#[serde_as]
#[configurable_component]
#[derive(Clone, Debug, PartialEq, Eq)]
#[serde(deny_unknown_fields)]
pub struct MultilineConfig {
    /// Regular expression pattern that is used to match the start of a new message.
    #[configurable(metadata(docs::examples = "^[\\s]+"))]
    #[configurable(metadata(docs::examples = "\\\\$"))]
    #[configurable(metadata(docs::examples = "^(INFO|ERROR) "))]
    #[configurable(metadata(docs::examples = ";$"))]
    pub start_pattern: String,

    /// Regular expression pattern that is used to determine whether or not more lines should be read.
    ///
    /// This setting must be configured in conjunction with `mode`.
    #[configurable(metadata(docs::examples = "^[\\s]+"))]
    #[configurable(metadata(docs::examples = "\\\\$"))]
    #[configurable(metadata(docs::examples = "^(INFO|ERROR) "))]
    #[configurable(metadata(docs::examples = ";$"))]
    pub condition_pattern: String,

    /// Aggregation mode.
    ///
    /// This setting must be configured in conjunction with `condition_pattern`.
    #[configurable(derived)]
    pub mode: line_agg::Mode,

    /// The maximum amount of time to wait for the next additional line, in milliseconds.
    ///
    /// Once this timeout is reached, the buffered message is guaranteed to be flushed, even if incomplete.
<<<<<<< HEAD
    #[serde_as(as = "serde_with::DurationMilliSeconds<u64>")]
    pub timeout_ms: Duration,
=======
    #[configurable(metadata(docs::examples = 1000))]
    #[configurable(metadata(docs::examples = 600000))]
    pub timeout_ms: u64,
>>>>>>> 6dcdba3d
}

impl TryFrom<&MultilineConfig> for line_agg::Config {
    type Error = Error;

    fn try_from(config: &MultilineConfig) -> Result<Self, Self::Error> {
        let MultilineConfig {
            start_pattern,
            condition_pattern,
            mode,
            timeout_ms,
        } = config;

        let start_pattern = Regex::new(start_pattern)
            .with_context(|_| InvalidMultilineStartPatternSnafu { start_pattern })?;
        let condition_pattern = Regex::new(condition_pattern)
            .with_context(|_| InvalidMultilineConditionPatternSnafu { condition_pattern })?;
        let timeout = *timeout_ms;

        Ok(Self {
            start_pattern,
            condition_pattern,
            mode: *mode,
            timeout,
        })
    }
}

#[derive(Debug, Snafu)]
pub enum Error {
    #[snafu(display(
        "unable to parse multiline start pattern from {:?}: {}",
        start_pattern,
        source
    ))]
    InvalidMultilineStartPattern {
        start_pattern: String,
        source: regex::Error,
    },
    #[snafu(display(
        "unable to parse multiline condition pattern from {:?}: {}",
        condition_pattern,
        source
    ))]
    InvalidMultilineConditionPattern {
        condition_pattern: String,
        source: regex::Error,
    },
}<|MERGE_RESOLUTION|>--- conflicted
+++ resolved
@@ -38,14 +38,10 @@
     /// The maximum amount of time to wait for the next additional line, in milliseconds.
     ///
     /// Once this timeout is reached, the buffered message is guaranteed to be flushed, even if incomplete.
-<<<<<<< HEAD
     #[serde_as(as = "serde_with::DurationMilliSeconds<u64>")]
-    pub timeout_ms: Duration,
-=======
     #[configurable(metadata(docs::examples = 1000))]
     #[configurable(metadata(docs::examples = 600000))]
-    pub timeout_ms: u64,
->>>>>>> 6dcdba3d
+    pub timeout_ms: Duration,
 }
 
 impl TryFrom<&MultilineConfig> for line_agg::Config {
