--- conflicted
+++ resolved
@@ -47,12 +47,7 @@
     SocketAddr(SocketAddr),
 
     /// A file descriptor identifier that is given from, and managed by, the socket activation feature of `systemd`.
-<<<<<<< HEAD
-    SystemdFd(#[configurable(transparent)] usize),
-=======
-    #[serde(deserialize_with = "parse_systemd_fd")]
     SystemdFd(usize),
->>>>>>> 10e4b98c
 }
 
 impl SocketListenAddr {
