--- conflicted
+++ resolved
@@ -37,11 +37,7 @@
                     return Err(ErrorMessage::new(
                         StatusCode::UNSUPPORTED_MEDIA_TYPE,
                         format!("Unsupported encoding {encoding}"),
-<<<<<<< HEAD
-                    ))
-=======
                     ));
->>>>>>> eee6e669
                 }
             }
         }
