--- conflicted
+++ resolved
@@ -33,11 +33,7 @@
 
         // Delete socket file.
         if let Err(error) = remove_file(&listen_path) {
-<<<<<<< HEAD
-            emit!(UnixSocketFileDeleteError {
-=======
-            emit!(&UnixSocketFileDeleteFailed {
->>>>>>> 3257a32d
+            emit!(&UnixSocketFileDeleteError {
                 path: &listen_path,
                 error
             });
