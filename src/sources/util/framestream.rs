--- conflicted
+++ resolved
@@ -8,12 +8,8 @@
     net::SocketAddr,
     path::PathBuf,
     sync::{
-<<<<<<< HEAD
-=======
         atomic::{AtomicUsize, Ordering},
->>>>>>> 7c30315b
         Arc, Mutex,
-        atomic::{AtomicU32, Ordering},
     },
     time::Duration,
 };
@@ -25,7 +21,7 @@
     sink::{Sink, SinkExt},
     stream::{self, StreamExt, TryStreamExt},
 };
-use futures_util::{Future, FutureExt, future::BoxFuture};
+use futures_util::{future::BoxFuture, Future, FutureExt};
 use listenfd::ListenFd;
 use tokio::{
     self,
@@ -35,8 +31,8 @@
     time::sleep,
 };
 use tokio_stream::wrappers::UnixListenerStream;
-use tokio_util::codec::{Framed, length_delimited};
-use tracing::{Instrument, Span, field};
+use tokio_util::codec::{length_delimited, Framed};
+use tracing::{field, Instrument, Span};
 use vector_lib::{
     lookup::OwnedValuePath,
     tcp::TcpKeepaliveConfig,
@@ -44,7 +40,6 @@
 };
 
 use crate::{
-    SourceSender,
     event::Event,
     internal_events::{
         ConnectionOpen, OpenGauge, SocketBindError, SocketMode, SocketReceiveError,
@@ -53,12 +48,13 @@
     },
     shutdown::ShutdownSignal,
     sources::{
+        util::{
+            net::{try_bind_tcp_listener, MAX_IN_FLIGHT_EVENTS_TARGET},
+            AfterReadExt,
+        },
         Source,
-        util::{
-            AfterReadExt,
-            net::{MAX_IN_FLIGHT_EVENTS_TARGET, try_bind_tcp_listener},
-        },
     },
+    SourceSender,
 };
 
 use super::net::{RequestLimiter, SocketListenAddr};
@@ -941,18 +937,14 @@
     use std::{
         path::PathBuf,
         sync::{
-<<<<<<< HEAD
-=======
             atomic::{AtomicUsize, Ordering},
->>>>>>> 7c30315b
             Arc,
-            atomic::{AtomicU32, Ordering},
         },
         thread,
     };
     use tokio::net::TcpStream;
 
-    use bytes::{Bytes, BytesMut, buf::Buf};
+    use bytes::{buf::Buf, Bytes, BytesMut};
     use futures::{
         future,
         sink::{Sink, SinkExt},
@@ -965,28 +957,28 @@
         task::JoinHandle,
         time::{Duration, Instant},
     };
-    use tokio_util::codec::{Framed, length_delimited};
+    use tokio_util::codec::{length_delimited, Framed};
     use vector_lib::{
         config::{LegacyKey, LogNamespace},
         tcp::TcpKeepaliveConfig,
         tls::{CertificateMetadata, MaybeTls},
     };
     use vector_lib::{
-        lookup::{OwnedValuePath, owned_value_path, path},
+        lookup::{owned_value_path, path, OwnedValuePath},
         tls::MaybeTlsSettings,
     };
 
     use super::{
+        build_framestream_tcp_source, build_framestream_unix_source, spawn_event_handling_tasks,
         ControlField, ControlHeader, FrameHandler, TcpFrameHandler, UnixFrameHandler,
-        build_framestream_tcp_source, build_framestream_unix_source, spawn_event_handling_tasks,
     };
     use crate::{
-        SourceSender,
-        config::{ComponentKey, log_schema},
+        config::{log_schema, ComponentKey},
         event::{Event, LogEvent},
         shutdown::SourceShutdownCoordinator,
         sources::util::net::SocketListenAddr,
         test_util::{collect_n, collect_n_stream, next_addr},
+        SourceSender,
     };
 
     #[derive(Clone)]
@@ -1433,16 +1425,12 @@
         send_control_frame(&mut sock_sink, create_control_frame(ControlHeader::Stop)).await;
 
         let message_key = log_schema().message_key().unwrap().to_string();
-        assert!(
-            events
-                .iter()
-                .any(|e| e.as_log()[&message_key] == "hello".into())
-        );
-        assert!(
-            events
-                .iter()
-                .any(|e| e.as_log()[&message_key] == "world".into())
-        );
+        assert!(events
+            .iter()
+            .any(|e| e.as_log()[&message_key] == "hello".into()));
+        assert!(events
+            .iter()
+            .any(|e| e.as_log()[&message_key] == "world".into()));
 
         drop(sock_stream); //explicitly drop the stream so we don't get warnings about not using it
 
@@ -1811,9 +1799,6 @@
             max_task_nums_reached_value > 1,
             "MultiThreaded mode does NOT work"
         );
-        assert!(
-            (max_task_nums_reached_value - max_frame_handling_tasks) < 2,
-            "Max number of tasks at any given time should NOT Exceed max_frame_handling_tasks too much"
-        );
+        assert!((max_task_nums_reached_value - max_frame_handling_tasks) < 2, "Max number of tasks at any given time should NOT Exceed max_frame_handling_tasks too much");
     }
 }