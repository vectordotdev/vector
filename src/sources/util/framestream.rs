--- conflicted
+++ resolved
@@ -1,11 +1,7 @@
 use crate::{
     event::Event,
     internal_events::{
-<<<<<<< HEAD
-        SocketEventReceived, SocketMode, UnixSocketError, UnixSocketFileDeleteError,
-=======
-        SocketEventsReceived, SocketMode, UnixSocketError, UnixSocketFileDeleteFailed,
->>>>>>> d4c65363
+        SocketEventsReceived, SocketMode, UnixSocketError, UnixSocketFileDeleteError,
     },
     shutdown::ShutdownSignal,
     sources::Source,
