--- conflicted
+++ resolved
@@ -605,11 +605,7 @@
             })
         });
 
-<<<<<<< HEAD
-    let active_parsing_task_nums = Arc::new(AtomicU32::new(0));
-=======
     let active_parsing_task_nums = Arc::new(AtomicUsize::new(0));
->>>>>>> eee6e669
     loop {
         let mut permit = tokio::select! {
             _ = &mut tripwire => break,
@@ -665,11 +661,7 @@
     frame: Bytes,
     event_sink: &mut SourceSender,
     received_from: Option<Bytes>,
-<<<<<<< HEAD
-    active_parsing_task_nums: Arc<AtomicU32>,
-=======
     active_parsing_task_nums: Arc<AtomicUsize>,
->>>>>>> eee6e669
 ) where
     T: TcpFrameHandler + Send + Sync + Clone + 'static,
 {
@@ -683,12 +675,6 @@
             frame_handler.max_frame_handling_tasks(),
         )
         .await;
-<<<<<<< HEAD
-    } else if let Some(event) = frame_handler.handle_event(received_from, frame) {
-        if let Err(e) = event_sink.send_event(event).await {
-            error!("Error sending event: {e:?}.");
-        }
-=======
     } else if let Some(event) = frame_handler.handle_event(received_from, frame)
         && let Err(e) = event_sink.send_event(event).await
     {
@@ -696,7 +682,6 @@
             internal_log_rate_limit = true,
             "Error sending event: {e:?}."
         );
->>>>>>> eee6e669
     }
 }
 
@@ -942,11 +927,7 @@
     })
 }
 
-<<<<<<< HEAD
-async fn wait_for_task_quota(active_task_nums: &Arc<AtomicU32>, max_tasks: u32) {
-=======
 async fn wait_for_task_quota(active_task_nums: &Arc<AtomicUsize>, max_tasks: usize) {
->>>>>>> eee6e669
     while max_tasks > 0 && max_tasks < active_task_nums.load(Ordering::Acquire) {
         tokio::time::sleep(Duration::from_millis(3)).await;
     }
