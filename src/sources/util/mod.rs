#![allow(missing_docs)]
#[cfg(feature = "sources-http_server")]
mod body_decoding;
mod encoding_config;
#[cfg(all(unix, feature = "sources-dnstap"))]
pub mod framestream;
#[cfg(any(feature = "sources-vector", feature = "sources-opentelemetry"))]
pub mod grpc;
#[cfg(any(
    feature = "sources-utils-http-auth",
    feature = "sources-utils-http-encoding",
    feature = "sources-utils-http-headers",
    feature = "sources-utils-http-prelude",
    feature = "sources-utils-http-query"
))]
pub mod http;
#[cfg(any(
    feature = "sources-http_client",
    feature = "sources-prometheus-scrape",
    feature = "sources-okta"
))]
pub mod http_client;
#[cfg(any(
    feature = "sources-aws_sqs",
    feature = "sources-gcp_pubsub",
    feature = "sources-mqtt"
))]
mod message_decoding;
pub mod multiline_config;
#[cfg(any(feature = "sources-utils-net-tcp", feature = "sources-utils-net-udp"))]
pub mod net;
#[cfg(all(
    unix,
    any(feature = "sources-socket", feature = "sources-utils-net-unix",)
))]
pub mod unix;
#[cfg(all(unix, feature = "sources-socket"))]
mod unix_datagram;
#[cfg(all(unix, feature = "sources-utils-net-unix"))]
mod unix_stream;
mod wrappers;

#[cfg(feature = "sources-file")]
pub use encoding_config::EncodingConfig;
pub use multiline_config::MultilineConfig;
#[cfg(all(
    unix,
    any(feature = "sources-socket", feature = "sources-utils-net-unix",)
))]
pub use unix::change_socket_permissions;
#[cfg(all(unix, feature = "sources-socket",))]
pub use unix_datagram::build_unix_datagram_source;
#[cfg(all(unix, feature = "sources-utils-net-unix",))]
pub use unix_stream::build_unix_stream_source;
pub use wrappers::{AfterRead, AfterReadExt};

#[cfg(feature = "sources-http_server")]
pub use self::body_decoding::Encoding;
<<<<<<< HEAD
=======
#[cfg(feature = "sources-utils-http-prelude")]
pub use self::http::HttpSource;
>>>>>>> eee6e669
#[cfg(feature = "sources-utils-http-headers")]
pub use self::http::add_headers;
#[cfg(feature = "sources-utils-http-query")]
pub use self::http::add_query_parameters;
#[cfg(any(
    feature = "sources-prometheus-scrape",
    feature = "sources-prometheus-remote-write",
    feature = "sources-utils-http-encoding"
))]
pub use self::http::decode;
<<<<<<< HEAD
#[cfg(feature = "sources-utils-http-prelude")]
pub use self::http::HttpSource;
=======
>>>>>>> eee6e669
#[cfg(any(
    feature = "sources-aws_sqs",
    feature = "sources-gcp_pubsub",
    feature = "sources-mqtt"
))]
pub use self::message_decoding::decode_message;

/// Extract a tag and it's value from input string delimited by a colon character.
///
/// Note: the behavior of StatsD if more than one colon is found (which would presumably
/// be part of the tag value), is to remove any additional colons from the tag value.
/// Thus Vector expects only one colon character to be present per chunk, so the find()
/// operation locating the first position is sufficient.
#[cfg(any(feature = "sources-statsd", feature = "sources-datadog_agent"))]
pub fn extract_tag_key_and_value<S: AsRef<str>>(
    tag_chunk: S,
) -> (String, vector_lib::event::metric::TagValue) {
    use vector_lib::event::metric::TagValue;

    let tag_chunk = tag_chunk.as_ref();

    // tag_chunk is expected to be formatted as "tag_name:tag_value"
    // If no colon is found, then it is classified as a Bare tag.
    match tag_chunk.split_once(':') {
        // the notation `tag:` is valid for StatsD. The effect is an empty string value.
        Some((prefix, suffix)) => (prefix.to_string(), TagValue::Value(suffix.to_string())),
        None => (tag_chunk.to_string(), TagValue::Bare),
    }
}<|MERGE_RESOLUTION|>--- conflicted
+++ resolved
@@ -56,11 +56,8 @@
 
 #[cfg(feature = "sources-http_server")]
 pub use self::body_decoding::Encoding;
-<<<<<<< HEAD
-=======
 #[cfg(feature = "sources-utils-http-prelude")]
 pub use self::http::HttpSource;
->>>>>>> eee6e669
 #[cfg(feature = "sources-utils-http-headers")]
 pub use self::http::add_headers;
 #[cfg(feature = "sources-utils-http-query")]
@@ -71,11 +68,6 @@
     feature = "sources-utils-http-encoding"
 ))]
 pub use self::http::decode;
-<<<<<<< HEAD
-#[cfg(feature = "sources-utils-http-prelude")]
-pub use self::http::HttpSource;
-=======
->>>>>>> eee6e669
 #[cfg(any(
     feature = "sources-aws_sqs",
     feature = "sources-gcp_pubsub",
