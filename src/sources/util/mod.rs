<<<<<<< HEAD
mod encoding_config;
=======
#[cfg(feature = "sources-utils-fake")]
pub mod fake;
>>>>>>> 02952782
#[cfg(feature = "sources-utils-http")]
mod http;
pub mod multiline_config;
#[cfg(all(feature = "sources-utils-tls", feature = "listenfd"))]
mod tcp;
#[cfg(all(unix, feature = "sources-socket"))]
mod unix_datagram;
#[cfg(all(unix, feature = "sources-utils-unix"))]
mod unix_stream;

#[cfg(any(feature = "sources-http", feature = "sources-heroku_logs"))]
pub(crate) use self::http::add_query_parameters;
#[cfg(feature = "sources-prometheus")]
pub(crate) use self::http::decode;
#[cfg(feature = "sources-utils-http")]
pub(crate) use self::http::{ErrorMessage, HttpSource, HttpSourceAuthConfig};
pub use encoding_config::EncodingConfig;
pub use multiline_config::MultilineConfig;
#[cfg(all(feature = "sources-utils-tls", feature = "listenfd"))]
pub use tcp::{SocketListenAddr, TcpSource};
#[cfg(all(unix, feature = "sources-socket",))]
pub use unix_datagram::build_unix_datagram_source;
#[cfg(all(unix, feature = "sources-utils-unix",))]
pub use unix_stream::build_unix_stream_source;<|MERGE_RESOLUTION|>--- conflicted
+++ resolved
@@ -1,9 +1,6 @@
-<<<<<<< HEAD
 mod encoding_config;
-=======
 #[cfg(feature = "sources-utils-fake")]
 pub mod fake;
->>>>>>> 02952782
 #[cfg(feature = "sources-utils-http")]
 mod http;
 pub mod multiline_config;
