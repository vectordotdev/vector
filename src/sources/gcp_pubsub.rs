use std::{sync::Arc, time::Duration};

use chrono::{DateTime, NaiveDateTime, Utc};
use codecs::decoding::{DeserializerConfig, FramingConfig};
use derivative::Derivative;
use futures::{stream, Stream, StreamExt, TryFutureExt};
use http::uri::{InvalidUri, Scheme, Uri};
use once_cell::sync::Lazy;
use serde::{Deserialize, Serialize};
use snafu::{ResultExt, Snafu};
use tokio::sync::Mutex;
use tonic::{
    metadata::{errors::InvalidMetadataValue, MetadataValue},
    transport::{Certificate, Channel, ClientTlsConfig, Endpoint, Identity},
    Request,
};
use vector_core::ByteSizeOf;

use crate::{
    codecs::{Decoder, DecodingConfig},
    config::{AcknowledgementsConfig, DataType, Output, SourceConfig, SourceContext},
    event::{BatchNotifier, Event, MaybeAsLogMut, Value},
    gcp::{GcpAuthConfig, Scope, PUBSUB_URL},
<<<<<<< HEAD
    internal_events::{EndpointBytesReceived, GcpPubsubReceiveError, StreamClosedError},
=======
    internal_events::{
        GcpPubsubConnectError, GcpPubsubReceiveError, GcpPubsubStreamingPullError,
        HttpClientBytesReceived, StreamClosedError,
    },
>>>>>>> 4a98d0db
    serde::{bool_or_struct, default_decoding, default_framing_message_based},
    shutdown::ShutdownSignal,
    sources::util::{self, finalizer::UnorderedFinalizer},
    tls::{TlsConfig, TlsSettings},
    SourceSender,
};

const MIN_ACK_DEADLINE_SECONDS: i32 = 10;
const MAX_ACK_DEADLINE_SECONDS: i32 = 600;

type Finalizer = UnorderedFinalizer<Vec<String>>;

// prost emits some generated code that includes clones on `Arc`
// objects, which causes a clippy ding on this block. We don't
// directly control the generated code, so allow this lint here.
#[allow(clippy::clone_on_ref_ptr)]
mod proto {
    include!(concat!(env!("OUT_DIR"), "/google.pubsub.v1.rs"));

    use vector_core::ByteSizeOf;

    impl ByteSizeOf for StreamingPullResponse {
        fn allocated_bytes(&self) -> usize {
            self.received_messages.size_of()
        }
    }

    impl ByteSizeOf for ReceivedMessage {
        fn allocated_bytes(&self) -> usize {
            self.ack_id.size_of() + self.message.as_ref().map_or(0, ByteSizeOf::size_of)
        }
    }

    impl ByteSizeOf for PubsubMessage {
        fn allocated_bytes(&self) -> usize {
            self.data.len()
                + self.message_id.len()
                + self.ordering_key.len()
                + self.attributes.size_of()
        }
    }
}

#[derive(Debug, Snafu)]
pub(crate) enum PubsubError {
    #[snafu(display("Could not parse credentials metadata: {}", source))]
    Metadata { source: InvalidMetadataValue },
    #[snafu(display("Invalid endpoint URI: {}", source))]
    Uri { source: InvalidUri },
    #[snafu(display("Could not create endpoint: {}", source))]
    Endpoint { source: InvalidUri },
    #[snafu(display("Could not set up endpoint TLS settings: {}", source))]
    EndpointTls { source: tonic::transport::Error },
    #[snafu(display("Could not connect: {}", source))]
    Connect { source: tonic::transport::Error },
    #[snafu(display("Could not pull data from remote: {}", source))]
    Pull { source: tonic::Status },
    #[snafu(display(
        "`ack_deadline_seconds` is outside the valid range of {} to {}",
        MIN_ACK_DEADLINE_SECONDS,
        MAX_ACK_DEADLINE_SECONDS
    ))]
    InvalidAckDeadline,
}

static CLIENT_ID: Lazy<String> = Lazy::new(|| uuid::Uuid::new_v4().to_string());

#[derive(Deserialize, Serialize, Derivative, Debug, Clone)]
#[derivative(Default)]
#[serde(deny_unknown_fields)]
pub struct PubsubConfig {
    pub project: String,
    pub subscription: String,
    pub endpoint: Option<String>,

    #[serde(default)]
    pub skip_authentication: bool,
    #[serde(flatten)]
    pub auth: GcpAuthConfig,

    pub tls: Option<TlsConfig>,

    #[serde(default = "default_ack_deadline")]
    pub ack_deadline_seconds: i32,

    #[serde(default = "default_retry_delay")]
    pub retry_delay_seconds: f64,

    #[serde(default = "default_framing_message_based")]
    #[derivative(Default(value = "default_framing_message_based()"))]
    pub framing: FramingConfig,
    #[serde(default = "default_decoding")]
    #[derivative(Default(value = "default_decoding()"))]
    pub decoding: DeserializerConfig,

    #[serde(default, deserialize_with = "bool_or_struct")]
    pub acknowledgements: AcknowledgementsConfig,
}

const fn default_ack_deadline() -> i32 {
    600
}

const fn default_retry_delay() -> f64 {
    1.0
}

#[async_trait::async_trait]
#[typetag::serde(name = "gcp_pubsub")]
impl SourceConfig for PubsubConfig {
    async fn build(&self, cx: SourceContext) -> crate::Result<crate::sources::Source> {
        if self.ack_deadline_seconds < MIN_ACK_DEADLINE_SECONDS
            || self.ack_deadline_seconds > MAX_ACK_DEADLINE_SECONDS
        {
            return Err(PubsubError::InvalidAckDeadline.into());
        }

        let authorization = if self.skip_authentication {
            None
        } else {
            self.auth.make_credentials(Scope::PubSub).await?
        }
        .map(|credentials| MetadataValue::from_str(&credentials.make_token()))
        .transpose()
        .context(MetadataSnafu)?;

        let endpoint = self.endpoint.as_deref().unwrap_or(PUBSUB_URL).to_string();
        let uri: Uri = endpoint.parse().context(UriSnafu)?;
        let source = PubsubSource {
            endpoint,
            uri,
            authorization,
            subscription: format!(
                "projects/{}/subscriptions/{}",
                self.project, self.subscription
            ),
            decoder: DecodingConfig::new(self.framing.clone(), self.decoding.clone()).build(),
            acknowledgements: cx.do_acknowledgements(&self.acknowledgements),
            tls: TlsSettings::from_options(&self.tls)?,
            shutdown: cx.shutdown,
            out: cx.out,
            ack_deadline_seconds: self.ack_deadline_seconds,
            ack_ids: Default::default(),
            retry_delay: Duration::from_secs_f64(self.retry_delay_seconds),
        }
        .run()
        .map_err(|error| error!(message = "Source failed.", %error));
        Ok(Box::pin(source))
    }

    fn outputs(&self) -> Vec<Output> {
        vec![Output::default(DataType::Log)]
    }

    fn source_type(&self) -> &'static str {
        "gcp_pubsub"
    }

    fn can_acknowledge(&self) -> bool {
        true
    }
}

impl_generate_config_from_default!(PubsubConfig);

struct PubsubSource {
    endpoint: String,
    uri: Uri,
    authorization: Option<MetadataValue<tonic::metadata::Ascii>>,
    subscription: String,
    decoder: Decoder,
    acknowledgements: bool,
    tls: TlsSettings,
    ack_deadline_seconds: i32,
    shutdown: ShutdownSignal,
    out: SourceSender,
    // The acknowledgement IDs are pulled out of the response message
    // and then inserted into the request. However, the request is
    // generated in a separate async task from the response handling,
    // so the data needs to be shared this way.
    ack_ids: Arc<Mutex<Vec<String>>>,
    retry_delay: Duration,
}

impl PubsubSource {
    async fn run(mut self) -> crate::Result<()> {
        let mut endpoint = Channel::from_shared(self.endpoint.clone()).context(EndpointSnafu)?;
        if self.uri.scheme() != Some(&Scheme::HTTP) {
            endpoint = endpoint
                .tls_config(self.make_tls_config())
                .context(EndpointTlsSnafu)?;
        }

        while self.run_once(&endpoint).await {
            info!(timeout_secs = 1, "Retrying after timeout");
            tokio::time::sleep(self.retry_delay).await;
        }

        Ok(())
    }

    async fn run_once(&mut self, endpoint: &Endpoint) -> bool {
        let connection = match endpoint.connect().await {
            Ok(connection) => connection,
            Err(error) => {
                emit!(GcpPubsubConnectError { error });
                return true;
            }
        };

        let mut client = proto::subscriber_client::SubscriberClient::with_interceptor(
            connection,
            |mut req: Request<()>| {
                if let Some(authorization) = &self.authorization {
                    req.metadata_mut()
                        .insert("authorization", authorization.clone());
                }
                Ok(req)
            },
        );

        // Handle shutdown during startup, the streaming pull doesn't
        // start if there is no data in the subscription.
        let request_stream = self.request_stream();
        let stream = tokio::select! {
            _ = &mut self.shutdown => return false,
            result = client.streaming_pull(request_stream) => match result {
                Ok(stream) => stream,
                Err(error) => {
                    emit!(GcpPubsubStreamingPullError { error });
                    return true;
                }
            }
        };
        let mut stream = stream.into_inner();

        let finalizer = self.acknowledgements.then(|| {
            let ack_ids = Arc::clone(&self.ack_ids);
            Finalizer::new(self.shutdown.clone(), move |receipts| {
                let ack_ids = Arc::clone(&ack_ids);
                async move { ack_ids.lock().await.extend(receipts) }
            })
        });

        loop {
            tokio::select! {
                _ = &mut self.shutdown => return false,
                response = stream.next() => match response {
                    Some(Ok(response)) => self.handle_response(response, &finalizer).await,
                    Some(Err(error)) => emit!(GcpPubsubReceiveError { error }),
                    None => break,
                },
            }
        }

        true
    }

    fn make_tls_config(&self) -> ClientTlsConfig {
        let host = self.uri.host().unwrap_or("pubsub.googleapis.com");
        let mut config = ClientTlsConfig::new().domain_name(host);
        if let Some((cert, key)) = self.tls.identity_pem() {
            config = config.identity(Identity::from_pem(cert, key));
        }
        for authority in self.tls.authorities_pem() {
            config = config.ca_certificate(Certificate::from_pem(authority));
        }
        config
    }

    fn request_stream(&self) -> impl Stream<Item = proto::StreamingPullRequest> + 'static {
        // This data is only allowed in the first request
        let mut subscription = Some(self.subscription.clone());
        let mut client_id = Some(CLIENT_ID.clone());

        let ack_ids = Arc::clone(&self.ack_ids);
        let stream_ack_deadline_seconds = self.ack_deadline_seconds;
        stream::repeat(()).then(move |()| {
            let ack_ids = Arc::clone(&ack_ids);
            let subscription = subscription.take().unwrap_or_default();
            let client_id = client_id.take().unwrap_or_default();
            async move {
                let mut ack_ids = ack_ids.lock().await;
                proto::StreamingPullRequest {
                    subscription,
                    client_id,
                    ack_ids: std::mem::take(ack_ids.as_mut()),
                    stream_ack_deadline_seconds,
                    ..Default::default()
                }
            }
        })
    }

    async fn handle_response(
        &mut self,
        response: proto::StreamingPullResponse,
        finalizer: &Option<Finalizer>,
    ) {
        emit!(EndpointBytesReceived {
            byte_size: response.size_of(),
            protocol: self.uri.scheme().map(Scheme::as_str).unwrap_or("http"),
            endpoint: &self.endpoint,
        });

        let (batch, notifier) = BatchNotifier::maybe_new_with_receiver(self.acknowledgements);
        let (events, ids) = self.parse_messages(response.received_messages, batch).await;

        let count = events.len();
        match self.out.send_batch(events).await {
            Err(error) => emit!(StreamClosedError { error, count }),
            Ok(()) => match notifier {
                None => self.ack_ids.lock().await.extend(ids),
                Some(notifier) => finalizer
                    .as_ref()
                    .expect("Finalizer must have been set up for acknowledgements")
                    .add(ids, notifier),
            },
        }
    }

    async fn parse_messages(
        &self,
        response: Vec<proto::ReceivedMessage>,
        batch: Option<Arc<BatchNotifier>>,
    ) -> (Vec<Event>, Vec<String>) {
        let mut ack_ids = Vec::with_capacity(response.len());
        let events = response
            .into_iter()
            .flat_map(|received| {
                ack_ids.push(received.ack_id);
                received
                    .message
                    .map(|message| self.parse_message(message, &batch))
            })
            .flatten()
            .collect();
        (events, ack_ids)
    }

    fn parse_message<'a>(
        &self,
        message: proto::PubsubMessage,
        batch: &'a Option<Arc<BatchNotifier>>,
    ) -> impl Iterator<Item = Event> + 'a {
        let attributes = Value::Object(
            message
                .attributes
                .into_iter()
                .map(|(key, value)| (key, Value::Bytes(value.into())))
                .collect(),
        );
        util::decode_message(
            self.decoder.clone(),
            "gcp_pubsub",
            &message.data,
            message.publish_time.map(|dt| {
                DateTime::from_utc(
                    NaiveDateTime::from_timestamp(dt.seconds, dt.nanos as u32),
                    Utc,
                )
            }),
            batch,
        )
        .map(move |mut event| {
            if let Some(log) = event.maybe_as_log_mut() {
                log.insert("message_id", message.message_id.clone());
                log.insert("attributes", attributes.clone());
            }
            event
        })
    }
}

#[cfg(test)]
mod tests {
    use super::*;

    #[test]
    fn generate_config() {
        crate::test_util::test_generate_config::<PubsubConfig>();
    }
}

#[cfg(all(test, feature = "gcp-pubsub-integration-tests"))]
mod integration_tests {
    use std::collections::{BTreeMap, HashSet};

    use futures::{Stream, StreamExt};
    use http::method::Method;
    use hyper::{Request, StatusCode};
    use once_cell::sync::Lazy;
    use serde_json::{json, Value};
    use tokio::time::{Duration, Instant};
    use vector_common::btreemap;

    use super::*;
    use crate::config::{ComponentKey, ProxyConfig};
    use crate::test_util::{self, components, random_string};
    use crate::{event::EventStatus, gcp, http::HttpClient, shutdown, SourceSender};

    const PROJECT: &str = "sourceproject";
    static PROJECT_URI: Lazy<String> =
        Lazy::new(|| format!("{}/v1/projects/{}", *gcp::PUBSUB_ADDRESS, PROJECT));
    const ACK_DEADLINE: u64 = 10; // Minimum custom deadline allowed by Pub/Sub

    #[tokio::test]
    async fn oneshot() {
        let (tester, mut rx, shutdown) = setup(EventStatus::Delivered).await;
        let test_data = tester.send_test_events(99, btreemap![]).await;
        receive_events(&mut rx, test_data).await;
        tester.shutdown_check(shutdown).await;
    }

    #[tokio::test]
    async fn shuts_down_before_data_received() {
        let (tester, mut rx, shutdown) = setup(EventStatus::Delivered).await;

        tester.shutdown(shutdown).await; // Not shutdown_check because this emits nothing

        assert!(rx.next().await.is_none());
        tester.send_test_events(1, btreemap![]).await;
        assert!(rx.next().await.is_none());
        assert_eq!(tester.pull_count(1).await, 1);
    }

    #[tokio::test]
    async fn shuts_down_after_data_received() {
        let (tester, mut rx, shutdown) = setup(EventStatus::Delivered).await;

        let test_data = tester.send_test_events(1, btreemap![]).await;
        receive_events(&mut rx, test_data).await;

        tester.shutdown_check(shutdown).await;

        assert!(rx.next().await.is_none());
        tester.send_test_events(1, btreemap![]).await;
        assert!(rx.next().await.is_none());
        // The following assert is there to test that the source isn't
        // pulling anything out of the subscription after it reports
        // shutdown. It works when there wasn't anything previously in
        // the topic, but does not work here despite evidence that the
        // entire tokio task has exited.
        // assert_eq!(tester.pull_count(1).await, 1);
    }

    #[tokio::test]
    async fn streams_data() {
        let (tester, mut rx, shutdown) = setup(EventStatus::Delivered).await;
        for _ in 0..10 {
            let test_data = tester.send_test_events(9, btreemap![]).await;
            receive_events(&mut rx, test_data).await;
        }
        tester.shutdown_check(shutdown).await;
    }

    #[tokio::test]
    async fn sends_attributes() {
        let (tester, mut rx, shutdown) = setup(EventStatus::Delivered).await;
        let attributes = btreemap![
            random_string(8) => random_string(88),
            random_string(8) => random_string(88),
            random_string(8) => random_string(88),
        ];
        let test_data = tester.send_test_events(1, attributes).await;
        receive_events(&mut rx, test_data).await;
        tester.shutdown_check(shutdown).await;
    }

    #[tokio::test]
    async fn acks_received() {
        let (tester, mut rx, shutdown) = setup(EventStatus::Delivered).await;

        let test_data = tester.send_test_events(1, btreemap![]).await;
        receive_events(&mut rx, test_data).await;

        tester.shutdown_check(shutdown).await;

        // Make sure there are no messages left in the queue
        assert_eq!(tester.pull_count(10).await, 0);

        // Wait for the acknowledgement deadline to expire
        tokio::time::sleep(Duration::from_secs(ACK_DEADLINE + 1)).await;

        // All messages are still acknowledged
        assert_eq!(tester.pull_count(10).await, 0);
    }

    #[tokio::test]
    // I have verified manually that the streaming code above omits the
    // acknowledgements when events are rejected, but have been unable
    // to verify the events are not acknowledged through the emulator.
    #[ignore]
    async fn does_not_ack_rejected() {
        let (tester, mut rx, shutdown) = setup(EventStatus::Rejected).await;

        let test_data = tester.send_test_events(1, btreemap![]).await;
        receive_events(&mut rx, test_data).await;

        tester.shutdown(shutdown).await;

        // Make sure there are no messages left in the queue
        assert_eq!(tester.pull_count(10).await, 0);

        // Wait for the acknowledgement deadline to expire
        tokio::time::sleep(std::time::Duration::from_secs(ACK_DEADLINE + 1)).await;

        // All messages are still in the queue
        assert_eq!(tester.pull_count(10).await, 1);
    }

    async fn setup(
        status: EventStatus,
    ) -> (
        Tester,
        impl Stream<Item = Event> + Unpin,
        shutdown::SourceShutdownCoordinator,
    ) {
        components::init_test();

        let tls_settings = TlsSettings::from_options(&None).unwrap();
        let client = HttpClient::new(tls_settings, &ProxyConfig::default()).unwrap();
        let tester = Tester::new(client).await;

        let (rx, shutdown) = tester.spawn_source(status).await;

        (tester, rx, shutdown)
    }

    fn now_trunc() -> DateTime<Utc> {
        let start = Utc::now().timestamp();
        // Truncate the milliseconds portion, the hard way.
        DateTime::<Utc>::from_utc(NaiveDateTime::from_timestamp(start, 0), Utc)
    }

    struct Tester {
        client: HttpClient,
        topic: String,
        subscription: String,
        component: ComponentKey,
    }

    struct TestData {
        lines: Vec<String>,
        start: DateTime<Utc>,
        attributes: BTreeMap<String, String>,
    }

    impl Tester {
        async fn new(client: HttpClient) -> Self {
            let this = Self {
                client,
                topic: format!("topic-{}", random_string(10).to_lowercase()),
                subscription: format!("sub-{}", random_string(10).to_lowercase()),
                component: ComponentKey::from("gcp_pubsub"),
            };

            this.request(Method::PUT, "topics/{topic}", json!({})).await;

            let body = json!({
                "topic": format!("projects/{}/topics/{}", PROJECT, this.topic),
                "ackDeadlineSeconds": ACK_DEADLINE,
            });
            this.request(Method::PUT, "subscriptions/{sub}", body).await;

            this
        }

        async fn spawn_source(
            &self,
            status: EventStatus,
        ) -> (
            impl Stream<Item = Event> + Unpin,
            shutdown::SourceShutdownCoordinator,
        ) {
            let (tx, rx) = SourceSender::new_test_finalize(status);
            let config = PubsubConfig {
                project: PROJECT.into(),
                subscription: self.subscription.clone(),
                endpoint: Some(gcp::PUBSUB_ADDRESS.clone()),
                skip_authentication: true,
                ack_deadline_seconds: ACK_DEADLINE as i32,
                ..Default::default()
            };
            let (mut ctx, shutdown) = SourceContext::new_shutdown(&self.component, tx);
            ctx.acknowledgements = true;
            let source = config.build(ctx).await.expect("Failed to build source");
            tokio::spawn(async move { source.await.expect("Failed to run source") });

            (rx, shutdown)
        }

        async fn send_test_events(
            &self,
            count: usize,
            attributes: BTreeMap<String, String>,
        ) -> TestData {
            let start = now_trunc();
            let lines: Vec<_> = test_util::random_lines(44).take(count).collect();
            let messages: Vec<_> = lines
                .iter()
                .map(|message| base64::encode(&message))
                .map(|data| json!({ "data": data, "attributes": attributes.clone() }))
                .collect();
            let body = json!({ "messages": messages });
            self.request(Method::POST, "topics/{topic}:publish", body)
                .await;

            TestData {
                lines,
                start,
                attributes,
            }
        }

        async fn pull_count(&self, count: usize) -> usize {
            let response = self
                .request(
                    Method::POST,
                    "subscriptions/{sub}:pull",
                    json!({ "maxMessages": count, "returnImmediately": true }),
                )
                .await;
            response
                .get("receivedMessages")
                .map(|rm| rm.as_array().unwrap().len())
                .unwrap_or(0)
        }

        async fn request(&self, method: Method, base: &str, body: Value) -> Value {
            let path = base
                .replace("{topic}", &self.topic)
                .replace("{sub}", &self.subscription);
            let uri = [PROJECT_URI.as_str(), &path].join("/");
            let body = crate::serde::json::to_bytes(&body).unwrap().freeze();
            let request = Request::builder()
                .method(method)
                .uri(uri)
                .body(body.into())
                .unwrap();
            let response = self.client.send(request).await.unwrap();
            assert_eq!(response.status(), StatusCode::OK);
            let body = hyper::body::to_bytes(response.into_body()).await.unwrap();
            serde_json::from_str(&String::from_utf8(body.to_vec()).unwrap()).unwrap()
        }

        async fn shutdown_check(&self, shutdown: shutdown::SourceShutdownCoordinator) {
            self.shutdown(shutdown).await;
            components::SOURCE_TESTS.assert(&components::HTTP_PULL_SOURCE_TAGS);
        }

        async fn shutdown(&self, mut shutdown: shutdown::SourceShutdownCoordinator) {
            let deadline = Instant::now() + Duration::from_secs(1);
            let shutdown = shutdown.shutdown_source(&self.component, deadline);
            assert!(shutdown.await);
        }
    }

    async fn receive_events(rx: &mut (impl Stream<Item = Event> + Unpin), test_data: TestData) {
        let TestData {
            start,
            lines,
            attributes,
        } = test_data;

        let events: Vec<Event> = tokio::time::timeout(
            Duration::from_secs(1),
            test_util::collect_n_stream(rx, lines.len()),
        )
        .await
        .unwrap();

        let end = Utc::now();
        let mut message_ids = HashSet::new();

        assert_eq!(events.len(), lines.len());
        for (message, event) in lines.into_iter().zip(events) {
            let log = event.into_log();
            assert_eq!(log.get("message"), Some(&message.into()));
            assert_eq!(log.get("source_type"), Some(&"gcp_pubsub".into()));
            assert!(log.get("timestamp").unwrap().as_timestamp().unwrap() >= &start);
            assert!(log.get("timestamp").unwrap().as_timestamp().unwrap() <= &end);
            assert!(
                message_ids.insert(log.get("message_id").unwrap().clone().to_string()),
                "Message contained duplicate message_id"
            );
            let logattr = log
                .get("attributes")
                .expect("missing attributes")
                .as_object()
                .unwrap()
                .clone();
            assert_eq!(logattr.len(), attributes.len());
            for (a, b) in logattr.into_iter().zip(&attributes) {
                assert_eq!(&a.0, b.0);
                assert_eq!(a.1, b.1.clone().into());
            }
        }
    }
}<|MERGE_RESOLUTION|>--- conflicted
+++ resolved
@@ -21,14 +21,10 @@
     config::{AcknowledgementsConfig, DataType, Output, SourceConfig, SourceContext},
     event::{BatchNotifier, Event, MaybeAsLogMut, Value},
     gcp::{GcpAuthConfig, Scope, PUBSUB_URL},
-<<<<<<< HEAD
-    internal_events::{EndpointBytesReceived, GcpPubsubReceiveError, StreamClosedError},
-=======
     internal_events::{
-        GcpPubsubConnectError, GcpPubsubReceiveError, GcpPubsubStreamingPullError,
-        HttpClientBytesReceived, StreamClosedError,
+        EndpointBytesReceived, GcpPubsubConnectError, GcpPubsubReceiveError,
+        GcpPubsubStreamingPullError, StreamClosedError,
     },
->>>>>>> 4a98d0db
     serde::{bool_or_struct, default_decoding, default_framing_message_based},
     shutdown::ShutdownSignal,
     sources::util::{self, finalizer::UnorderedFinalizer},
