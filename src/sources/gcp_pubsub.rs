--- conflicted
+++ resolved
@@ -1,8 +1,3 @@
-<<<<<<< HEAD
-use std::sync::atomic::{AtomicBool, AtomicUsize, Ordering};
-use std::sync::{Arc, LazyLock};
-use std::{error::Error as _, future::Future, pin::Pin, task::Context, task::Poll, time::Duration};
-=======
 use std::{
     error::Error as _,
     future::Future,
@@ -14,7 +9,6 @@
     task::{Context, Poll},
     time::Duration,
 };
->>>>>>> eee6e669
 
 use chrono::DateTime;
 use derivative::Derivative;
@@ -25,11 +19,6 @@
 use tokio::sync::{mpsc, watch};
 use tokio_stream::wrappers::ReceiverStream;
 use tonic::{
-<<<<<<< HEAD
-    metadata::MetadataValue,
-    transport::{Certificate, ClientTlsConfig, Endpoint, Identity},
-=======
->>>>>>> eee6e669
     Code, Request, Status,
     metadata::MetadataValue,
     transport::{Certificate, ClientTlsConfig, Endpoint, Identity},
@@ -854,26 +843,17 @@
 
 #[cfg(all(test, feature = "gcp-integration-tests"))]
 mod integration_tests {
-<<<<<<< HEAD
-    use std::collections::{BTreeMap, HashSet};
-    use std::sync::LazyLock;
-=======
     use std::{
         collections::{BTreeMap, HashSet},
         sync::LazyLock,
     };
->>>>>>> eee6e669
 
     use base64::prelude::{BASE64_STANDARD, Engine as _};
     use chrono::{DateTime, Utc};
     use futures::{Stream, StreamExt};
     use http::method::Method;
     use hyper::{Request, StatusCode};
-<<<<<<< HEAD
-    use serde_json::{json, Value};
-=======
     use serde_json::{Value, json};
->>>>>>> eee6e669
     use tokio::time::{Duration, Instant};
     use vrl::btreemap;
 
