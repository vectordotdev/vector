--- conflicted
+++ resolved
@@ -146,14 +146,7 @@
             None
         } else {
             self.auth.make_credentials(Scope::PubSub).await?
-<<<<<<< HEAD
-        }
-        .map(|credentials| MetadataValue::try_from(&credentials.make_token()))
-        .transpose()
-        .context(MetadataSnafu)?;
-=======
         };
->>>>>>> 7202c897
 
         let endpoint = self.endpoint.as_deref().unwrap_or(PUBSUB_URL).to_string();
         let uri: Uri = endpoint.parse().context(UriSnafu)?;
@@ -243,7 +236,7 @@
             connection,
             |mut req: Request<()>| {
                 if let Some(credentials) = &self.credentials {
-                    let authorization = MetadataValue::from_str(&credentials.make_token())
+                    let authorization = MetadataValue::try_from(&credentials.make_token())
                         .map_err(|_| {
                             Status::new(
                                 Code::FailedPrecondition,
