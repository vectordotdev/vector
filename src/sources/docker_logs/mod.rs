--- conflicted
+++ resolved
@@ -1,7 +1,3 @@
-<<<<<<< HEAD
-use std::sync::{Arc, LazyLock};
-use std::{collections::HashMap, convert::TryFrom, future::ready, pin::Pin, time::Duration};
-=======
 use std::{
     collections::HashMap,
     convert::TryFrom,
@@ -10,19 +6,8 @@
     sync::{Arc, LazyLock},
     time::Duration,
 };
->>>>>>> eee6e669
-
-use bollard::query_parameters::{
-    EventsOptionsBuilder, ListContainersOptionsBuilder, LogsOptionsBuilder,
-};
+
 use bollard::{
-<<<<<<< HEAD
-    container::LogOutput,
-    errors::Error as DockerError,
-    query_parameters::InspectContainerOptions,
-    service::{ContainerInspectResponse, EventMessage},
-    Docker,
-=======
     Docker,
     container::LogOutput,
     errors::Error as DockerError,
@@ -31,7 +16,6 @@
         LogsOptionsBuilder,
     },
     service::{ContainerInspectResponse, EventMessage},
->>>>>>> eee6e669
 };
 use bytes::{Buf, Bytes};
 use chrono::{DateTime, FixedOffset, Local, ParseError, Utc};
