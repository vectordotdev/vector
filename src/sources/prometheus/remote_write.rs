--- conflicted
+++ resolved
@@ -331,7 +331,7 @@
         // Send the request via HTTP POST
         let client = reqwest::Client::new();
         let response = client
-            .post(format!("http://localhost:{}/", port))
+            .post(format!("http://localhost:{}{}", port, default_path()))
             .header("Content-Type", "application/x-protobuf")
             .header("Content-Encoding", "snappy")
             .body(request_body)
@@ -388,7 +388,7 @@
     async fn send_request(port: u16, request_body: Vec<u8>) -> reqwest::Response {
         let client = reqwest::Client::new();
         client
-            .post(format!("http://localhost:{}/", port))
+            .post(format!("http://localhost:{}{}", port, default_path()))
             .header("Content-Type", "application/x-protobuf")
             .header("Content-Encoding", "snappy")
             .body(request_body)
@@ -630,25 +630,16 @@
     }
 
     #[tokio::test]
-<<<<<<< HEAD
-    async fn accepts_conflicting_metadata() {
-=======
     async fn receives_metrics_on_custom_path() {
->>>>>>> e162bda8
         let address = test_util::next_addr();
         let (tx, rx) = SourceSender::new_test_finalize(EventStatus::Delivered);
 
         let source = PrometheusRemoteWriteConfig {
             address,
-<<<<<<< HEAD
-            auth: None,
-            tls: None,
-            metadata_conflict_strategy: MetadataConflictStrategy::Ignore,
-=======
             path: "/api/v1/write".to_string(),
             auth: None,
             tls: None,
->>>>>>> e162bda8
+            metadata_conflict_strategy: Default::default(),
             acknowledgements: SourceAcknowledgementsConfig::default(),
             keepalive: KeepaliveConfig::default(),
             skip_nan_values: false,
@@ -660,29 +651,6 @@
         tokio::spawn(source);
         wait_for_tcp(address).await;
 
-<<<<<<< HEAD
-        let request_body = create_conflicting_metadata_request_body();
-        let response = send_request(address.port(), request_body).await;
-
-        // Should succeed (not return 400) despite conflicting metadata
-        assert!(
-            response.status().is_success(),
-            "Expected success but got: {}",
-            response.status()
-        );
-
-        // Verify we received the metric data
-        let output = test_util::collect_ready(rx).await;
-        assert_eq!(output.len(), 1);
-
-        let metric = output[0].as_metric();
-        assert_eq!(metric.name(), "test_metric");
-        assert_eq!(metric.value(), &MetricValue::Gauge { value: 42.0 });
-    }
-
-    #[tokio::test]
-    async fn rejects_conflicting_metadata() {
-=======
         let sink = RemoteWriteConfig {
             endpoint: format!("http://localhost:{}/api/v1/write", address.port()),
             ..Default::default()
@@ -712,21 +680,15 @@
 
     #[tokio::test]
     async fn rejects_metrics_on_wrong_path() {
->>>>>>> e162bda8
         let address = test_util::next_addr();
         let (tx, _rx) = SourceSender::new_test_finalize(EventStatus::Delivered);
 
         let source = PrometheusRemoteWriteConfig {
             address,
-<<<<<<< HEAD
-            auth: None,
-            tls: None,
-            metadata_conflict_strategy: MetadataConflictStrategy::Reject,
-=======
             path: "/api/v1/write".to_string(),
             auth: None,
             tls: None,
->>>>>>> e162bda8
+            metadata_conflict_strategy: Default::default(),
             acknowledgements: SourceAcknowledgementsConfig::default(),
             keepalive: KeepaliveConfig::default(),
             skip_nan_values: false,
@@ -738,13 +700,6 @@
         tokio::spawn(source);
         wait_for_tcp(address).await;
 
-<<<<<<< HEAD
-        let request_body = create_conflicting_metadata_request_body();
-        let response = send_request(address.port(), request_body).await;
-
-        // Should be rejected
-        assert_eq!(response.status(), StatusCode::BAD_REQUEST);
-=======
         // Try to send to the root path, which should be rejected
         let client = reqwest::Client::new();
         let response = client
@@ -761,7 +716,150 @@
             "Expected 4xx error, got {}",
             response.status()
         );
->>>>>>> e162bda8
+    }
+
+    #[tokio::test]
+    async fn receives_metrics_on_default_path() {
+        let address = test_util::next_addr();
+        let (tx, rx) = SourceSender::new_test_finalize(EventStatus::Delivered);
+
+        let source = PrometheusRemoteWriteConfig {
+            address,
+            path: default_path(),
+            auth: None,
+            tls: None,
+            metadata_conflict_strategy: Default::default(),
+            acknowledgements: SourceAcknowledgementsConfig::default(),
+            keepalive: KeepaliveConfig::default(),
+            skip_nan_values: false,
+        };
+        let source = source
+            .build(SourceContext::new_test(tx, None))
+            .await
+            .unwrap();
+        tokio::spawn(source);
+        wait_for_tcp(address).await;
+
+        let request_body = create_conflicting_metadata_request_body();
+        send_request_and_assert(address.port(), request_body).await;
+
+        // Verify we received the metric data
+        let output = test_util::collect_ready(rx).await;
+        assert_eq!(output.len(), 1);
+
+        let metric = output[0].as_metric();
+        assert_eq!(metric.name(), "test_metric");
+        assert_eq!(metric.value(), &MetricValue::Gauge { value: 42.0 });
+    }
+
+    #[tokio::test]
+    async fn rejects_metrics_on_wrong_path_with_skip_nan_enabled() {
+        let address = test_util::next_addr();
+        let (tx, _rx) = SourceSender::new_test_finalize(EventStatus::Delivered);
+
+        let source = PrometheusRemoteWriteConfig {
+            address,
+            path: "/api/v1/write".to_string(),
+            auth: None,
+            tls: None,
+            metadata_conflict_strategy: Default::default(),
+            acknowledgements: SourceAcknowledgementsConfig::default(),
+            keepalive: KeepaliveConfig::default(),
+            skip_nan_values: true,
+        };
+        let source = source
+            .build(SourceContext::new_test(tx, None))
+            .await
+            .unwrap();
+        tokio::spawn(source);
+        wait_for_tcp(address).await;
+
+        // Try to send to the root path, which should be rejected
+        let client = reqwest::Client::new();
+        let response = client
+            .post(format!("http://localhost:{}/wrong/path", address.port()))
+            .header("Content-Type", "application/x-protobuf")
+            .body(vec![])
+            .send()
+            .await
+            .unwrap();
+
+        // Should return an error status code since we're sending to the wrong path
+        assert!(
+            response.status().is_client_error(),
+            "Expected 4xx error, got {}",
+            response.status()
+        );
+    }
+
+    #[tokio::test]
+    async fn accepts_conflicting_metadata() {
+        let address = test_util::next_addr();
+        let (tx, rx) = SourceSender::new_test_finalize(EventStatus::Delivered);
+
+        let source = PrometheusRemoteWriteConfig {
+            address,
+            path: default_path(),
+            auth: None,
+            tls: None,
+            metadata_conflict_strategy: MetadataConflictStrategy::Ignore,
+            acknowledgements: SourceAcknowledgementsConfig::default(),
+            keepalive: KeepaliveConfig::default(),
+            skip_nan_values: false,
+        };
+        let source = source
+            .build(SourceContext::new_test(tx, None))
+            .await
+            .unwrap();
+        tokio::spawn(source);
+        wait_for_tcp(address).await;
+
+        let request_body = create_conflicting_metadata_request_body();
+        let response = send_request(address.port(), request_body).await;
+
+        // Should succeed (not return 400) despite conflicting metadata
+        assert!(
+            response.status().is_success(),
+            "Expected success but got: {}",
+            response.status()
+        );
+
+        // Verify we received the metric data
+        let output = test_util::collect_ready(rx).await;
+        assert_eq!(output.len(), 1);
+
+        let metric = output[0].as_metric();
+        assert_eq!(metric.name(), "test_metric");
+        assert_eq!(metric.value(), &MetricValue::Gauge { value: 42.0 });
+    }
+
+    #[tokio::test]
+    async fn rejects_conflicting_metadata() {
+        let address = test_util::next_addr();
+        let (tx, _rx) = SourceSender::new_test_finalize(EventStatus::Delivered);
+
+        let source = PrometheusRemoteWriteConfig {
+            address,
+            path: default_path(),
+            auth: None,
+            tls: None,
+            metadata_conflict_strategy: MetadataConflictStrategy::Reject,
+            acknowledgements: SourceAcknowledgementsConfig::default(),
+            keepalive: KeepaliveConfig::default(),
+            skip_nan_values: false,
+        };
+        let source = source
+            .build(SourceContext::new_test(tx, None))
+            .await
+            .unwrap();
+        tokio::spawn(source);
+        wait_for_tcp(address).await;
+
+        let request_body = create_conflicting_metadata_request_body();
+        let response = send_request(address.port(), request_body).await;
+
+        // Should be rejected
+        assert_eq!(response.status(), StatusCode::BAD_REQUEST);
     }
 }
 
