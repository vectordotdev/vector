--- conflicted
+++ resolved
@@ -9,11 +9,7 @@
 
 use super::parser;
 use crate::{
-<<<<<<< HEAD
-    common::http::{server_auth::HttpServerAuthConfig, ErrorMessage},
-=======
     common::http::{ErrorMessage, server_auth::HttpServerAuthConfig},
->>>>>>> eee6e669
     config::{
         GenerateConfig, SourceAcknowledgementsConfig, SourceConfig, SourceContext, SourceOutput,
     },
@@ -23,11 +19,7 @@
     serde::bool_or_struct,
     sources::{
         self,
-<<<<<<< HEAD
-        util::{decode, http::HttpMethod, HttpSource},
-=======
         util::{HttpSource, decode, http::HttpMethod},
->>>>>>> eee6e669
     },
     tls::TlsEnableableConfig,
 };
