--- conflicted
+++ resolved
@@ -248,13 +248,9 @@
     use super::*;
     use crate::{test_util, test_util::components, SourceSender};
 
-<<<<<<< HEAD
-    const PROMETHEUS_RECEIVE_ADDRESS: &str = "127.0.0.1:9102";
-=======
     fn prometheus_receive_address() -> String {
         std::env::var("PROMETHEUS_RECEIVE_ADDRESS").unwrap_or_else(|_| "0.0.0.0:9093".into())
     }
->>>>>>> 2f2733b2
 
     #[tokio::test]
     async fn receive_something() {
@@ -278,15 +274,9 @@
 
         tokio::spawn(source);
 
-<<<<<<< HEAD
-        tokio::time::sleep(Duration::from_secs(3)).await;
-
-        let events = test_util::collect_ready(rx).await;
-=======
         let events = tokio::time::timeout(Duration::from_secs(30), test_util::collect_n(rx, 1))
             .await
             .expect("timeout on fetching events");
->>>>>>> 2f2733b2
         components::SOURCE_TESTS.assert(&["http_path"]);
         assert!(!events.is_empty());
     }
