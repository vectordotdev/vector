--- conflicted
+++ resolved
@@ -20,12 +20,6 @@
 use warp::http::HeaderMap;
 
 use super::parser;
-<<<<<<< HEAD
-use crate::common::http::server_auth::HttpServerAuthConfig;
-use crate::common::http::ErrorMessage;
-use crate::http::KeepaliveConfig;
-=======
->>>>>>> eee6e669
 use crate::{
     common::http::{ErrorMessage, server_auth::HttpServerAuthConfig},
     config::{
@@ -36,11 +30,7 @@
     serde::bool_or_struct,
     sources::{
         self,
-<<<<<<< HEAD
-        util::{http::HttpMethod, HttpSource},
-=======
         util::{HttpSource, http::HttpMethod},
->>>>>>> eee6e669
     },
     tls::TlsEnableableConfig,
 };
