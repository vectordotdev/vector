--- conflicted
+++ resolved
@@ -37,12 +37,9 @@
     SourceDescription::new::<PrometheusConfig>("prometheus")
 }
 
-<<<<<<< HEAD
 impl GenerateConfig for PrometheusConfig {}
 
-=======
 #[async_trait::async_trait]
->>>>>>> f8afe0b1
 #[typetag::serde(name = "prometheus")]
 impl SourceConfig for PrometheusConfig {
     async fn build(
