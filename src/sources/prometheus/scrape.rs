use super::parser;
use crate::{
    config::{self, GenerateConfig, ProxyConfig, SourceConfig, SourceContext, SourceDescription},
    http::Auth,
    http::HttpClient,
    internal_events::{
        PrometheusEventReceived, PrometheusHttpError, PrometheusHttpResponseError,
        PrometheusParseError, PrometheusRequestCompleted,
    },
    shutdown::ShutdownSignal,
    sources,
    tls::{TlsOptions, TlsSettings},
    Pipeline,
};
use futures::{stream, FutureExt, SinkExt, StreamExt, TryFutureExt};
use hyper::{Body, Request};
use serde::{Deserialize, Serialize};
use snafu::{ResultExt, Snafu};
use std::{
    future::ready,
    time::{Duration, Instant},
};
use tokio_stream::wrappers::IntervalStream;

// pulled up, and split over multiple lines, because the long lines trip up rustfmt such that it
// gave up trying to format, but reported no error
static PARSE_ERROR_NO_PATH: &str = "No path is set on the endpoint and we got a parse error,\
                                    did you mean to use /metrics? This behavior changed in version 0.11.";
static NOT_FOUND_NO_PATH: &str = "No path is set on the endpoint and we got a 404,\
                                  did you mean to use /metrics?\
                                  This behavior changed in version 0.11.";

#[derive(Debug, Snafu)]
enum ConfigError {
    #[snafu(display("Cannot set both `endpoints` and `hosts`"))]
    BothEndpointsAndHosts,
}

#[derive(Deserialize, Serialize, Clone, Debug)]
struct PrometheusScrapeConfig {
    // Deprecated name
    #[serde(alias = "hosts")]
    endpoints: Vec<String>,
    #[serde(default = "default_scrape_interval_secs")]
    scrape_interval_secs: u64,
    instance_tag: Option<String>,
    endpoint_tag: Option<String>,
    #[serde(default = "crate::serde::default_false")]
    honor_labels: bool,
    tls: Option<TlsOptions>,
    auth: Option<Auth>,
}

pub const fn default_scrape_interval_secs() -> u64 {
    15
}

inventory::submit! {
    SourceDescription::new::<PrometheusScrapeConfig>("prometheus")
}

inventory::submit! {
    SourceDescription::new::<PrometheusScrapeConfig>("prometheus_scrape")
}

impl GenerateConfig for PrometheusScrapeConfig {
    fn generate_config() -> toml::Value {
        toml::Value::try_from(Self {
            endpoints: vec!["http://localhost:9090/metrics".to_string()],
            scrape_interval_secs: default_scrape_interval_secs(),
            instance_tag: Some("instance".to_string()),
            endpoint_tag: Some("endpoint".to_string()),
            honor_labels: false,
            tls: None,
            auth: None,
        })
        .unwrap()
    }
}

#[async_trait::async_trait]
#[typetag::serde(name = "prometheus_scrape")]
impl SourceConfig for PrometheusScrapeConfig {
    async fn build(&self, cx: SourceContext) -> crate::Result<sources::Source> {
        let urls = self
            .endpoints
            .iter()
            .map(|s| s.parse::<http::Uri>().context(sources::UriParseError))
            .collect::<Result<Vec<http::Uri>, sources::BuildError>>()?;
        let tls = TlsSettings::from_options(&self.tls)?;
        Ok(prometheus(
            urls,
            self.instance_tag.clone(),
            self.endpoint_tag.clone(),
            self.honor_labels,
            tls,
            self.auth.clone(),
            cx.proxy.clone(),
            self.scrape_interval_secs,
            cx.shutdown,
            cx.out,
        ))
    }

    fn output_type(&self) -> config::DataType {
        config::DataType::Metric
    }

    fn source_type(&self) -> &'static str {
        "prometheus_scrape"
    }
}

// Add a compatibility alias to avoid breaking existing configs
#[derive(Clone, Debug, Deserialize, Serialize)]
#[serde(deny_unknown_fields)]
struct PrometheusCompatConfig {
    // Clone of PrometheusScrapeConfig to work around serde bug
    // https://github.com/serde-rs/serde/issues/1504
    #[serde(alias = "hosts")]
    endpoints: Vec<String>,
    instance_tag: Option<String>,
    endpoint_tag: Option<String>,
    #[serde(default = "crate::serde::default_false")]
    honor_labels: bool,
    #[serde(default = "default_scrape_interval_secs")]
    scrape_interval_secs: u64,
    tls: Option<TlsOptions>,
    auth: Option<Auth>,
}

#[async_trait::async_trait]
#[typetag::serde(name = "prometheus")]
impl SourceConfig for PrometheusCompatConfig {
    async fn build(&self, cx: SourceContext) -> crate::Result<sources::Source> {
        // Workaround for serde bug
        // https://github.com/serde-rs/serde/issues/1504
        let config = PrometheusScrapeConfig {
            endpoints: self.endpoints.clone(),
            instance_tag: self.instance_tag.clone(),
            endpoint_tag: self.endpoint_tag.clone(),
            honor_labels: self.honor_labels,
            scrape_interval_secs: self.scrape_interval_secs,
            tls: self.tls.clone(),
            auth: self.auth.clone(),
        };
        config.build(cx).await
    }

    fn output_type(&self) -> config::DataType {
        config::DataType::Metric
    }

    fn source_type(&self) -> &'static str {
        "prometheus_scrape"
    }
}

// InstanceInfo stores the scraped instance info and the tag to insert into the log event with. It
// is used to join these two pieces of info to avoid storing the instance if instance_tag is not
// configured
#[derive(Clone)]
struct InstanceInfo {
    tag: String,
    instance: String,
    honor_label: bool,
}

// EndpointInfo stores the scraped endpoint info and the tag to insert into the log event with. It
// is used to join these two pieces of info to avoid storing the endpoint if endpoint_tag is not
// configured
#[derive(Clone)]
struct EndpointInfo {
    tag: String,
    endpoint: String,
    honor_label: bool,
}

fn prometheus(
    urls: Vec<http::Uri>,
    instance_tag: Option<String>,
    endpoint_tag: Option<String>,
    honor_labels: bool,
    tls: TlsSettings,
    auth: Option<Auth>,
    proxy: ProxyConfig,
    interval: u64,
    shutdown: ShutdownSignal,
    out: Pipeline,
) -> sources::Source {
    let out = out.sink_map_err(|error| error!(message = "Error sending metric.", %error));

    Box::pin(
        IntervalStream::new(tokio::time::interval(Duration::from_secs(interval)))
            .take_until(shutdown)
            .map(move |_| stream::iter(urls.clone()))
            .flatten()
            .map(move |url| {
                let client =
                    HttpClient::new(tls.clone(), &proxy).expect("Building HTTP client failed");

                let mut request = Request::get(&url)
                    .body(Body::empty())
                    .expect("error creating request");
                if let Some(auth) = &auth {
                    auth.apply(&mut request);
                }

                let instance_info = instance_tag.as_ref().map(|tag| {
                    let instance = format!(
                        "{}:{}",
                        url.host().unwrap_or_default(),
                        url.port_u16().unwrap_or_else(|| match url.scheme() {
                            Some(scheme) if scheme == &http::uri::Scheme::HTTP => 80,
                            Some(scheme) if scheme == &http::uri::Scheme::HTTPS => 443,
                            _ => 0,
                        })
                    );
                    InstanceInfo {
                        tag: tag.to_string(),
                        instance,
                        honor_label: honor_labels,
                    }
                });
                let endpoint_info = endpoint_tag.as_ref().map(|tag| EndpointInfo {
                    tag: tag.to_string(),
                    endpoint: url.to_string(),
                    honor_label: honor_labels,
                });

                let start = Instant::now();
                client
                    .send(request)
                    .map_err(crate::Error::from)
                    .and_then(|response| async move {
                        let (header, body) = response.into_parts();
                        let body = hyper::body::to_bytes(body).await?;
                        Ok((header, body))
                    })
                    .into_stream()
                    .filter_map(move |response| {
                        let instance_info = instance_info.clone();
                        let endpoint_info = endpoint_info.clone();

                        ready(match response {
                            Ok((header, body)) if header.status == hyper::StatusCode::OK => {
                                emit!(&PrometheusRequestCompleted {
                                    start,
                                    end: Instant::now()
                                });

                                let byte_size = body.len();
                                let body = String::from_utf8_lossy(&body);

                                match parser::parse_text(&body) {
                                    Ok(events) => {
                                        emit!(&PrometheusEventReceived {
                                            byte_size,
                                            count: events.len(),
                                            uri: url.clone()
                                        });
                                        Some(stream::iter(events).map(move |mut event| {
                                            let metric = event.as_mut_metric();
                                            if let Some(InstanceInfo {
                                                tag,
                                                instance,
                                                honor_label,
                                            }) = &instance_info
                                            {
                                                match (honor_label, metric.tag_value(tag)) {
                                                    (false, Some(old_instance)) => {
                                                        metric.insert_tag(
                                                            format!("exported_{}", tag),
                                                            old_instance,
                                                        );
                                                        metric.insert_tag(
                                                            tag.clone(),
                                                            instance.clone(),
                                                        );
                                                    }
                                                    (true, Some(_)) => {}
                                                    (_, None) => {
                                                        metric.insert_tag(
                                                            tag.clone(),
                                                            instance.clone(),
                                                        );
                                                    }
                                                }
                                            }
                                            if let Some(EndpointInfo {
                                                tag,
                                                endpoint,
                                                honor_label,
                                            }) = &endpoint_info
                                            {
                                                match (honor_label, metric.tag_value(tag)) {
                                                    (false, Some(old_endpoint)) => {
                                                        metric.insert_tag(
                                                            format!("exported_{}", tag),
                                                            old_endpoint,
                                                        );
                                                        metric.insert_tag(
                                                            tag.clone(),
                                                            endpoint.clone(),
                                                        );
                                                    }
                                                    (true, Some(_)) => {}
                                                    (_, None) => {
                                                        metric.insert_tag(
                                                            tag.clone(),
                                                            endpoint.clone(),
                                                        );
                                                    }
                                                }
                                            }
                                            Ok(event)
                                        }))
                                    }
                                    Err(error) => {
                                        if url.path() == "/" {
                                            // https://github.com/timberio/vector/pull/3801#issuecomment-700723178
                                            warn!(
                                                message = PARSE_ERROR_NO_PATH,
                                                endpoint = %url,
                                            );
                                        }
                                        emit!(&PrometheusParseError {
                                            error,
                                            url: url.clone(),
                                            body,
                                        });
                                        None
                                    }
                                }
                            }
                            Ok((header, _)) => {
                                if header.status == hyper::StatusCode::NOT_FOUND
                                    && url.path() == "/"
                                {
                                    // https://github.com/timberio/vector/pull/3801#issuecomment-700723178
                                    warn!(
                                        message = NOT_FOUND_NO_PATH,
                                        endpoint = %url,
                                    );
                                }
                                emit!(&PrometheusErrorResponse {
                                    code: header.status,
                                    url: url.clone(),
                                });
                                None
                            }
                            Err(error) => {
                                emit!(&PrometheusHttpError {
                                    error,
                                    url: url.clone(),
                                });
                                None
                            }
<<<<<<< HEAD
                            emit!(&PrometheusHttpResponseError {
                                code: header.status,
                                url: url.clone(),
                            });
                            None
                        }
                        Err(error) => {
                            emit!(&PrometheusHttpError {
                                error,
                                url: url.clone(),
                            });
                            None
                        }
=======
                        })
>>>>>>> 0a6a1865
                    })
                    .flatten()
            })
            .flatten()
            .forward(out)
            .inspect(|_| info!("Finished sending.")),
    )
}

#[cfg(all(test, feature = "sinks-prometheus"))]
mod test {
    use super::*;
    use crate::{
        config,
        sinks::prometheus::exporter::PrometheusExporterConfig,
        test_util::{self, next_addr, start_topology},
        Error,
    };
    use hyper::{
        service::{make_service_fn, service_fn},
        {Body, Client, Response, Server},
    };
    use pretty_assertions::assert_eq;
    use tokio::time::{sleep, Duration};
    use warp::Filter;

    #[test]
    fn genreate_config() {
        crate::test_util::test_generate_config::<PrometheusScrapeConfig>();
    }

    #[tokio::test]
    async fn test_prometheus_honor_labels() {
        let in_addr = next_addr();

        let dummy_endpoint = warp::path!("metrics").map(|| {
                r#"
                    promhttp_metric_handler_requests_total{endpoint="http://example.com", instance="localhost:9999", code="200"} 100 1612411516789
                    "#
        });

        tokio::spawn(warp::serve(dummy_endpoint).run(in_addr));

        let config = PrometheusScrapeConfig {
            endpoints: vec![format!("http://{}/metrics", in_addr)],
            scrape_interval_secs: 1,
            instance_tag: Some("instance".to_string()),
            endpoint_tag: Some("endpoint".to_string()),
            honor_labels: true,
            auth: None,
            tls: None,
        };

        let (tx, rx) = Pipeline::new_test();
        let source = config.build(SourceContext::new_test(tx)).await.unwrap();

        tokio::spawn(source);
        tokio::time::sleep(Duration::from_secs(1)).await;

        let events = test_util::collect_ready(rx).await;
        assert!(!events.is_empty());

        let metrics: Vec<_> = events
            .into_iter()
            .map(|event| event.into_metric())
            .collect();

        for metric in metrics {
            assert_eq!(
                metric.tag_value("instance"),
                Some(String::from("localhost:9999"))
            );
            assert_eq!(
                metric.tag_value("endpoint"),
                Some(String::from("http://example.com"))
            );
            assert_eq!(metric.tag_value("exported_instance"), None,);
            assert_eq!(metric.tag_value("exported_endpoint"), None,);
        }
    }

    #[tokio::test]
    async fn test_prometheus_do_not_honor_labels() {
        let in_addr = next_addr();

        let dummy_endpoint = warp::path!("metrics").map(|| {
                r#"
                    promhttp_metric_handler_requests_total{endpoint="http://example.com", instance="localhost:9999", code="200"} 100 1612411516789
                "#
        });

        tokio::spawn(warp::serve(dummy_endpoint).run(in_addr));

        let config = PrometheusScrapeConfig {
            endpoints: vec![format!("http://{}/metrics", in_addr)],
            scrape_interval_secs: 1,
            instance_tag: Some("instance".to_string()),
            endpoint_tag: Some("endpoint".to_string()),
            honor_labels: false,
            auth: None,
            tls: None,
        };

        let (tx, rx) = Pipeline::new_test();
        let source = config.build(SourceContext::new_test(tx)).await.unwrap();

        tokio::spawn(source);
        tokio::time::sleep(Duration::from_secs(1)).await;

        let events = test_util::collect_ready(rx).await;
        assert!(!events.is_empty());

        let metrics: Vec<_> = events
            .into_iter()
            .map(|event| event.into_metric())
            .collect();

        for metric in metrics {
            assert_eq!(
                metric.tag_value("instance"),
                Some(format!("{}:{}", in_addr.ip(), in_addr.port()))
            );
            assert_eq!(
                metric.tag_value("endpoint"),
                Some(format!(
                    "http://{}:{}/metrics",
                    in_addr.ip(),
                    in_addr.port()
                ))
            );
            assert_eq!(
                metric.tag_value("exported_instance"),
                Some(String::from("localhost:9999"))
            );
            assert_eq!(
                metric.tag_value("exported_endpoint"),
                Some(String::from("http://example.com"))
            );
        }
    }

    #[tokio::test]
    async fn test_prometheus_routing() {
        let in_addr = next_addr();
        let out_addr = next_addr();

        let make_svc = make_service_fn(|_| async {
            Ok::<_, Error>(service_fn(|_| async {
                Ok::<_, Error>(Response::new(Body::from(
                    r##"
                    # HELP promhttp_metric_handler_requests_total Total number of scrapes by HTTP status code.
                    # TYPE promhttp_metric_handler_requests_total counter
                    promhttp_metric_handler_requests_total{code="200"} 100 1612411516789
                    promhttp_metric_handler_requests_total{code="404"} 7 1612411516789
                    prometheus_remote_storage_samples_in_total 57011636 1612411516789
                    # A histogram, which has a pretty complex representation in the text format:
                    # HELP http_request_duration_seconds A histogram of the request duration.
                    # TYPE http_request_duration_seconds histogram
                    http_request_duration_seconds_bucket{le="0.05"} 24054 1612411516789
                    http_request_duration_seconds_bucket{le="0.1"} 33444 1612411516789
                    http_request_duration_seconds_bucket{le="0.2"} 100392 1612411516789
                    http_request_duration_seconds_bucket{le="0.5"} 129389 1612411516789
                    http_request_duration_seconds_bucket{le="1"} 133988 1612411516789
                    http_request_duration_seconds_bucket{le="+Inf"} 144320 1612411516789
                    http_request_duration_seconds_sum 53423 1612411516789
                    http_request_duration_seconds_count 144320 1612411516789
                    # Finally a summary, which has a complex representation, too:
                    # HELP rpc_duration_seconds A summary of the RPC duration in seconds.
                    # TYPE rpc_duration_seconds summary
                    rpc_duration_seconds{code="200",quantile="0.01"} 3102 1612411516789
                    rpc_duration_seconds{code="200",quantile="0.05"} 3272 1612411516789
                    rpc_duration_seconds{code="200",quantile="0.5"} 4773 1612411516789
                    rpc_duration_seconds{code="200",quantile="0.9"} 9001 1612411516789
                    rpc_duration_seconds{code="200",quantile="0.99"} 76656 1612411516789
                    rpc_duration_seconds_sum{code="200"} 1.7560473e+07 1612411516789
                    rpc_duration_seconds_count{code="200"} 2693 1612411516789
                    "##,
                )))
            }))
        });

        tokio::spawn(async move {
            if let Err(error) = Server::bind(&in_addr).serve(make_svc).await {
                error!(message = "Server error.", %error);
            }
        });

        let mut config = config::Config::builder();
        config.add_source(
            "in",
            PrometheusScrapeConfig {
                endpoints: vec![format!("http://{}", in_addr)],
                instance_tag: None,
                endpoint_tag: None,
                honor_labels: false,
                scrape_interval_secs: 1,
                tls: None,
                auth: None,
            },
        );
        config.add_sink(
            "out",
            &["in"],
            PrometheusExporterConfig {
                address: out_addr,
                tls: None,
                default_namespace: Some("vector".into()),
                buckets: vec![1.0, 2.0, 4.0],
                quantiles: vec![],
                flush_period_secs: 1,
            },
        );

        let (topology, _crash) = start_topology(config.build().unwrap(), false).await;
        sleep(Duration::from_secs(1)).await;

        let response = Client::new()
            .get(format!("http://{}/metrics", out_addr).parse().unwrap())
            .await
            .unwrap();
        assert!(response.status().is_success());

        let body = hyper::body::to_bytes(response.into_body()).await.unwrap();
        let lines = std::str::from_utf8(&body)
            .unwrap()
            .lines()
            .collect::<Vec<_>>();

        assert_eq!(lines, vec![
            "# HELP vector_http_request_duration_seconds http_request_duration_seconds",
            "# TYPE vector_http_request_duration_seconds histogram",
            "vector_http_request_duration_seconds_bucket{le=\"0.05\"} 24054 1612411516789",
            "vector_http_request_duration_seconds_bucket{le=\"0.1\"} 33444 1612411516789",
            "vector_http_request_duration_seconds_bucket{le=\"0.2\"} 100392 1612411516789",
            "vector_http_request_duration_seconds_bucket{le=\"0.5\"} 129389 1612411516789",
            "vector_http_request_duration_seconds_bucket{le=\"1\"} 133988 1612411516789",
            "vector_http_request_duration_seconds_bucket{le=\"+Inf\"} 144320 1612411516789",
            "vector_http_request_duration_seconds_sum 53423 1612411516789",
            "vector_http_request_duration_seconds_count 144320 1612411516789",
            "# HELP vector_prometheus_remote_storage_samples_in_total prometheus_remote_storage_samples_in_total",
            "# TYPE vector_prometheus_remote_storage_samples_in_total gauge",
            "vector_prometheus_remote_storage_samples_in_total 57011636 1612411516789",
            "# HELP vector_promhttp_metric_handler_requests_total promhttp_metric_handler_requests_total",
            "# TYPE vector_promhttp_metric_handler_requests_total counter",
            "vector_promhttp_metric_handler_requests_total{code=\"200\"} 100 1612411516789",
            "vector_promhttp_metric_handler_requests_total{code=\"404\"} 7 1612411516789",
            "# HELP vector_rpc_duration_seconds rpc_duration_seconds",
            "# TYPE vector_rpc_duration_seconds summary",
            "vector_rpc_duration_seconds{code=\"200\",quantile=\"0.01\"} 3102 1612411516789",
            "vector_rpc_duration_seconds{code=\"200\",quantile=\"0.05\"} 3272 1612411516789",
            "vector_rpc_duration_seconds{code=\"200\",quantile=\"0.5\"} 4773 1612411516789",
            "vector_rpc_duration_seconds{code=\"200\",quantile=\"0.9\"} 9001 1612411516789",
            "vector_rpc_duration_seconds{code=\"200\",quantile=\"0.99\"} 76656 1612411516789",
            "vector_rpc_duration_seconds_sum{code=\"200\"} 17560473 1612411516789",
            "vector_rpc_duration_seconds_count{code=\"200\"} 2693 1612411516789",
            ],
        );

        topology.stop().await;
    }
}

#[cfg(all(test, feature = "prometheus-integration-tests"))]
mod integration_tests {
    use super::*;
    use crate::{
        config::SourceContext,
        event::{MetricKind, MetricValue},
        test_util, Pipeline,
    };
    use tokio::time::Duration;

    #[tokio::test]
    async fn scrapes_metrics() {
        let config = PrometheusScrapeConfig {
            endpoints: vec!["http://localhost:9090/metrics".into()],
            scrape_interval_secs: 1,
            instance_tag: Some("instance".to_string()),
            endpoint_tag: Some("endpoint".to_string()),
            honor_labels: false,
            auth: None,
            tls: None,
        };

        let (tx, rx) = Pipeline::new_test();
        let source = config.build(SourceContext::new_test(tx)).await.unwrap();

        tokio::spawn(source);
        tokio::time::sleep(Duration::from_secs(1)).await;

        let events = test_util::collect_ready(rx).await;
        assert!(!events.is_empty());

        let metrics: Vec<_> = events
            .into_iter()
            .map(|event| event.into_metric())
            .collect();

        let find_metric = |name: &str| {
            metrics
                .iter()
                .find(|metric| metric.name() == name)
                .unwrap_or_else(|| panic!("Missing metric {:?}", name))
        };

        // Sample some well-known metrics
        let build = find_metric("prometheus_build_info");
        assert!(matches!(build.kind(), MetricKind::Absolute));
        assert!(matches!(build.value(), &MetricValue::Gauge { .. }));
        assert!(build.tags().unwrap().contains_key("branch"));
        assert!(build.tags().unwrap().contains_key("version"));
        assert_eq!(
            build.tag_value("instance"),
            Some("localhost:9090".to_string())
        );
        assert_eq!(
            build.tag_value("endpoint"),
            Some("http://localhost:9090/metrics".to_string())
        );

        let queries = find_metric("prometheus_engine_queries");
        assert!(matches!(queries.kind(), MetricKind::Absolute));
        assert!(matches!(queries.value(), &MetricValue::Gauge { .. }));
        assert_eq!(
            queries.tag_value("instance"),
            Some("localhost:9090".to_string())
        );
        assert_eq!(
            queries.tag_value("endpoint"),
            Some("http://localhost:9090/metrics".to_string())
        );

        let go_info = find_metric("go_info");
        assert!(matches!(go_info.kind(), MetricKind::Absolute));
        assert!(matches!(go_info.value(), &MetricValue::Gauge { .. }));
        assert!(go_info.tags().unwrap().contains_key("version"));
        assert_eq!(
            go_info.tag_value("instance"),
            Some("localhost:9090".to_string())
        );
        assert_eq!(
            go_info.tag_value("endpoint"),
            Some("http://localhost:9090/metrics".to_string())
        );
    }
}<|MERGE_RESOLUTION|>--- conflicted
+++ resolved
@@ -343,7 +343,7 @@
                                         endpoint = %url,
                                     );
                                 }
-                                emit!(&PrometheusErrorResponse {
+                                emit!(&PrometheusHttpResponseError {
                                     code: header.status,
                                     url: url.clone(),
                                 });
@@ -356,23 +356,7 @@
                                 });
                                 None
                             }
-<<<<<<< HEAD
-                            emit!(&PrometheusHttpResponseError {
-                                code: header.status,
-                                url: url.clone(),
-                            });
-                            None
-                        }
-                        Err(error) => {
-                            emit!(&PrometheusHttpError {
-                                error,
-                                url: url.clone(),
-                            });
-                            None
-                        }
-=======
                         })
->>>>>>> 0a6a1865
                     })
                     .flatten()
             })
