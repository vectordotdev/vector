--- conflicted
+++ resolved
@@ -5,19 +5,9 @@
 use http::{Uri, response::Parts};
 use serde_with::serde_as;
 use snafu::ResultExt;
-<<<<<<< HEAD
-use vector_lib::configurable::configurable_component;
-use vector_lib::{config::LogNamespace, event::Event};
+use vector_lib::{config::LogNamespace, configurable::configurable_component, event::Event};
 
 use super::parser;
-use crate::http::QueryParameters;
-use crate::sources::util::http::HttpMethod;
-use crate::sources::util::http_client::{default_timeout, warn_if_interval_too_low};
-=======
-use vector_lib::{config::LogNamespace, configurable::configurable_component, event::Event};
-
-use super::parser;
->>>>>>> eee6e669
 use crate::{
     Result,
     config::{GenerateConfig, SourceConfig, SourceContext, SourceOutput},
@@ -338,11 +328,7 @@
 
     use super::*;
     use crate::{
-<<<<<<< HEAD
-        config,
-=======
         Error, config,
->>>>>>> eee6e669
         http::{ParameterValue, QueryParameterValue},
         sinks::prometheus::exporter::PrometheusExporterConfig,
         test_util::{
