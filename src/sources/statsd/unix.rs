--- conflicted
+++ resolved
@@ -8,11 +8,7 @@
     configurable::configurable_component,
 };
 
-<<<<<<< HEAD
-use super::{default_convert_to, default_sanitize, ConversionUnit, StatsdDeserializer};
-=======
 use super::{ConversionUnit, StatsdDeserializer, default_convert_to, default_sanitize};
->>>>>>> eee6e669
 use crate::{
     SourceSender,
     codecs::Decoder,
