--- conflicted
+++ resolved
@@ -26,12 +26,9 @@
     SourceDescription::new::<StatsdConfig>("statsd")
 }
 
-<<<<<<< HEAD
 impl GenerateConfig for StatsdConfig {}
 
-=======
 #[async_trait::async_trait]
->>>>>>> f8afe0b1
 #[typetag::serde(name = "statsd")]
 impl SourceConfig for StatsdConfig {
     async fn build(
