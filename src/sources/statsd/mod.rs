--- conflicted
+++ resolved
@@ -2,7 +2,6 @@
     net::{Ipv4Addr, SocketAddr, SocketAddrV4},
     time::Duration,
 };
-use vector_lib::ipallowlist::IpAllowlistConfig;
 
 use bytes::Bytes;
 use futures::{StreamExt, TryFutureExt};
@@ -43,10 +42,6 @@
 mod unix;
 
 use parser::Parser;
-<<<<<<< HEAD
-
-=======
->>>>>>> eee6e669
 #[cfg(unix)]
 use unix::{UnixConfig, statsd_unix};
 use vector_lib::config::LogNamespace;
