--- conflicted
+++ resolved
@@ -6,16 +6,9 @@
     tls::{MaybeTlsSettings, TlsConfig},
     Event, Pipeline,
 };
-<<<<<<< HEAD
 use bytes::Bytes;
 use codec::BytesDelimitedCodec;
-use futures::{
-    compat::{Future01CompatExt, Sink01CompatExt},
-    future, stream, FutureExt, StreamExt, TryFutureExt,
-};
-=======
-use futures::{compat::Sink01CompatExt, stream, FutureExt, StreamExt, TryFutureExt};
->>>>>>> 54a1b316
+use futures::{compat::Sink01CompatExt, future, stream, FutureExt, StreamExt, TryFutureExt};
 use futures01::Sink;
 use parser::parse;
 use serde::{Deserialize, Serialize};
@@ -127,7 +120,6 @@
 async fn statsd_udp(config: UdpConfig, shutdown: ShutdownSignal, out: Pipeline) -> Result<(), ()> {
     let out = out.sink_map_err(|e| error!("Error sending metric: {:?}", e));
 
-<<<<<<< HEAD
     let socket = UdpSocket::bind(&config.address)
         .map_err(|error| emit!(StatsdSocketError::bind(error)))
         .await?;
@@ -139,7 +131,7 @@
     );
 
     let _ = UdpFramed::new(socket, BytesCodec::new())
-        .take_until(shutdown.compat())
+        .take_until(shutdown)
         .filter_map(|frame| {
             future::ready(match frame {
                 Ok((bytes, _sock)) => {
@@ -178,59 +170,6 @@
         let line = String::from_utf8_lossy(line.as_ref());
         parse_event(&line)
     }
-=======
-    Box::new(
-        async move {
-            let socket = UdpSocket::bind(&addr)
-                .map_err(|error| emit!(StatsdSocketError::bind(error)))
-                .await?;
-
-            info!(
-                message = "Listening.",
-                addr = %addr,
-                r#type = "udp"
-            );
-
-            let _ = UdpFramed::new(socket, BytesCodec::new())
-                .take_until(shutdown)
-                .filter_map(|frame| async move {
-                    match frame {
-                        Ok((bytes, _sock)) => {
-                            let packet = String::from_utf8_lossy(bytes.as_ref());
-                            let metrics = packet
-                                .lines()
-                                .filter_map(|line| match parse(line) {
-                                    Ok(metric) => {
-                                        emit!(StatsdEventReceived {
-                                            byte_size: line.len()
-                                        });
-                                        Some(Ok(Event::Metric(metric)))
-                                    }
-                                    Err(error) => {
-                                        emit!(StatsdInvalidRecord { error, text: line });
-                                        None
-                                    }
-                                })
-                                .collect::<Vec<_>>();
-                            Some(stream::iter(metrics))
-                        }
-                        Err(error) => {
-                            emit!(StatsdSocketError::read(error));
-                            None
-                        }
-                    }
-                })
-                .flatten()
-                .forward(out.sink_compat())
-                .await;
-
-            info!("Finished sending");
-            Ok(())
-        }
-        .boxed()
-        .compat(),
-    )
->>>>>>> 54a1b316
 }
 
 #[cfg(feature = "sinks-prometheus")]
