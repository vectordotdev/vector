use bytes::Bytes;
use chrono::Utc;
use codecs::decoding::{DeserializerConfig, FramingConfig};
use smallvec::SmallVec;
use vector_config::configurable_component;

use crate::{
    codecs::Decoder,
    config::log_schema,
    event::Event,
    serde::default_decoding,
    sources::util::{SocketListenAddr, TcpNullAcker, TcpSource},
    tcp::TcpKeepaliveConfig,
    tls::TlsSourceConfig,
};

/// TCP configuration for the `socket` source.
#[configurable_component]
#[derive(Clone, Debug)]
pub struct TcpConfig {
    /// The address to listen for connections on.
    address: SocketListenAddr,

    #[configurable(derived)]
    keepalive: Option<TcpKeepaliveConfig>,

    /// The maximum buffer size, in bytes, of incoming messages.
    ///
    /// Messages larger than this are truncated.
    max_length: Option<usize>,

    /// The timeout, in seconds, before a connection is forcefully closed during shutdown.
    #[serde(default = "default_shutdown_timeout_secs")]
    shutdown_timeout_secs: u64,

    /// Overrides the name of the log field used to add the peer host to each event.
    ///
    /// The value will be the peer host's address, including the port i.e. `1.2.3.4:9000`.
    ///
    /// By default, the [global `host_key` option](https://vector.dev/docs/reference/configuration//global-options#log_schema.host_key) is used.
    host_key: Option<String>,

    /// Overrides the name of the log field used to add the peer host's port to each event.
    ///
    /// The value will be the peer host's port i.e. `9000`.
    ///
    /// By default, `"port"` is used.
    port_key: Option<String>,
<<<<<<< HEAD
    tls: Option<TlsSourceConfig>,
=======

    #[configurable(derived)]
    tls: Option<TlsEnableableConfig>,

    /// The size, in bytes, of the receive buffer used for each connection.
    ///
    /// This should not typically needed to be changed.
>>>>>>> f6f38d08
    receive_buffer_bytes: Option<usize>,

    /// The maximum number of TCP connections that will be allowed at any given time.
    pub connection_limit: Option<u32>,

    #[configurable(derived)]
    framing: Option<FramingConfig>,

    #[configurable(derived)]
    #[serde(default = "default_decoding")]
    decoding: DeserializerConfig,
}

const fn default_shutdown_timeout_secs() -> u64 {
    30
}

impl TcpConfig {
    pub fn from_address(address: SocketListenAddr) -> Self {
        Self {
            address,
            keepalive: None,
            max_length: Some(crate::serde::default_max_length()),
            shutdown_timeout_secs: default_shutdown_timeout_secs(),
            host_key: None,
            port_key: Some(String::from("port")),
            tls: None,
            receive_buffer_bytes: None,
            framing: None,
            decoding: default_decoding(),
            connection_limit: None,
        }
    }

    pub const fn host_key(&self) -> &Option<String> {
        &self.host_key
    }

    pub const fn tls(&self) -> &Option<TlsSourceConfig> {
        &self.tls
    }

    pub const fn framing(&self) -> &Option<FramingConfig> {
        &self.framing
    }

    pub const fn decoding(&self) -> &DeserializerConfig {
        &self.decoding
    }

    pub const fn address(&self) -> SocketListenAddr {
        self.address
    }

    pub const fn keepalive(&self) -> Option<TcpKeepaliveConfig> {
        self.keepalive
    }

    pub const fn max_length(&self) -> Option<usize> {
        self.max_length
    }

    pub const fn shutdown_timeout_secs(&self) -> u64 {
        self.shutdown_timeout_secs
    }

    pub const fn receive_buffer_bytes(&self) -> Option<usize> {
        self.receive_buffer_bytes
    }

    pub fn set_max_length(&mut self, val: Option<usize>) -> &mut Self {
        self.max_length = val;
        self
    }

    pub fn set_shutdown_timeout_secs(&mut self, val: u64) -> &mut Self {
        self.shutdown_timeout_secs = val;
        self
    }

    pub fn set_tls(&mut self, val: Option<TlsSourceConfig>) -> &mut Self {
        self.tls = val;
        self
    }

    pub fn set_framing(&mut self, val: Option<FramingConfig>) -> &mut Self {
        self.framing = val;
        self
    }

    pub fn set_decoding(&mut self, val: DeserializerConfig) -> &mut Self {
        self.decoding = val;
        self
    }
}

#[derive(Debug, Clone)]
pub struct RawTcpSource {
    config: TcpConfig,
    decoder: Decoder,
}

impl RawTcpSource {
    pub const fn new(config: TcpConfig, decoder: Decoder) -> Self {
        Self { config, decoder }
    }
}

impl TcpSource for RawTcpSource {
    type Error = codecs::decoding::Error;
    type Item = SmallVec<[Event; 1]>;
    type Decoder = Decoder;
    type Acker = TcpNullAcker;

    fn decoder(&self) -> Self::Decoder {
        self.decoder.clone()
    }

    fn handle_events(&self, events: &mut [Event], host: std::net::SocketAddr) {
        let now = Utc::now();

        for event in events {
            if let Event::Log(ref mut log) = event {
                log.try_insert(log_schema().source_type_key(), Bytes::from("socket"));
                log.try_insert(log_schema().timestamp_key(), now);

                let host_key = self
                    .config
                    .host_key
                    .as_deref()
                    .unwrap_or_else(|| log_schema().host_key());

                log.try_insert(host_key, host.ip().to_string());
                if let Some(port_key) = &self.config.port_key {
                    log.try_insert(port_key.as_str(), host.port());
                }
            }
        }
    }

    fn build_acker(&self, _: &[Self::Item]) -> Self::Acker {
        TcpNullAcker
    }
}<|MERGE_RESOLUTION|>--- conflicted
+++ resolved
@@ -46,17 +46,13 @@
     ///
     /// By default, `"port"` is used.
     port_key: Option<String>,
-<<<<<<< HEAD
-    tls: Option<TlsSourceConfig>,
-=======
 
     #[configurable(derived)]
-    tls: Option<TlsEnableableConfig>,
+    tls: Option<TlsSourceConfig>,
 
     /// The size, in bytes, of the receive buffer used for each connection.
     ///
     /// This should not typically needed to be changed.
->>>>>>> f6f38d08
     receive_buffer_bytes: Option<usize>,
 
     /// The maximum number of TCP connections that will be allowed at any given time.
