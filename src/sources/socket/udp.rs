--- conflicted
+++ resolved
@@ -1,9 +1,5 @@
 use std::net::{Ipv4Addr, SocketAddr};
 
-<<<<<<< HEAD
-use super::default_host_key;
-=======
->>>>>>> eee6e669
 use bytes::BytesMut;
 use chrono::Utc;
 use futures::StreamExt;
@@ -201,15 +197,6 @@
                         })
                     })?;
                 info!(message = "Joined multicast group.", group = %group_addr);
-<<<<<<< HEAD
-            }
-        }
-
-        if let Some(receive_buffer_bytes) = config.receive_buffer_bytes {
-            if let Err(error) = net::set_receive_buffer_size(&socket, receive_buffer_bytes) {
-                warn!(message = "Failed configuring receive buffer size on UDP socket.", %error);
-=======
->>>>>>> eee6e669
             }
         }
 
@@ -244,6 +231,7 @@
                                     warn!(
                                         message = "Discarding frame larger than max_length.",
                                         max_length = max_length,
+                                        internal_log_rate_limit = true
                                     );
                                     continue;
                                 }
@@ -271,6 +259,7 @@
                                     warn!(
                                         message = "Discarding frame larger than max_length.",
                                         max_length = max_length,
+                                        internal_log_rate_limit = true
                                     );
                                 }
 
