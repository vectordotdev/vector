--- conflicted
+++ resolved
@@ -762,13 +762,8 @@
         let (tx, rx) = Pipeline::new_test();
         let path = init_unix(tx, stream).await;
 
-<<<<<<< HEAD
-        send_lines_unix(path, vec!["test\ntest2"]).await;
+        unix_send_lines(stream, path, &["test\ntest2"]).await;
         let events = collect_n(rx, 2).await;
-=======
-        unix_send_lines(stream, path, &["test\ntest2"]).await;
-        let events = collect_n(rx, 2).await.unwrap();
->>>>>>> cb32436b
 
         assert_eq!(2, events.len());
         assert_eq!(
@@ -786,13 +781,8 @@
         let (tx, rx) = Pipeline::new_test();
         let path = init_unix(tx, stream).await;
 
-<<<<<<< HEAD
-        send_lines_unix(path, vec!["test", "test2"]).await;
+        unix_send_lines(stream, path, &["test", "test2"]).await;
         let events = collect_n(rx, 2).await;
-=======
-        unix_send_lines(stream, path, &["test", "test2"]).await;
-        let events = collect_n(rx, 2).await.unwrap();
->>>>>>> cb32436b
 
         assert_eq!(2, events.len());
         assert_eq!(
