--- conflicted
+++ resolved
@@ -330,18 +330,10 @@
 
     use approx::assert_relative_eq;
     use bytes::{BufMut, Bytes, BytesMut};
-<<<<<<< HEAD
-    use futures::{stream, StreamExt};
-    use rand::{rngs::SmallRng, seq::SliceRandom, SeedableRng};
-    use serde_json::json;
-    use tokio::io::AsyncReadExt;
-    use tokio::net::TcpStream;
-=======
     use futures::{StreamExt, stream};
     use portpicker::pick_unused_port;
     use rand::{SeedableRng, rngs::SmallRng, seq::SliceRandom};
     use serde_json::json;
->>>>>>> eee6e669
     use tokio::{
         io::AsyncReadExt,
         net::TcpStream,
@@ -353,21 +345,12 @@
     use vector_lib::codecs::{
         CharacterDelimitedDecoderConfig, decoding::CharacterDelimitedDecoderOptions,
     };
-<<<<<<< HEAD
-    use vector_lib::codecs::{GelfDeserializerConfig, NewlineDelimitedDecoderConfig};
-    use vector_lib::event::EventContainer;
-    use vector_lib::lookup::{lookup_v2::OptionalValuePath, owned_value_path, path};
-    use vrl::value::ObjectMap;
-    use vrl::{btreemap, value};
-
-=======
     use vector_lib::{
         codecs::{GelfDeserializerConfig, NewlineDelimitedDecoderConfig},
         event::EventContainer,
         lookup::{lookup_v2::OptionalValuePath, owned_value_path, path},
     };
     use vrl::{btreemap, value, value::ObjectMap};
->>>>>>> eee6e669
     #[cfg(unix)]
     use {
         super::{Mode, unix::UnixConfig},
@@ -396,23 +379,14 @@
         test_util::{
             collect_n, collect_n_limited,
             components::{
-<<<<<<< HEAD
-                assert_source_compliance, assert_source_error, COMPONENT_ERROR_TAGS,
-                SOCKET_PUSH_SOURCE_TAGS,
-            },
-            next_addr, next_addr_any, random_string, send_lines, send_lines_tls, wait_for_tcp,
-=======
                 COMPONENT_ERROR_TAGS, SOCKET_PUSH_SOURCE_TAGS, assert_source_compliance,
                 assert_source_error,
             },
             random_string, send_lines, send_lines_tls, wait_for_tcp,
->>>>>>> eee6e669
         },
         tls::{self, TlsConfig, TlsEnableableConfig, TlsSourceConfig},
     };
 
-<<<<<<< HEAD
-=======
     type Guard<'a> = MutexGuard<'a, ()>;
 
     async fn wait_for_tcp_and_release<'a>(guard: Guard<'a>, addr: SocketAddr) {
@@ -443,7 +417,6 @@
         portpicker::bind_unused_udp(IpAddr::V4(Ipv4Addr::UNSPECIFIED))
     }
 
->>>>>>> eee6e669
     fn get_gelf_payload(message: &str) -> String {
         serde_json::to_string(&json!({
             "version": "1.1",
@@ -965,38 +938,6 @@
     }
 
     //////// UDP TESTS ////////
-<<<<<<< HEAD
-    fn send_lines_udp(to: SocketAddr, lines: impl IntoIterator<Item = String>) -> SocketAddr {
-        send_lines_udp_from(next_addr(), to, lines)
-    }
-
-    fn send_lines_udp_from(
-        from: SocketAddr,
-        to: SocketAddr,
-        lines: impl IntoIterator<Item = String>,
-    ) -> SocketAddr {
-        send_packets_udp_from(from, to, lines.into_iter().map(|line| line.into()))
-    }
-
-    fn send_packets_udp(to: SocketAddr, packets: impl IntoIterator<Item = Bytes>) -> SocketAddr {
-        send_packets_udp_from(next_addr(), to, packets)
-    }
-
-    fn send_packets_udp_from(
-        from: SocketAddr,
-        to: SocketAddr,
-        packets: impl IntoIterator<Item = Bytes>,
-    ) -> SocketAddr {
-        let socket = UdpSocket::bind(from)
-            .map_err(|error| panic!("{error:}"))
-            .ok()
-            .unwrap();
-
-        for packet in packets {
-            assert_eq!(
-                socket
-                    .send_to(&packet, to)
-=======
     async fn send_lines_udp(to: SocketAddr, lines: impl IntoIterator<Item = String>) -> UdpSocket {
         send_lines_udp_from(bind_unused_udp(), to, lines)
     }
@@ -1024,7 +965,6 @@
         for packet in packets {
             assert_eq!(
                 from.send_to(&packet, to)
->>>>>>> eee6e669
                     .map_err(|error| panic!("{error:}"))
                     .ok()
                     .unwrap(),
@@ -1260,11 +1200,7 @@
     async fn udp_decodes_chunked_gelf_messages() {
         assert_source_compliance(&SOCKET_PUSH_SOURCE_TAGS, async {
             let (tx, rx) = SourceSender::new_test();
-<<<<<<< HEAD
-            let address = next_addr();
-=======
             let (_, address) = next_addr().await;
->>>>>>> eee6e669
             let mut config = UdpConfig::from_address(address.into());
             config.decoding = GelfDeserializerConfig::default().into();
             let address = init_udp_with_config(tx, config).await;
@@ -1279,11 +1215,7 @@
             chunks.append(&mut another_chunks);
             chunks.shuffle(&mut rng);
 
-<<<<<<< HEAD
-            send_packets_udp(address, chunks);
-=======
             send_packets_udp(address, chunks).await;
->>>>>>> eee6e669
 
             let events = collect_n(rx, 2).await;
             assert_eq!(
@@ -1549,116 +1481,6 @@
         assert_source_error(&COMPONENT_ERROR_TAGS, async {
             let (tx, _rx) = SourceSender::new_test();
             let (_, socket_address) = next_addr_any().await;
-            let invalid_multicast_ip_address: Ipv4Addr = "192.168.0.3".parse().unwrap();
-            let mut config = UdpConfig::from_address(socket_address.into());
-            config.multicast_groups = vec![invalid_multicast_ip_address];
-            init_udp_with_config(tx, config).await;
-        })
-        .await;
-    }
-
-    #[tokio::test]
-    async fn multicast_udp_message() {
-        assert_source_compliance(&SOCKET_PUSH_SOURCE_TAGS, async {
-            let (tx, mut rx) = SourceSender::new_test();
-            // The socket address must be `IPADDR_ANY` (0.0.0.0) in order to receive multicast packets
-            let socket_address = next_addr_any();
-            let multicast_ip_address: Ipv4Addr = "224.0.0.2".parse().unwrap();
-            let multicast_socket_address =
-                SocketAddr::new(IpAddr::V4(multicast_ip_address), socket_address.port());
-            let mut config = UdpConfig::from_address(socket_address.into());
-            config.multicast_groups = vec![multicast_ip_address];
-            init_udp_with_config(tx, config).await;
-
-            // We must send packets to the same interface the `socket_address` is bound to
-            // in order to receive the multicast packets the `from` socket sends.
-            // To do so, we use the `IPADDR_ANY` address
-            let from = next_addr_any();
-            send_lines_udp_from(from, multicast_socket_address, ["test".to_string()]);
-
-            let event = rx.next().await.expect("must receive an event");
-            assert_eq!(
-                event.as_log()[log_schema().message_key().unwrap().to_string()],
-                "test".into()
-            );
-        })
-        .await;
-    }
-
-    #[tokio::test]
-    async fn multiple_multicast_addresses_udp_message() {
-        assert_source_compliance(&SOCKET_PUSH_SOURCE_TAGS, async {
-            let (tx, mut rx) = SourceSender::new_test();
-            let socket_address = next_addr_any();
-            let multicast_ip_addresses = (2..12)
-                .map(|i| format!("224.0.0.{i}").parse().unwrap())
-                .collect::<Vec<Ipv4Addr>>();
-            let multicast_ip_socket_addresses = multicast_ip_addresses
-                .iter()
-                .map(|ip_address| SocketAddr::new(IpAddr::V4(*ip_address), socket_address.port()))
-                .collect::<Vec<SocketAddr>>();
-            let mut config = UdpConfig::from_address(socket_address.into());
-            config.multicast_groups = multicast_ip_addresses;
-            init_udp_with_config(tx, config).await;
-
-            let from = next_addr_any();
-            for multicast_ip_socket_address in multicast_ip_socket_addresses {
-                send_lines_udp_from(
-                    from,
-                    multicast_ip_socket_address,
-                    [multicast_ip_socket_address.to_string()],
-                );
-
-                let event = rx.next().await.expect("must receive an event");
-                assert_eq!(
-                    event.as_log()[log_schema().message_key().unwrap().to_string()],
-                    multicast_ip_socket_address.to_string().into()
-                );
-            }
-        })
-        .await;
-    }
-
-    #[tokio::test]
-    async fn multicast_and_unicast_udp_message() {
-        assert_source_compliance(&SOCKET_PUSH_SOURCE_TAGS, async {
-            let (tx, mut rx) = SourceSender::new_test();
-            let socket_address = next_addr_any();
-            let multicast_ip_address: Ipv4Addr = "224.0.0.2".parse().unwrap();
-            let multicast_socket_address =
-                SocketAddr::new(IpAddr::V4(multicast_ip_address), socket_address.port());
-            let mut config = UdpConfig::from_address(socket_address.into());
-            config.multicast_groups = vec![multicast_ip_address];
-            init_udp_with_config(tx, config).await;
-
-            let from = next_addr_any();
-            // Send packet to multicast address
-            send_lines_udp_from(from, multicast_socket_address, ["test".to_string()]);
-            let event = rx.next().await.expect("must receive an event");
-            assert_eq!(
-                event.as_log()[log_schema().message_key().unwrap().to_string()],
-                "test".into()
-            );
-
-            // Windows does not support connecting to `0.0.0.0`,
-            // therefore we connect to `127.0.0.1` instead (the socket is listening at `0.0.0.0`)
-            let to = SocketAddr::new(IpAddr::V4(Ipv4Addr::LOCALHOST), socket_address.port());
-            // Send packet to unicast address
-            send_lines_udp_from(from, to, ["test".to_string()]);
-            let event = rx.next().await.expect("must receive an event");
-            assert_eq!(
-                event.as_log()[log_schema().message_key().unwrap().to_string()],
-                "test".into()
-            );
-        })
-        .await;
-    }
-
-    #[tokio::test]
-    async fn udp_invalid_multicast_group() {
-        assert_source_error(&COMPONENT_ERROR_TAGS, async {
-            let (tx, _rx) = SourceSender::new_test();
-            let socket_address = next_addr_any();
             let invalid_multicast_ip_address: Ipv4Addr = "192.168.0.3".parse().unwrap();
             let mut config = UdpConfig::from_address(socket_address.into());
             config.multicast_groups = vec![invalid_multicast_ip_address];
