--- conflicted
+++ resolved
@@ -1010,11 +1010,8 @@
             batch: BatchConfig::default(),
             request: TowerRequestConfig::default(),
             tls: None,
-<<<<<<< HEAD
             acknowledgements: Default::default(),
-=======
             timestamp_nanos_key: None,
->>>>>>> c83461ef
         }
         .build(SinkContext::new_test())
         .await
