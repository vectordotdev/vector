use std::io;

use codecs::decoding::{DeserializerConfig, FramingConfig};
use vector_config::configurable_component;
<<<<<<< HEAD
=======
use vector_core::config::LogNamespace;
use vector_core::ByteSizeOf;
>>>>>>> 78807849

use crate::{
    config::{Output, Resource, SourceConfig, SourceContext, SourceDescription},
    serde::default_decoding,
    shutdown::ShutdownSignal,
    SourceSender,
};

use super::util::file_descriptor::{file_descriptor_source, FileDescriptorConfig};

/// Configuration for the `stdin` source.
#[configurable_component(source)]
#[derive(Clone, Debug)]
#[serde(deny_unknown_fields, default)]
pub struct StdinConfig {
    /// The maximum buffer size, in bytes, of incoming messages.
    ///
    /// Messages larger than this are truncated.
    #[serde(default = "crate::serde::default_max_length")]
    pub max_length: usize,

    /// Overrides the name of the log field used to add the current hostname to each event.
    ///
    /// The value will be the current hostname for wherever Vector is running.
    ///
    /// By default, the [global `host_key` option](https://vector.dev/docs/reference/configuration//global-options#log_schema.host_key) is used.
    pub host_key: Option<String>,

    #[configurable(derived)]
    pub framing: Option<FramingConfig>,

    #[configurable(derived)]
    #[serde(default = "default_decoding")]
    pub decoding: DeserializerConfig,
}

impl FileDescriptorConfig for StdinConfig {
    fn host_key(&self) -> Option<String> {
        self.host_key.clone()
    }
    fn framing(&self) -> Option<FramingConfig> {
        self.framing.clone()
    }
    fn decoding(&self) -> DeserializerConfig {
        self.decoding.clone()
    }
}

impl Default for StdinConfig {
    fn default() -> Self {
        StdinConfig {
            max_length: crate::serde::default_max_length(),
            host_key: Default::default(),
            framing: None,
            decoding: default_decoding(),
        }
    }
}

inventory::submit! {
    SourceDescription::new::<StdinConfig>("stdin")
}

impl_generate_config_from_default!(StdinConfig);

#[async_trait::async_trait]
#[typetag::serde(name = "stdin")]
impl SourceConfig for StdinConfig {
    async fn build(&self, cx: SourceContext) -> crate::Result<super::Source> {
        stdin_source(
            io::BufReader::new(io::stdin()),
            self.clone(),
            cx.shutdown,
            cx.out,
        )
    }

    fn outputs(&self, _global_log_namespace: LogNamespace) -> Vec<Output> {
        vec![Output::default(self.decoding.output_type())]
    }

    fn source_type(&self) -> &'static str {
        "stdin"
    }

    fn resources(&self) -> Vec<Resource> {
        vec![Resource::Fd(0)]
    }

    fn can_acknowledge(&self) -> bool {
        false
    }
}

pub fn stdin_source<R>(
    stdin: R,
    config: StdinConfig,
    shutdown: ShutdownSignal,
    out: SourceSender,
) -> crate::Result<super::Source>
where
    R: Send + io::BufRead + 'static,
{
<<<<<<< HEAD
    file_descriptor_source(stdin, config, shutdown, out, "stdin")
=======
    let host_key = config
        .host_key
        .unwrap_or_else(|| log_schema().host_key().to_string());
    let hostname = crate::get_hostname().ok();

    let framing = config
        .framing
        .unwrap_or_else(|| config.decoding.default_stream_framing());
    let decoder = DecodingConfig::new(framing, config.decoding, LogNamespace::Legacy).build();

    let (mut sender, receiver) = mpsc::channel(1024);

    // Spawn background thread with blocking I/O to process stdin.
    //
    // This is recommended by Tokio, as otherwise the process will not shut down
    // until another newline is entered. See
    // https://github.com/tokio-rs/tokio/blob/a73428252b08bf1436f12e76287acbc4600ca0e5/tokio/src/io/stdin.rs#L33-L42
    thread::spawn(move || {
        info!("Capturing STDIN.");

        loop {
            let (buffer, len) = match stdin.fill_buf() {
                Ok(buffer) if buffer.is_empty() => break, // EOF.
                Ok(buffer) => (Ok(Bytes::copy_from_slice(buffer)), buffer.len()),
                Err(error) if error.kind() == std::io::ErrorKind::Interrupted => continue,
                Err(error) => (Err(error), 0),
            };

            stdin.consume(len);

            if executor::block_on(sender.send(buffer)).is_err() {
                // Receiver has closed so we should shutdown.
                break;
            }
        }
    });

    Ok(Box::pin(async move {
        let stream = StreamReader::new(receiver);
        let mut stream = FramedRead::new(stream, decoder).take_until(shutdown);
        let mut stream = stream! {
            while let Some(result) = stream.next().await {
                match result {
                    Ok((events, byte_size)) => {
                        emit!(BytesReceived { byte_size, protocol: "none" });

                        emit!(OldEventsReceived {
                            byte_size: events.size_of(),
                            count: events.len()
                        });

                        let now = Utc::now();

                        for mut event in events {
                            let log = event.as_mut_log();

                            log.try_insert(log_schema().source_type_key(), Bytes::from("stdin"));
                            log.try_insert(log_schema().timestamp_key(), now);

                            if let Some(hostname) = &hostname {
                                log.try_insert(host_key.as_str(), hostname.clone());
                            }

                            yield event;
                        }
                    }
                    Err(error) => {
                        // Error is logged by `crate::codecs::Decoder`, no
                        // further handling is needed here.
                        if !error.can_continue() {
                            break;
                        }
                    }
                }
            }
        }
        .boxed();

        match out.send_event_stream(&mut stream).await {
            Ok(()) => {
                info!("Finished sending.");
                Ok(())
            }
            Err(error) => {
                let (count, _) = stream.size_hint();
                emit!(StreamClosedError { error, count });
                Err(())
            }
        }
    }))
>>>>>>> 78807849
}

#[cfg(test)]
mod tests {
    use std::io::Cursor;

    use super::*;
    use crate::{
        config::log_schema, test_util::components::assert_source_compliance, SourceSender,
    };
    use futures::StreamExt;

    #[test]
    fn generate_config() {
        crate::test_util::test_generate_config::<StdinConfig>();
    }

    #[tokio::test]
    async fn stdin_decodes_line() {
        assert_source_compliance(&["protocol"], async {
            let (tx, rx) = SourceSender::new_test();
            let config = StdinConfig::default();
            let buf = Cursor::new("hello world\nhello world again");

            stdin_source(buf, config, ShutdownSignal::noop(), tx)
                .unwrap()
                .await
                .unwrap();

            let mut stream = rx;

            let event = stream.next().await;
            assert_eq!(
                Some("hello world".into()),
                event.map(|event| event.as_log()[log_schema().message_key()].to_string_lossy())
            );

            let event = stream.next().await;
            assert_eq!(
                Some("hello world again".into()),
                event.map(|event| event.as_log()[log_schema().message_key()].to_string_lossy())
            );

            let event = stream.next().await;
            assert!(event.is_none());
        })
        .await;
    }
}<|MERGE_RESOLUTION|>--- conflicted
+++ resolved
@@ -2,11 +2,7 @@
 
 use codecs::decoding::{DeserializerConfig, FramingConfig};
 use vector_config::configurable_component;
-<<<<<<< HEAD
-=======
 use vector_core::config::LogNamespace;
-use vector_core::ByteSizeOf;
->>>>>>> 78807849
 
 use crate::{
     config::{Output, Resource, SourceConfig, SourceContext, SourceDescription},
@@ -110,100 +106,7 @@
 where
     R: Send + io::BufRead + 'static,
 {
-<<<<<<< HEAD
     file_descriptor_source(stdin, config, shutdown, out, "stdin")
-=======
-    let host_key = config
-        .host_key
-        .unwrap_or_else(|| log_schema().host_key().to_string());
-    let hostname = crate::get_hostname().ok();
-
-    let framing = config
-        .framing
-        .unwrap_or_else(|| config.decoding.default_stream_framing());
-    let decoder = DecodingConfig::new(framing, config.decoding, LogNamespace::Legacy).build();
-
-    let (mut sender, receiver) = mpsc::channel(1024);
-
-    // Spawn background thread with blocking I/O to process stdin.
-    //
-    // This is recommended by Tokio, as otherwise the process will not shut down
-    // until another newline is entered. See
-    // https://github.com/tokio-rs/tokio/blob/a73428252b08bf1436f12e76287acbc4600ca0e5/tokio/src/io/stdin.rs#L33-L42
-    thread::spawn(move || {
-        info!("Capturing STDIN.");
-
-        loop {
-            let (buffer, len) = match stdin.fill_buf() {
-                Ok(buffer) if buffer.is_empty() => break, // EOF.
-                Ok(buffer) => (Ok(Bytes::copy_from_slice(buffer)), buffer.len()),
-                Err(error) if error.kind() == std::io::ErrorKind::Interrupted => continue,
-                Err(error) => (Err(error), 0),
-            };
-
-            stdin.consume(len);
-
-            if executor::block_on(sender.send(buffer)).is_err() {
-                // Receiver has closed so we should shutdown.
-                break;
-            }
-        }
-    });
-
-    Ok(Box::pin(async move {
-        let stream = StreamReader::new(receiver);
-        let mut stream = FramedRead::new(stream, decoder).take_until(shutdown);
-        let mut stream = stream! {
-            while let Some(result) = stream.next().await {
-                match result {
-                    Ok((events, byte_size)) => {
-                        emit!(BytesReceived { byte_size, protocol: "none" });
-
-                        emit!(OldEventsReceived {
-                            byte_size: events.size_of(),
-                            count: events.len()
-                        });
-
-                        let now = Utc::now();
-
-                        for mut event in events {
-                            let log = event.as_mut_log();
-
-                            log.try_insert(log_schema().source_type_key(), Bytes::from("stdin"));
-                            log.try_insert(log_schema().timestamp_key(), now);
-
-                            if let Some(hostname) = &hostname {
-                                log.try_insert(host_key.as_str(), hostname.clone());
-                            }
-
-                            yield event;
-                        }
-                    }
-                    Err(error) => {
-                        // Error is logged by `crate::codecs::Decoder`, no
-                        // further handling is needed here.
-                        if !error.can_continue() {
-                            break;
-                        }
-                    }
-                }
-            }
-        }
-        .boxed();
-
-        match out.send_event_stream(&mut stream).await {
-            Ok(()) => {
-                info!("Finished sending.");
-                Ok(())
-            }
-            Err(error) => {
-                let (count, _) = stream.size_hint();
-                emit!(StreamClosedError { error, count });
-                Err(())
-            }
-        }
-    }))
->>>>>>> 78807849
 }
 
 #[cfg(test)]
