--- conflicted
+++ resolved
@@ -765,32 +765,12 @@
     let context = consumer.context();
 
     if let Some((count, mut stream)) = parse_stream(&msg, decoder, keys, log_namespace) {
-<<<<<<< HEAD
-        if context.acknowledgements {
-            let (batch, receiver) = BatchNotifier::new_with_receiver();
-            let mut stream = stream.map(|event| event.with_batch_notifier(&batch));
-            match out.send_event_stream(&mut stream).await {
-                Err(error) => {
-                    emit!(StreamClosedError { error, count });
-                }
-                Ok(_) => {
-                    // Drop stream to avoid borrowing `msg`: "[...] borrow might be used
-                    // here, when `stream` is dropped and runs the destructor [...]".
-                    drop(stream);
-                    context.add_finalizer_entry(msg.into(), receiver);
-                }
-            }
-        } else {
-            match out.send_event_stream(&mut stream).await {
-                Err(error) => {
-                    emit!(StreamClosedError { error, count });
-=======
         match finalizer {
             Some(finalizer) => {
                 let (batch, receiver) = BatchNotifier::new_with_receiver();
                 let mut stream = stream.map(|event| event.with_batch_notifier(&batch));
                 match out.send_event_stream(&mut stream).await {
-                    Err(_) => {
+                    Err(error) => {
                         emit!(StreamClosedError { count });
                     }
                     Ok(_) => {
@@ -804,7 +784,6 @@
             None => match out.send_event_stream(&mut stream).await {
                 Err(_) => {
                     emit!(StreamClosedError { count });
->>>>>>> d7bc531e
                 }
                 Ok(_) => {
                     if let Err(error) =
