use std::net::SocketAddr;

use bytes::Bytes;
use futures_util::FutureExt;
use http::StatusCode;
use opentelemetry_proto::proto::collector::logs::v1::{
    ExportLogsServiceRequest, ExportLogsServiceResponse,
};
use prost::Message;
use snafu::Snafu;
use tracing::Span;
use vector_common::internal_event::{
    ByteSize, BytesReceived, CountByteSize, InternalEventHandle as _, Registered,
};
use vector_core::config::LogNamespace;
use vector_core::{
    event::{BatchNotifier, BatchStatus},
    EstimatedJsonEncodedSizeOf,
};
use warp::{filters::BoxedFilter, reject::Rejection, reply::Response, Filter, Reply};

use crate::{
    event::Event,
    internal_events::{EventsReceived, StreamClosedError},
    shutdown::ShutdownSignal,
    sources::util::{decode, ErrorMessage},
    tls::MaybeTlsSettings,
    SourceSender,
};

use super::{reply::protobuf, status::Status};

#[derive(Clone, Copy, Debug, Snafu)]
pub(crate) enum ApiError {
    BadRequest,
    ServerShutdown,
}

impl warp::reject::Reject for ApiError {}

pub(crate) async fn run_http_server(
    address: SocketAddr,
    tls_settings: MaybeTlsSettings,
    filters: BoxedFilter<(Response,)>,
    shutdown: ShutdownSignal,
) -> crate::Result<()> {
    let span = Span::current();
    let listener = tls_settings.bind(&address).await?;
    let routes = filters
        .with(warp::trace(move |_info| span.clone()))
        .recover(handle_rejection);

    info!(message = "Building HTTP server.", address = %address);

    warp::serve(routes)
        .serve_incoming_with_graceful_shutdown(listener.accept_stream(), shutdown.map(|_| ()))
        .await;

    Ok(())
}

pub(crate) fn build_warp_filter(
    acknowledgements: bool,
    log_namespace: LogNamespace,
    out: SourceSender,
    bytes_received: Registered<BytesReceived>,
    events_received: Registered<EventsReceived>,
) -> BoxedFilter<(Response,)> {
    warp::post()
        .and(warp::path!("v1" / "logs"))
        .and(warp::header::exact_ignore_case(
            "content-type",
            "application/x-protobuf",
        ))
        .and(warp::header::optional::<String>("content-encoding"))
        .and(warp::body::bytes())
        .and_then(move |encoding_header: Option<String>, body: Bytes| {
            let events = decode(&encoding_header, body).and_then(|body| {
                bytes_received.emit(ByteSize(body.len()));
<<<<<<< HEAD
                decode_body(body, log_namespace)
=======
                decode_body(body, &events_received)
>>>>>>> bfddcb68
            });

            handle_request(events, acknowledgements, out.clone(), super::LOGS)
        })
        .boxed()
}

<<<<<<< HEAD
fn decode_body(body: Bytes, log_namespace: LogNamespace) -> Result<Vec<Event>, ErrorMessage> {
=======
fn decode_body(
    body: Bytes,
    events_received: &Registered<EventsReceived>,
) -> Result<Vec<Event>, ErrorMessage> {
>>>>>>> bfddcb68
    let request = ExportLogsServiceRequest::decode(body).map_err(|error| {
        ErrorMessage::new(
            StatusCode::BAD_REQUEST,
            format!("Could not decode request: {}", error),
        )
    })?;

    let events: Vec<Event> = request
        .resource_logs
        .into_iter()
        .flat_map(|v| v.into_iter(log_namespace))
        .collect();

    events_received.emit(CountByteSize(
        events.len(),
        events.estimated_json_encoded_size_of(),
    ));

    Ok(events)
}

async fn handle_request(
    events: Result<Vec<Event>, ErrorMessage>,
    acknowledgements: bool,
    mut out: SourceSender,
    output: &str,
) -> Result<Response, Rejection> {
    match events {
        Ok(mut events) => {
            let receiver = BatchNotifier::maybe_apply_to(acknowledgements, &mut events);
            let count = events.len();

            out.send_batch_named(output, events)
                .await
                .map_err(move |error| {
                    emit!(StreamClosedError { error, count });
                    warp::reject::custom(ApiError::ServerShutdown)
                })?;

            match receiver {
                None => Ok(protobuf(ExportLogsServiceResponse {}).into_response()),
                Some(receiver) => match receiver.await {
                    BatchStatus::Delivered => {
                        Ok(protobuf(ExportLogsServiceResponse {}).into_response())
                    }
                    BatchStatus::Errored => Err(warp::reject::custom(Status {
                        code: 2, // UNKNOWN - OTLP doesn't require use of status.code, but we can't encode a None here
                        message: "Error delivering contents to sink".into(),
                        ..Default::default()
                    })),
                    BatchStatus::Rejected => Err(warp::reject::custom(Status {
                        code: 2, // UNKNOWN - OTLP doesn't require use of status.code, but we can't encode a None here
                        message: "Contents failed to deliver to sink".into(),
                        ..Default::default()
                    })),
                },
            }
        }
        Err(err) => Err(warp::reject::custom(err)),
    }
}

async fn handle_rejection(err: Rejection) -> Result<impl Reply, std::convert::Infallible> {
    if let Some(err_msg) = err.find::<ErrorMessage>() {
        let reply = protobuf(Status {
            code: 2, // UNKNOWN - OTLP doesn't require use of status.code, but we can't encode a None here
            message: err_msg.message().into(),
            ..Default::default()
        });

        Ok(warp::reply::with_status(reply, err_msg.status_code()))
    } else {
        let reply = protobuf(Status {
            code: 2, // UNKNOWN - OTLP doesn't require use of status.code, but we can't encode a None here
            message: format!("{:?}", err),
            ..Default::default()
        });

        Ok(warp::reply::with_status(
            reply,
            StatusCode::INTERNAL_SERVER_ERROR,
        ))
    }
}<|MERGE_RESOLUTION|>--- conflicted
+++ resolved
@@ -12,8 +12,8 @@
 use vector_common::internal_event::{
     ByteSize, BytesReceived, CountByteSize, InternalEventHandle as _, Registered,
 };
-use vector_core::config::LogNamespace;
 use vector_core::{
+    config::LogNamespace,
     event::{BatchNotifier, BatchStatus},
     EstimatedJsonEncodedSizeOf,
 };
@@ -77,11 +77,7 @@
         .and_then(move |encoding_header: Option<String>, body: Bytes| {
             let events = decode(&encoding_header, body).and_then(|body| {
                 bytes_received.emit(ByteSize(body.len()));
-<<<<<<< HEAD
-                decode_body(body, log_namespace)
-=======
-                decode_body(body, &events_received)
->>>>>>> bfddcb68
+                decode_body(body, log_namespace, &events_received)
             });
 
             handle_request(events, acknowledgements, out.clone(), super::LOGS)
@@ -89,14 +85,11 @@
         .boxed()
 }
 
-<<<<<<< HEAD
-fn decode_body(body: Bytes, log_namespace: LogNamespace) -> Result<Vec<Event>, ErrorMessage> {
-=======
 fn decode_body(
     body: Bytes,
+    log_namespace: LogNamespace,
     events_received: &Registered<EventsReceived>,
 ) -> Result<Vec<Event>, ErrorMessage> {
->>>>>>> bfddcb68
     let request = ExportLogsServiceRequest::decode(body).map_err(|error| {
         ErrorMessage::new(
             StatusCode::BAD_REQUEST,
