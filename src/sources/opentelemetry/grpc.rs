use futures::TryFutureExt;
use opentelemetry_proto::proto::collector::logs::v1::{
    logs_service_server::LogsService, ExportLogsServiceRequest, ExportLogsServiceResponse,
};
<<<<<<< HEAD
use vector_core::config::LogNamespace;
=======
use tonic::{Request, Response, Status};
use vector_common::internal_event::{CountByteSize, InternalEventHandle as _, Registered};
>>>>>>> bfddcb68
use vector_core::{
    event::{BatchNotifier, BatchStatus, BatchStatusReceiver, Event},
    EstimatedJsonEncodedSizeOf,
};

<<<<<<< HEAD
#[derive(Debug, Clone)]
pub(crate) struct Service {
    pub(crate) pipeline: SourceSender,
    pub(crate) acknowledgements: bool,
    pub(crate) log_namespace: LogNamespace,
=======
use crate::{
    internal_events::{EventsReceived, StreamClosedError},
    sources::opentelemetry::LOGS,
    SourceSender,
};

#[derive(Clone)]
pub(super) struct Service {
    pub pipeline: SourceSender,
    pub acknowledgements: bool,
    pub events_received: Registered<EventsReceived>,
>>>>>>> bfddcb68
}

#[tonic::async_trait]
impl LogsService for Service {
    async fn export(
        &self,
        request: Request<ExportLogsServiceRequest>,
    ) -> Result<Response<ExportLogsServiceResponse>, Status> {
        let mut events: Vec<Event> = request
            .into_inner()
            .resource_logs
            .into_iter()
            .flat_map(|v| v.into_iter(self.log_namespace))
            .collect();

        let count = events.len();
        let byte_size = events.estimated_json_encoded_size_of();
        self.events_received.emit(CountByteSize(count, byte_size));

        let receiver = BatchNotifier::maybe_apply_to(self.acknowledgements, &mut events);

        self.pipeline
            .clone()
            .send_batch_named(LOGS, events)
            .map_err(|error| {
                let message = error.to_string();
                emit!(StreamClosedError { error, count });
                Status::unavailable(message)
            })
            .and_then(|_| handle_batch_status(receiver))
            .await?;
        Ok(Response::new(ExportLogsServiceResponse {}))
    }
}

async fn handle_batch_status(receiver: Option<BatchStatusReceiver>) -> Result<(), Status> {
    let status = match receiver {
        Some(receiver) => receiver.await,
        None => BatchStatus::Delivered,
    };

    match status {
        BatchStatus::Errored => Err(Status::internal("Delivery error")),
        BatchStatus::Rejected => Err(Status::data_loss("Delivery failed")),
        BatchStatus::Delivered => Ok(()),
    }
}<|MERGE_RESOLUTION|>--- conflicted
+++ resolved
@@ -2,24 +2,14 @@
 use opentelemetry_proto::proto::collector::logs::v1::{
     logs_service_server::LogsService, ExportLogsServiceRequest, ExportLogsServiceResponse,
 };
-<<<<<<< HEAD
-use vector_core::config::LogNamespace;
-=======
 use tonic::{Request, Response, Status};
 use vector_common::internal_event::{CountByteSize, InternalEventHandle as _, Registered};
->>>>>>> bfddcb68
 use vector_core::{
+    config::LogNamespace,
     event::{BatchNotifier, BatchStatus, BatchStatusReceiver, Event},
     EstimatedJsonEncodedSizeOf,
 };
 
-<<<<<<< HEAD
-#[derive(Debug, Clone)]
-pub(crate) struct Service {
-    pub(crate) pipeline: SourceSender,
-    pub(crate) acknowledgements: bool,
-    pub(crate) log_namespace: LogNamespace,
-=======
 use crate::{
     internal_events::{EventsReceived, StreamClosedError},
     sources::opentelemetry::LOGS,
@@ -31,7 +21,7 @@
     pub pipeline: SourceSender,
     pub acknowledgements: bool,
     pub events_received: Registered<EventsReceived>,
->>>>>>> bfddcb68
+    pub log_namespace: LogNamespace,
 }
 
 #[tonic::async_trait]
