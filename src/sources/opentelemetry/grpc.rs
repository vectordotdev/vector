use crate::sources::opentelemetry::config::{LOGS, METRICS, TRACES};
use crate::{
    internal_events::{EventsReceived, StreamClosedError},
    SourceSender,
};
use futures::TryFutureExt;
use prost::Message;
use std::path::PathBuf;
use tonic::{Request, Response, Status};
use vector_lib::codecs::decoding::format::Deserializer;
use vector_lib::codecs::decoding::{
    ProtobufDeserializer, ProtobufDeserializerConfig, ProtobufDeserializerOptions,
};
use vector_lib::internal_event::{CountByteSize, InternalEventHandle as _, Registered};
use vector_lib::opentelemetry::proto::collector::{
    logs::v1::{
        logs_service_server::LogsService, ExportLogsServiceRequest, ExportLogsServiceResponse,
    },
    metrics::v1::{
        metrics_service_server::MetricsService, ExportMetricsServiceRequest,
        ExportMetricsServiceResponse,
    },
    trace::v1::{
        trace_service_server::TraceService, ExportTraceServiceRequest, ExportTraceServiceResponse,
    },
};
use vector_lib::{
    config::LogNamespace,
    event::{BatchNotifier, BatchStatus, BatchStatusReceiver, Event},
    EstimatedJsonEncodedSizeOf,
};

<<<<<<< HEAD
=======
use crate::{
    internal_events::{EventsReceived, StreamClosedError},
    sources::opentelemetry::config::{LOGS, METRICS, TRACES},
    SourceSender,
};

>>>>>>> c5f394b1
#[derive(Clone)]
pub(super) struct Service {
    pub pipeline: SourceSender,
    pub acknowledgements: bool,
    pub events_received: Registered<EventsReceived>,
    pub log_namespace: LogNamespace,
    pub deserializer: Option<ProtobufDeserializer>,
}

#[tonic::async_trait]
impl TraceService for Service {
    async fn export(
        &self,
        request: Request<ExportTraceServiceRequest>,
    ) -> Result<Response<ExportTraceServiceResponse>, Status> {
        let events = if let Some(deserializer) = self.deserializer.as_ref() {
            let raw_bytes = request.get_ref().encode_to_vec();
            let bytes = bytes::Bytes::from(raw_bytes);
            deserializer
                .parse(bytes, self.log_namespace)
                .map_err(|e| Status::invalid_argument(e.to_string()))?
                .into_vec()
        } else {
            request
                .into_inner()
                .resource_spans
                .into_iter()
                .flat_map(|v| v.into_event_iter())
                .collect()
        };
        self.handle_events(events, TRACES).await?;

        Ok(Response::new(ExportTraceServiceResponse {
            partial_success: None,
        }))
    }
}

#[tonic::async_trait]
impl LogsService for Service {
    async fn export(
        &self,
        request: Request<ExportLogsServiceRequest>,
    ) -> Result<Response<ExportLogsServiceResponse>, Status> {
        println!("{request:#?}");
        let raw_bytes = request.get_ref().encode_to_vec();
        println!("{raw_bytes:?}");

        let bytes = bytes::Bytes::from(raw_bytes);
        let deserializer = ProtobufDeserializerConfig {
            protobuf: ProtobufDeserializerOptions {
                desc_file: PathBuf::from("/Users/pavlos.rontidis/CLionProjects/vector/pront/otel/proto/vector-proto-related/otlp.desc"),
                message_type: "opentelemetry.proto.collector.logs.v1.ExportLogsServiceRequest".to_string(),
            }
        }.build().unwrap();
        let events = deserializer
            .parse(bytes, self.log_namespace)
            .unwrap()
            .into_vec();

        // let events: Vec<Event> = request
        //     .into_inner()
        //     .resource_logs
        //     .into_iter()
        //     .flat_map(|v| v.into_event_iter(self.log_namespace))
        //     .collect();
        self.handle_events(events, LOGS).await?;

        Ok(Response::new(ExportLogsServiceResponse {
            partial_success: None,
        }))
    }
}

#[tonic::async_trait]
impl MetricsService for Service {
    async fn export(
        &self,
        request: Request<ExportMetricsServiceRequest>,
    ) -> Result<Response<ExportMetricsServiceResponse>, Status> {
        let events: Vec<Event> = request
            .into_inner()
            .resource_metrics
            .into_iter()
            .flat_map(|v| v.into_event_iter())
            .collect();
        self.handle_events(events, METRICS).await?;

        Ok(Response::new(ExportMetricsServiceResponse {
            partial_success: None,
        }))
    }
}

impl Service {
    async fn handle_events(
        &self,
        mut events: Vec<Event>,
        log_name: &'static str,
    ) -> Result<(), Status> {
        let count = events.len();
        let byte_size = events.estimated_json_encoded_size_of();
        self.events_received.emit(CountByteSize(count, byte_size));

        let receiver = BatchNotifier::maybe_apply_to(self.acknowledgements, &mut events);

        self.pipeline
            .clone()
            .send_batch_named(log_name, events)
            .map_err(|error| {
                let message = error.to_string();
                emit!(StreamClosedError { count });
                Status::unavailable(message)
            })
            .and_then(|_| handle_batch_status(receiver))
            .await?;
        Ok(())
    }
}

async fn handle_batch_status(receiver: Option<BatchStatusReceiver>) -> Result<(), Status> {
    let status = match receiver {
        Some(receiver) => receiver.await,
        None => BatchStatus::Delivered,
    };

    match status {
        BatchStatus::Errored => Err(Status::internal("Delivery error")),
        BatchStatus::Rejected => Err(Status::data_loss("Delivery failed")),
        BatchStatus::Delivered => Ok(()),
    }
}<|MERGE_RESOLUTION|>--- conflicted
+++ resolved
@@ -1,6 +1,7 @@
 use crate::sources::opentelemetry::config::{LOGS, METRICS, TRACES};
 use crate::{
     internal_events::{EventsReceived, StreamClosedError},
+    sources::opentelemetry::config::{LOGS, METRICS, TRACES},
     SourceSender,
 };
 use futures::TryFutureExt;
@@ -30,15 +31,8 @@
     EstimatedJsonEncodedSizeOf,
 };
 
-<<<<<<< HEAD
-=======
-use crate::{
-    internal_events::{EventsReceived, StreamClosedError},
-    sources::opentelemetry::config::{LOGS, METRICS, TRACES},
-    SourceSender,
-};
 
->>>>>>> c5f394b1
+
 #[derive(Clone)]
 pub(super) struct Service {
     pub pipeline: SourceSender,
