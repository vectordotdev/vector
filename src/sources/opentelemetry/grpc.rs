--- conflicted
+++ resolved
@@ -1,22 +1,6 @@
 use futures::TryFutureExt;
 use prost::Message;
 use tonic::{Request, Response, Status};
-<<<<<<< HEAD
-use vector_lib::internal_event::{CountByteSize, InternalEventHandle as _, Registered};
-use vector_lib::opentelemetry::proto::collector::{
-    logs::v1::{
-        logs_service_server::LogsService, ExportLogsServiceRequest, ExportLogsServiceResponse,
-    },
-    metrics::v1::{
-        metrics_service_server::MetricsService, ExportMetricsServiceRequest,
-        ExportMetricsServiceResponse,
-    },
-    trace::v1::{
-        trace_service_server::TraceService, ExportTraceServiceRequest, ExportTraceServiceResponse,
-    },
-};
-=======
->>>>>>> eee6e669
 use vector_lib::{
     EstimatedJsonEncodedSizeOf,
     codecs::decoding::{ProtobufDeserializer, format::Deserializer},
@@ -39,11 +23,6 @@
 };
 
 use crate::{
-<<<<<<< HEAD
-    internal_events::{EventsReceived, StreamClosedError},
-    sources::opentelemetry::{LOGS, METRICS, TRACES},
-=======
->>>>>>> eee6e669
     SourceSender,
     internal_events::{EventsReceived, StreamClosedError},
     sources::opentelemetry::config::{LOGS, METRICS, TRACES},
@@ -88,39 +67,11 @@
 }
 
 #[tonic::async_trait]
-impl TraceService for Service {
-    async fn export(
-        &self,
-        request: Request<ExportTraceServiceRequest>,
-    ) -> Result<Response<ExportTraceServiceResponse>, Status> {
-        let events: Vec<Event> = request
-            .into_inner()
-            .resource_spans
-            .into_iter()
-            .flat_map(|v| v.into_event_iter())
-            .collect();
-        self.handle_events(events, TRACES).await?;
-
-        Ok(Response::new(ExportTraceServiceResponse {
-            partial_success: None,
-        }))
-    }
-}
-
-#[tonic::async_trait]
 impl LogsService for Service {
     async fn export(
         &self,
         request: Request<ExportLogsServiceRequest>,
     ) -> Result<Response<ExportLogsServiceResponse>, Status> {
-<<<<<<< HEAD
-        let events: Vec<Event> = request
-            .into_inner()
-            .resource_logs
-            .into_iter()
-            .flat_map(|v| v.into_event_iter(self.log_namespace))
-            .collect();
-=======
         let events = if let Some(deserializer) = self.deserializer.as_ref() {
             let raw_bytes = request.get_ref().encode_to_vec();
             let bytes = bytes::Bytes::from(raw_bytes);
@@ -136,7 +87,6 @@
                 .flat_map(|v| v.into_event_iter(self.log_namespace))
                 .collect()
         };
->>>>>>> eee6e669
         self.handle_events(events, LOGS).await?;
 
         Ok(Response::new(ExportLogsServiceResponse {
@@ -144,23 +94,6 @@
         }))
     }
 }
-<<<<<<< HEAD
-
-#[tonic::async_trait]
-impl MetricsService for Service {
-    async fn export(
-        &self,
-        request: Request<ExportMetricsServiceRequest>,
-    ) -> Result<Response<ExportMetricsServiceResponse>, Status> {
-        let events: Vec<Event> = request
-            .into_inner()
-            .resource_metrics
-            .into_iter()
-            .flat_map(|v| v.into_event_iter())
-            .collect();
-        self.handle_events(events, METRICS).await?;
-
-=======
 
 #[tonic::async_trait]
 impl MetricsService for Service {
@@ -187,7 +120,6 @@
 
         self.handle_events(events, METRICS).await?;
 
->>>>>>> eee6e669
         Ok(Response::new(ExportMetricsServiceResponse {
             partial_success: None,
         }))
