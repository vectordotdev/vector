<<<<<<< HEAD
use crate::config::OutputId;
use crate::event::metric::{Bucket, Quantile};
use crate::event::{MetricKind, MetricTags, MetricValue};
use crate::{
    config::{SourceConfig, SourceContext},
    event::{
        into_event_stream, Event, EventStatus, LogEvent, Metric as MetricEvent, ObjectMap, Value,
    },
    sources::opentelemetry::{GrpcConfig, HttpConfig, OpentelemetryConfig, LOGS, METRICS},
    test_util::{
        self,
        components::{assert_source_compliance, SOURCE_TAGS},
        next_addr,
    },
    SourceSender,
};
=======
use std::{
    sync::Arc,
    time::{SystemTime, UNIX_EPOCH},
};

>>>>>>> eee6e669
use chrono::{DateTime, TimeZone, Utc};
use futures::Stream;
use futures_util::StreamExt;
use prost::Message;
use similar_asserts::assert_eq;
use std::sync::Arc;
use std::time::{SystemTime, UNIX_EPOCH};
use tonic::Request;
<<<<<<< HEAD
use vector_lib::config::LogNamespace;
use vector_lib::lookup::path;
use vector_lib::opentelemetry::proto::collector::metrics::v1::metrics_service_client::MetricsServiceClient;
use vector_lib::opentelemetry::proto::collector::metrics::v1::ExportMetricsServiceRequest;
use vector_lib::opentelemetry::proto::common::v1::any_value::Value::StringValue;
use vector_lib::opentelemetry::proto::metrics::v1::exponential_histogram_data_point::Buckets;
use vector_lib::opentelemetry::proto::metrics::v1::metric::Data;
use vector_lib::opentelemetry::proto::metrics::v1::summary_data_point::ValueAtQuantile;
use vector_lib::opentelemetry::proto::metrics::v1::{
    AggregationTemporality, ExponentialHistogram, ExponentialHistogramDataPoint, Gauge, Histogram,
    HistogramDataPoint, Metric, NumberDataPoint, ResourceMetrics, ScopeMetrics, Sum, Summary,
    SummaryDataPoint,
};
use vector_lib::opentelemetry::proto::resource::v1::Resource;
use vector_lib::opentelemetry::proto::{
    collector::logs::v1::{logs_service_client::LogsServiceClient, ExportLogsServiceRequest},
    common::v1::{any_value, AnyValue, InstrumentationScope, KeyValue},
    logs::v1::{LogRecord, ResourceLogs, ScopeLogs},
    resource::v1::Resource as OtelResource,
};
use vrl::value;
use warp::http::HeaderMap;
=======
use vector_lib::{
    config::LogNamespace,
    lookup::path,
    opentelemetry::proto::{
        collector::{
            logs::v1::{ExportLogsServiceRequest, logs_service_client::LogsServiceClient},
            metrics::v1::{
                ExportMetricsServiceRequest, metrics_service_client::MetricsServiceClient,
            },
        },
        common::v1::{
            AnyValue, InstrumentationScope, KeyValue, any_value, any_value::Value::StringValue,
        },
        logs::v1::{LogRecord, ResourceLogs, ScopeLogs},
        metrics::v1::{
            AggregationTemporality, ExponentialHistogram, ExponentialHistogramDataPoint, Gauge,
            Histogram, HistogramDataPoint, Metric, NumberDataPoint, ResourceMetrics, ScopeMetrics,
            Sum, Summary, SummaryDataPoint, exponential_histogram_data_point::Buckets,
            metric::Data, summary_data_point::ValueAtQuantile,
        },
        resource::v1::{Resource, Resource as OtelResource},
    },
};
use vrl::value;
use warp::http::HeaderMap;

use crate::{
    SourceSender,
    config::{OutputId, SourceConfig, SourceContext},
    event::{
        Event, EventStatus, LogEvent, Metric as MetricEvent, MetricKind, MetricTags, MetricValue,
        ObjectMap, Value, into_event_stream,
        metric::{Bucket, Quantile},
    },
    sources::opentelemetry::config::{GrpcConfig, HttpConfig, LOGS, METRICS, OpentelemetryConfig},
    test_util::{
        self,
        components::{SOURCE_TAGS, assert_source_compliance},
        next_addr,
    },
};
>>>>>>> eee6e669

fn create_test_logs_request() -> Request<ExportLogsServiceRequest> {
    Request::new(ExportLogsServiceRequest {
        resource_logs: vec![ResourceLogs {
            resource: Some(OtelResource {
                attributes: vec![KeyValue {
                    key: "res_key".into(),
                    value: Some(AnyValue {
                        value: Some(StringValue("res_val".into())),
                    }),
                }],
                dropped_attributes_count: 0,
            }),
            scope_logs: vec![ScopeLogs {
                scope: Some(InstrumentationScope {
                    name: "some.scope.name".into(),
                    version: "1.2.3".into(),
                    attributes: vec![KeyValue {
                        key: "scope_attr".into(),
                        value: Some(AnyValue {
                            value: Some(StringValue("scope_val".into())),
                        }),
                    }],
                    dropped_attributes_count: 7,
                }),
                log_records: vec![LogRecord {
                    time_unix_nano: 1,
                    observed_time_unix_nano: 2,
                    severity_number: 9,
                    severity_text: "info".into(),
                    body: Some(AnyValue {
                        value: Some(StringValue("log body".into())),
                    }),
                    attributes: vec![KeyValue {
                        key: "attr_key".into(),
                        value: Some(AnyValue {
                            value: Some(StringValue("attr_val".into())),
                        }),
                    }],
                    dropped_attributes_count: 3,
                    flags: 4,
                    // opentelemetry sdk will hex::decode the given trace_id and span_id
                    trace_id: str_into_hex_bytes("4ac52aadf321c2e531db005df08792f5"),
                    span_id: str_into_hex_bytes("0b9e4bda2a55530d"),
                }],
                schema_url: "v1".into(),
            }],
            schema_url: "v1".into(),
        }],
    })
}

#[test]
fn generate_config() {
    test_util::test_generate_config::<OpentelemetryConfig>();
}

#[tokio::test]
async fn receive_grpc_logs_vector_namespace() {
    assert_source_compliance(&SOURCE_TAGS, async {
        let env = build_otlp_test_env(LOGS, Some(true)).await;
        let schema_definitions = env
            .config
            .outputs(LogNamespace::Vector)
            .remove(0)
            .schema_definition(true);

        // send request via grpc client
        let mut client = LogsServiceClient::connect(format!("http://{}", env.grpc_addr))
            .await
            .unwrap();
<<<<<<< HEAD
        let req = Request::new(ExportLogsServiceRequest {
            resource_logs: vec![ResourceLogs {
                resource: Some(OtelResource {
                    attributes: vec![KeyValue {
                        key: "res_key".into(),
                        value: Some(AnyValue {
                            value: Some(StringValue("res_val".into())),
                        }),
                    }],
                    dropped_attributes_count: 0,
                }),
                scope_logs: vec![ScopeLogs {
                    scope: Some(InstrumentationScope {
                        name: "some.scope.name".into(),
                        version: "1.2.3".into(),
                        attributes: vec![KeyValue {
                            key: "scope_attr".into(),
                            value: Some(AnyValue {
                                value: Some(StringValue("scope_val".into())),
                            }),
                        }],
                        dropped_attributes_count: 7,
                    }),
                    log_records: vec![LogRecord {
                        time_unix_nano: 1,
                        observed_time_unix_nano: 2,
                        severity_number: 9,
                        severity_text: "info".into(),
                        body: Some(AnyValue {
                            value: Some(StringValue("log body".into())),
                        }),
                        attributes: vec![KeyValue {
                            key: "attr_key".into(),
                            value: Some(AnyValue {
                                value: Some(StringValue("attr_val".into())),
                            }),
                        }],
                        dropped_attributes_count: 3,
                        flags: 4,
                        // opentelemetry sdk will hex::decode the given trace_id and span_id
                        trace_id: str_into_hex_bytes("4ac52aadf321c2e531db005df08792f5"),
                        span_id: str_into_hex_bytes("0b9e4bda2a55530d"),
                    }],
                    schema_url: "v1".into(),
                }],
                schema_url: "v1".into(),
            }],
        });
=======
        let req = create_test_logs_request();
>>>>>>> eee6e669
        _ = client.export(req).await;
        let mut output = test_util::collect_ready(env.output).await;
        // we just send one, so only one output
        assert_eq!(output.len(), 1);
        let event = output.pop().unwrap();
        schema_definitions.unwrap().assert_valid_for_event(&event);

        assert_eq!(event.as_log().get(".").unwrap(), &value!("log body"));

        let meta = event.as_log().metadata().value();
        assert_eq!(
            meta.get(path!("vector", "source_type")).unwrap(),
            &value!(OpentelemetryConfig::NAME)
        );
        assert!(
            meta.get(path!("vector", "ingest_timestamp"))
                .unwrap()
                .is_timestamp()
        );
        assert_eq!(
            meta.get(path!("opentelemetry", "resources")).unwrap(),
            &value!({res_key: "res_val"})
        );
        assert_eq!(
            meta.get(path!("opentelemetry", "attributes")).unwrap(),
            &value!({attr_key: "attr_val"})
        );
        assert_eq!(
            meta.get(path!("opentelemetry", "scope", "name")).unwrap(),
            &value!("some.scope.name")
        );
        assert_eq!(
            meta.get(path!("opentelemetry", "scope", "version"))
                .unwrap(),
            &value!("1.2.3")
        );
        assert_eq!(
            meta.get(path!("opentelemetry", "scope", "attributes"))
                .unwrap(),
            &value!({scope_attr: "scope_val"})
        );
        assert_eq!(
            meta.get(path!("opentelemetry", "scope", "dropped_attributes_count"))
                .unwrap(),
            &value!(7)
        );
        assert_eq!(
            meta.get(path!("opentelemetry", "trace_id")).unwrap(),
            &value!("4ac52aadf321c2e531db005df08792f5")
        );
        assert_eq!(
            meta.get(path!("opentelemetry", "span_id")).unwrap(),
            &value!("0b9e4bda2a55530d")
        );
        assert_eq!(
            meta.get(path!("opentelemetry", "severity_text")).unwrap(),
            &value!("info")
        );
        assert_eq!(
            meta.get(path!("opentelemetry", "severity_number")).unwrap(),
            &value!(9)
        );
        assert_eq!(
            meta.get(path!("opentelemetry", "flags")).unwrap(),
            &value!(4)
        );
        assert_eq!(
            meta.get(path!("opentelemetry", "observed_timestamp"))
                .unwrap(),
            &value!(Utc.timestamp_nanos(2))
        );
        assert_eq!(
            meta.get(path!("opentelemetry", "timestamp")).unwrap(),
            &value!(Utc.timestamp_nanos(1))
        );
        assert_eq!(
            meta.get(path!("opentelemetry", "dropped_attributes_count"))
                .unwrap(),
            &value!(3)
        );
    })
    .await;
}

#[tokio::test]
async fn receive_grpc_logs_legacy_namespace() {
    assert_source_compliance(&SOURCE_TAGS, async {
        let env = build_otlp_test_env(LOGS, None).await;
        let schema_definitions = env
            .config
<<<<<<< HEAD
=======
            .outputs(LogNamespace::Legacy)
            .remove(0)
            .schema_definition(true)
            .unwrap();

        // send request via grpc client
        let mut client = LogsServiceClient::connect(format!("http://{}", env.grpc_addr))
            .await
            .unwrap();
        let req = create_test_logs_request();
        _ = client.export(req).await;
        let mut output = test_util::collect_ready(env.output).await;
        // we just send one, so only one output
        assert_eq!(output.len(), 1);
        let actual_event = output.pop().unwrap();
        schema_definitions.assert_valid_for_event(&actual_event);
        let expect_vec = vec_into_btmap(vec![
            (
                "attributes",
                Value::Object(vec_into_btmap(vec![("attr_key", "attr_val".into())])),
            ),
            (
                "resources",
                Value::Object(vec_into_btmap(vec![("res_key", "res_val".into())])),
            ),
            (
                "scope",
                Value::Object(vec_into_btmap(vec![
                    ("name", "some.scope.name".into()),
                    ("version", "1.2.3".into()),
                    (
                        "attributes",
                        Value::Object(vec_into_btmap(vec![("scope_attr", "scope_val".into())])),
                    ),
                    ("dropped_attributes_count", 7.into()),
                ])),
            ),
            ("message", "log body".into()),
            ("trace_id", "4ac52aadf321c2e531db005df08792f5".into()),
            ("span_id", "0b9e4bda2a55530d".into()),
            ("severity_number", 9.into()),
            ("severity_text", "info".into()),
            ("flags", 4.into()),
            ("dropped_attributes_count", 3.into()),
            ("timestamp", Utc.timestamp_nanos(1).into()),
            ("observed_timestamp", Utc.timestamp_nanos(2).into()),
            ("source_type", "opentelemetry".into()),
        ]);
        let mut expect_event = Event::from(LogEvent::from(expect_vec));
        expect_event.set_upstream_id(Arc::new(OutputId {
            component: "test".into(),
            port: Some("logs".into()),
        }));
        assert_eq!(actual_event, expect_event);
    })
    .await;
}

#[tokio::test]
async fn receive_sum_metric() {
    assert_source_compliance(&SOURCE_TAGS, async {
        let env = build_otlp_test_env(METRICS, None).await;

        // send request via grpc client
        let mut client = MetricsServiceClient::connect(format!("http://{}", env.grpc_addr))
            .await
            .unwrap();
        let (event_time, event_time_nanos) = current_time_and_nanos();
        let req = Request::new(ExportMetricsServiceRequest {
            resource_metrics: vec![ResourceMetrics {
                resource: Some(Resource {
                    attributes: vec![KeyValue {
                        key: "service.name".to_string(),
                        value: Some(AnyValue {
                            value: Some(StringValue("vector-collector".to_string())),
                        }),
                    }],
                    dropped_attributes_count: 0,
                }),
                schema_url: "".to_string(),
                scope_metrics: vec![ScopeMetrics {
                    scope: Some(InstrumentationScope {
                        name: "vector-collector-instrumentation".to_string(),
                        version: "0.111.0".to_string(),
                        attributes: vec![],
                        dropped_attributes_count: 0,
                    }),
                    schema_url: "".to_string(),
                    metrics: vec![Metric {
                        name: "some.random.metric".to_string(),
                        description: "Some random metric we use for test".to_string(),
                        unit: "1".to_string(),
                        data: Some(Data::Sum(Sum {
                            data_points: vec![NumberDataPoint {
                                attributes: vec![
                                    KeyValue {
                                        key: "host".to_string(),
                                        value: Some(AnyValue {
                                            value: Some(StringValue("localhost".to_string())),
                                        }),
                                    }, KeyValue {
                                        key: "service".to_string(),
                                        value: Some(AnyValue {
                                            value: Some(StringValue("vector-collector".to_string())),
                                        }),
                                    },
                                ],
                                start_time_unix_nano: 0,
                                time_unix_nano: event_time_nanos,
                                exemplars: vec![],
                                flags: 0,
                                value: Some(vector_lib::opentelemetry::proto::metrics::v1::number_data_point::Value::AsDouble(42.0)),
                            }],
                            aggregation_temporality: AggregationTemporality::Cumulative as i32,
                            // monotonic =  incremental
                            is_monotonic: true,
                        })),
                    }],
                }],
            }],
        });
        _ = client.export(req).await;
        let mut output = test_util::collect_ready(env.output).await;
        assert_eq!(output.len(), 1);
        let actual_event = output.pop().unwrap();

        let mut tags = MetricTags::default();
        tags.insert("resource.service.name".to_string(),"vector-collector".to_string());
        tags.insert("scope.name".to_string(), "vector-collector-instrumentation".to_string());
        tags.insert("scope.version".to_string(), "0.111.0".to_string());
        tags.insert("host".to_string(), "localhost".to_string());
        tags.insert("service".to_string(), "vector-collector".to_string());

        let mut expected_event = Event::from(MetricEvent::new(
            "some.random.metric",
            MetricKind::Absolute, // since monotonic = true
            MetricValue::Counter { value: 42.0 },
        )
            .with_timestamp(Some(DateTime::<Utc>::from(event_time)))
            .with_tags(Some(tags)));
        expected_event.set_upstream_id(Arc::new(OutputId {
            component: "test".into(),
            port: Some("metrics".into()),
        }));
        assert_eq!(actual_event, expected_event);
    })
        .await;
}

#[tokio::test]
async fn receive_sum_non_monotonic_metric() {
    assert_source_compliance(&SOURCE_TAGS, async {
        let env = build_otlp_test_env(METRICS, None).await;

        // send request via grpc client
        let mut client = MetricsServiceClient::connect(format!("http://{}", env.grpc_addr))
            .await
            .unwrap();
        let (event_time, event_time_nanos) = current_time_and_nanos();

        let req = Request::new(ExportMetricsServiceRequest {
            resource_metrics: vec![ResourceMetrics {
                resource: Some(Resource {
                    attributes: vec![KeyValue {
                        key: "service.name".to_string(),
                        value: Some(AnyValue {
                            value: Some(StringValue("vector-collector".to_string())),
                        }),
                    }],
                    dropped_attributes_count: 0,
                }),
                schema_url: "".to_string(),
                scope_metrics: vec![ScopeMetrics {
                    scope: Some(InstrumentationScope {
                        name: "vector-collector-instrumentation".to_string(),
                        version: "0.111.0".to_string(),
                        attributes: vec![],
                        dropped_attributes_count: 0,
                    }),
                    schema_url: "".to_string(),
                    metrics: vec![Metric {
                        name: "some.random.metric".to_string(),
                        description: "Some random metric we use for test".to_string(),
                        unit: "1".to_string(),
                        data: Some(Data::Sum(Sum {
                            data_points: vec![NumberDataPoint {
                                attributes: vec![
                                    KeyValue {
                                        key: "host".to_string(),
                                        value: Some(AnyValue {
                                            value: Some(StringValue("localhost".to_string())),
                                        }),
                                    }, KeyValue {
                                        key: "service".to_string(),
                                        value: Some(AnyValue {
                                            value: Some(StringValue("vector-collector".to_string())),
                                        }),
                                    },
                                ],
                                start_time_unix_nano: 0,
                                time_unix_nano: event_time_nanos,
                                exemplars: vec![],
                                flags: 0,
                                value: Some(vector_lib::opentelemetry::proto::metrics::v1::number_data_point::Value::AsDouble(42.0)),
                            }],
                            aggregation_temporality: AggregationTemporality::Cumulative as i32,
                            // monotonic =  incremental
                            is_monotonic: false,
                        })),
                    }],
                }],
            }],
        });
        _ = client.export(req).await;
        let mut output = test_util::collect_ready(env.output).await;
        assert_eq!(output.len(), 1);
        let actual_event = output.pop().unwrap();

        let mut tags = MetricTags::default();
        tags.insert("resource.service.name".to_string(),"vector-collector".to_string());
        tags.insert("scope.name".to_string(), "vector-collector-instrumentation".to_string());
        tags.insert("scope.version".to_string(), "0.111.0".to_string());
        tags.insert("host".to_string(), "localhost".to_string());
        tags.insert("service".to_string(), "vector-collector".to_string());

        let mut expected_event = Event::from(MetricEvent::new(
            "some.random.metric",
            MetricKind::Absolute,
            MetricValue::Gauge { value: 42.0 }, // since we have monotonic = false
        )
            .with_timestamp(Some(DateTime::<Utc>::from(event_time)))
            .with_tags(Some(tags)));
        expected_event.set_upstream_id(Arc::new(OutputId {
            component: "test".into(),
            port: Some("metrics".into()),
        }));
        assert_eq!(actual_event, expected_event);
    })
        .await;
}

#[tokio::test]
async fn receive_gauge_metric() {
    assert_source_compliance(&SOURCE_TAGS, async {
        let env = build_otlp_test_env(METRICS, None).await;

        // send request via grpc client
        let mut client = MetricsServiceClient::connect(format!("http://{}", env.grpc_addr))
            .await
            .unwrap();
        let (event_time, event_time_nanos) = current_time_and_nanos();

        let req = Request::new(ExportMetricsServiceRequest {
            resource_metrics: vec![ResourceMetrics {
                resource: Some(Resource {
                    attributes: vec![KeyValue {
                        key: "service.name".to_string(),
                        value: Some(AnyValue {
                            value: Some(StringValue("vector-collector".to_string())),
                        }),
                    }],
                    dropped_attributes_count: 0,
                }),
                schema_url: "".to_string(),
                scope_metrics: vec![ScopeMetrics {
                    scope: Some(InstrumentationScope {
                        name: "vector-collector-instrumentation".to_string(),
                        version: "0.111.0".to_string(),
                        attributes: vec![],
                        dropped_attributes_count: 0,
                    }),
                    schema_url: "".to_string(),
                    metrics: vec![Metric {
                        name: "some.random.metric".to_string(),
                        description: "Some random metric we use for test".to_string(),
                        unit: "1".to_string(),
                        data: Some(Data::Gauge(Gauge {
                            data_points: vec![NumberDataPoint {
                                attributes: vec![
                                    KeyValue {
                                        key: "host".to_string(),
                                        value: Some(AnyValue {
                                            value: Some(StringValue("localhost".to_string())),
                                        }),
                                    }, KeyValue {
                                        key: "service".to_string(),
                                        value: Some(AnyValue {
                                            value: Some(StringValue("vector-collector".to_string())),
                                        }),
                                    },
                                ],
                                start_time_unix_nano: 0,
                                time_unix_nano: event_time_nanos,
                                exemplars: vec![],
                                flags: 0,
                                value: Some(vector_lib::opentelemetry::proto::metrics::v1::number_data_point::Value::AsDouble(42.0)),
                            }],
                        })),
                    }],
                }],
            }],
        });
        _ = client.export(req).await;
        let mut output = test_util::collect_ready(env.output).await;
        assert_eq!(output.len(), 1);
        let actual_event = output.pop().unwrap();

        let mut tags = MetricTags::default();
        tags.insert("resource.service.name".to_string(),"vector-collector".to_string());
        tags.insert("scope.name".to_string(), "vector-collector-instrumentation".to_string());
        tags.insert("scope.version".to_string(), "0.111.0".to_string());
        tags.insert("host".to_string(), "localhost".to_string());
        tags.insert("service".to_string(), "vector-collector".to_string());

        let mut expected_event = Event::from(MetricEvent::new(
            "some.random.metric",
            MetricKind::Absolute,
            MetricValue::Gauge { value: 42.0 },
        )
            .with_timestamp(Some(DateTime::<Utc>::from(event_time)))
            .with_tags(Some(tags)));
        expected_event.set_upstream_id(Arc::new(OutputId {
            component: "test".into(),
            port: Some("metrics".into()),
        }));
        assert_eq!(actual_event, expected_event);
    })
        .await;
}

#[tokio::test]
async fn receive_histogram_metric() {
    assert_source_compliance(&SOURCE_TAGS, async {
        let env = build_otlp_test_env(METRICS, None).await;

        // send request via grpc client
        let mut client = MetricsServiceClient::connect(format!("http://{}", env.grpc_addr))
            .await
            .unwrap();
        let (event_time, event_time_nanos) = current_time_and_nanos();

        let req = Request::new(ExportMetricsServiceRequest {
            resource_metrics: vec![ResourceMetrics {
                resource: Some(Resource {
                    attributes: vec![KeyValue {
                        key: "service.name".to_string(),
                        value: Some(AnyValue {
                            value: Some(StringValue("vector-collector".to_string())),
                        }),
                    }],
                    dropped_attributes_count: 0,
                }),
                schema_url: "".to_string(),
                scope_metrics: vec![ScopeMetrics {
                    scope: Some(InstrumentationScope {
                        name: "vector-collector-instrumentation".to_string(),
                        version: "0.111.0".to_string(),
                        attributes: vec![],
                        dropped_attributes_count: 0,
                    }),
                    schema_url: "".to_string(),
                    metrics: vec![Metric {
                        name: "some.random.metric".to_string(),
                        description: "Some random metric we use for test".to_string(),
                        unit: "1".to_string(),
                        data: Some(Data::Histogram(Histogram {
                            aggregation_temporality: AggregationTemporality::Cumulative as i32,
                            data_points: vec![HistogramDataPoint {
                                attributes: vec![
                                    KeyValue {
                                        key: "host".to_string(),
                                        value: Some(AnyValue {
                                            value: Some(StringValue("localhost".to_string())),
                                        }),
                                    },
                                    KeyValue {
                                        key: "service".to_string(),
                                        value: Some(AnyValue {
                                            value: Some(StringValue(
                                                "vector-collector".to_string(),
                                            )),
                                        }),
                                    },
                                ],
                                start_time_unix_nano: 0,
                                time_unix_nano: event_time_nanos,
                                count: 9,
                                sum: Some(123.45),
                                bucket_counts: vec![1, 2, 2, 4],
                                explicit_bounds: vec![50.0, 100.0, 150.0],
                                exemplars: vec![],
                                flags: 0,
                                min: Some(10.0),
                                max: Some(60.0),
                            }],
                        })),
                    }],
                }],
            }],
        });
        _ = client.export(req).await;
        let mut output = test_util::collect_ready(env.output).await;
        assert_eq!(output.len(), 1);
        let actual_event = output.pop().unwrap();

        let mut tags = MetricTags::default();
        tags.insert(
            "resource.service.name".to_string(),
            "vector-collector".to_string(),
        );
        tags.insert(
            "scope.name".to_string(),
            "vector-collector-instrumentation".to_string(),
        );
        tags.insert("scope.version".to_string(), "0.111.0".to_string());
        tags.insert("host".to_string(), "localhost".to_string());
        tags.insert("service".to_string(), "vector-collector".to_string());

        let mut expected_event = Event::from(
            MetricEvent::new(
                "some.random.metric",
                MetricKind::Absolute,
                MetricValue::AggregatedHistogram {
                    buckets: vec![
                        Bucket {
                            count: 1,
                            upper_limit: 50.0,
                        },
                        Bucket {
                            count: 2,
                            upper_limit: 100.0,
                        },
                        Bucket {
                            count: 2,
                            upper_limit: 150.0,
                        },
                        Bucket {
                            count: 4,
                            upper_limit: f64::INFINITY,
                        },
                    ],
                    count: 9,
                    sum: 123.45,
                },
            )
            .with_timestamp(Some(DateTime::<Utc>::from(event_time)))
            .with_tags(Some(tags)),
        );
        expected_event.set_upstream_id(Arc::new(OutputId {
            component: "test".into(),
            port: Some("metrics".into()),
        }));
        assert_eq!(actual_event, expected_event);
    })
    .await;
}

#[tokio::test]
async fn receive_histogram_delta_metric() {
    assert_source_compliance(&SOURCE_TAGS, async {
        let env = build_otlp_test_env(METRICS, None).await;

        // send request via grpc client
        let mut client = MetricsServiceClient::connect(format!("http://{}", env.grpc_addr))
            .await
            .unwrap();
        let (event_time, event_time_nanos) = current_time_and_nanos();

        let req = Request::new(ExportMetricsServiceRequest {
            resource_metrics: vec![ResourceMetrics {
                resource: Some(Resource {
                    attributes: vec![KeyValue {
                        key: "service.name".to_string(),
                        value: Some(AnyValue {
                            value: Some(StringValue("vector-collector".to_string())),
                        }),
                    }],
                    dropped_attributes_count: 0,
                }),
                schema_url: "".to_string(),
                scope_metrics: vec![ScopeMetrics {
                    scope: Some(InstrumentationScope {
                        name: "vector-collector-instrumentation".to_string(),
                        version: "0.111.0".to_string(),
                        attributes: vec![],
                        dropped_attributes_count: 0,
                    }),
                    schema_url: "".to_string(),
                    metrics: vec![Metric {
                        name: "some.random.metric".to_string(),
                        description: "Some random metric we use for test".to_string(),
                        unit: "1".to_string(),
                        data: Some(Data::Histogram(Histogram {
                            aggregation_temporality: AggregationTemporality::Delta as i32,
                            data_points: vec![HistogramDataPoint {
                                attributes: vec![
                                    KeyValue {
                                        key: "host".to_string(),
                                        value: Some(AnyValue {
                                            value: Some(StringValue("localhost".to_string())),
                                        }),
                                    },
                                    KeyValue {
                                        key: "service".to_string(),
                                        value: Some(AnyValue {
                                            value: Some(StringValue(
                                                "vector-collector".to_string(),
                                            )),
                                        }),
                                    },
                                ],
                                start_time_unix_nano: 0,
                                time_unix_nano: event_time_nanos,
                                count: 9,
                                sum: Some(123.45),
                                bucket_counts: vec![1, 2, 2, 4],
                                explicit_bounds: vec![50.0, 100.0, 150.0],
                                exemplars: vec![],
                                flags: 0,
                                min: Some(10.0),
                                max: Some(60.0),
                            }],
                        })),
                    }],
                }],
            }],
        });
        _ = client.export(req).await;
        let mut output = test_util::collect_ready(env.output).await;
        assert_eq!(output.len(), 1);
        let actual_event = output.pop().unwrap();

        let mut tags = MetricTags::default();
        tags.insert(
            "resource.service.name".to_string(),
            "vector-collector".to_string(),
        );
        tags.insert(
            "scope.name".to_string(),
            "vector-collector-instrumentation".to_string(),
        );
        tags.insert("scope.version".to_string(), "0.111.0".to_string());
        tags.insert("host".to_string(), "localhost".to_string());
        tags.insert("service".to_string(), "vector-collector".to_string());

        let mut expected_event = Event::from(
            MetricEvent::new(
                "some.random.metric",
                MetricKind::Incremental,
                MetricValue::AggregatedHistogram {
                    buckets: vec![
                        Bucket {
                            count: 1,
                            upper_limit: 50.0,
                        },
                        Bucket {
                            count: 2,
                            upper_limit: 100.0,
                        },
                        Bucket {
                            count: 2,
                            upper_limit: 150.0,
                        },
                        Bucket {
                            count: 4,
                            upper_limit: f64::INFINITY,
                        },
                    ],
                    count: 9,
                    sum: 123.45,
                },
            )
            .with_timestamp(Some(DateTime::<Utc>::from(event_time)))
            .with_tags(Some(tags)),
        );
        expected_event.set_upstream_id(Arc::new(OutputId {
            component: "test".into(),
            port: Some("metrics".into()),
        }));
        assert_eq!(actual_event, expected_event);
    })
    .await;
}

#[tokio::test]
async fn receive_expontential_histogram_metric() {
    assert_source_compliance(&SOURCE_TAGS, async {
        let env = build_otlp_test_env(METRICS, None).await;

        // send request via grpc client
        let mut client = MetricsServiceClient::connect(format!("http://{}", env.grpc_addr))
            .await
            .unwrap();
        let (event_time, event_time_nanos) = current_time_and_nanos();

        let req = Request::new(ExportMetricsServiceRequest {
            resource_metrics: vec![ResourceMetrics {
                resource: Some(Resource {
                    attributes: vec![KeyValue {
                        key: "service.name".to_string(),
                        value: Some(AnyValue {
                            value: Some(StringValue("vector-collector".to_string())),
                        }),
                    }],
                    dropped_attributes_count: 0,
                }),
                schema_url: "".to_string(),
                scope_metrics: vec![ScopeMetrics {
                    scope: Some(InstrumentationScope {
                        name: "vector-collector-instrumentation".to_string(),
                        version: "0.111.0".to_string(),
                        attributes: vec![],
                        dropped_attributes_count: 0,
                    }),
                    schema_url: "".to_string(),
                    metrics: vec![Metric {
                        name: "some.random.metric".to_string(),
                        description: "Some random metric we use for test".to_string(),
                        unit: "1".to_string(),
                        data: Some(Data::ExponentialHistogram(ExponentialHistogram {
                            aggregation_temporality: AggregationTemporality::Cumulative as i32,
                            data_points: vec![ExponentialHistogramDataPoint {
                                attributes: vec![
                                    KeyValue {
                                        key: "host".to_string(),
                                        value: Some(AnyValue {
                                            value: Some(StringValue("localhost".to_string())),
                                        }),
                                    },
                                    KeyValue {
                                        key: "service".to_string(),
                                        value: Some(AnyValue {
                                            value: Some(StringValue(
                                                "vector-collector".to_string(),
                                            )),
                                        }),
                                    },
                                ],
                                start_time_unix_nano: 0,
                                time_unix_nano: event_time_nanos,
                                count: 7,
                                sum: Some(700.0),
                                scale: 2,
                                zero_count: 1,
                                positive: Some(Buckets {
                                    offset: 0,
                                    bucket_counts: vec![2, 1],
                                }),
                                negative: Some(Buckets {
                                    offset: -1,
                                    bucket_counts: vec![1, 2],
                                }),
                                min: Some(-120.0),
                                max: Some(150.0),
                                exemplars: vec![],
                                flags: 0,
                                zero_threshold: 0f64,
                            }],
                        })),
                    }],
                }],
            }],
        });
        _ = client.export(req).await;
        let mut output = test_util::collect_ready(env.output).await;
        assert_eq!(output.len(), 1);
        let actual_event = output.pop().unwrap();

        let mut tags = MetricTags::default();
        tags.insert(
            "resource.service.name".to_string(),
            "vector-collector".to_string(),
        );
        tags.insert(
            "scope.name".to_string(),
            "vector-collector-instrumentation".to_string(),
        );
        tags.insert("scope.version".to_string(), "0.111.0".to_string());
        tags.insert("host".to_string(), "localhost".to_string());
        tags.insert("service".to_string(), "vector-collector".to_string());

        let mut expected_event = Event::from(
            MetricEvent::new(
                "some.random.metric",
                MetricKind::Absolute,
                MetricValue::AggregatedHistogram {
                    buckets: vec![
                        Bucket {
                            count: 1,
                            upper_limit: -0.8408964152537146,
                        },
                        Bucket {
                            count: 2,
                            upper_limit: -1.0,
                        },
                        Bucket {
                            count: 1,
                            upper_limit: 0f64,
                        },
                        Bucket {
                            count: 2,
                            upper_limit: 1.189207115002721,
                        },
                        Bucket {
                            count: 1,
                            upper_limit: 1.4142135623730951,
                        },
                    ],
                    count: 7,
                    sum: 700.00,
                },
            )
            .with_timestamp(Some(DateTime::<Utc>::from(event_time)))
            .with_tags(Some(tags)),
        );
        expected_event.set_upstream_id(Arc::new(OutputId {
            component: "test".into(),
            port: Some("metrics".into()),
        }));
        assert_eq!(actual_event, expected_event);
    })
    .await;
}

#[tokio::test]
async fn receive_summary_metric() {
    assert_source_compliance(&SOURCE_TAGS, async {
        let env = build_otlp_test_env(METRICS, None).await;

        // send request via grpc client
        let mut client = MetricsServiceClient::connect(format!("http://{}", env.grpc_addr))
            .await
            .unwrap();
        let (event_time, event_time_nanos) = current_time_and_nanos();

        let req = Request::new(ExportMetricsServiceRequest {
            resource_metrics: vec![ResourceMetrics {
                resource: Some(Resource {
                    attributes: vec![KeyValue {
                        key: "service.name".to_string(),
                        value: Some(AnyValue {
                            value: Some(StringValue("vector-collector".to_string())),
                        }),
                    }],
                    dropped_attributes_count: 0,
                }),
                schema_url: "".to_string(),
                scope_metrics: vec![ScopeMetrics {
                    scope: Some(InstrumentationScope {
                        name: "vector-collector-instrumentation".to_string(),
                        version: "0.111.0".to_string(),
                        attributes: vec![],
                        dropped_attributes_count: 0,
                    }),
                    schema_url: "".to_string(),
                    metrics: vec![Metric {
                        name: "some.random.metric".to_string(),
                        description: "Some random metric we use for test".to_string(),
                        unit: "1".to_string(),
                        data: Some(Data::Summary(Summary {
                            data_points: vec![SummaryDataPoint {
                                attributes: vec![
                                    KeyValue {
                                        key: "host".to_string(),
                                        value: Some(AnyValue {
                                            value: Some(StringValue("localhost".to_string())),
                                        }),
                                    },
                                    KeyValue {
                                        key: "service".to_string(),
                                        value: Some(AnyValue {
                                            value: Some(StringValue(
                                                "vector-collector".to_string(),
                                            )),
                                        }),
                                    },
                                ],
                                start_time_unix_nano: 0,
                                time_unix_nano: event_time_nanos,
                                count: 5,
                                sum: 122.5,
                                quantile_values: vec![
                                    ValueAtQuantile {
                                        quantile: 0.5,
                                        value: 24.5,
                                    },
                                    ValueAtQuantile {
                                        quantile: 0.9,
                                        value: 45.0,
                                    },
                                    ValueAtQuantile {
                                        quantile: 1.0,
                                        value: 60.0,
                                    },
                                ],
                                flags: 0,
                            }],
                        })),
                    }],
                }],
            }],
        });
        _ = client.export(req).await;
        let mut output = test_util::collect_ready(env.output).await;
        assert_eq!(output.len(), 1);
        let actual_event = output.pop().unwrap();

        let mut tags = MetricTags::default();
        tags.insert(
            "resource.service.name".to_string(),
            "vector-collector".to_string(),
        );
        tags.insert(
            "scope.name".to_string(),
            "vector-collector-instrumentation".to_string(),
        );
        tags.insert("scope.version".to_string(), "0.111.0".to_string());
        tags.insert("host".to_string(), "localhost".to_string());
        tags.insert("service".to_string(), "vector-collector".to_string());

        let mut expected_event = Event::from(
            MetricEvent::new(
                "some.random.metric",
                MetricKind::Absolute,
                MetricValue::AggregatedSummary {
                    quantiles: vec![
                        Quantile {
                            quantile: 0.5,
                            value: 24.5,
                        },
                        Quantile {
                            quantile: 0.9,
                            value: 45.0,
                        },
                        Quantile {
                            quantile: 1.0,
                            value: 60.0,
                        },
                    ],
                    count: 5,
                    sum: 122.5,
                },
            )
            .with_timestamp(Some(DateTime::<Utc>::from(event_time)))
            .with_tags(Some(tags)),
        );
        expected_event.set_upstream_id(Arc::new(OutputId {
            component: "test".into(),
            port: Some("metrics".into()),
        }));
        assert_eq!(actual_event, expected_event);
    })
    .await;
}

#[tokio::test]
async fn http_headers() {
    assert_source_compliance(&SOURCE_TAGS, async {
        let grpc_addr = next_addr();
        let http_addr = next_addr();

        let mut headers = HeaderMap::new();
        headers.insert("User-Agent", "test_client".parse().unwrap());
        headers.insert("Upgrade-Insecure-Requests", "false".parse().unwrap());
        headers.insert("X-Test-Header", "true".parse().unwrap());

        let source = OpentelemetryConfig {
            grpc: GrpcConfig {
                address: grpc_addr,
                tls: Default::default(),
            },
            http: HttpConfig {
                address: http_addr,
                tls: Default::default(),
                keepalive: Default::default(),
                headers: vec![
                    "User-Agent".to_string(),
                    "X-*".to_string(),
                    "AbsentHeader".to_string(),
                ],
            },
            acknowledgements: Default::default(),
            log_namespace: Default::default(),
            use_otlp_decoding: false,
        };
        let schema_definitions = source
>>>>>>> eee6e669
            .outputs(LogNamespace::Legacy)
            .remove(0)
            .schema_definition(true);

<<<<<<< HEAD
        // send request via grpc client
        let mut client = LogsServiceClient::connect(format!("http://{}", env.grpc_addr))
            .await
            .unwrap();
        let req = Request::new(ExportLogsServiceRequest {
            resource_logs: vec![ResourceLogs {
                resource: Some(OtelResource {
                    attributes: vec![KeyValue {
                        key: "res_key".into(),
                        value: Some(AnyValue {
                            value: Some(StringValue("res_val".into())),
                        }),
                    }],
                    dropped_attributes_count: 0,
                }),
=======
        let (sender, logs_output, _) = new_source(EventStatus::Delivered, LOGS.to_string());
        let server = source
            .build(SourceContext::new_test(sender, None))
            .await
            .unwrap();
        tokio::spawn(server);
        test_util::wait_for_tcp(http_addr).await;

        let client = reqwest::Client::new();
        let req = ExportLogsServiceRequest {
            resource_logs: vec![ResourceLogs {
                resource: None,
>>>>>>> eee6e669
                scope_logs: vec![ScopeLogs {
                    scope: Some(InstrumentationScope {
                        name: "some.scope.name".into(),
                        version: "1.2.3".into(),
                        attributes: vec![KeyValue {
                            key: "scope_attr".into(),
                            value: Some(AnyValue {
                                value: Some(StringValue("scope_val".into())),
                            }),
                        }],
                        dropped_attributes_count: 7,
                    }),
                    log_records: vec![LogRecord {
                        time_unix_nano: 1,
                        observed_time_unix_nano: 2,
                        severity_number: 9,
                        severity_text: "info".into(),
                        body: Some(AnyValue {
                            value: Some(StringValue("log body".into())),
                        }),
<<<<<<< HEAD
                        attributes: vec![KeyValue {
                            key: "attr_key".into(),
                            value: Some(AnyValue {
                                value: Some(StringValue("attr_val".into())),
                            }),
                        }],
                        dropped_attributes_count: 3,
=======
                        attributes: vec![],
                        dropped_attributes_count: 0,
>>>>>>> eee6e669
                        flags: 4,
                        // opentelemetry sdk will hex::decode the given trace_id and span_id
                        trace_id: str_into_hex_bytes("4ac52aadf321c2e531db005df08792f5"),
                        span_id: str_into_hex_bytes("0b9e4bda2a55530d"),
                    }],
                    schema_url: "v1".into(),
                }],
                schema_url: "v1".into(),
            }],
<<<<<<< HEAD
        });
        _ = client.export(req).await;
        let mut output = test_util::collect_ready(env.output).await;
        // we just send one, so only one output
=======
        };
        let _res = client
            .post(format!("http://{http_addr}/v1/logs"))
            .header("Content-Type", "application/x-protobuf")
            .header("User-Agent", "Test")
            .body(req.encode_to_vec())
            .send()
            .await
            .expect("Failed to send log to Opentelemetry Collector.");

        let mut output = test_util::collect_ready(logs_output).await;
>>>>>>> eee6e669
        assert_eq!(output.len(), 1);
        let actual_event = output.pop().unwrap();
        schema_definitions
            .unwrap()
            .assert_valid_for_event(&actual_event);
        let expect_vec = vec_into_btmap(vec![
<<<<<<< HEAD
            (
                "attributes",
                Value::Object(vec_into_btmap(vec![("attr_key", "attr_val".into())])),
            ),
            (
                "resources",
                Value::Object(vec_into_btmap(vec![("res_key", "res_val".into())])),
            ),
            (
                "scope",
                Value::Object(vec_into_btmap(vec![
                    ("name", "some.scope.name".into()),
                    ("version", "1.2.3".into()),
                    (
                        "attributes",
                        Value::Object(vec_into_btmap(vec![("scope_attr", "scope_val".into())])),
                    ),
                    ("dropped_attributes_count", 7.into()),
                ])),
            ),
=======
            ("AbsentHeader", Value::Null),
            ("User-Agent", "Test".into()),
>>>>>>> eee6e669
            ("message", "log body".into()),
            ("trace_id", "4ac52aadf321c2e531db005df08792f5".into()),
            ("span_id", "0b9e4bda2a55530d".into()),
            ("severity_number", 9.into()),
            ("severity_text", "info".into()),
            ("flags", 4.into()),
            ("dropped_attributes_count", 0.into()),
            ("timestamp", Utc.timestamp_nanos(1).into()),
            ("observed_timestamp", Utc.timestamp_nanos(2).into()),
            ("source_type", "opentelemetry".into()),
        ]);
        let mut expect_event = Event::from(LogEvent::from(expect_vec));
        expect_event.set_upstream_id(Arc::new(OutputId {
            component: "test".into(),
            port: Some("logs".into()),
        }));
        assert_eq!(actual_event, expect_event);
    })
    .await;
}

<<<<<<< HEAD
#[tokio::test]
async fn receive_sum_metric() {
    assert_source_compliance(&SOURCE_TAGS, async {
        let env = build_otlp_test_env(METRICS, None).await;

        // send request via grpc client
        let mut client = MetricsServiceClient::connect(format!("http://{}", env.grpc_addr))
            .await
            .unwrap();
        let (event_time, event_time_nanos) = current_time_and_nanos();
        let req = Request::new(ExportMetricsServiceRequest {
            resource_metrics: vec![ResourceMetrics {
                resource: Some(Resource {
                    attributes: vec![KeyValue {
                        key: "service.name".to_string(),
                        value: Some(AnyValue {
                            value: Some(StringValue("vector-collector".to_string())),
                        }),
                    }],
                    dropped_attributes_count: 0,
                }),
                schema_url: "".to_string(),
                scope_metrics: vec![ScopeMetrics {
                    scope: Some(InstrumentationScope {
                        name: "vector-collector-instrumentation".to_string(),
                        version: "0.111.0".to_string(),
                        attributes: vec![],
                        dropped_attributes_count: 0,
                    }),
                    schema_url: "".to_string(),
                    metrics: vec![Metric {
                        name: "some.random.metric".to_string(),
                        description: "Some random metric we use for test".to_string(),
                        unit: "1".to_string(),
                        data: Some(Data::Sum(Sum {
                            data_points: vec![NumberDataPoint {
                                attributes: vec![
                                    KeyValue {
                                        key: "host".to_string(),
                                        value: Some(AnyValue {
                                            value: Some(StringValue("localhost".to_string())),
                                        }),
                                    }, KeyValue {
                                        key: "service".to_string(),
                                        value: Some(AnyValue {
                                            value: Some(StringValue("vector-collector".to_string())),
                                        }),
                                    },
                                ],
                                start_time_unix_nano: 0,
                                time_unix_nano: event_time_nanos,
                                exemplars: vec![],
                                flags: 0,
                                value: Some(vector_lib::opentelemetry::proto::metrics::v1::number_data_point::Value::AsDouble(42.0)),
                            }],
                            aggregation_temporality: AggregationTemporality::Cumulative as i32,
                            // monotonic =  incremental
                            is_monotonic: true,
                        })),
                    }],
                }],
            }],
        });
        _ = client.export(req).await;
        let mut output = test_util::collect_ready(env.output).await;
        assert_eq!(output.len(), 1);
        let actual_event = output.pop().unwrap();

        let mut tags = MetricTags::default();
        tags.insert("resource.service.name".to_string(),"vector-collector".to_string());
        tags.insert("scope.name".to_string(), "vector-collector-instrumentation".to_string());
        tags.insert("scope.version".to_string(), "0.111.0".to_string());
        tags.insert("host".to_string(), "localhost".to_string());
        tags.insert("service".to_string(), "vector-collector".to_string());

        let mut expected_event = Event::from(MetricEvent::new(
            "some.random.metric",
            MetricKind::Absolute, // since monotonic = true
            MetricValue::Counter { value: 42.0 },
        )
            .with_timestamp(Some(DateTime::<Utc>::from(event_time)))
            .with_tags(Some(tags)));
        expected_event.set_upstream_id(Arc::new(OutputId {
            component: "test".into(),
            port: Some("metrics".into()),
        }));
        assert_eq!(actual_event, expected_event);
    })
        .await;
}

#[tokio::test]
async fn receive_sum_non_monotonic_metric() {
    assert_source_compliance(&SOURCE_TAGS, async {
        let env = build_otlp_test_env(METRICS, None).await;

        // send request via grpc client
        let mut client = MetricsServiceClient::connect(format!("http://{}", env.grpc_addr))
            .await
            .unwrap();
        let (event_time, event_time_nanos) = current_time_and_nanos();

        let req = Request::new(ExportMetricsServiceRequest {
            resource_metrics: vec![ResourceMetrics {
                resource: Some(Resource {
                    attributes: vec![KeyValue {
                        key: "service.name".to_string(),
                        value: Some(AnyValue {
                            value: Some(StringValue("vector-collector".to_string())),
                        }),
                    }],
                    dropped_attributes_count: 0,
                }),
                schema_url: "".to_string(),
                scope_metrics: vec![ScopeMetrics {
                    scope: Some(InstrumentationScope {
                        name: "vector-collector-instrumentation".to_string(),
                        version: "0.111.0".to_string(),
                        attributes: vec![],
                        dropped_attributes_count: 0,
                    }),
                    schema_url: "".to_string(),
                    metrics: vec![Metric {
                        name: "some.random.metric".to_string(),
                        description: "Some random metric we use for test".to_string(),
                        unit: "1".to_string(),
                        data: Some(Data::Sum(Sum {
                            data_points: vec![NumberDataPoint {
                                attributes: vec![
                                    KeyValue {
                                        key: "host".to_string(),
                                        value: Some(AnyValue {
                                            value: Some(StringValue("localhost".to_string())),
                                        }),
                                    }, KeyValue {
                                        key: "service".to_string(),
                                        value: Some(AnyValue {
                                            value: Some(StringValue("vector-collector".to_string())),
                                        }),
                                    },
                                ],
                                start_time_unix_nano: 0,
                                time_unix_nano: event_time_nanos,
                                exemplars: vec![],
                                flags: 0,
                                value: Some(vector_lib::opentelemetry::proto::metrics::v1::number_data_point::Value::AsDouble(42.0)),
                            }],
                            aggregation_temporality: AggregationTemporality::Cumulative as i32,
                            // monotonic =  incremental
                            is_monotonic: false,
                        })),
                    }],
                }],
            }],
        });
        _ = client.export(req).await;
        let mut output = test_util::collect_ready(env.output).await;
        assert_eq!(output.len(), 1);
        let actual_event = output.pop().unwrap();

        let mut tags = MetricTags::default();
        tags.insert("resource.service.name".to_string(),"vector-collector".to_string());
        tags.insert("scope.name".to_string(), "vector-collector-instrumentation".to_string());
        tags.insert("scope.version".to_string(), "0.111.0".to_string());
        tags.insert("host".to_string(), "localhost".to_string());
        tags.insert("service".to_string(), "vector-collector".to_string());

        let mut expected_event = Event::from(MetricEvent::new(
            "some.random.metric",
            MetricKind::Absolute,
            MetricValue::Gauge { value: 42.0 }, // since we have monotonic = false
        )
            .with_timestamp(Some(DateTime::<Utc>::from(event_time)))
            .with_tags(Some(tags)));
        expected_event.set_upstream_id(Arc::new(OutputId {
            component: "test".into(),
            port: Some("metrics".into()),
        }));
        assert_eq!(actual_event, expected_event);
    })
        .await;
}

#[tokio::test]
async fn receive_gauge_metric() {
    assert_source_compliance(&SOURCE_TAGS, async {
        let env = build_otlp_test_env(METRICS, None).await;

        // send request via grpc client
        let mut client = MetricsServiceClient::connect(format!("http://{}", env.grpc_addr))
            .await
            .unwrap();
        let (event_time, event_time_nanos) = current_time_and_nanos();

        let req = Request::new(ExportMetricsServiceRequest {
            resource_metrics: vec![ResourceMetrics {
                resource: Some(Resource {
                    attributes: vec![KeyValue {
                        key: "service.name".to_string(),
                        value: Some(AnyValue {
                            value: Some(StringValue("vector-collector".to_string())),
                        }),
                    }],
                    dropped_attributes_count: 0,
                }),
                schema_url: "".to_string(),
                scope_metrics: vec![ScopeMetrics {
                    scope: Some(InstrumentationScope {
                        name: "vector-collector-instrumentation".to_string(),
                        version: "0.111.0".to_string(),
                        attributes: vec![],
                        dropped_attributes_count: 0,
                    }),
                    schema_url: "".to_string(),
                    metrics: vec![Metric {
                        name: "some.random.metric".to_string(),
                        description: "Some random metric we use for test".to_string(),
                        unit: "1".to_string(),
                        data: Some(Data::Gauge(Gauge {
                            data_points: vec![NumberDataPoint {
                                attributes: vec![
                                    KeyValue {
                                        key: "host".to_string(),
                                        value: Some(AnyValue {
                                            value: Some(StringValue("localhost".to_string())),
                                        }),
                                    }, KeyValue {
                                        key: "service".to_string(),
                                        value: Some(AnyValue {
                                            value: Some(StringValue("vector-collector".to_string())),
                                        }),
                                    },
                                ],
                                start_time_unix_nano: 0,
                                time_unix_nano: event_time_nanos,
                                exemplars: vec![],
                                flags: 0,
                                value: Some(vector_lib::opentelemetry::proto::metrics::v1::number_data_point::Value::AsDouble(42.0)),
                            }],
                        })),
                    }],
                }],
            }],
        });
        _ = client.export(req).await;
        let mut output = test_util::collect_ready(env.output).await;
        assert_eq!(output.len(), 1);
        let actual_event = output.pop().unwrap();

        let mut tags = MetricTags::default();
        tags.insert("resource.service.name".to_string(),"vector-collector".to_string());
        tags.insert("scope.name".to_string(), "vector-collector-instrumentation".to_string());
        tags.insert("scope.version".to_string(), "0.111.0".to_string());
        tags.insert("host".to_string(), "localhost".to_string());
        tags.insert("service".to_string(), "vector-collector".to_string());

        let mut expected_event = Event::from(MetricEvent::new(
            "some.random.metric",
            MetricKind::Absolute,
            MetricValue::Gauge { value: 42.0 },
        )
            .with_timestamp(Some(DateTime::<Utc>::from(event_time)))
            .with_tags(Some(tags)));
        expected_event.set_upstream_id(Arc::new(OutputId {
            component: "test".into(),
            port: Some("metrics".into()),
        }));
        assert_eq!(actual_event, expected_event);
    })
        .await;
}

#[tokio::test]
async fn receive_histogram_metric() {
    assert_source_compliance(&SOURCE_TAGS, async {
        let env = build_otlp_test_env(METRICS, None).await;

        // send request via grpc client
        let mut client = MetricsServiceClient::connect(format!("http://{}", env.grpc_addr))
            .await
            .unwrap();
        let (event_time, event_time_nanos) = current_time_and_nanos();

        let req = Request::new(ExportMetricsServiceRequest {
            resource_metrics: vec![ResourceMetrics {
                resource: Some(Resource {
                    attributes: vec![KeyValue {
                        key: "service.name".to_string(),
                        value: Some(AnyValue {
                            value: Some(StringValue("vector-collector".to_string())),
                        }),
                    }],
                    dropped_attributes_count: 0,
                }),
                schema_url: "".to_string(),
                scope_metrics: vec![ScopeMetrics {
                    scope: Some(InstrumentationScope {
                        name: "vector-collector-instrumentation".to_string(),
                        version: "0.111.0".to_string(),
                        attributes: vec![],
                        dropped_attributes_count: 0,
                    }),
                    schema_url: "".to_string(),
                    metrics: vec![Metric {
                        name: "some.random.metric".to_string(),
                        description: "Some random metric we use for test".to_string(),
                        unit: "1".to_string(),
                        data: Some(Data::Histogram(Histogram {
                            aggregation_temporality: AggregationTemporality::Cumulative as i32,
                            data_points: vec![HistogramDataPoint {
                                attributes: vec![
                                    KeyValue {
                                        key: "host".to_string(),
                                        value: Some(AnyValue {
                                            value: Some(StringValue("localhost".to_string())),
                                        }),
                                    },
                                    KeyValue {
                                        key: "service".to_string(),
                                        value: Some(AnyValue {
                                            value: Some(StringValue(
                                                "vector-collector".to_string(),
                                            )),
                                        }),
                                    },
                                ],
                                start_time_unix_nano: 0,
                                time_unix_nano: event_time_nanos,
                                count: 9,
                                sum: Some(123.45),
                                bucket_counts: vec![1, 2, 2, 4],
                                explicit_bounds: vec![50.0, 100.0, 150.0],
                                exemplars: vec![],
                                flags: 0,
                                min: Some(10.0),
                                max: Some(60.0),
                            }],
                        })),
                    }],
                }],
            }],
        });
        _ = client.export(req).await;
        let mut output = test_util::collect_ready(env.output).await;
        assert_eq!(output.len(), 1);
        let actual_event = output.pop().unwrap();

        let mut tags = MetricTags::default();
        tags.insert(
            "resource.service.name".to_string(),
            "vector-collector".to_string(),
        );
        tags.insert(
            "scope.name".to_string(),
            "vector-collector-instrumentation".to_string(),
        );
        tags.insert("scope.version".to_string(), "0.111.0".to_string());
        tags.insert("host".to_string(), "localhost".to_string());
        tags.insert("service".to_string(), "vector-collector".to_string());

        let mut expected_event = Event::from(
            MetricEvent::new(
                "some.random.metric",
                MetricKind::Absolute,
                MetricValue::AggregatedHistogram {
                    buckets: vec![
                        Bucket {
                            count: 1,
                            upper_limit: 50.0,
                        },
                        Bucket {
                            count: 2,
                            upper_limit: 100.0,
                        },
                        Bucket {
                            count: 2,
                            upper_limit: 150.0,
                        },
                        Bucket {
                            count: 4,
                            upper_limit: f64::INFINITY,
                        },
                    ],
                    count: 9,
                    sum: 123.45,
                },
            )
            .with_timestamp(Some(DateTime::<Utc>::from(event_time)))
            .with_tags(Some(tags)),
        );
        expected_event.set_upstream_id(Arc::new(OutputId {
            component: "test".into(),
            port: Some("metrics".into()),
        }));
        assert_eq!(actual_event, expected_event);
    })
    .await;
}

#[tokio::test]
async fn receive_histogram_delta_metric() {
    assert_source_compliance(&SOURCE_TAGS, async {
        let env = build_otlp_test_env(METRICS, None).await;

        // send request via grpc client
        let mut client = MetricsServiceClient::connect(format!("http://{}", env.grpc_addr))
            .await
            .unwrap();
        let (event_time, event_time_nanos) = current_time_and_nanos();

        let req = Request::new(ExportMetricsServiceRequest {
            resource_metrics: vec![ResourceMetrics {
                resource: Some(Resource {
                    attributes: vec![KeyValue {
                        key: "service.name".to_string(),
                        value: Some(AnyValue {
                            value: Some(StringValue("vector-collector".to_string())),
                        }),
                    }],
                    dropped_attributes_count: 0,
                }),
                schema_url: "".to_string(),
                scope_metrics: vec![ScopeMetrics {
                    scope: Some(InstrumentationScope {
                        name: "vector-collector-instrumentation".to_string(),
                        version: "0.111.0".to_string(),
                        attributes: vec![],
                        dropped_attributes_count: 0,
                    }),
                    schema_url: "".to_string(),
                    metrics: vec![Metric {
                        name: "some.random.metric".to_string(),
                        description: "Some random metric we use for test".to_string(),
                        unit: "1".to_string(),
                        data: Some(Data::Histogram(Histogram {
                            aggregation_temporality: AggregationTemporality::Delta as i32,
                            data_points: vec![HistogramDataPoint {
                                attributes: vec![
                                    KeyValue {
                                        key: "host".to_string(),
                                        value: Some(AnyValue {
                                            value: Some(StringValue("localhost".to_string())),
                                        }),
                                    },
                                    KeyValue {
                                        key: "service".to_string(),
                                        value: Some(AnyValue {
                                            value: Some(StringValue(
                                                "vector-collector".to_string(),
                                            )),
                                        }),
                                    },
                                ],
                                start_time_unix_nano: 0,
                                time_unix_nano: event_time_nanos,
                                count: 9,
                                sum: Some(123.45),
                                bucket_counts: vec![1, 2, 2, 4],
                                explicit_bounds: vec![50.0, 100.0, 150.0],
                                exemplars: vec![],
                                flags: 0,
                                min: Some(10.0),
                                max: Some(60.0),
                            }],
                        })),
                    }],
                }],
            }],
        });
        _ = client.export(req).await;
        let mut output = test_util::collect_ready(env.output).await;
        assert_eq!(output.len(), 1);
        let actual_event = output.pop().unwrap();

        let mut tags = MetricTags::default();
        tags.insert(
            "resource.service.name".to_string(),
            "vector-collector".to_string(),
        );
        tags.insert(
            "scope.name".to_string(),
            "vector-collector-instrumentation".to_string(),
        );
        tags.insert("scope.version".to_string(), "0.111.0".to_string());
        tags.insert("host".to_string(), "localhost".to_string());
        tags.insert("service".to_string(), "vector-collector".to_string());

        let mut expected_event = Event::from(
            MetricEvent::new(
                "some.random.metric",
                MetricKind::Incremental,
                MetricValue::AggregatedHistogram {
                    buckets: vec![
                        Bucket {
                            count: 1,
                            upper_limit: 50.0,
                        },
                        Bucket {
                            count: 2,
                            upper_limit: 100.0,
                        },
                        Bucket {
                            count: 2,
                            upper_limit: 150.0,
                        },
                        Bucket {
                            count: 4,
                            upper_limit: f64::INFINITY,
                        },
                    ],
                    count: 9,
                    sum: 123.45,
                },
            )
            .with_timestamp(Some(DateTime::<Utc>::from(event_time)))
            .with_tags(Some(tags)),
        );
        expected_event.set_upstream_id(Arc::new(OutputId {
            component: "test".into(),
            port: Some("metrics".into()),
        }));
        assert_eq!(actual_event, expected_event);
    })
    .await;
}

#[tokio::test]
async fn receive_expontential_histogram_metric() {
    assert_source_compliance(&SOURCE_TAGS, async {
        let env = build_otlp_test_env(METRICS, None).await;

        // send request via grpc client
        let mut client = MetricsServiceClient::connect(format!("http://{}", env.grpc_addr))
            .await
            .unwrap();
        let (event_time, event_time_nanos) = current_time_and_nanos();

        let req = Request::new(ExportMetricsServiceRequest {
            resource_metrics: vec![ResourceMetrics {
                resource: Some(Resource {
                    attributes: vec![KeyValue {
                        key: "service.name".to_string(),
                        value: Some(AnyValue {
                            value: Some(StringValue("vector-collector".to_string())),
                        }),
                    }],
                    dropped_attributes_count: 0,
                }),
                schema_url: "".to_string(),
                scope_metrics: vec![ScopeMetrics {
                    scope: Some(InstrumentationScope {
                        name: "vector-collector-instrumentation".to_string(),
                        version: "0.111.0".to_string(),
                        attributes: vec![],
                        dropped_attributes_count: 0,
                    }),
                    schema_url: "".to_string(),
                    metrics: vec![Metric {
                        name: "some.random.metric".to_string(),
                        description: "Some random metric we use for test".to_string(),
                        unit: "1".to_string(),
                        data: Some(Data::ExponentialHistogram(ExponentialHistogram {
                            aggregation_temporality: AggregationTemporality::Cumulative as i32,
                            data_points: vec![ExponentialHistogramDataPoint {
                                attributes: vec![
                                    KeyValue {
                                        key: "host".to_string(),
                                        value: Some(AnyValue {
                                            value: Some(StringValue("localhost".to_string())),
                                        }),
                                    },
                                    KeyValue {
                                        key: "service".to_string(),
                                        value: Some(AnyValue {
                                            value: Some(StringValue(
                                                "vector-collector".to_string(),
                                            )),
                                        }),
                                    },
                                ],
                                start_time_unix_nano: 0,
                                time_unix_nano: event_time_nanos,
                                count: 7,
                                sum: Some(700.0),
                                scale: 2,
                                zero_count: 1,
                                positive: Some(Buckets {
                                    offset: 0,
                                    bucket_counts: vec![2, 1],
                                }),
                                negative: Some(Buckets {
                                    offset: -1,
                                    bucket_counts: vec![1, 2],
                                }),
                                min: Some(-120.0),
                                max: Some(150.0),
                                exemplars: vec![],
                                flags: 0,
                                zero_threshold: 0f64,
                            }],
                        })),
                    }],
                }],
            }],
        });
        _ = client.export(req).await;
        let mut output = test_util::collect_ready(env.output).await;
        assert_eq!(output.len(), 1);
        let actual_event = output.pop().unwrap();

        let mut tags = MetricTags::default();
        tags.insert(
            "resource.service.name".to_string(),
            "vector-collector".to_string(),
        );
        tags.insert(
            "scope.name".to_string(),
            "vector-collector-instrumentation".to_string(),
        );
        tags.insert("scope.version".to_string(), "0.111.0".to_string());
        tags.insert("host".to_string(), "localhost".to_string());
        tags.insert("service".to_string(), "vector-collector".to_string());

        let mut expected_event = Event::from(
            MetricEvent::new(
                "some.random.metric",
                MetricKind::Absolute,
                MetricValue::AggregatedHistogram {
                    buckets: vec![
                        Bucket {
                            count: 1,
                            upper_limit: -0.8408964152537146,
                        },
                        Bucket {
                            count: 2,
                            upper_limit: -1.0,
                        },
                        Bucket {
                            count: 1,
                            upper_limit: 0f64,
                        },
                        Bucket {
                            count: 2,
                            upper_limit: 1.189207115002721,
                        },
                        Bucket {
                            count: 1,
                            upper_limit: 1.4142135623730951,
                        },
                    ],
                    count: 7,
                    sum: 700.00,
                },
            )
            .with_timestamp(Some(DateTime::<Utc>::from(event_time)))
            .with_tags(Some(tags)),
        );
        expected_event.set_upstream_id(Arc::new(OutputId {
            component: "test".into(),
            port: Some("metrics".into()),
        }));
        assert_eq!(actual_event, expected_event);
    })
    .await;
}

#[tokio::test]
async fn receive_summary_metric() {
    assert_source_compliance(&SOURCE_TAGS, async {
        let env = build_otlp_test_env(METRICS, None).await;

        // send request via grpc client
        let mut client = MetricsServiceClient::connect(format!("http://{}", env.grpc_addr))
            .await
            .unwrap();
        let (event_time, event_time_nanos) = current_time_and_nanos();

        let req = Request::new(ExportMetricsServiceRequest {
            resource_metrics: vec![ResourceMetrics {
                resource: Some(Resource {
                    attributes: vec![KeyValue {
                        key: "service.name".to_string(),
                        value: Some(AnyValue {
                            value: Some(StringValue("vector-collector".to_string())),
                        }),
                    }],
                    dropped_attributes_count: 0,
                }),
                schema_url: "".to_string(),
                scope_metrics: vec![ScopeMetrics {
                    scope: Some(InstrumentationScope {
                        name: "vector-collector-instrumentation".to_string(),
                        version: "0.111.0".to_string(),
                        attributes: vec![],
                        dropped_attributes_count: 0,
                    }),
                    schema_url: "".to_string(),
                    metrics: vec![Metric {
                        name: "some.random.metric".to_string(),
                        description: "Some random metric we use for test".to_string(),
                        unit: "1".to_string(),
                        data: Some(Data::Summary(Summary {
                            data_points: vec![SummaryDataPoint {
                                attributes: vec![
                                    KeyValue {
                                        key: "host".to_string(),
                                        value: Some(AnyValue {
                                            value: Some(StringValue("localhost".to_string())),
                                        }),
                                    },
                                    KeyValue {
                                        key: "service".to_string(),
                                        value: Some(AnyValue {
                                            value: Some(StringValue(
                                                "vector-collector".to_string(),
                                            )),
                                        }),
                                    },
                                ],
                                start_time_unix_nano: 0,
                                time_unix_nano: event_time_nanos,
                                count: 5,
                                sum: 122.5,
                                quantile_values: vec![
                                    ValueAtQuantile {
                                        quantile: 0.5,
                                        value: 24.5,
                                    },
                                    ValueAtQuantile {
                                        quantile: 0.9,
                                        value: 45.0,
                                    },
                                    ValueAtQuantile {
                                        quantile: 1.0,
                                        value: 60.0,
                                    },
                                ],
                                flags: 0,
                            }],
                        })),
                    }],
                }],
            }],
        });
        _ = client.export(req).await;
        let mut output = test_util::collect_ready(env.output).await;
        assert_eq!(output.len(), 1);
        let actual_event = output.pop().unwrap();

        let mut tags = MetricTags::default();
        tags.insert(
            "resource.service.name".to_string(),
            "vector-collector".to_string(),
        );
        tags.insert(
            "scope.name".to_string(),
            "vector-collector-instrumentation".to_string(),
        );
        tags.insert("scope.version".to_string(), "0.111.0".to_string());
        tags.insert("host".to_string(), "localhost".to_string());
        tags.insert("service".to_string(), "vector-collector".to_string());

        let mut expected_event = Event::from(
            MetricEvent::new(
                "some.random.metric",
                MetricKind::Absolute,
                MetricValue::AggregatedSummary {
                    quantiles: vec![
                        Quantile {
                            quantile: 0.5,
                            value: 24.5,
                        },
                        Quantile {
                            quantile: 0.9,
                            value: 45.0,
                        },
                        Quantile {
                            quantile: 1.0,
                            value: 60.0,
                        },
                    ],
                    count: 5,
                    sum: 122.5,
                },
            )
            .with_timestamp(Some(DateTime::<Utc>::from(event_time)))
            .with_tags(Some(tags)),
        );
        expected_event.set_upstream_id(Arc::new(OutputId {
            component: "test".into(),
            port: Some("metrics".into()),
        }));
        assert_eq!(actual_event, expected_event);
    })
    .await;
}

#[tokio::test]
async fn http_headers() {
    assert_source_compliance(&SOURCE_TAGS, async {
        let grpc_addr = next_addr();
        let http_addr = next_addr();

        let mut headers = HeaderMap::new();
        headers.insert("User-Agent", "test_client".parse().unwrap());
        headers.insert("Upgrade-Insecure-Requests", "false".parse().unwrap());
        headers.insert("X-Test-Header", "true".parse().unwrap());

        let source = OpentelemetryConfig {
            grpc: GrpcConfig {
                address: grpc_addr,
                tls: Default::default(),
            },
            http: HttpConfig {
                address: http_addr,
                tls: Default::default(),
                keepalive: Default::default(),
                headers: vec![
                    "User-Agent".to_string(),
                    "X-*".to_string(),
                    "AbsentHeader".to_string(),
                ],
            },
            acknowledgements: Default::default(),
            log_namespace: Default::default(),
        };
        let schema_definitions = source
            .outputs(LogNamespace::Legacy)
            .remove(0)
            .schema_definition(true);

        let (sender, logs_output, _) = new_source(EventStatus::Delivered, LOGS.to_string());
        let server = source
            .build(SourceContext::new_test(sender, None))
            .await
            .unwrap();
        tokio::spawn(server);
        test_util::wait_for_tcp(http_addr).await;

        let client = reqwest::Client::new();
        let req = ExportLogsServiceRequest {
            resource_logs: vec![ResourceLogs {
                resource: None,
                scope_logs: vec![ScopeLogs {
                    scope: None,
                    log_records: vec![LogRecord {
                        time_unix_nano: 1,
                        observed_time_unix_nano: 2,
                        severity_number: 9,
                        severity_text: "info".into(),
                        body: Some(AnyValue {
                            value: Some(any_value::Value::StringValue("log body".into())),
                        }),
                        attributes: vec![],
                        dropped_attributes_count: 0,
                        flags: 4,
                        // opentelemetry sdk will hex::decode the given trace_id and span_id
                        trace_id: str_into_hex_bytes("4ac52aadf321c2e531db005df08792f5"),
                        span_id: str_into_hex_bytes("0b9e4bda2a55530d"),
                    }],
                    schema_url: "v1".into(),
                }],
                schema_url: "v1".into(),
            }],
        };
        let _res = client
            .post(format!("http://{http_addr}/v1/logs"))
            .header("Content-Type", "application/x-protobuf")
            .header("User-Agent", "Test")
            .body(req.encode_to_vec())
            .send()
            .await
            .expect("Failed to send log to Opentelemetry Collector.");

        let mut output = test_util::collect_ready(logs_output).await;
        assert_eq!(output.len(), 1);
        let actual_event = output.pop().unwrap();
        schema_definitions
            .unwrap()
            .assert_valid_for_event(&actual_event);
        let expect_vec = vec_into_btmap(vec![
            ("AbsentHeader", Value::Null),
            ("User-Agent", "Test".into()),
            ("message", "log body".into()),
            ("trace_id", "4ac52aadf321c2e531db005df08792f5".into()),
            ("span_id", "0b9e4bda2a55530d".into()),
            ("severity_number", 9.into()),
            ("severity_text", "info".into()),
            ("flags", 4.into()),
            ("dropped_attributes_count", 0.into()),
            ("timestamp", Utc.timestamp_nanos(1).into()),
            ("observed_timestamp", Utc.timestamp_nanos(2).into()),
            ("source_type", "opentelemetry".into()),
        ]);
        let mut expect_event = Event::from(LogEvent::from(expect_vec));
        expect_event.set_upstream_id(Arc::new(OutputId {
            component: "test".into(),
            port: Some("logs".into()),
        }));
        assert_eq!(actual_event, expect_event);
    })
    .await;
}

=======
>>>>>>> eee6e669
pub struct OTelTestEnv {
    pub grpc_addr: String,
    pub config: OpentelemetryConfig,
    pub output: Box<dyn Stream<Item = Event> + Unpin + Send>,
}

pub async fn build_otlp_test_env(
    event_name: &'static str,
    log_namespace: Option<bool>,
) -> OTelTestEnv {
    let grpc_addr = next_addr();
    let http_addr = next_addr();

    let config = OpentelemetryConfig {
        grpc: GrpcConfig {
            address: grpc_addr,
            tls: Default::default(),
        },
        http: HttpConfig {
            address: http_addr,
            tls: Default::default(),
            keepalive: Default::default(),
            headers: Default::default(),
        },
        acknowledgements: Default::default(),
        log_namespace,
<<<<<<< HEAD
=======
        use_otlp_decoding: false,
>>>>>>> eee6e669
    };

    let (sender, output, _) = new_source(EventStatus::Delivered, event_name.to_string());

    let server = config
        .build(SourceContext::new_test(sender.clone(), None))
        .await
        .expect("Failed to build source");

    tokio::spawn(server);
    test_util::wait_for_tcp(grpc_addr).await;

    OTelTestEnv {
        grpc_addr: grpc_addr.to_string(),
        config,
        output: Box::new(output),
    }
}

pub(super) fn new_source(
    status: EventStatus,
    event_name: String,
) -> (
    SourceSender,
    impl Stream<Item = Event>,
    impl Stream<Item = Event>,
) {
    let (mut sender, recv) = SourceSender::new_test_finalize(status);
    let output = sender
        .add_outputs(status, event_name)
        .flat_map(into_event_stream);
    (sender, output, recv)
}

fn str_into_hex_bytes(s: &str) -> Vec<u8> {
    // unwrap is okay in test
    hex::decode(s).unwrap()
}

fn vec_into_btmap(arr: Vec<(&'static str, Value)>) -> ObjectMap {
    ObjectMap::from_iter(
        arr.into_iter()
            .map(|(k, v)| (k.into(), v))
            .collect::<Vec<(_, _)>>(),
    )
}

fn current_time_and_nanos() -> (SystemTime, u64) {
    let time = SystemTime::now();
    let nanos = time
        .duration_since(UNIX_EPOCH)
        .map(|d| d.as_secs() * 1_000_000_000 + u64::from(d.subsec_nanos()))
        .unwrap();
    (time, nanos)
}<|MERGE_RESOLUTION|>--- conflicted
+++ resolved
@@ -1,59 +1,14 @@
-<<<<<<< HEAD
-use crate::config::OutputId;
-use crate::event::metric::{Bucket, Quantile};
-use crate::event::{MetricKind, MetricTags, MetricValue};
-use crate::{
-    config::{SourceConfig, SourceContext},
-    event::{
-        into_event_stream, Event, EventStatus, LogEvent, Metric as MetricEvent, ObjectMap, Value,
-    },
-    sources::opentelemetry::{GrpcConfig, HttpConfig, OpentelemetryConfig, LOGS, METRICS},
-    test_util::{
-        self,
-        components::{assert_source_compliance, SOURCE_TAGS},
-        next_addr,
-    },
-    SourceSender,
-};
-=======
 use std::{
     sync::Arc,
     time::{SystemTime, UNIX_EPOCH},
 };
 
->>>>>>> eee6e669
 use chrono::{DateTime, TimeZone, Utc};
 use futures::Stream;
 use futures_util::StreamExt;
 use prost::Message;
 use similar_asserts::assert_eq;
-use std::sync::Arc;
-use std::time::{SystemTime, UNIX_EPOCH};
 use tonic::Request;
-<<<<<<< HEAD
-use vector_lib::config::LogNamespace;
-use vector_lib::lookup::path;
-use vector_lib::opentelemetry::proto::collector::metrics::v1::metrics_service_client::MetricsServiceClient;
-use vector_lib::opentelemetry::proto::collector::metrics::v1::ExportMetricsServiceRequest;
-use vector_lib::opentelemetry::proto::common::v1::any_value::Value::StringValue;
-use vector_lib::opentelemetry::proto::metrics::v1::exponential_histogram_data_point::Buckets;
-use vector_lib::opentelemetry::proto::metrics::v1::metric::Data;
-use vector_lib::opentelemetry::proto::metrics::v1::summary_data_point::ValueAtQuantile;
-use vector_lib::opentelemetry::proto::metrics::v1::{
-    AggregationTemporality, ExponentialHistogram, ExponentialHistogramDataPoint, Gauge, Histogram,
-    HistogramDataPoint, Metric, NumberDataPoint, ResourceMetrics, ScopeMetrics, Sum, Summary,
-    SummaryDataPoint,
-};
-use vector_lib::opentelemetry::proto::resource::v1::Resource;
-use vector_lib::opentelemetry::proto::{
-    collector::logs::v1::{logs_service_client::LogsServiceClient, ExportLogsServiceRequest},
-    common::v1::{any_value, AnyValue, InstrumentationScope, KeyValue},
-    logs::v1::{LogRecord, ResourceLogs, ScopeLogs},
-    resource::v1::Resource as OtelResource,
-};
-use vrl::value;
-use warp::http::HeaderMap;
-=======
 use vector_lib::{
     config::LogNamespace,
     lookup::path,
@@ -95,7 +50,6 @@
         next_addr,
     },
 };
->>>>>>> eee6e669
 
 fn create_test_logs_request() -> Request<ExportLogsServiceRequest> {
     Request::new(ExportLogsServiceRequest {
@@ -167,58 +121,7 @@
         let mut client = LogsServiceClient::connect(format!("http://{}", env.grpc_addr))
             .await
             .unwrap();
-<<<<<<< HEAD
-        let req = Request::new(ExportLogsServiceRequest {
-            resource_logs: vec![ResourceLogs {
-                resource: Some(OtelResource {
-                    attributes: vec![KeyValue {
-                        key: "res_key".into(),
-                        value: Some(AnyValue {
-                            value: Some(StringValue("res_val".into())),
-                        }),
-                    }],
-                    dropped_attributes_count: 0,
-                }),
-                scope_logs: vec![ScopeLogs {
-                    scope: Some(InstrumentationScope {
-                        name: "some.scope.name".into(),
-                        version: "1.2.3".into(),
-                        attributes: vec![KeyValue {
-                            key: "scope_attr".into(),
-                            value: Some(AnyValue {
-                                value: Some(StringValue("scope_val".into())),
-                            }),
-                        }],
-                        dropped_attributes_count: 7,
-                    }),
-                    log_records: vec![LogRecord {
-                        time_unix_nano: 1,
-                        observed_time_unix_nano: 2,
-                        severity_number: 9,
-                        severity_text: "info".into(),
-                        body: Some(AnyValue {
-                            value: Some(StringValue("log body".into())),
-                        }),
-                        attributes: vec![KeyValue {
-                            key: "attr_key".into(),
-                            value: Some(AnyValue {
-                                value: Some(StringValue("attr_val".into())),
-                            }),
-                        }],
-                        dropped_attributes_count: 3,
-                        flags: 4,
-                        // opentelemetry sdk will hex::decode the given trace_id and span_id
-                        trace_id: str_into_hex_bytes("4ac52aadf321c2e531db005df08792f5"),
-                        span_id: str_into_hex_bytes("0b9e4bda2a55530d"),
-                    }],
-                    schema_url: "v1".into(),
-                }],
-                schema_url: "v1".into(),
-            }],
-        });
-=======
         let req = create_test_logs_request();
->>>>>>> eee6e669
         _ = client.export(req).await;
         let mut output = test_util::collect_ready(env.output).await;
         // we just send one, so only one output
@@ -309,8 +212,6 @@
         let env = build_otlp_test_env(LOGS, None).await;
         let schema_definitions = env
             .config
-<<<<<<< HEAD
-=======
             .outputs(LogNamespace::Legacy)
             .remove(0)
             .schema_definition(true)
@@ -1197,980 +1098,6 @@
             use_otlp_decoding: false,
         };
         let schema_definitions = source
->>>>>>> eee6e669
-            .outputs(LogNamespace::Legacy)
-            .remove(0)
-            .schema_definition(true);
-
-<<<<<<< HEAD
-        // send request via grpc client
-        let mut client = LogsServiceClient::connect(format!("http://{}", env.grpc_addr))
-            .await
-            .unwrap();
-        let req = Request::new(ExportLogsServiceRequest {
-            resource_logs: vec![ResourceLogs {
-                resource: Some(OtelResource {
-                    attributes: vec![KeyValue {
-                        key: "res_key".into(),
-                        value: Some(AnyValue {
-                            value: Some(StringValue("res_val".into())),
-                        }),
-                    }],
-                    dropped_attributes_count: 0,
-                }),
-=======
-        let (sender, logs_output, _) = new_source(EventStatus::Delivered, LOGS.to_string());
-        let server = source
-            .build(SourceContext::new_test(sender, None))
-            .await
-            .unwrap();
-        tokio::spawn(server);
-        test_util::wait_for_tcp(http_addr).await;
-
-        let client = reqwest::Client::new();
-        let req = ExportLogsServiceRequest {
-            resource_logs: vec![ResourceLogs {
-                resource: None,
->>>>>>> eee6e669
-                scope_logs: vec![ScopeLogs {
-                    scope: Some(InstrumentationScope {
-                        name: "some.scope.name".into(),
-                        version: "1.2.3".into(),
-                        attributes: vec![KeyValue {
-                            key: "scope_attr".into(),
-                            value: Some(AnyValue {
-                                value: Some(StringValue("scope_val".into())),
-                            }),
-                        }],
-                        dropped_attributes_count: 7,
-                    }),
-                    log_records: vec![LogRecord {
-                        time_unix_nano: 1,
-                        observed_time_unix_nano: 2,
-                        severity_number: 9,
-                        severity_text: "info".into(),
-                        body: Some(AnyValue {
-                            value: Some(StringValue("log body".into())),
-                        }),
-<<<<<<< HEAD
-                        attributes: vec![KeyValue {
-                            key: "attr_key".into(),
-                            value: Some(AnyValue {
-                                value: Some(StringValue("attr_val".into())),
-                            }),
-                        }],
-                        dropped_attributes_count: 3,
-=======
-                        attributes: vec![],
-                        dropped_attributes_count: 0,
->>>>>>> eee6e669
-                        flags: 4,
-                        // opentelemetry sdk will hex::decode the given trace_id and span_id
-                        trace_id: str_into_hex_bytes("4ac52aadf321c2e531db005df08792f5"),
-                        span_id: str_into_hex_bytes("0b9e4bda2a55530d"),
-                    }],
-                    schema_url: "v1".into(),
-                }],
-                schema_url: "v1".into(),
-            }],
-<<<<<<< HEAD
-        });
-        _ = client.export(req).await;
-        let mut output = test_util::collect_ready(env.output).await;
-        // we just send one, so only one output
-=======
-        };
-        let _res = client
-            .post(format!("http://{http_addr}/v1/logs"))
-            .header("Content-Type", "application/x-protobuf")
-            .header("User-Agent", "Test")
-            .body(req.encode_to_vec())
-            .send()
-            .await
-            .expect("Failed to send log to Opentelemetry Collector.");
-
-        let mut output = test_util::collect_ready(logs_output).await;
->>>>>>> eee6e669
-        assert_eq!(output.len(), 1);
-        let actual_event = output.pop().unwrap();
-        schema_definitions
-            .unwrap()
-            .assert_valid_for_event(&actual_event);
-        let expect_vec = vec_into_btmap(vec![
-<<<<<<< HEAD
-            (
-                "attributes",
-                Value::Object(vec_into_btmap(vec![("attr_key", "attr_val".into())])),
-            ),
-            (
-                "resources",
-                Value::Object(vec_into_btmap(vec![("res_key", "res_val".into())])),
-            ),
-            (
-                "scope",
-                Value::Object(vec_into_btmap(vec![
-                    ("name", "some.scope.name".into()),
-                    ("version", "1.2.3".into()),
-                    (
-                        "attributes",
-                        Value::Object(vec_into_btmap(vec![("scope_attr", "scope_val".into())])),
-                    ),
-                    ("dropped_attributes_count", 7.into()),
-                ])),
-            ),
-=======
-            ("AbsentHeader", Value::Null),
-            ("User-Agent", "Test".into()),
->>>>>>> eee6e669
-            ("message", "log body".into()),
-            ("trace_id", "4ac52aadf321c2e531db005df08792f5".into()),
-            ("span_id", "0b9e4bda2a55530d".into()),
-            ("severity_number", 9.into()),
-            ("severity_text", "info".into()),
-            ("flags", 4.into()),
-            ("dropped_attributes_count", 0.into()),
-            ("timestamp", Utc.timestamp_nanos(1).into()),
-            ("observed_timestamp", Utc.timestamp_nanos(2).into()),
-            ("source_type", "opentelemetry".into()),
-        ]);
-        let mut expect_event = Event::from(LogEvent::from(expect_vec));
-        expect_event.set_upstream_id(Arc::new(OutputId {
-            component: "test".into(),
-            port: Some("logs".into()),
-        }));
-        assert_eq!(actual_event, expect_event);
-    })
-    .await;
-}
-
-<<<<<<< HEAD
-#[tokio::test]
-async fn receive_sum_metric() {
-    assert_source_compliance(&SOURCE_TAGS, async {
-        let env = build_otlp_test_env(METRICS, None).await;
-
-        // send request via grpc client
-        let mut client = MetricsServiceClient::connect(format!("http://{}", env.grpc_addr))
-            .await
-            .unwrap();
-        let (event_time, event_time_nanos) = current_time_and_nanos();
-        let req = Request::new(ExportMetricsServiceRequest {
-            resource_metrics: vec![ResourceMetrics {
-                resource: Some(Resource {
-                    attributes: vec![KeyValue {
-                        key: "service.name".to_string(),
-                        value: Some(AnyValue {
-                            value: Some(StringValue("vector-collector".to_string())),
-                        }),
-                    }],
-                    dropped_attributes_count: 0,
-                }),
-                schema_url: "".to_string(),
-                scope_metrics: vec![ScopeMetrics {
-                    scope: Some(InstrumentationScope {
-                        name: "vector-collector-instrumentation".to_string(),
-                        version: "0.111.0".to_string(),
-                        attributes: vec![],
-                        dropped_attributes_count: 0,
-                    }),
-                    schema_url: "".to_string(),
-                    metrics: vec![Metric {
-                        name: "some.random.metric".to_string(),
-                        description: "Some random metric we use for test".to_string(),
-                        unit: "1".to_string(),
-                        data: Some(Data::Sum(Sum {
-                            data_points: vec![NumberDataPoint {
-                                attributes: vec![
-                                    KeyValue {
-                                        key: "host".to_string(),
-                                        value: Some(AnyValue {
-                                            value: Some(StringValue("localhost".to_string())),
-                                        }),
-                                    }, KeyValue {
-                                        key: "service".to_string(),
-                                        value: Some(AnyValue {
-                                            value: Some(StringValue("vector-collector".to_string())),
-                                        }),
-                                    },
-                                ],
-                                start_time_unix_nano: 0,
-                                time_unix_nano: event_time_nanos,
-                                exemplars: vec![],
-                                flags: 0,
-                                value: Some(vector_lib::opentelemetry::proto::metrics::v1::number_data_point::Value::AsDouble(42.0)),
-                            }],
-                            aggregation_temporality: AggregationTemporality::Cumulative as i32,
-                            // monotonic =  incremental
-                            is_monotonic: true,
-                        })),
-                    }],
-                }],
-            }],
-        });
-        _ = client.export(req).await;
-        let mut output = test_util::collect_ready(env.output).await;
-        assert_eq!(output.len(), 1);
-        let actual_event = output.pop().unwrap();
-
-        let mut tags = MetricTags::default();
-        tags.insert("resource.service.name".to_string(),"vector-collector".to_string());
-        tags.insert("scope.name".to_string(), "vector-collector-instrumentation".to_string());
-        tags.insert("scope.version".to_string(), "0.111.0".to_string());
-        tags.insert("host".to_string(), "localhost".to_string());
-        tags.insert("service".to_string(), "vector-collector".to_string());
-
-        let mut expected_event = Event::from(MetricEvent::new(
-            "some.random.metric",
-            MetricKind::Absolute, // since monotonic = true
-            MetricValue::Counter { value: 42.0 },
-        )
-            .with_timestamp(Some(DateTime::<Utc>::from(event_time)))
-            .with_tags(Some(tags)));
-        expected_event.set_upstream_id(Arc::new(OutputId {
-            component: "test".into(),
-            port: Some("metrics".into()),
-        }));
-        assert_eq!(actual_event, expected_event);
-    })
-        .await;
-}
-
-#[tokio::test]
-async fn receive_sum_non_monotonic_metric() {
-    assert_source_compliance(&SOURCE_TAGS, async {
-        let env = build_otlp_test_env(METRICS, None).await;
-
-        // send request via grpc client
-        let mut client = MetricsServiceClient::connect(format!("http://{}", env.grpc_addr))
-            .await
-            .unwrap();
-        let (event_time, event_time_nanos) = current_time_and_nanos();
-
-        let req = Request::new(ExportMetricsServiceRequest {
-            resource_metrics: vec![ResourceMetrics {
-                resource: Some(Resource {
-                    attributes: vec![KeyValue {
-                        key: "service.name".to_string(),
-                        value: Some(AnyValue {
-                            value: Some(StringValue("vector-collector".to_string())),
-                        }),
-                    }],
-                    dropped_attributes_count: 0,
-                }),
-                schema_url: "".to_string(),
-                scope_metrics: vec![ScopeMetrics {
-                    scope: Some(InstrumentationScope {
-                        name: "vector-collector-instrumentation".to_string(),
-                        version: "0.111.0".to_string(),
-                        attributes: vec![],
-                        dropped_attributes_count: 0,
-                    }),
-                    schema_url: "".to_string(),
-                    metrics: vec![Metric {
-                        name: "some.random.metric".to_string(),
-                        description: "Some random metric we use for test".to_string(),
-                        unit: "1".to_string(),
-                        data: Some(Data::Sum(Sum {
-                            data_points: vec![NumberDataPoint {
-                                attributes: vec![
-                                    KeyValue {
-                                        key: "host".to_string(),
-                                        value: Some(AnyValue {
-                                            value: Some(StringValue("localhost".to_string())),
-                                        }),
-                                    }, KeyValue {
-                                        key: "service".to_string(),
-                                        value: Some(AnyValue {
-                                            value: Some(StringValue("vector-collector".to_string())),
-                                        }),
-                                    },
-                                ],
-                                start_time_unix_nano: 0,
-                                time_unix_nano: event_time_nanos,
-                                exemplars: vec![],
-                                flags: 0,
-                                value: Some(vector_lib::opentelemetry::proto::metrics::v1::number_data_point::Value::AsDouble(42.0)),
-                            }],
-                            aggregation_temporality: AggregationTemporality::Cumulative as i32,
-                            // monotonic =  incremental
-                            is_monotonic: false,
-                        })),
-                    }],
-                }],
-            }],
-        });
-        _ = client.export(req).await;
-        let mut output = test_util::collect_ready(env.output).await;
-        assert_eq!(output.len(), 1);
-        let actual_event = output.pop().unwrap();
-
-        let mut tags = MetricTags::default();
-        tags.insert("resource.service.name".to_string(),"vector-collector".to_string());
-        tags.insert("scope.name".to_string(), "vector-collector-instrumentation".to_string());
-        tags.insert("scope.version".to_string(), "0.111.0".to_string());
-        tags.insert("host".to_string(), "localhost".to_string());
-        tags.insert("service".to_string(), "vector-collector".to_string());
-
-        let mut expected_event = Event::from(MetricEvent::new(
-            "some.random.metric",
-            MetricKind::Absolute,
-            MetricValue::Gauge { value: 42.0 }, // since we have monotonic = false
-        )
-            .with_timestamp(Some(DateTime::<Utc>::from(event_time)))
-            .with_tags(Some(tags)));
-        expected_event.set_upstream_id(Arc::new(OutputId {
-            component: "test".into(),
-            port: Some("metrics".into()),
-        }));
-        assert_eq!(actual_event, expected_event);
-    })
-        .await;
-}
-
-#[tokio::test]
-async fn receive_gauge_metric() {
-    assert_source_compliance(&SOURCE_TAGS, async {
-        let env = build_otlp_test_env(METRICS, None).await;
-
-        // send request via grpc client
-        let mut client = MetricsServiceClient::connect(format!("http://{}", env.grpc_addr))
-            .await
-            .unwrap();
-        let (event_time, event_time_nanos) = current_time_and_nanos();
-
-        let req = Request::new(ExportMetricsServiceRequest {
-            resource_metrics: vec![ResourceMetrics {
-                resource: Some(Resource {
-                    attributes: vec![KeyValue {
-                        key: "service.name".to_string(),
-                        value: Some(AnyValue {
-                            value: Some(StringValue("vector-collector".to_string())),
-                        }),
-                    }],
-                    dropped_attributes_count: 0,
-                }),
-                schema_url: "".to_string(),
-                scope_metrics: vec![ScopeMetrics {
-                    scope: Some(InstrumentationScope {
-                        name: "vector-collector-instrumentation".to_string(),
-                        version: "0.111.0".to_string(),
-                        attributes: vec![],
-                        dropped_attributes_count: 0,
-                    }),
-                    schema_url: "".to_string(),
-                    metrics: vec![Metric {
-                        name: "some.random.metric".to_string(),
-                        description: "Some random metric we use for test".to_string(),
-                        unit: "1".to_string(),
-                        data: Some(Data::Gauge(Gauge {
-                            data_points: vec![NumberDataPoint {
-                                attributes: vec![
-                                    KeyValue {
-                                        key: "host".to_string(),
-                                        value: Some(AnyValue {
-                                            value: Some(StringValue("localhost".to_string())),
-                                        }),
-                                    }, KeyValue {
-                                        key: "service".to_string(),
-                                        value: Some(AnyValue {
-                                            value: Some(StringValue("vector-collector".to_string())),
-                                        }),
-                                    },
-                                ],
-                                start_time_unix_nano: 0,
-                                time_unix_nano: event_time_nanos,
-                                exemplars: vec![],
-                                flags: 0,
-                                value: Some(vector_lib::opentelemetry::proto::metrics::v1::number_data_point::Value::AsDouble(42.0)),
-                            }],
-                        })),
-                    }],
-                }],
-            }],
-        });
-        _ = client.export(req).await;
-        let mut output = test_util::collect_ready(env.output).await;
-        assert_eq!(output.len(), 1);
-        let actual_event = output.pop().unwrap();
-
-        let mut tags = MetricTags::default();
-        tags.insert("resource.service.name".to_string(),"vector-collector".to_string());
-        tags.insert("scope.name".to_string(), "vector-collector-instrumentation".to_string());
-        tags.insert("scope.version".to_string(), "0.111.0".to_string());
-        tags.insert("host".to_string(), "localhost".to_string());
-        tags.insert("service".to_string(), "vector-collector".to_string());
-
-        let mut expected_event = Event::from(MetricEvent::new(
-            "some.random.metric",
-            MetricKind::Absolute,
-            MetricValue::Gauge { value: 42.0 },
-        )
-            .with_timestamp(Some(DateTime::<Utc>::from(event_time)))
-            .with_tags(Some(tags)));
-        expected_event.set_upstream_id(Arc::new(OutputId {
-            component: "test".into(),
-            port: Some("metrics".into()),
-        }));
-        assert_eq!(actual_event, expected_event);
-    })
-        .await;
-}
-
-#[tokio::test]
-async fn receive_histogram_metric() {
-    assert_source_compliance(&SOURCE_TAGS, async {
-        let env = build_otlp_test_env(METRICS, None).await;
-
-        // send request via grpc client
-        let mut client = MetricsServiceClient::connect(format!("http://{}", env.grpc_addr))
-            .await
-            .unwrap();
-        let (event_time, event_time_nanos) = current_time_and_nanos();
-
-        let req = Request::new(ExportMetricsServiceRequest {
-            resource_metrics: vec![ResourceMetrics {
-                resource: Some(Resource {
-                    attributes: vec![KeyValue {
-                        key: "service.name".to_string(),
-                        value: Some(AnyValue {
-                            value: Some(StringValue("vector-collector".to_string())),
-                        }),
-                    }],
-                    dropped_attributes_count: 0,
-                }),
-                schema_url: "".to_string(),
-                scope_metrics: vec![ScopeMetrics {
-                    scope: Some(InstrumentationScope {
-                        name: "vector-collector-instrumentation".to_string(),
-                        version: "0.111.0".to_string(),
-                        attributes: vec![],
-                        dropped_attributes_count: 0,
-                    }),
-                    schema_url: "".to_string(),
-                    metrics: vec![Metric {
-                        name: "some.random.metric".to_string(),
-                        description: "Some random metric we use for test".to_string(),
-                        unit: "1".to_string(),
-                        data: Some(Data::Histogram(Histogram {
-                            aggregation_temporality: AggregationTemporality::Cumulative as i32,
-                            data_points: vec![HistogramDataPoint {
-                                attributes: vec![
-                                    KeyValue {
-                                        key: "host".to_string(),
-                                        value: Some(AnyValue {
-                                            value: Some(StringValue("localhost".to_string())),
-                                        }),
-                                    },
-                                    KeyValue {
-                                        key: "service".to_string(),
-                                        value: Some(AnyValue {
-                                            value: Some(StringValue(
-                                                "vector-collector".to_string(),
-                                            )),
-                                        }),
-                                    },
-                                ],
-                                start_time_unix_nano: 0,
-                                time_unix_nano: event_time_nanos,
-                                count: 9,
-                                sum: Some(123.45),
-                                bucket_counts: vec![1, 2, 2, 4],
-                                explicit_bounds: vec![50.0, 100.0, 150.0],
-                                exemplars: vec![],
-                                flags: 0,
-                                min: Some(10.0),
-                                max: Some(60.0),
-                            }],
-                        })),
-                    }],
-                }],
-            }],
-        });
-        _ = client.export(req).await;
-        let mut output = test_util::collect_ready(env.output).await;
-        assert_eq!(output.len(), 1);
-        let actual_event = output.pop().unwrap();
-
-        let mut tags = MetricTags::default();
-        tags.insert(
-            "resource.service.name".to_string(),
-            "vector-collector".to_string(),
-        );
-        tags.insert(
-            "scope.name".to_string(),
-            "vector-collector-instrumentation".to_string(),
-        );
-        tags.insert("scope.version".to_string(), "0.111.0".to_string());
-        tags.insert("host".to_string(), "localhost".to_string());
-        tags.insert("service".to_string(), "vector-collector".to_string());
-
-        let mut expected_event = Event::from(
-            MetricEvent::new(
-                "some.random.metric",
-                MetricKind::Absolute,
-                MetricValue::AggregatedHistogram {
-                    buckets: vec![
-                        Bucket {
-                            count: 1,
-                            upper_limit: 50.0,
-                        },
-                        Bucket {
-                            count: 2,
-                            upper_limit: 100.0,
-                        },
-                        Bucket {
-                            count: 2,
-                            upper_limit: 150.0,
-                        },
-                        Bucket {
-                            count: 4,
-                            upper_limit: f64::INFINITY,
-                        },
-                    ],
-                    count: 9,
-                    sum: 123.45,
-                },
-            )
-            .with_timestamp(Some(DateTime::<Utc>::from(event_time)))
-            .with_tags(Some(tags)),
-        );
-        expected_event.set_upstream_id(Arc::new(OutputId {
-            component: "test".into(),
-            port: Some("metrics".into()),
-        }));
-        assert_eq!(actual_event, expected_event);
-    })
-    .await;
-}
-
-#[tokio::test]
-async fn receive_histogram_delta_metric() {
-    assert_source_compliance(&SOURCE_TAGS, async {
-        let env = build_otlp_test_env(METRICS, None).await;
-
-        // send request via grpc client
-        let mut client = MetricsServiceClient::connect(format!("http://{}", env.grpc_addr))
-            .await
-            .unwrap();
-        let (event_time, event_time_nanos) = current_time_and_nanos();
-
-        let req = Request::new(ExportMetricsServiceRequest {
-            resource_metrics: vec![ResourceMetrics {
-                resource: Some(Resource {
-                    attributes: vec![KeyValue {
-                        key: "service.name".to_string(),
-                        value: Some(AnyValue {
-                            value: Some(StringValue("vector-collector".to_string())),
-                        }),
-                    }],
-                    dropped_attributes_count: 0,
-                }),
-                schema_url: "".to_string(),
-                scope_metrics: vec![ScopeMetrics {
-                    scope: Some(InstrumentationScope {
-                        name: "vector-collector-instrumentation".to_string(),
-                        version: "0.111.0".to_string(),
-                        attributes: vec![],
-                        dropped_attributes_count: 0,
-                    }),
-                    schema_url: "".to_string(),
-                    metrics: vec![Metric {
-                        name: "some.random.metric".to_string(),
-                        description: "Some random metric we use for test".to_string(),
-                        unit: "1".to_string(),
-                        data: Some(Data::Histogram(Histogram {
-                            aggregation_temporality: AggregationTemporality::Delta as i32,
-                            data_points: vec![HistogramDataPoint {
-                                attributes: vec![
-                                    KeyValue {
-                                        key: "host".to_string(),
-                                        value: Some(AnyValue {
-                                            value: Some(StringValue("localhost".to_string())),
-                                        }),
-                                    },
-                                    KeyValue {
-                                        key: "service".to_string(),
-                                        value: Some(AnyValue {
-                                            value: Some(StringValue(
-                                                "vector-collector".to_string(),
-                                            )),
-                                        }),
-                                    },
-                                ],
-                                start_time_unix_nano: 0,
-                                time_unix_nano: event_time_nanos,
-                                count: 9,
-                                sum: Some(123.45),
-                                bucket_counts: vec![1, 2, 2, 4],
-                                explicit_bounds: vec![50.0, 100.0, 150.0],
-                                exemplars: vec![],
-                                flags: 0,
-                                min: Some(10.0),
-                                max: Some(60.0),
-                            }],
-                        })),
-                    }],
-                }],
-            }],
-        });
-        _ = client.export(req).await;
-        let mut output = test_util::collect_ready(env.output).await;
-        assert_eq!(output.len(), 1);
-        let actual_event = output.pop().unwrap();
-
-        let mut tags = MetricTags::default();
-        tags.insert(
-            "resource.service.name".to_string(),
-            "vector-collector".to_string(),
-        );
-        tags.insert(
-            "scope.name".to_string(),
-            "vector-collector-instrumentation".to_string(),
-        );
-        tags.insert("scope.version".to_string(), "0.111.0".to_string());
-        tags.insert("host".to_string(), "localhost".to_string());
-        tags.insert("service".to_string(), "vector-collector".to_string());
-
-        let mut expected_event = Event::from(
-            MetricEvent::new(
-                "some.random.metric",
-                MetricKind::Incremental,
-                MetricValue::AggregatedHistogram {
-                    buckets: vec![
-                        Bucket {
-                            count: 1,
-                            upper_limit: 50.0,
-                        },
-                        Bucket {
-                            count: 2,
-                            upper_limit: 100.0,
-                        },
-                        Bucket {
-                            count: 2,
-                            upper_limit: 150.0,
-                        },
-                        Bucket {
-                            count: 4,
-                            upper_limit: f64::INFINITY,
-                        },
-                    ],
-                    count: 9,
-                    sum: 123.45,
-                },
-            )
-            .with_timestamp(Some(DateTime::<Utc>::from(event_time)))
-            .with_tags(Some(tags)),
-        );
-        expected_event.set_upstream_id(Arc::new(OutputId {
-            component: "test".into(),
-            port: Some("metrics".into()),
-        }));
-        assert_eq!(actual_event, expected_event);
-    })
-    .await;
-}
-
-#[tokio::test]
-async fn receive_expontential_histogram_metric() {
-    assert_source_compliance(&SOURCE_TAGS, async {
-        let env = build_otlp_test_env(METRICS, None).await;
-
-        // send request via grpc client
-        let mut client = MetricsServiceClient::connect(format!("http://{}", env.grpc_addr))
-            .await
-            .unwrap();
-        let (event_time, event_time_nanos) = current_time_and_nanos();
-
-        let req = Request::new(ExportMetricsServiceRequest {
-            resource_metrics: vec![ResourceMetrics {
-                resource: Some(Resource {
-                    attributes: vec![KeyValue {
-                        key: "service.name".to_string(),
-                        value: Some(AnyValue {
-                            value: Some(StringValue("vector-collector".to_string())),
-                        }),
-                    }],
-                    dropped_attributes_count: 0,
-                }),
-                schema_url: "".to_string(),
-                scope_metrics: vec![ScopeMetrics {
-                    scope: Some(InstrumentationScope {
-                        name: "vector-collector-instrumentation".to_string(),
-                        version: "0.111.0".to_string(),
-                        attributes: vec![],
-                        dropped_attributes_count: 0,
-                    }),
-                    schema_url: "".to_string(),
-                    metrics: vec![Metric {
-                        name: "some.random.metric".to_string(),
-                        description: "Some random metric we use for test".to_string(),
-                        unit: "1".to_string(),
-                        data: Some(Data::ExponentialHistogram(ExponentialHistogram {
-                            aggregation_temporality: AggregationTemporality::Cumulative as i32,
-                            data_points: vec![ExponentialHistogramDataPoint {
-                                attributes: vec![
-                                    KeyValue {
-                                        key: "host".to_string(),
-                                        value: Some(AnyValue {
-                                            value: Some(StringValue("localhost".to_string())),
-                                        }),
-                                    },
-                                    KeyValue {
-                                        key: "service".to_string(),
-                                        value: Some(AnyValue {
-                                            value: Some(StringValue(
-                                                "vector-collector".to_string(),
-                                            )),
-                                        }),
-                                    },
-                                ],
-                                start_time_unix_nano: 0,
-                                time_unix_nano: event_time_nanos,
-                                count: 7,
-                                sum: Some(700.0),
-                                scale: 2,
-                                zero_count: 1,
-                                positive: Some(Buckets {
-                                    offset: 0,
-                                    bucket_counts: vec![2, 1],
-                                }),
-                                negative: Some(Buckets {
-                                    offset: -1,
-                                    bucket_counts: vec![1, 2],
-                                }),
-                                min: Some(-120.0),
-                                max: Some(150.0),
-                                exemplars: vec![],
-                                flags: 0,
-                                zero_threshold: 0f64,
-                            }],
-                        })),
-                    }],
-                }],
-            }],
-        });
-        _ = client.export(req).await;
-        let mut output = test_util::collect_ready(env.output).await;
-        assert_eq!(output.len(), 1);
-        let actual_event = output.pop().unwrap();
-
-        let mut tags = MetricTags::default();
-        tags.insert(
-            "resource.service.name".to_string(),
-            "vector-collector".to_string(),
-        );
-        tags.insert(
-            "scope.name".to_string(),
-            "vector-collector-instrumentation".to_string(),
-        );
-        tags.insert("scope.version".to_string(), "0.111.0".to_string());
-        tags.insert("host".to_string(), "localhost".to_string());
-        tags.insert("service".to_string(), "vector-collector".to_string());
-
-        let mut expected_event = Event::from(
-            MetricEvent::new(
-                "some.random.metric",
-                MetricKind::Absolute,
-                MetricValue::AggregatedHistogram {
-                    buckets: vec![
-                        Bucket {
-                            count: 1,
-                            upper_limit: -0.8408964152537146,
-                        },
-                        Bucket {
-                            count: 2,
-                            upper_limit: -1.0,
-                        },
-                        Bucket {
-                            count: 1,
-                            upper_limit: 0f64,
-                        },
-                        Bucket {
-                            count: 2,
-                            upper_limit: 1.189207115002721,
-                        },
-                        Bucket {
-                            count: 1,
-                            upper_limit: 1.4142135623730951,
-                        },
-                    ],
-                    count: 7,
-                    sum: 700.00,
-                },
-            )
-            .with_timestamp(Some(DateTime::<Utc>::from(event_time)))
-            .with_tags(Some(tags)),
-        );
-        expected_event.set_upstream_id(Arc::new(OutputId {
-            component: "test".into(),
-            port: Some("metrics".into()),
-        }));
-        assert_eq!(actual_event, expected_event);
-    })
-    .await;
-}
-
-#[tokio::test]
-async fn receive_summary_metric() {
-    assert_source_compliance(&SOURCE_TAGS, async {
-        let env = build_otlp_test_env(METRICS, None).await;
-
-        // send request via grpc client
-        let mut client = MetricsServiceClient::connect(format!("http://{}", env.grpc_addr))
-            .await
-            .unwrap();
-        let (event_time, event_time_nanos) = current_time_and_nanos();
-
-        let req = Request::new(ExportMetricsServiceRequest {
-            resource_metrics: vec![ResourceMetrics {
-                resource: Some(Resource {
-                    attributes: vec![KeyValue {
-                        key: "service.name".to_string(),
-                        value: Some(AnyValue {
-                            value: Some(StringValue("vector-collector".to_string())),
-                        }),
-                    }],
-                    dropped_attributes_count: 0,
-                }),
-                schema_url: "".to_string(),
-                scope_metrics: vec![ScopeMetrics {
-                    scope: Some(InstrumentationScope {
-                        name: "vector-collector-instrumentation".to_string(),
-                        version: "0.111.0".to_string(),
-                        attributes: vec![],
-                        dropped_attributes_count: 0,
-                    }),
-                    schema_url: "".to_string(),
-                    metrics: vec![Metric {
-                        name: "some.random.metric".to_string(),
-                        description: "Some random metric we use for test".to_string(),
-                        unit: "1".to_string(),
-                        data: Some(Data::Summary(Summary {
-                            data_points: vec![SummaryDataPoint {
-                                attributes: vec![
-                                    KeyValue {
-                                        key: "host".to_string(),
-                                        value: Some(AnyValue {
-                                            value: Some(StringValue("localhost".to_string())),
-                                        }),
-                                    },
-                                    KeyValue {
-                                        key: "service".to_string(),
-                                        value: Some(AnyValue {
-                                            value: Some(StringValue(
-                                                "vector-collector".to_string(),
-                                            )),
-                                        }),
-                                    },
-                                ],
-                                start_time_unix_nano: 0,
-                                time_unix_nano: event_time_nanos,
-                                count: 5,
-                                sum: 122.5,
-                                quantile_values: vec![
-                                    ValueAtQuantile {
-                                        quantile: 0.5,
-                                        value: 24.5,
-                                    },
-                                    ValueAtQuantile {
-                                        quantile: 0.9,
-                                        value: 45.0,
-                                    },
-                                    ValueAtQuantile {
-                                        quantile: 1.0,
-                                        value: 60.0,
-                                    },
-                                ],
-                                flags: 0,
-                            }],
-                        })),
-                    }],
-                }],
-            }],
-        });
-        _ = client.export(req).await;
-        let mut output = test_util::collect_ready(env.output).await;
-        assert_eq!(output.len(), 1);
-        let actual_event = output.pop().unwrap();
-
-        let mut tags = MetricTags::default();
-        tags.insert(
-            "resource.service.name".to_string(),
-            "vector-collector".to_string(),
-        );
-        tags.insert(
-            "scope.name".to_string(),
-            "vector-collector-instrumentation".to_string(),
-        );
-        tags.insert("scope.version".to_string(), "0.111.0".to_string());
-        tags.insert("host".to_string(), "localhost".to_string());
-        tags.insert("service".to_string(), "vector-collector".to_string());
-
-        let mut expected_event = Event::from(
-            MetricEvent::new(
-                "some.random.metric",
-                MetricKind::Absolute,
-                MetricValue::AggregatedSummary {
-                    quantiles: vec![
-                        Quantile {
-                            quantile: 0.5,
-                            value: 24.5,
-                        },
-                        Quantile {
-                            quantile: 0.9,
-                            value: 45.0,
-                        },
-                        Quantile {
-                            quantile: 1.0,
-                            value: 60.0,
-                        },
-                    ],
-                    count: 5,
-                    sum: 122.5,
-                },
-            )
-            .with_timestamp(Some(DateTime::<Utc>::from(event_time)))
-            .with_tags(Some(tags)),
-        );
-        expected_event.set_upstream_id(Arc::new(OutputId {
-            component: "test".into(),
-            port: Some("metrics".into()),
-        }));
-        assert_eq!(actual_event, expected_event);
-    })
-    .await;
-}
-
-#[tokio::test]
-async fn http_headers() {
-    assert_source_compliance(&SOURCE_TAGS, async {
-        let grpc_addr = next_addr();
-        let http_addr = next_addr();
-
-        let mut headers = HeaderMap::new();
-        headers.insert("User-Agent", "test_client".parse().unwrap());
-        headers.insert("Upgrade-Insecure-Requests", "false".parse().unwrap());
-        headers.insert("X-Test-Header", "true".parse().unwrap());
-
-        let source = OpentelemetryConfig {
-            grpc: GrpcConfig {
-                address: grpc_addr,
-                tls: Default::default(),
-            },
-            http: HttpConfig {
-                address: http_addr,
-                tls: Default::default(),
-                keepalive: Default::default(),
-                headers: vec![
-                    "User-Agent".to_string(),
-                    "X-*".to_string(),
-                    "AbsentHeader".to_string(),
-                ],
-            },
-            acknowledgements: Default::default(),
-            log_namespace: Default::default(),
-        };
-        let schema_definitions = source
             .outputs(LogNamespace::Legacy)
             .remove(0)
             .schema_definition(true);
@@ -2248,8 +1175,6 @@
     .await;
 }
 
-=======
->>>>>>> eee6e669
 pub struct OTelTestEnv {
     pub grpc_addr: String,
     pub config: OpentelemetryConfig,
@@ -2276,10 +1201,7 @@
         },
         acknowledgements: Default::default(),
         log_namespace,
-<<<<<<< HEAD
-=======
         use_otlp_decoding: false,
->>>>>>> eee6e669
     };
 
     let (sender, output, _) = new_source(EventStatus::Delivered, event_name.to_string());
