--- conflicted
+++ resolved
@@ -1,10 +1,7 @@
 use std::time::{Duration, SystemTime, UNIX_EPOCH};
 
 use itertools::Itertools;
-<<<<<<< HEAD
-=======
 use prost::Message;
->>>>>>> eee6e669
 use serde_json::json;
 use vector_lib::opentelemetry::proto::{
     collector::{metrics::v1::ExportMetricsServiceRequest, trace::v1::ExportTraceServiceRequest},
@@ -17,11 +14,7 @@
     trace::v1::{ResourceSpans, ScopeSpans, Span},
 };
 
-<<<<<<< HEAD
-use super::{LOGS, METRICS, TRACES};
-=======
 use super::tests::new_source;
->>>>>>> eee6e669
 use crate::{
     config::{SourceConfig, SourceContext, log_schema},
     event::EventStatus,
@@ -34,23 +27,7 @@
         retry_until, wait_for_tcp,
     },
 };
-use prost::Message;
-
-<<<<<<< HEAD
-use super::{tests::new_source, GrpcConfig, HttpConfig, OpentelemetryConfig};
-use vector_lib::opentelemetry::proto::{
-    collector::{metrics::v1::ExportMetricsServiceRequest, trace::v1::ExportTraceServiceRequest},
-    common::v1::{any_value::Value::StringValue, AnyValue, InstrumentationScope, KeyValue},
-    metrics::v1::{
-        metric::Data, number_data_point::Value, Gauge, Metric, NumberDataPoint, ResourceMetrics,
-        ScopeMetrics,
-    },
-    resource::v1::Resource,
-    trace::v1::{ResourceSpans, ScopeSpans, Span},
-};
-
-=======
->>>>>>> eee6e669
+
 fn otel_health_url() -> String {
     std::env::var("OTEL_HEALTH_URL").unwrap_or_else(|_| "http://0.0.0.0:13133".to_owned())
 }
@@ -184,10 +161,7 @@
             },
             acknowledgements: Default::default(),
             log_namespace: Default::default(),
-<<<<<<< HEAD
-=======
             use_otlp_decoding: false,
->>>>>>> eee6e669
         };
 
         let (sender, trace_output, _) = new_source(EventStatus::Delivered, TRACES.to_string());
@@ -292,10 +266,7 @@
             },
             acknowledgements: Default::default(),
             log_namespace: Default::default(),
-<<<<<<< HEAD
-=======
             use_otlp_decoding: false,
->>>>>>> eee6e669
         };
 
         let (sender, metrics_output, _) = new_source(EventStatus::Delivered, METRICS.to_string());
