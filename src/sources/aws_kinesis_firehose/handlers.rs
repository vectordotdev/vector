use std::io::Read;

use bytes::Bytes;
use chrono::Utc;
use codecs::StreamDecodingError;
use flate2::read::MultiGzDecoder;
use futures::StreamExt;
use lookup::{metadata_path, path, PathPrefix};
use snafu::{ResultExt, Snafu};
use tokio_util::codec::FramedRead;
use vector_common::{
    finalization::AddBatchNotifier,
    internal_event::{ByteSize, BytesReceived, InternalEventHandle as _, Registered},
};
use vector_config::NamedComponent;
use vector_core::{
    config::{LegacyKey, LogNamespace},
    event::BatchNotifier,
    ByteSizeOf,
};
<<<<<<< HEAD
use vector_core::{event::BatchNotifier, EstimatedJsonEncodedSizeOf};
=======
>>>>>>> 3fdb9963
use warp::reject;

use super::{
    errors::{ParseRecordsSnafu, RequestError},
    models::{EncodedFirehoseRecord, FirehoseRequest, FirehoseResponse},
    Compression,
};
use crate::{
    codecs::Decoder,
    config::log_schema,
    event::{BatchStatus, Event},
    internal_events::{
        AwsKinesisFirehoseAutomaticRecordDecodeError, EventsReceived, StreamClosedError,
    },
    sources::aws_kinesis_firehose::AwsKinesisFirehoseConfig,
    SourceSender,
};

#[derive(Clone)]
pub(super) struct Context {
    pub(super) compression: Compression,
    pub(super) decoder: Decoder,
    pub(super) acknowledgements: bool,
    pub(super) bytes_received: Registered<BytesReceived>,
    pub(super) out: SourceSender,
    pub(super) log_namespace: LogNamespace,
}

/// Publishes decoded events from the FirehoseRequest to the pipeline
pub(super) async fn firehose(
    request_id: String,
    source_arn: String,
    request: FirehoseRequest,
    mut context: Context,
) -> Result<impl warp::Reply, reject::Rejection> {
    let log_namespace = context.log_namespace;

    for record in request.records {
        let bytes = decode_record(&record, context.compression)
            .with_context(|_| ParseRecordsSnafu {
                request_id: request_id.clone(),
            })
            .map_err(reject::custom)?;
        context.bytes_received.emit(ByteSize(bytes.len()));

        let mut stream = FramedRead::new(bytes.as_ref(), context.decoder.clone());
        loop {
            match stream.next().await {
                Some(Ok((mut events, _byte_size))) => {
                    emit!(EventsReceived {
                        count: events.len(),
                        byte_size: events.estimated_json_encoded_size_of(),
                    });

                    let (batch, receiver) = context
                        .acknowledgements
                        .then(|| {
                            let (batch, receiver) = BatchNotifier::new_with_receiver();
                            (Some(batch), Some(receiver))
                        })
                        .unwrap_or((None, None));

                    let now = Utc::now();
                    for event in &mut events {
                        if let Some(batch) = &batch {
                            event.add_batch_notifier(batch.clone());
                        }
                        if let Event::Log(ref mut log) = event {
                            log_namespace.insert_vector_metadata(
                                log,
                                log_schema().source_type_key(),
                                path!("source_type"),
                                Bytes::from_static(AwsKinesisFirehoseConfig::NAME.as_bytes()),
                            );
                            // This handles the transition from the original timestamp logic. Originally the
                            // `timestamp_key` was always populated by the `request.timestamp` time.
                            match log_namespace {
                                LogNamespace::Vector => {
                                    log.insert(metadata_path!("vector", "ingest_timestamp"), now);
                                    log.insert(
                                        metadata_path!(AwsKinesisFirehoseConfig::NAME, "timestamp"),
                                        request.timestamp,
                                    );
                                }
                                LogNamespace::Legacy => {
                                    log.try_insert(
                                        (PathPrefix::Event, log_schema().timestamp_key()),
                                        request.timestamp,
                                    );
                                }
                            };

                            log_namespace.insert_source_metadata(
                                AwsKinesisFirehoseConfig::NAME,
                                log,
                                Some(LegacyKey::InsertIfEmpty(path!("request_id"))),
                                path!("request_id"),
                                request_id.to_owned(),
                            );
                            log_namespace.insert_source_metadata(
                                AwsKinesisFirehoseConfig::NAME,
                                log,
                                Some(LegacyKey::InsertIfEmpty(path!("source_arn"))),
                                path!("source_arn"),
                                source_arn.to_owned(),
                            );
                        }
                    }

                    let count = events.len();
                    if let Err(error) = context.out.send_batch(events).await {
                        emit!(StreamClosedError {
                            error: error.clone(),
                            count,
                        });
                        let error = RequestError::ShuttingDown {
                            request_id: request_id.clone(),
                            source: error,
                        };
                        warp::reject::custom(error);
                    }

                    drop(batch);
                    if let Some(receiver) = receiver {
                        match receiver.await {
                            BatchStatus::Delivered => Ok(()),
                            BatchStatus::Rejected => {
                                Err(warp::reject::custom(RequestError::DeliveryFailed {
                                    request_id: request_id.clone(),
                                }))
                            }
                            BatchStatus::Errored => {
                                Err(warp::reject::custom(RequestError::DeliveryErrored {
                                    request_id: request_id.clone(),
                                }))
                            }
                        }?;
                    }
                }
                Some(Err(error)) => {
                    // Error is logged by `crate::codecs::Decoder`, no further
                    // handling is needed here.
                    if !error.can_continue() {
                        break;
                    }
                }
                None => break,
            }
        }
    }

    Ok(warp::reply::json(&FirehoseResponse {
        request_id: request_id.clone(),
        timestamp: Utc::now(),
        error_message: None,
    }))
}

#[derive(Debug, Snafu)]
pub enum RecordDecodeError {
    #[snafu(display("Could not base64 decode request data: {}", source))]
    Base64 { source: base64::DecodeError },
    #[snafu(display("Could not decompress request data as {}: {}", compression, source))]
    Decompression {
        source: std::io::Error,
        compression: Compression,
    },
}

/// Decodes a Firehose record.
fn decode_record(
    record: &EncodedFirehoseRecord,
    compression: Compression,
) -> Result<Bytes, RecordDecodeError> {
    let buf = base64::decode(record.data.as_bytes()).context(Base64Snafu {})?;

    if buf.is_empty() {
        return Ok(Bytes::default());
    }

    match compression {
        Compression::None => Ok(Bytes::from(buf)),
        Compression::Gzip => decode_gzip(&buf[..]).with_context(|_| DecompressionSnafu {
            compression: compression.to_owned(),
        }),
        Compression::Auto => {
            match infer::get(&buf) {
                Some(filetype) => match filetype.mime_type() {
                    "application/gzip" => decode_gzip(&buf[..]).or_else(|error| {
                        emit!(AwsKinesisFirehoseAutomaticRecordDecodeError {
                            compression: Compression::Gzip,
                            error
                        });
                        Ok(Bytes::from(buf))
                    }),
                    // only support gzip for now
                    _ => Ok(Bytes::from(buf)),
                },
                None => Ok(Bytes::from(buf)),
            }
        }
    }
}

fn decode_gzip(data: &[u8]) -> std::io::Result<Bytes> {
    let mut decoded = Vec::new();

    let mut gz = MultiGzDecoder::new(data);
    gz.read_to_end(&mut decoded)?;

    Ok(Bytes::from(decoded))
}<|MERGE_RESOLUTION|>--- conflicted
+++ resolved
@@ -16,12 +16,8 @@
 use vector_core::{
     config::{LegacyKey, LogNamespace},
     event::BatchNotifier,
-    ByteSizeOf,
-};
-<<<<<<< HEAD
-use vector_core::{event::BatchNotifier, EstimatedJsonEncodedSizeOf};
-=======
->>>>>>> 3fdb9963
+    EstimatedJsonEncodedSizeOf,
+};
 use warp::reject;
 
 use super::{
