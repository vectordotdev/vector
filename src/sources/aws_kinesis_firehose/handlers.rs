--- conflicted
+++ resolved
@@ -8,11 +8,6 @@
 use snafu::{ResultExt, Snafu};
 use tokio_util::codec::FramedRead;
 use vector_common::constants::GZIP_MAGIC;
-<<<<<<< HEAD
-use vector_lib::codecs::StreamDecodingError;
-use vector_lib::lookup::{metadata_path, path, PathPrefix};
-=======
->>>>>>> eee6e669
 use vector_lib::{
     EstimatedJsonEncodedSizeOf,
     codecs::StreamDecodingError,
@@ -260,16 +255,10 @@
 
 #[cfg(test)]
 mod tests {
-<<<<<<< HEAD
-    use flate2::{write::GzEncoder, Compression};
     use std::io::Write as _;
 
-=======
-    use std::io::Write as _;
-
     use flate2::{Compression, write::GzEncoder};
 
->>>>>>> eee6e669
     use super::*;
 
     const CONTENT: &[u8] = b"Example";
