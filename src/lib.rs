--- conflicted
+++ resolved
@@ -22,13 +22,10 @@
 #[cfg(feature = "vrl-cli")]
 extern crate vrl_cli;
 
-<<<<<<< HEAD
-#[cfg(feature = "jemallocator")]
+#[cfg(feature = "tikv-jemallocator")]
 #[global_allocator]
 static ALLOC: tikv_jemallocator::Jemalloc = tikv_jemallocator::Jemalloc;
 
-=======
->>>>>>> fb307d99
 #[macro_use]
 pub mod config;
 pub mod cli;
