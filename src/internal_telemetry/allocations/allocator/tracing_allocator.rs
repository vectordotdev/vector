use std::{
<<<<<<< HEAD
    alloc::{handle_alloc_error, GlobalAlloc, Layout},
=======
    alloc::{GlobalAlloc, Layout},
    sync::atomic::Ordering,
>>>>>>> 680ba604
};

use super::{
    token::{try_with_suspended_allocation_group, AllocationGroupId},
    tracer::Tracer,
};

/// A tracing allocator that groups allocation events by groups.
///
/// This allocator can only be used when specified via `#[global_allocator]`.
pub struct GroupedTraceableAllocator<A, T> {
    allocator: A,
    tracer: T,
}

impl<A, T> GroupedTraceableAllocator<A, T> {
    /// Creates a new `GroupedTraceableAllocator` that wraps the given allocator and tracer.
    #[must_use]
    pub const fn new(allocator: A, tracer: T) -> Self {
        Self { allocator, tracer }
    }
}

unsafe impl<A: GlobalAlloc, T: Tracer> GlobalAlloc for GroupedTraceableAllocator<A, T> {
    #[inline]
    unsafe fn alloc(&self, object_layout: Layout) -> *mut u8 {
        if !TRACK_ALLOCATIONS.load(Ordering::Relaxed) {
            return self.allocator.alloc(object_layout);
        }

        // Allocate our wrapped layout and make sure the allocation succeeded.
        let (actual_layout, offset_to_group_id) = get_wrapped_layout(object_layout);
        let actual_ptr = self.allocator.alloc(actual_layout);
        if actual_ptr.is_null() {
            return actual_ptr;
        }

        let group_id_ptr = actual_ptr.add(offset_to_group_id).cast::<u8>();

<<<<<<< HEAD
        (group_id_ptr, actual_ptr, actual_layout)
    }
}

unsafe impl<A: GlobalAlloc, T: Tracer> GlobalAlloc for GroupedTraceableAllocator<A, T> {
    #[inline]
    unsafe fn alloc(&self, object_layout: Layout) -> *mut u8 {
        let (group_id_ptr, object_ptr, _) = self.get_wrapped_allocation(object_layout);
        let object_size = object_layout.size();

        try_with_suspended_allocation_group(
            #[inline(always)]
            |group_id| {
                group_id_ptr.write(group_id.as_raw());
                self.tracer.trace_allocation(object_size, group_id);
            },
        );
=======
        let object_size = object_layout.size();
>>>>>>> 680ba604

        try_with_suspended_allocation_group(
            #[inline(always)]
            |group_id| {
                group_id_ptr.write(group_id.as_raw());
                self.tracer.trace_allocation(object_size, group_id);
            },
        );
        actual_ptr
    }

    #[inline]
    unsafe fn dealloc(&self, object_ptr: *mut u8, object_layout: Layout) {
        if !TRACK_ALLOCATIONS.load(Ordering::Relaxed) {
            self.allocator.dealloc(object_ptr, object_layout);
            return;
        }
        // Regenerate the wrapped layout so we know where we have to look, as the pointer we've given relates to the
        // requested layout, not the wrapped layout that was actually allocated.
        let (wrapped_layout, offset_to_group_id) = get_wrapped_layout(object_layout);

        let raw_group_id = object_ptr.add(offset_to_group_id).cast::<u8>().read();

        // Deallocate before tracking, just to make sure we're reclaiming memory as soon as possible.
        self.allocator.dealloc(object_ptr, wrapped_layout);

        let object_size = object_layout.size();
        let source_group_id = AllocationGroupId::from_raw(raw_group_id);

        try_with_suspended_allocation_group(
            #[inline(always)]
            |_| {
                self.tracer.trace_deallocation(object_size, source_group_id);
            },
        );
    }
}

#[inline(always)]
fn get_wrapped_layout(object_layout: Layout) -> (Layout, usize) {
    static HEADER_LAYOUT: Layout = Layout::new::<u8>();

    // We generate a new allocation layout that gives us a location to store the active allocation group ID ahead
    // of the requested allocation, which lets us always attempt to retrieve it on the deallocation path.
    let (actual_layout, offset_to_group_id) = object_layout
        .extend(HEADER_LAYOUT)
        .expect("wrapping requested layout resulted in overflow");

    (actual_layout.pad_to_align(), offset_to_group_id)
}<|MERGE_RESOLUTION|>--- conflicted
+++ resolved
@@ -1,11 +1,9 @@
 use std::{
-<<<<<<< HEAD
-    alloc::{handle_alloc_error, GlobalAlloc, Layout},
-=======
     alloc::{GlobalAlloc, Layout},
     sync::atomic::Ordering,
->>>>>>> 680ba604
 };
+
+use crate::internal_telemetry::allocations::TRACK_ALLOCATIONS;
 
 use super::{
     token::{try_with_suspended_allocation_group, AllocationGroupId},
@@ -44,27 +42,7 @@
 
         let group_id_ptr = actual_ptr.add(offset_to_group_id).cast::<u8>();
 
-<<<<<<< HEAD
-        (group_id_ptr, actual_ptr, actual_layout)
-    }
-}
-
-unsafe impl<A: GlobalAlloc, T: Tracer> GlobalAlloc for GroupedTraceableAllocator<A, T> {
-    #[inline]
-    unsafe fn alloc(&self, object_layout: Layout) -> *mut u8 {
-        let (group_id_ptr, object_ptr, _) = self.get_wrapped_allocation(object_layout);
         let object_size = object_layout.size();
-
-        try_with_suspended_allocation_group(
-            #[inline(always)]
-            |group_id| {
-                group_id_ptr.write(group_id.as_raw());
-                self.tracer.trace_allocation(object_size, group_id);
-            },
-        );
-=======
-        let object_size = object_layout.size();
->>>>>>> 680ba604
 
         try_with_suspended_allocation_group(
             #[inline(always)]
