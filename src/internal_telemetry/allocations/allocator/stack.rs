use super::token::AllocationGroupId;

/// An allocation group stack.
///
/// As allocation groups are entered and exited, they naturally end up looking a lot like a stack itself: the active
/// allocation group gets added to the stack when entered, and if another allocation group is entered before the
/// previous is exited, the newer group is added to the stack above the previous one, and so on and so forth.
///
/// This implementation is uses an array to represent the stack to avoid thread local destructor registration issues.
#[derive(Copy, Clone)]
pub(crate) struct GroupStack<const N: usize> {
    current_top: usize,
    slots: [AllocationGroupId; N],
}

impl<const N: usize> GroupStack<N> {
    /// Creates an empty [`GroupStack`].
    pub const fn new() -> Self {
        Self {
            current_top: 0,
            slots: [AllocationGroupId::ROOT; N],
        }
    }

    /// Gets the currently active allocation group.
    ///
    /// If the stack is empty, then the root allocation group is the defacto active allocation group, and is returned as such.
    pub const fn current(&self) -> AllocationGroupId {
        self.slots[self.current_top]
    }

    /// Pushes an allocation group on to the stack, marking it as the active allocation group.
    pub fn push(&mut self, group: AllocationGroupId) {
        self.current_top += 1;
        if self.current_top >= self.slots.len() {
<<<<<<< HEAD
            panic!("tried to push new allocation group to the current stack, but hit the limit of {N} entries");
=======
            panic!(
                "tried to push new allocation group to the current stack, but hit the limit of {N} entries"
            );
>>>>>>> eee6e669
        }
        self.slots[self.current_top] = group;
    }

    /// Pops the previous allocation group that was on the stack.
    pub fn pop(&mut self) {
        if self.current_top == 0 {
            panic!("tried to pop current allocation group from the stack but the stack is empty");
        }
        self.current_top -= 1;
    }
}<|MERGE_RESOLUTION|>--- conflicted
+++ resolved
@@ -33,13 +33,9 @@
     pub fn push(&mut self, group: AllocationGroupId) {
         self.current_top += 1;
         if self.current_top >= self.slots.len() {
-<<<<<<< HEAD
-            panic!("tried to push new allocation group to the current stack, but hit the limit of {N} entries");
-=======
             panic!(
                 "tried to push new allocation group to the current stack, but hit the limit of {N} entries"
             );
->>>>>>> eee6e669
         }
         self.slots[self.current_top] = group;
     }
