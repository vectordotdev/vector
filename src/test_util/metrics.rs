use std::collections::{HashMap, HashSet};

use vector_core::event::{
    metric::{MetricData, MetricSeries, Sample},
    Event, EventMetadata, Metric, MetricValue,
};

use crate::sinks::util::buffer::metrics::{MetricNormalize, MetricSet};

type SplitMetrics = HashMap<MetricSeries, (MetricData, EventMetadata)>;
pub type AbsoluteMetricState = MetricState<AbsoluteMetricNormalizer>;
pub type IncrementalMetricState = MetricState<IncrementalMetricNormalizer>;

#[derive(Default)]
pub struct AbsoluteMetricNormalizer;

impl MetricNormalize for AbsoluteMetricNormalizer {
    fn normalize(&mut self, state: &mut MetricSet, metric: Metric) -> Option<Metric> {
        state.make_absolute(metric)
    }
}

#[derive(Default)]
pub struct IncrementalMetricNormalizer;

impl MetricNormalize for IncrementalMetricNormalizer {
    fn normalize(&mut self, state: &mut MetricSet, metric: Metric) -> Option<Metric> {
        state.make_incremental(metric)
    }
}

pub struct MetricState<N> {
    intermediate: MetricSet,
    normalizer: N,
    latest: HashMap<MetricSeries, (MetricData, EventMetadata)>,
}

impl<N: MetricNormalize> MetricState<N> {
    pub fn merge(&mut self, metric: Metric) {
        if let Some(output) = self.normalizer.normalize(&mut self.intermediate, metric) {
            let (series, data, metadata) = output.into_parts();
            self.latest.insert(series, (data, metadata));
        }
    }

    pub fn finish(self) -> SplitMetrics {
        let mut latest = self.latest;

        // If we had an absolute value stored in the normalizer state that was never
        // updated/seen more than once, we will never have gotten it back from the `apply_state`
        // call, so we're adding all items in the normalizer state that aren't already present
        // in the latest map.
        for metric in self.intermediate.into_metrics() {
            if !latest.contains_key(metric.series()) {
                let (series, data, metadata) = metric.into_parts();
                latest.insert(series, (data, metadata));
            }
        }

        latest
    }
}

impl<N: MetricNormalize> Extend<Event> for MetricState<N> {
    fn extend<T: IntoIterator<Item = Event>>(&mut self, iter: T) {
        for event in iter.into_iter() {
            self.merge(event.into_metric());
        }
    }
}

impl<N: MetricNormalize + Default> FromIterator<Event> for MetricState<N> {
    fn from_iter<T: IntoIterator<Item = Event>>(iter: T) -> Self {
        let mut state = MetricState::default();
        for event in iter.into_iter() {
            state.merge(event.into_metric());
        }
        state
    }
}

impl<N> From<N> for MetricState<N> {
    fn from(normalizer: N) -> Self {
        Self {
            intermediate: MetricSet::default(),
            normalizer,
            latest: HashMap::default(),
        }
    }
}

impl<N: Default> Default for MetricState<N> {
    fn default() -> Self {
        Self {
            intermediate: MetricSet::default(),
            normalizer: N::default(),
            latest: HashMap::default(),
        }
    }
}

pub fn read_counter_value(metrics: &SplitMetrics, series: MetricSeries) -> Option<f64> {
    metrics
        .get(&series)
        .and_then(|(data, _)| match data.value() {
            MetricValue::Counter { value } => Some(*value),
            _ => None,
        })
}

pub fn read_gauge_value(metrics: &SplitMetrics, series: MetricSeries) -> Option<f64> {
    metrics
        .get(&series)
        .and_then(|(data, _)| match data.value() {
            MetricValue::Gauge { value } => Some(*value),
            _ => None,
        })
}

pub fn read_distribution_samples(
    metrics: &SplitMetrics,
    series: MetricSeries,
) -> Option<Vec<Sample>> {
    metrics
        .get(&series)
        .and_then(|(data, _)| match data.value() {
            MetricValue::Distribution { samples, .. } => Some(samples.clone()),
            _ => None,
        })
}

pub fn read_set_values(metrics: &SplitMetrics, series: MetricSeries) -> Option<HashSet<String>> {
    metrics
        .get(&series)
        .and_then(|(data, _)| match data.value() {
            MetricValue::Set { values } => Some(values.iter().cloned().collect()),
            _ => None,
        })
}

#[macro_export]
macro_rules! series {
	($name:expr) => {
		vector_core::event::metric::MetricSeries {
			name: vector_core::event::metric::MetricName {
				name: $name.into(),
				namespace: None,
			},
			tags: None,
		}
	};
	($name:expr, $($tk:expr => $tv:expr),*) => {
		vector_core::event::metric::MetricSeries {
			name: vector_core::event::metric::MetricName {
				name: $name.into(),
				namespace: None,
			},
<<<<<<< HEAD
			tags: Some(vector_core::event::MetricTags::from_iter(
				[$(($tk.to_string(), $tv.to_string())),*]
			)),
=======
			tags: Some(vector_core::metric_tags!( $( $tk => $tv, )* )),
>>>>>>> cf737297
		}
	};
}

pub fn assert_counter(metrics: &SplitMetrics, series: MetricSeries, expected: f64) {
    let actual_counter = read_counter_value(metrics, series.clone());
    assert!(
        actual_counter.is_some(),
        "counter '{}' was not found",
        series
    );

    let actual_counter_value = actual_counter.expect("counter must be valid");
    assert_eq!(
        actual_counter_value, expected,
        "expected {} for '{}', got {} instead",
        expected, series, actual_counter_value
    );
}

pub fn assert_gauge(metrics: &SplitMetrics, series: MetricSeries, expected: f64) {
    let actual_gauge = read_gauge_value(metrics, series.clone());
    assert!(actual_gauge.is_some(), "gauge '{}' was not found", series);

    let actual_gauge_value = actual_gauge.expect("gauge must be valid");
    assert_eq!(
        actual_gauge_value, expected,
        "expected {} for '{}', got {} instead",
        expected, series, actual_gauge_value
    );
}

pub fn assert_distribution(
    metrics: &SplitMetrics,
    series: MetricSeries,
    expected_sum: f64,
    expected_count: u32,
    expected_bounds: &[(f64, u32)],
) {
    let samples = read_distribution_samples(metrics, series.clone());
    assert!(samples.is_some(), "distribution '{}' was not found", series);

    let samples = samples.expect("distribution must be valid");

    let mut actual_sum = 0.0;
    let mut actual_count = 0;
    let mut actual_bounds = vec![0u32; expected_bounds.len()];
    for sample in &samples {
        actual_sum += sample.rate as f64 * sample.value;
        actual_count += sample.rate;

        for (i, (bound, _)) in expected_bounds.iter().enumerate() {
            if sample.value <= *bound {
                actual_bounds[i] += sample.rate;
            }
        }
    }

    assert_eq!(
        actual_sum, expected_sum,
        "expected sum of '{}' to equal {}, got {} instead",
        series, expected_sum, actual_sum
    );
    assert_eq!(
        actual_count, expected_count,
        "expected count of '{}' to equal {}, got {} instead",
        series, expected_count, actual_count
    );

    for (i, (bound, count)) in expected_bounds.iter().enumerate() {
        assert_eq!(
            actual_bounds[i], *count,
            "expected {} samples less than or equal to {} for '{}', found {} instead",
            count, bound, series, actual_bounds[i]
        );
    }
}

pub fn assert_set(metrics: &SplitMetrics, series: MetricSeries, expected_values: &[&str]) {
    let actual_values = read_set_values(metrics, series.clone());
    assert!(actual_values.is_some(), "set '{}' was not found", series);

    let actual_values = actual_values.expect("set must be valid");
    let expected_values = expected_values
        .iter()
        .map(|s| s.to_string())
        .collect::<HashSet<_>>();

    assert_eq!(actual_values, expected_values);
}<|MERGE_RESOLUTION|>--- conflicted
+++ resolved
@@ -155,13 +155,7 @@
 				name: $name.into(),
 				namespace: None,
 			},
-<<<<<<< HEAD
-			tags: Some(vector_core::event::MetricTags::from_iter(
-				[$(($tk.to_string(), $tv.to_string())),*]
-			)),
-=======
 			tags: Some(vector_core::metric_tags!( $( $tk => $tv, )* )),
->>>>>>> cf737297
 		}
 	};
 }
