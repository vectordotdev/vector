--- conflicted
+++ resolved
@@ -1,18 +1,8 @@
-<<<<<<< HEAD
-use super::{EnrichmentTable, IndexHandle};
 use crate::config::{EnrichmentTableConfig, EnrichmentTableDescription};
 use serde::{Deserialize, Serialize};
 use std::collections::{BTreeMap, HashMap};
 use std::hash::Hasher;
-=======
-use std::collections::BTreeMap;
-
-use crate::config::{EnrichmentTableConfig, EnrichmentTableDescription};
-use serde::{Deserialize, Serialize};
-use shared::btreemap;
-use tracing::trace;
-use vector_core::enrichment::{Condition, Table};
->>>>>>> 062b5bc2
+use vector_core::enrichment::{Condition, IndexHandle, Table};
 
 #[derive(Serialize, Deserialize, Debug, Clone, Default, PartialEq)]
 struct FileConfig {
@@ -34,8 +24,7 @@
     async fn build(
         &self,
         _globals: &crate::config::GlobalOptions,
-<<<<<<< HEAD
-    ) -> crate::Result<Box<dyn super::EnrichmentTable + Send + Sync>> {
+    ) -> crate::Result<Box<dyn Table + Send + Sync>> {
         if self.encoding != "csv" {
             return Err("Only csv encoding is currently supported.".into());
         }
@@ -66,17 +55,6 @@
         };
 
         Ok(Box::new(File::new(data, headers)))
-=======
-    ) -> crate::Result<Box<dyn Table + Send + Sync>> {
-        trace!("Building file enrichment table.");
-        Ok(Box::new(File {
-            data: vec![btreemap! {
-                "field1" => "thing1",
-                "field2" => "thing2",
-            }],
-            indexes: Vec::new(),
-        }))
->>>>>>> 062b5bc2
     }
 }
 
@@ -105,13 +83,13 @@
         self.headers.iter().position(|header| header == col)
     }
 
-    fn row_equals(&self, condition: &BTreeMap<&str, String>, row: &[String]) -> bool {
-        condition
-            .iter()
-            .all(|(col, value)| match self.column_index(col) {
+    fn row_equals(&self, condition: &[Condition], row: &[String]) -> bool {
+        condition.iter().all(|condition| match condition {
+            Condition::Equals { field, value } => match self.column_index(field) {
                 None => false,
                 Some(idx) => row[idx] == *value,
-            })
+            },
+        })
     }
 
     fn add_columns(&self, row: &[String]) -> BTreeMap<String, String> {
@@ -125,10 +103,7 @@
     /// Creates an index with the given fields.
     /// Uses seahash to create a hash of the data that is used as the key in a hashmap lookup to
     /// the index of the row in the data.
-    fn index_data(
-        &self,
-        index: Vec<&str>,
-    ) -> HashMap<u64, Vec<usize>, hash_hasher::HashBuildHasher> {
+    fn index_data(&self, index: &[&str]) -> HashMap<u64, Vec<usize>, hash_hasher::HashBuildHasher> {
         // Get the positions of the fields we are indexing
         let fieldidx = self
             .headers
@@ -157,7 +132,7 @@
 
             let key = hash.finish();
 
-            let entry = index.entry(key).or_insert(Vec::new());
+            let entry = index.entry(key).or_insert_with(Vec::new);
             entry.push(idx);
         }
 
@@ -167,11 +142,10 @@
     }
 }
 
-<<<<<<< HEAD
-impl EnrichmentTable for File {
+impl Table for File {
     fn find_table_row(
         &self,
-        condition: BTreeMap<&str, String>,
+        condition: Vec<Condition>,
         index: Option<IndexHandle>,
     ) -> Result<BTreeMap<String, String>, String> {
         match index {
@@ -191,7 +165,7 @@
                     // More than one row has been found.
                     Err("more than one row found".to_string())
                 } else {
-                    result.ok_or("no rows found".to_string())
+                    result.ok_or_else(|| "no rows found".to_string())
                 }
             }
             Some(IndexHandle(handle)) => {
@@ -200,13 +174,14 @@
                 // being passed in the condition.
                 let mut hash = seahash::SeaHasher::default();
 
-                for field in self.headers.iter() {
-                    match condition.get(field as &str) {
-                        Some(value) => {
+                for header in self.headers.iter() {
+                    if let Some(Condition::Equals { value, .. }) = condition.iter().find(|condition|
+                    {
+                        matches!(condition, Condition::Equals { field, .. } if field == header)
+                    })
+                    {
                             hash.write(value.as_bytes());
                             hash.write_u8(0);
-                        }
-                        None => (),
                     }
                 }
 
@@ -214,7 +189,7 @@
 
                 self.indexes[handle]
                     .get(&key)
-                    .ok_or("no rows found".to_string())
+                    .ok_or_else(|| "no rows found".to_string())
                     .and_then(|rows| {
                         // Ensure we have exactly one result.
                         if rows.len() == 1 {
@@ -229,22 +204,11 @@
         }
     }
 
-    fn add_index(&mut self, fields: Vec<&str>) -> Result<IndexHandle, String> {
+    fn add_index(&mut self, fields: &[&str]) -> Result<IndexHandle, String> {
         self.indexes.push(self.index_data(fields));
 
         // The returned index handle is the position of the index in our list of indexes.
         Ok(IndexHandle(self.indexes.len() - 1))
-=======
-impl Table for File {
-    fn find_table_row<'a>(&self, _criteria: Vec<Condition>) -> Option<BTreeMap<String, String>> {
-        trace!("Searching enrichment table.");
-        Some(self.data[0].clone())
-    }
-
-    fn add_index(&mut self, fields: &[&str]) {
-        self.indexes
-            .push(fields.iter().map(ToString::to_string).collect());
->>>>>>> 062b5bc2
     }
 }
 
@@ -290,8 +254,9 @@
             vec!["field1".to_string(), "field2".to_string()],
         );
 
-        let condition = btreemap! {
-            "field1" => "zirp"
+        let condition = Condition::Equals {
+            field: "field1".to_string(),
+            value: "zirp".to_string(),
         };
 
         assert_eq!(
@@ -299,7 +264,7 @@
                 "field1" => "zirp",
                 "field2" => "zurp",
             }),
-            file.find_table_row(condition, None)
+            file.find_table_row(vec![condition], None)
         );
     }
 
@@ -313,10 +278,11 @@
             vec!["field1".to_string(), "field2".to_string()],
         );
 
-        let handle = file.add_index(vec!["field1"]).unwrap();
-
-        let condition = btreemap! {
-            "field1" => "zirp"
+        let handle = file.add_index(&["field1"]).unwrap();
+
+        let condition = Condition::Equals {
+            field: "field1".to_string(),
+            value: "zirp".to_string(),
         };
 
         assert_eq!(
@@ -324,7 +290,7 @@
                 "field1" => "zirp",
                 "field2" => "zurp",
             }),
-            file.find_table_row(condition, Some(handle))
+            file.find_table_row(vec![condition], Some(handle))
         );
     }
 
@@ -338,13 +304,14 @@
             vec!["field1".to_string(), "field2".to_string()],
         );
 
-        let condition = btreemap! {
-            "field1" => "zorp"
+        let condition = Condition::Equals {
+            field: "field1".to_string(),
+            value: "zorp".to_string(),
         };
 
         assert_eq!(
             Err("no rows found".to_string()),
-            file.find_table_row(condition, None)
+            file.find_table_row(vec![condition], None)
         );
     }
 
@@ -358,15 +325,16 @@
             vec!["field1".to_string(), "field2".to_string()],
         );
 
-        let handle = file.add_index(vec!["field1"]).unwrap();
-
-        let condition = btreemap! {
-            "field1" => "zorp"
+        let handle = file.add_index(&["field1"]).unwrap();
+
+        let condition = Condition::Equals {
+            field: "field1".to_string(),
+            value: "zorp".to_string(),
         };
 
         assert_eq!(
             Err("no rows found".to_string()),
-            file.find_table_row(condition, Some(handle))
+            file.find_table_row(vec![condition], Some(handle))
         );
     }
 }