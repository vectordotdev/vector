//! Functionality to handle enrichment tables.
use std::path::PathBuf;

use enum_dispatch::enum_dispatch;
use vector_lib::configurable::configurable_component;
pub use vector_lib::enrichment::{Condition, IndexHandle, Table};

use crate::config::{
    ComponentKey, EnrichmentTableConfig, GenerateConfig, GlobalOptions, SinkConfig, SourceConfig,
};

pub mod file;

#[cfg(feature = "enrichment-tables-memory")]
pub mod memory;

#[cfg(feature = "enrichment-tables-geoip")]
pub mod geoip;

#[cfg(feature = "enrichment-tables-mmdb")]
pub mod mmdb;

/// Configuration options for an [enrichment table](https://vector.dev/docs/reference/glossary/#enrichment-tables) to be used in a
/// [`remap`](https://vector.dev/docs/reference/configuration/transforms/remap/) transform. Currently supported are:
///
/// * [CSV](https://en.wikipedia.org/wiki/Comma-separated_values) files
/// * [MaxMind](https://www.maxmind.com/en/home) databases
/// * In-memory storage
///
/// For the lookup in the enrichment tables to be as performant as possible, the data is indexed according
/// to the fields that are used in the search. Note that indices can only be created for fields for which an
/// exact match is used in the condition. For range searches, an index isn't used and the enrichment table
/// drops back to a sequential scan of the data. A sequential scan shouldn't impact performance
/// significantly provided that there are only a few possible rows returned by the exact matches in the
/// condition. We don't recommend using a condition that uses only date range searches.
///
///
#[configurable_component(global_option("enrichment_tables"))]
#[derive(Clone, Debug)]
#[serde(tag = "type", rename_all = "snake_case")]
#[enum_dispatch(EnrichmentTableConfig)]
#[configurable(metadata(
    docs::enum_tag_description = "enrichment table type",
    docs::common = false,
    docs::required = false,
))]
pub enum EnrichmentTables {
    /// Exposes data from a static file as an enrichment table.
    File(file::FileConfig),

    /// Exposes data from a memory cache as an enrichment table. The cache can be written to using
    /// a sink.
    #[cfg(feature = "enrichment-tables-memory")]
    Memory(memory::MemoryConfig),

    /// Exposes data from a [MaxMind][maxmind] [GeoIP2][geoip2] database as an enrichment table.
    ///
    /// [maxmind]: https://www.maxmind.com/
    /// [geoip2]: https://www.maxmind.com/en/geoip2-databases
    #[cfg(feature = "enrichment-tables-geoip")]
    Geoip(geoip::GeoipConfig),

    /// Exposes data from a [MaxMind][maxmind] database as an enrichment table.
    ///
    /// [maxmind]: https://www.maxmind.com/
    #[cfg(feature = "enrichment-tables-mmdb")]
    Mmdb(mmdb::MmdbConfig),
<<<<<<< HEAD
}

impl GenerateConfig for EnrichmentTables {
    fn generate_config() -> toml::Value {
        toml::Value::try_from(Self::File(file::FileConfig {
            file: file::FileSettings {
                path: "path/to/file".into(),
                encoding: file::Encoding::default(),
            },
            schema: Default::default(),
        }))
        .unwrap()
=======
}

impl GenerateConfig for EnrichmentTables {
    fn generate_config() -> toml::Value {
        toml::Value::try_from(Self::File(file::FileConfig {
            file: file::FileSettings {
                path: "path/to/file".into(),
                encoding: file::Encoding::default(),
            },
            schema: Default::default(),
        }))
        .unwrap()
    }
}

impl EnrichmentTables {
    /// Gets the files to watch to trigger reload
    pub fn files_to_watch(&self) -> Vec<&PathBuf> {
        match self {
            EnrichmentTables::File(file_config) => vec![&file_config.file.path],
            #[cfg(feature = "enrichment-tables-memory")]
            EnrichmentTables::Memory(_) => vec![],
            #[cfg(feature = "enrichment-tables-geoip")]
            EnrichmentTables::Geoip(geoip_config) => vec![&geoip_config.path],
            #[cfg(feature = "enrichment-tables-mmdb")]
            EnrichmentTables::Mmdb(mmdb_config) => vec![&mmdb_config.path],
        }
>>>>>>> eee6e669
    }
}<|MERGE_RESOLUTION|>--- conflicted
+++ resolved
@@ -65,20 +65,6 @@
     /// [maxmind]: https://www.maxmind.com/
     #[cfg(feature = "enrichment-tables-mmdb")]
     Mmdb(mmdb::MmdbConfig),
-<<<<<<< HEAD
-}
-
-impl GenerateConfig for EnrichmentTables {
-    fn generate_config() -> toml::Value {
-        toml::Value::try_from(Self::File(file::FileConfig {
-            file: file::FileSettings {
-                path: "path/to/file".into(),
-                encoding: file::Encoding::default(),
-            },
-            schema: Default::default(),
-        }))
-        .unwrap()
-=======
 }
 
 impl GenerateConfig for EnrichmentTables {
@@ -106,6 +92,5 @@
             #[cfg(feature = "enrichment-tables-mmdb")]
             EnrichmentTables::Mmdb(mmdb_config) => vec![&mmdb_config.path],
         }
->>>>>>> eee6e669
     }
 }