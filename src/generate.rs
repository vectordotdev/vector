#![allow(missing_docs)]
use std::{
    fs::{File, create_dir_all},
    io::Write,
    path::{Path, PathBuf},
};

use clap::Parser;
use colored::*;
use indexmap::IndexMap;
use serde::Serialize;
<<<<<<< HEAD
use toml::{map::Map, Value};
use vector_lib::configurable::component::{
    SinkDescription, SourceDescription, TransformDescription,
=======
use toml::{Value, map::Map};
use vector_lib::{
    buffers::BufferConfig,
    config::GlobalOptions,
    configurable::component::{SinkDescription, SourceDescription, TransformDescription},
    default_data_dir,
>>>>>>> eee6e669
};

use crate::config::{Format, SinkHealthcheckOptions, format};

#[derive(Parser, Debug)]
#[command(rename_all = "kebab-case")]
pub struct Opts {
    /// Whether to skip the generation of global fields.
    #[arg(short, long)]
    pub(crate) fragment: bool,

    /// Generate expression, e.g. 'stdin/remap,filter/console'
    ///
    /// Three comma-separated lists of sources, transforms and sinks, divided by
    /// forward slashes. If subsequent component types are not needed then
    /// their dividers can be omitted from the expression.
    ///
    /// For example:
    ///
    /// `/filter` prints a `filter` transform.
    ///
    /// `//file,http` prints a `file` and `http` sink.
    ///
    /// `stdin//http` prints a `stdin` source and an `http` sink.
    ///
    /// Generated components are given incremental names (`source1`, `source2`,
    /// etc) which should be replaced in order to provide better context. You
    /// can optionally specify the names of components by prefixing them with
    /// `<name>:`, e.g.:
    ///
    /// `foo:stdin/bar:test_basic/baz:http` prints a `stdin` source called
    /// `foo`, a `test_basic` transform called `bar`, and an `http` sink
    /// called `baz`.
    ///
    /// Vector makes a best attempt at constructing a sensible topology. The
    /// first transform generated will consume from all sources and subsequent
    /// transforms will consume from their predecessor. All sinks will consume
    /// from the last transform or, if none are specified, from all sources. It
    /// is then up to you to restructure the `inputs` of each component to build
    /// the topology you need.
    pub(crate) expression: String,

    /// Generate config as a file
    #[arg(long)]
    pub(crate) file: Option<PathBuf>,

    #[arg(long, default_value = "yaml")]
    pub(crate) format: Format,
}

#[derive(Serialize)]
pub struct SinkOuter {
    pub inputs: Vec<String>,
    #[serde(flatten)]
    pub inner: Value,
    pub healthcheck: SinkHealthcheckOptions,
    pub buffer: BufferConfig,
}

#[derive(Serialize)]
pub struct TransformOuter {
    pub inputs: Vec<String>,
    #[serde(flatten)]
    pub inner: Value,
}

#[derive(Serialize, Default)]
pub struct Config {
    #[serde(skip_serializing_if = "Option::is_none")]
    pub sources: Option<IndexMap<String, Value>>,
    #[serde(skip_serializing_if = "Option::is_none")]
    pub transforms: Option<IndexMap<String, TransformOuter>>,
    #[serde(skip_serializing_if = "Option::is_none")]
    pub sinks: Option<IndexMap<String, SinkOuter>>,
}

/// Controls how the resulting transform topology is wired up. This is not
/// user-configurable.
pub(crate) enum TransformInputsStrategy {
    /// Default.
    ///
    /// The first transform generated will consume from all sources and
    /// subsequent transforms will consume from their predecessor.
    Auto,
    /// Used for property testing `vector config`.
    ///
    /// All transforms use a list of all sources as inputs.
    #[cfg(test)]
    #[allow(dead_code)]
    All,
}

#[derive(Serialize, Default)]
struct FullConfig {
    #[serde(flatten)]
    global_options: Option<GlobalOptions>,
    #[serde(flatten)]
    config: Config,
}

pub(crate) fn generate_example(
    opts: &Opts,
    transform_inputs_strategy: TransformInputsStrategy,
) -> Result<String, Vec<String>> {
    let components: Vec<Vec<_>> = opts
        .expression
        .split(['|', '/'])
        .map(|s| {
            s.split(',')
                .map(|s| s.trim().to_string())
                .filter(|s| !s.is_empty())
                .collect()
        })
        .collect();

    let mut config = Config::default();

    let mut errs = Vec::new();

    let mut source_names = Vec::new();
    if let Some(source_types) = components.first() {
        let mut sources = IndexMap::new();

        for (i, source_expr) in source_types.iter().enumerate() {
            let (name, source_type) = if let Some(c_index) = source_expr.find(':') {
                if c_index == 0 {
                    errs.push(format!(
                        "failed to generate source '{source_expr}': empty name is not allowed"
                    ));
                    continue;
                }
                let mut chopped_expr = source_expr.clone();
                (
                    chopped_expr.drain(..c_index).collect(),
                    chopped_expr.drain(1..).collect(),
                )
            } else {
                (format!("source{i}"), source_expr.clone())
            };
            source_names.push(name.clone());

            let mut example = match SourceDescription::example(&source_type) {
                Ok(example) => example,
                Err(err) => {
                    errs.push(format!("failed to generate source '{source_type}': {err}"));
                    Value::Table(Map::new())
                }
            };
            example
                .as_table_mut()
                .expect("examples are always tables")
                .insert("type".into(), source_type.to_owned().into());

            sources.insert(name, example);
        }

        if !sources.is_empty() {
            config.sources = Some(sources);
        }
    }

    let mut transform_names = Vec::new();
    if let Some(transform_types) = components.get(1) {
        let mut transforms = IndexMap::new();

        for (i, transform_expr) in transform_types.iter().enumerate() {
            let (name, transform_type) = if let Some(c_index) = transform_expr.find(':') {
                if c_index == 0 {
                    errs.push(format!(
                        "failed to generate transform '{transform_expr}': empty name is not allowed"
                    ));
                    continue;
                }
                let mut chopped_expr = transform_expr.clone();
                (
                    chopped_expr.drain(..c_index).collect(),
                    chopped_expr.drain(1..).collect(),
                )
            } else {
                (format!("transform{i}"), transform_expr.clone())
            };
            transform_names.push(name.clone());

            let targets = match transform_inputs_strategy {
                TransformInputsStrategy::Auto => {
                    if i == 0 {
                        source_names.clone()
                    } else {
                        vec![
                            transform_names
                                .get(i - 1)
                                .unwrap_or(&"component-id".to_owned())
                                .to_owned(),
                        ]
                    }
                }
                #[cfg(test)]
                TransformInputsStrategy::All => source_names.clone(),
            };

            let mut example = match TransformDescription::example(&transform_type) {
                Ok(example) => example,
                Err(err) => {
                    errs.push(format!(
                        "failed to generate transform '{transform_type}': {err}"
                    ));
                    Value::Table(Map::new())
                }
            };
            example
                .as_table_mut()
                .expect("examples are always tables")
                .insert("type".into(), transform_type.to_owned().into());

            transforms.insert(
                name,
                TransformOuter {
                    inputs: targets,
                    inner: example,
                },
            );
        }

        if !transforms.is_empty() {
            config.transforms = Some(transforms);
        }
    }

    if let Some(sink_types) = components.get(2) {
        let mut sinks = IndexMap::new();

        for (i, sink_expr) in sink_types.iter().enumerate() {
            let (name, sink_type) = if let Some(c_index) = sink_expr.find(':') {
                if c_index == 0 {
                    errs.push(format!(
                        "failed to generate sink '{sink_expr}': empty name is not allowed"
                    ));
                    continue;
                }
                let mut chopped_expr = sink_expr.clone();
                (
                    chopped_expr.drain(..c_index).collect(),
                    chopped_expr.drain(1..).collect(),
                )
            } else {
                (format!("sink{i}"), sink_expr.clone())
            };

            let mut example = match SinkDescription::example(&sink_type) {
                Ok(example) => example,
                Err(err) => {
                    errs.push(format!("failed to generate sink '{sink_type}': {err}"));
                    Value::Table(Map::new())
                }
            };
            example
                .as_table_mut()
                .expect("examples are always tables")
                .insert("type".into(), sink_type.to_owned().into());

            sinks.insert(
                name,
                SinkOuter {
                    inputs: transform_names
                        .last()
                        .map(|s| vec![s.to_owned()])
                        .or_else(|| {
                            if !source_names.is_empty() {
                                Some(source_names.clone())
                            } else {
                                None
                            }
                        })
                        .unwrap_or_else(|| vec!["component-id".to_owned()]),
                    buffer: BufferConfig::default(),
                    healthcheck: SinkHealthcheckOptions::default(),
                    inner: example,
                },
            );
        }

        if !sinks.is_empty() {
            config.sinks = Some(sinks);
        }
    }

    if !errs.is_empty() {
        return Err(errs);
    }

    let full_config = FullConfig {
        global_options: if !opts.fragment {
            Some(GlobalOptions {
                data_dir: default_data_dir(),
                ..Default::default()
            })
        } else {
            None
        },
        config,
    };

    let builder = match format::serialize(&full_config, opts.format) {
        Ok(v) => v,
        Err(e) => {
            errs.push(format!("failed to marshal sources: {e}"));
            return Err(errs);
        }
    };

    let file = opts.file.as_ref();
    if let Some(path) = file {
        match write_config(path, &builder) {
            #[allow(clippy::print_stdout)]
            Ok(_) => {
                println!(
                    "Config file written to {:?}",
                    &file.as_ref().unwrap().join("\n")
                )
            }
            Err(e) => errs.push(format!("failed to write to file: {e}")),
        };
    };

    if !errs.is_empty() {
        Err(errs)
    } else {
        Ok(builder)
    }
}

pub fn cmd(opts: &Opts) -> exitcode::ExitCode {
    match generate_example(opts, TransformInputsStrategy::Auto) {
        Ok(s) => {
            #[allow(clippy::print_stdout)]
            {
                println!("{s}");
            }
            exitcode::OK
        }
        Err(errs) => {
            #[allow(clippy::print_stderr)]
            {
                errs.iter().for_each(|e| eprintln!("{}", e.red()));
            }
            exitcode::SOFTWARE
        }
    }
}

fn write_config(filepath: &Path, body: &str) -> Result<(), crate::Error> {
    if filepath.exists() {
        // If the file exists, we don't want to overwrite, that's just rude.
        Err(format!("{:?} already exists", &filepath).into())
    } else {
        if let Some(directory) = filepath.parent() {
            create_dir_all(directory)?;
        }
        File::create(filepath)
            .and_then(|mut file| file.write_all(body.as_bytes()))
            .map_err(Into::into)
    }
}

#[cfg(test)]
mod tests {
    use rstest::rstest;

    use super::*;
    use crate::config::ConfigBuilder;

    fn generate_and_deserialize(expression: String, format: Format) {
        let opts = Opts {
            fragment: false,
            expression,
            file: None,
            format,
        };
        let cfg_string = generate_example(&opts, TransformInputsStrategy::Auto).unwrap();
        if let Err(error) = format::deserialize::<ConfigBuilder>(&cfg_string, opts.format) {
            panic!(
                "Failed to generate example for {} with error: {error:?})",
                opts.expression
            );
        }
    }

    #[rstest]
    #[case(Format::Toml)]
    #[case(Format::Json)]
    #[case(Format::Yaml)]
    #[test]
    fn generate_all(#[case] format: Format) {
        for name in SourceDescription::types() {
            generate_and_deserialize(format!("{name}//"), format);
        }

        for name in TransformDescription::types() {
            generate_and_deserialize(format!("/{name}/"), format);
        }

        for name in SinkDescription::types() {
            generate_and_deserialize(format!("//{name}"), format);
        }
    }

    #[cfg(all(feature = "sources-stdin", feature = "sinks-console"))]
    #[test]
    fn generate_configfile() {
        use std::fs;

        use tempfile::tempdir;

        let tempdir = tempdir().expect("Unable to create tempdir for config");
        let filepath = tempdir.path().join("./config.example.toml");
        let opts = Opts {
            fragment: false,
            expression: "stdin/test_basic/console".to_string(),
            file: Some(filepath.clone()),
            format: Format::Toml,
        };

        let cfg = generate_example(&opts, TransformInputsStrategy::Auto);
        let filecontents = fs::read_to_string(
            fs::canonicalize(&filepath).expect("Could not return canonicalized filepath"),
        )
        .expect("Could not read config file");
        fs::remove_file(filepath).expect("Could not cleanup config file!");
        assert_eq!(cfg.unwrap(), filecontents)
    }

    #[cfg(all(feature = "sources-stdin", feature = "sinks-console"))]
    #[test]
    fn generate_basic_toml() {
        let mut opts = Opts {
            fragment: false,
            expression: "stdin/test_basic/console".to_string(),
            file: None,
            format: Format::Toml,
        };

        assert_eq!(
            generate_example(&opts, TransformInputsStrategy::Auto),
            Ok(indoc::indoc! {r#"data_dir = "/var/lib/vector/"

                [sources.source0]
                max_length = 102400
                type = "stdin"

                [sources.source0.decoding]
                codec = "bytes"

                [transforms.transform0]
                inputs = ["source0"]
                increase = 0.0
                suffix = ""
                type = "test_basic"

                [sinks.sink0]
                inputs = ["transform0"]
                target = "stdout"
                type = "console"

                [sinks.sink0.encoding]
                codec = "json"

                [sinks.sink0.encoding.json]
                pretty = false

                [sinks.sink0.healthcheck]
                enabled = true

                [sinks.sink0.buffer]
                type = "memory"
                max_events = 500
                when_full = "block"
            "#}
            .to_string())
        );

        opts.expression = "stdin|test_basic|console".to_string();
        assert_eq!(
            generate_example(&opts, TransformInputsStrategy::Auto),
            Ok(indoc::indoc! {r#"data_dir = "/var/lib/vector/"

                [sources.source0]
                max_length = 102400
                type = "stdin"

                [sources.source0.decoding]
                codec = "bytes"

                [transforms.transform0]
                inputs = ["source0"]
                increase = 0.0
                suffix = ""
                type = "test_basic"

                [sinks.sink0]
                inputs = ["transform0"]
                target = "stdout"
                type = "console"

                [sinks.sink0.encoding]
                codec = "json"

                [sinks.sink0.encoding.json]
                pretty = false

                [sinks.sink0.healthcheck]
                enabled = true

                [sinks.sink0.buffer]
                type = "memory"
                max_events = 500
                when_full = "block"
            "#}
            .to_string())
        );

        opts.expression = "stdin//console".to_string();
        assert_eq!(
            generate_example(&opts, TransformInputsStrategy::Auto),
            Ok(indoc::indoc! {r#"data_dir = "/var/lib/vector/"

                [sources.source0]
                max_length = 102400
                type = "stdin"

                [sources.source0.decoding]
                codec = "bytes"

                [sinks.sink0]
                inputs = ["source0"]
                target = "stdout"
                type = "console"

                [sinks.sink0.encoding]
                codec = "json"

                [sinks.sink0.encoding.json]
                pretty = false

                [sinks.sink0.healthcheck]
                enabled = true

                [sinks.sink0.buffer]
                type = "memory"
                max_events = 500
                when_full = "block"
            "#}
            .to_string())
        );

        opts.expression = "//console".to_string();
        assert_eq!(
            generate_example(&opts, TransformInputsStrategy::Auto),
            Ok(indoc::indoc! {r#"data_dir = "/var/lib/vector/"

                [sinks.sink0]
                inputs = ["component-id"]
                target = "stdout"
                type = "console"

                [sinks.sink0.encoding]
                codec = "json"

                [sinks.sink0.encoding.json]
                pretty = false

                [sinks.sink0.healthcheck]
                enabled = true

                [sinks.sink0.buffer]
                type = "memory"
                max_events = 500
                when_full = "block"
            "#}
            .to_string())
        );

        opts.expression = "/test_basic,test_basic,test_basic".to_string();
        assert_eq!(
            generate_example(&opts, TransformInputsStrategy::Auto),
            Ok(indoc::indoc! {r#"data_dir = "/var/lib/vector/"

                [transforms.transform0]
                inputs = []
                increase = 0.0
                suffix = ""
                type = "test_basic"

                [transforms.transform1]
                inputs = ["transform0"]
                increase = 0.0
                suffix = ""
                type = "test_basic"

                [transforms.transform2]
                inputs = ["transform1"]
                increase = 0.0
                suffix = ""
                type = "test_basic"
            "#}
            .to_string())
        );

        opts.fragment = true;
        opts.expression = "/test_basic,test_basic,test_basic".to_string();
        assert_eq!(
            generate_example(&opts, TransformInputsStrategy::Auto),
            Ok(indoc::indoc! {r#"
                [transforms.transform0]
                inputs = []
                increase = 0.0
                suffix = ""
                type = "test_basic"

                [transforms.transform1]
                inputs = ["transform0"]
                increase = 0.0
                suffix = ""
                type = "test_basic"

                [transforms.transform2]
                inputs = ["transform1"]
                increase = 0.0
                suffix = ""
                type = "test_basic"
            "#}
            .to_string())
        );
    }

    #[cfg(all(
        feature = "sources-demo_logs",
        feature = "transforms-remap",
        feature = "sinks-console"
    ))]
    #[test]
    fn generate_basic_yaml() {
        let opts = Opts {
            fragment: false,
            expression: "demo_logs/remap/console".to_string(),
            file: None,
            format: Format::Yaml,
        };

        assert_eq!(
            generate_example(&opts, TransformInputsStrategy::Auto).unwrap(),
            indoc::indoc! {r"
            data_dir: /var/lib/vector/
            sources:
              source0:
                count: 9223372036854775807
                decoding:
                  codec: bytes
                format: json
                framing:
                  method: bytes
                interval: 1.0
                type: demo_logs
            transforms:
              transform0:
                inputs:
                - source0
                drop_on_abort: false
                drop_on_error: false
                metric_tag_values: single
                reroute_dropped: false
                runtime: ast
                type: remap
            sinks:
              sink0:
                inputs:
                - transform0
                encoding:
                  codec: json
                  json:
                    pretty: false
                target: stdout
                type: console
                healthcheck:
                  enabled: true
                  uri: null
                buffer:
                  type: memory
                  max_events: 500
                  when_full: block
            "}
        );
    }

    #[cfg(all(
        feature = "sources-demo_logs",
        feature = "transforms-remap",
        feature = "sinks-console"
    ))]
    #[test]
    fn generate_basic_json() {
        let opts = Opts {
            fragment: false,
            expression: "demo_logs/remap/console".to_string(),
            file: None,
            format: Format::Json,
        };

        assert_eq!(
            generate_example(&opts, TransformInputsStrategy::Auto).unwrap(),
            indoc::indoc! {r#"
            {
              "data_dir": "/var/lib/vector/",
              "sources": {
                "source0": {
                  "count": 9223372036854775807,
                  "decoding": {
                    "codec": "bytes"
                  },
                  "format": "json",
                  "framing": {
                    "method": "bytes"
                  },
                  "interval": 1.0,
                  "type": "demo_logs"
                }
              },
              "transforms": {
                "transform0": {
                  "inputs": [
                    "source0"
                  ],
                  "drop_on_abort": false,
                  "drop_on_error": false,
                  "metric_tag_values": "single",
                  "reroute_dropped": false,
                  "runtime": "ast",
                  "type": "remap"
                }
              },
              "sinks": {
                "sink0": {
                  "inputs": [
                    "transform0"
                  ],
                  "encoding": {
                    "codec": "json",
                    "json": {
                      "pretty": false
                    }
                  },
                  "target": "stdout",
                  "type": "console",
                  "healthcheck": {
                    "enabled": true,
                    "uri": null
                  },
                  "buffer": {
                    "type": "memory",
                    "max_events": 500,
                    "when_full": "block"
                  }
                }
              }
            }"#}
        );
    }
}<|MERGE_RESOLUTION|>--- conflicted
+++ resolved
@@ -9,18 +9,12 @@
 use colored::*;
 use indexmap::IndexMap;
 use serde::Serialize;
-<<<<<<< HEAD
-use toml::{map::Map, Value};
-use vector_lib::configurable::component::{
-    SinkDescription, SourceDescription, TransformDescription,
-=======
 use toml::{Value, map::Map};
 use vector_lib::{
     buffers::BufferConfig,
     config::GlobalOptions,
     configurable::component::{SinkDescription, SourceDescription, TransformDescription},
     default_data_dir,
->>>>>>> eee6e669
 };
 
 use crate::config::{Format, SinkHealthcheckOptions, format};
