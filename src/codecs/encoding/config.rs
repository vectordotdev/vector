use vector_lib::{
    codecs::{
        CharacterDelimitedEncoder, LengthDelimitedEncoder, NewlineDelimitedEncoder,
        encoding::{Framer, FramingConfig, Serializer, SerializerConfig},
    },
    configurable::configurable_component,
};

use crate::codecs::Transformer;

/// Encoding configuration.
#[configurable_component]
#[derive(Clone, Debug)]
/// Configures how events are encoded into raw bytes.
/// The selected encoding also determines which input types (logs, metrics, traces) are supported.
pub struct EncodingConfig {
    #[serde(flatten)]
    encoding: SerializerConfig,

    #[serde(flatten)]
    transformer: Transformer,
}

impl EncodingConfig {
    /// Creates a new `EncodingConfig` with the provided `SerializerConfig` and `Transformer`.
    pub const fn new(encoding: SerializerConfig, transformer: Transformer) -> Self {
        Self {
            encoding,
            transformer,
        }
    }

    /// Build a `Transformer` that applies the encoding rules to an event before serialization.
    pub fn transformer(&self) -> Transformer {
        self.transformer.clone()
    }

    /// Get the encoding configuration.
    pub const fn config(&self) -> &SerializerConfig {
        &self.encoding
    }

    /// Build the `Serializer` for this config.
    pub fn build(&self) -> crate::Result<Serializer> {
        self.encoding.build()
    }
}

impl<T> From<T> for EncodingConfig
where
    T: Into<SerializerConfig>,
{
    fn from(encoding: T) -> Self {
        Self {
            encoding: encoding.into(),
            transformer: Default::default(),
        }
    }
}

/// Encoding configuration.
#[configurable_component]
#[derive(Clone, Debug)]
#[serde(deny_unknown_fields)]
pub struct EncodingConfigWithFraming {
    #[configurable(derived)]
    framing: Option<FramingConfig>,

    #[configurable(derived)]
    encoding: EncodingConfig,
}

impl EncodingConfigWithFraming {
    /// Creates a new `EncodingConfigWithFraming` with the provided `FramingConfig`,
    /// `SerializerConfig` and `Transformer`.
    pub const fn new(
        framing: Option<FramingConfig>,
        encoding: SerializerConfig,
        transformer: Transformer,
    ) -> Self {
        Self {
            framing,
            encoding: EncodingConfig {
                encoding,
                transformer,
            },
        }
    }

    /// Build a `Transformer` that applies the encoding rules to an event before serialization.
    pub fn transformer(&self) -> Transformer {
        self.encoding.transformer.clone()
    }

    /// Get the encoding configuration.
    pub const fn config(&self) -> (&Option<FramingConfig>, &SerializerConfig) {
        (&self.framing, &self.encoding.encoding)
    }

    /// Build the `Framer` and `Serializer` for this config.
    pub fn build(&self, sink_type: SinkType) -> crate::Result<(Framer, Serializer)> {
        let framer = self.framing.as_ref().map(|framing| framing.build());
        let serializer = self.encoding.build()?;

        let framer = match (framer, &serializer) {
            (Some(framer), _) => framer,
            (None, Serializer::Json(_)) => match sink_type {
                SinkType::StreamBased => NewlineDelimitedEncoder::default().into(),
                SinkType::MessageBased => CharacterDelimitedEncoder::new(b',').into(),
            },
            (None, Serializer::Avro(_) | Serializer::Native(_)) => {
                LengthDelimitedEncoder::default().into()
            }
            (None, Serializer::Gelf(_)) => {
                // Graylog/GELF always uses null byte delimiter on TCP, see
                // https://github.com/Graylog2/graylog2-server/issues/1240
                CharacterDelimitedEncoder::new(0).into()
            }
            (None, Serializer::Protobuf(_)) => {
                // Protobuf uses length-delimited messages, see:
                // https://developers.google.com/protocol-buffers/docs/techniques#streaming
                LengthDelimitedEncoder::default().into()
            }
            (
                None,
                Serializer::Cef(_)
                | Serializer::Csv(_)
                | Serializer::Logfmt(_)
                | Serializer::NativeJson(_)
                | Serializer::RawMessage(_)
<<<<<<< HEAD
                | Serializer::Text(_)
                | Serializer::Syslog(_),
=======
                | Serializer::Text(_),
>>>>>>> eee6e669
            ) => NewlineDelimitedEncoder::default().into(),
        };

        Ok((framer, serializer))
    }
}

/// The way a sink processes outgoing events.
pub enum SinkType {
    /// Events are sent in a continuous stream.
    StreamBased,
    /// Events are sent in a batch as a message.
    MessageBased,
}

impl<F, S> From<(Option<F>, S)> for EncodingConfigWithFraming
where
    F: Into<FramingConfig>,
    S: Into<SerializerConfig>,
{
    fn from((framing, encoding): (Option<F>, S)) -> Self {
        Self {
            framing: framing.map(Into::into),
            encoding: encoding.into().into(),
        }
    }
}

#[cfg(test)]
mod test {
    use vector_lib::lookup::lookup_v2::{ConfigValuePath, parse_value_path};

    use super::*;
    use crate::codecs::encoding::TimestampFormat;

    #[test]
    fn deserialize_encoding_config() {
        let string = r#"
            {
                "codec": "json",
                "only_fields": ["a.b[0]"],
                "except_fields": ["ignore_me"],
                "timestamp_format": "unix"
            }
        "#;

        let encoding = serde_json::from_str::<EncodingConfig>(string).unwrap();
        let serializer = encoding.config();

        assert!(matches!(serializer, SerializerConfig::Json(_)));

        let transformer = encoding.transformer();

        assert_eq!(
            transformer.only_fields(),
            &Some(vec![ConfigValuePath(parse_value_path("a.b[0]").unwrap())])
        );
        assert_eq!(transformer.except_fields(), &Some(vec!["ignore_me".into()]));
        assert_eq!(transformer.timestamp_format(), &Some(TimestampFormat::Unix));
    }

    #[test]
    fn deserialize_encoding_config_with_framing() {
        let string = r#"
            {
                "framing": {
                    "method": "newline_delimited"
                },
                "encoding": {
                    "codec": "json",
                    "only_fields": ["a.b[0]"],
                    "except_fields": ["ignore_me"],
                    "timestamp_format": "unix"
                }
            }
        "#;

        let encoding = serde_json::from_str::<EncodingConfigWithFraming>(string).unwrap();
        let (framing, serializer) = encoding.config();

        assert!(matches!(framing, Some(FramingConfig::NewlineDelimited)));
        assert!(matches!(serializer, SerializerConfig::Json(_)));

        let transformer = encoding.transformer();

        assert_eq!(
            transformer.only_fields(),
            &Some(vec![ConfigValuePath(parse_value_path("a.b[0]").unwrap())])
        );
        assert_eq!(transformer.except_fields(), &Some(vec!["ignore_me".into()]));
        assert_eq!(transformer.timestamp_format(), &Some(TimestampFormat::Unix));
    }

    #[test]
    fn deserialize_encoding_config_without_framing() {
        let string = r#"
            {
                "encoding": {
                    "codec": "json",
                    "only_fields": ["a.b[0]"],
                    "except_fields": ["ignore_me"],
                    "timestamp_format": "unix"
                }
            }
        "#;

        let encoding = serde_json::from_str::<EncodingConfigWithFraming>(string).unwrap();
        let (framing, serializer) = encoding.config();

        assert!(framing.is_none());
        assert!(matches!(serializer, SerializerConfig::Json(_)));

        let transformer = encoding.transformer();

        assert_eq!(
            transformer.only_fields(),
            &Some(vec![ConfigValuePath(parse_value_path("a.b[0]").unwrap())])
        );
        assert_eq!(transformer.except_fields(), &Some(vec!["ignore_me".into()]));
        assert_eq!(transformer.timestamp_format(), &Some(TimestampFormat::Unix));
    }
}<|MERGE_RESOLUTION|>--- conflicted
+++ resolved
@@ -128,12 +128,8 @@
                 | Serializer::Logfmt(_)
                 | Serializer::NativeJson(_)
                 | Serializer::RawMessage(_)
-<<<<<<< HEAD
                 | Serializer::Text(_)
                 | Serializer::Syslog(_),
-=======
-                | Serializer::Text(_),
->>>>>>> eee6e669
             ) => NewlineDelimitedEncoder::default().into(),
         };
 
