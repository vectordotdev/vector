use std::{
    collections::HashMap,
    pin::Pin,
    task::{Context, Poll, ready},
    time::Duration,
};

#[cfg(not(test))]
use std::time::Instant;

#[cfg(test)]
use mock_instant::global::Instant;

#[cfg(debug_assertions)]
use std::sync::Arc;

use futures::{Stream, StreamExt};
use metrics::Gauge;
use pin_project::pin_project;
use tokio::{
    sync::mpsc::{Receiver, Sender, channel},
    time::interval,
};
use tokio_stream::wrappers::IntervalStream;
use vector_lib::{id::ComponentKey, shutdown::ShutdownSignal};

use crate::stats;

const UTILIZATION_EMITTER_DURATION: Duration = Duration::from_secs(5);

#[pin_project]
pub(crate) struct Utilization<S> {
    intervals: IntervalStream,
    timer_tx: UtilizationComponentSender,
    component_key: ComponentKey,
    inner: S,
}

impl<S> Utilization<S> {
    /// Consumes this wrapper and returns the inner stream.
    ///
    /// This can't be constant because destructors can't be run in a const context, and we're
    /// discarding `IntervalStream`/`Timer` when we call this.
    #[allow(clippy::missing_const_for_fn)]
    pub(crate) fn into_inner(self) -> S {
        self.inner
    }
}

impl<S> Stream for Utilization<S>
where
    S: Stream + Unpin,
{
    type Item = S::Item;

    fn poll_next(self: Pin<&mut Self>, cx: &mut Context<'_>) -> Poll<Option<Self::Item>> {
        // The goal of this function is to measure the time between when the
        // caller requests the next Event from the stream and before one is
        // ready, with the side-effect of reporting every so often about how
        // long the wait gap is.
        //
        // This will just measure the time, while UtilizationEmitter collects
        // all the timers and emits utilization value periodically
        let this = self.project();
        this.timer_tx.try_send_start_wait();
        let _ = this.intervals.poll_next_unpin(cx);
        let result = ready!(this.inner.poll_next_unpin(cx));
        this.timer_tx.try_send_stop_wait();
        Poll::Ready(result)
    }
}

pub(crate) struct Timer {
    overall_start: Instant,
    span_start: Instant,
    waiting: bool,
    total_wait: Duration,
    ewma: stats::Ewma,
    gauge: Gauge,
    #[cfg(debug_assertions)]
    report_count: u32,
    #[cfg(debug_assertions)]
    component_id: Arc<str>,
}

/// A simple, specialized timer for tracking spans of waiting vs not-waiting
/// time and reporting a smoothed estimate of utilization.
///
/// This implementation uses the idea of spans and reporting periods. Spans are
/// a period of time spent entirely in one state, aligning with state
/// transitions but potentially more granular.  Reporting periods are expected
/// to be of uniform length and used to aggregate span data into time-weighted
/// averages.
impl Timer {
    pub(crate) fn new(gauge: Gauge, #[cfg(debug_assertions)] component_id: Arc<str>) -> Self {
        Self {
            overall_start: Instant::now(),
            span_start: Instant::now(),
            waiting: false,
            total_wait: Duration::new(0, 0),
            ewma: stats::Ewma::new(0.9),
            gauge,
            #[cfg(debug_assertions)]
            report_count: 0,
            #[cfg(debug_assertions)]
            component_id,
        }
    }

    /// Begin a new span representing time spent waiting
    pub(crate) fn start_wait(&mut self, at: Instant) {
        if !self.waiting {
            // Clamp start time in case of a late message
            self.end_span(at.max(self.overall_start));
            self.waiting = true;
        }
    }

    /// Complete the current waiting span and begin a non-waiting span
    pub(crate) fn stop_wait(&mut self, at: Instant) {
        if self.waiting {
<<<<<<< HEAD
            // Clamp stop time in case of a late message
            self.end_span(at.max(self.overall_start));
=======
            self.end_span(at);
>>>>>>> e732a6eb
            self.waiting = false;
        }
    }

    /// Meant to be called on a regular interval, this method calculates wait
    /// ratio since the last time it was called and reports the resulting
    /// utilization average.
    pub(crate) fn update_utilization(&mut self) {
        // End the current span so it can be accounted for, but do not change
        // whether or not we're in the waiting state. This way the next span
        // inherits the correct status.
        let now = Instant::now();
        self.end_span(now);

        let total_duration = now.duration_since(self.overall_start);
        let wait_ratio = self.total_wait.as_secs_f64() / total_duration.as_secs_f64();
        let utilization = 1.0 - wait_ratio;

        self.ewma.update(utilization);
        let avg = self.ewma.average().unwrap_or(f64::NAN);
        let avg_rounded = (avg * 10000.0).round() / 10000.0; // 4 digit precision
        self.gauge.set(avg_rounded);

        // Reset overall statistics for the next reporting period.
        self.overall_start = now;
        self.total_wait = Duration::new(0, 0);

        #[cfg(debug_assertions)]
        self.report(avg_rounded);
    }

<<<<<<< HEAD
=======
    #[cfg(debug_assertions)]
    fn report(&mut self, utilization: f64) {
        // Note that changing the reporting interval would also affect the actual metric reporting frequency.
        // This check reduces debug log spamming.
        if self.report_count.is_multiple_of(5) {
            debug!(component_id = %self.component_id, %utilization);
        }
        self.report_count = self.report_count.wrapping_add(1);
    }

>>>>>>> e732a6eb
    fn end_span(&mut self, at: Instant) {
        if self.waiting {
            // At can be before span start here, the result will be clamped to 0
            // because `duration_since` returns zero if at is before span start
            self.total_wait += at.duration_since(self.span_start);
        }
        self.span_start = at;
    }
}

#[derive(Debug)]
enum UtilizationTimerMessage {
    StartWait(ComponentKey, Instant),
    StopWait(ComponentKey, Instant),
}

pub(crate) struct UtilizationComponentSender {
    component_key: ComponentKey,
    timer_tx: Sender<UtilizationTimerMessage>,
}

impl UtilizationComponentSender {
    pub(crate) fn try_send_start_wait(&self) {
        if let Err(err) = self.timer_tx.try_send(UtilizationTimerMessage::StartWait(
            self.component_key.clone(),
            Instant::now(),
        )) {
            debug!(component_id = ?self.component_key, error = ?err, "Couldn't send utilization start wait message.");
        }
    }

    pub(crate) fn try_send_stop_wait(&self) {
        if let Err(err) = self.timer_tx.try_send(UtilizationTimerMessage::StopWait(
            self.component_key.clone(),
            Instant::now(),
        )) {
            debug!(component_id = ?self.component_key, error = ?err, "Couldn't send utilization stop wait message.");
        }
    }
}

pub(crate) struct UtilizationEmitter {
    timers: HashMap<ComponentKey, Timer>,
    timer_rx: Receiver<UtilizationTimerMessage>,
    timer_tx: Sender<UtilizationTimerMessage>,
    intervals: IntervalStream,
}

impl UtilizationEmitter {
    pub(crate) fn new() -> Self {
        let (timer_tx, timer_rx) = channel(4096);
        Self {
            timers: HashMap::default(),
            intervals: IntervalStream::new(interval(UTILIZATION_EMITTER_DURATION)),
            timer_tx,
            timer_rx,
        }
    }

    /// Adds a new component to this utilization metric emitter
    ///
    /// Returns a sender which can be used to send utilization information back to the emitter
    pub(crate) fn add_component(
        &mut self,
        key: ComponentKey,
        gauge: Gauge,
    ) -> UtilizationComponentSender {
        self.timers.insert(
            key.clone(),
            Timer::new(
                gauge,
                #[cfg(debug_assertions)]
                key.id().into(),
            ),
        );
        UtilizationComponentSender {
            timer_tx: self.timer_tx.clone(),
            component_key: key,
        }
    }

    pub(crate) async fn run_utilization(&mut self, mut shutdown: ShutdownSignal) {
        loop {
            tokio::select! {
                message = self.timer_rx.recv() => {
                    match message {
                        Some(UtilizationTimerMessage::StartWait(key, start_time)) => {
                            self.timers.get_mut(&key).expect("Utilization timer missing for component").start_wait(start_time);
                        }
                        Some(UtilizationTimerMessage::StopWait(key, stop_time)) => {
                            self.timers.get_mut(&key).expect("Utilization timer missing for component").stop_wait(stop_time);
                        }
                        None => break,
                    }
                },

                Some(_) = self.intervals.next() => {
                    for timer in self.timers.values_mut() {
                        timer.update_utilization();
                    }
                },

                _ = &mut shutdown => {
                    break
                }
            }
        }
    }
}

/// Wrap a stream to emit stats about utilization. This is designed for use with
/// the input channels of transform and sinks components, and measures the
/// amount of time that the stream is waiting for input from upstream. We make
/// the simplifying assumption that this wait time is when the component is idle
/// and the rest of the time it is doing useful work. This is more true for
/// sinks than transforms, which can be blocked by downstream components, but
/// with knowledge of the config the data is still useful.
pub(crate) fn wrap<S>(
    timer_tx: UtilizationComponentSender,
    component_key: ComponentKey,
    inner: S,
) -> Utilization<S> {
    Utilization {
        intervals: IntervalStream::new(interval(Duration::from_secs(5))),
        timer_tx,
        component_key,
        inner,
    }
}

#[cfg(test)]
mod tests {
<<<<<<< HEAD
    use metrics::gauge;

    use super::*;

    #[test]
    fn test_utilization_in_bounds_on_late_start() {
        let mut timer = Timer::new(gauge!("test"), "test".into());

        timer.report();

        // Late message for start wait
        timer.start_wait(Instant::now() - Duration::from_secs(1));

        timer.report();
        assert!(timer.ewma.average().unwrap_or(f64::NAN) >= 0.0);
        assert!(timer.ewma.average().unwrap_or(f64::NAN) <= 1.0);
    }

    #[test]
    fn test_utilization_in_bounds_on_late_stop() {
        let mut timer = Timer::new(gauge!("test"), "test".into());

        timer.waiting = true;
        timer.report();

        // Late message for stop wait
        timer.stop_wait(Instant::now() - Duration::from_secs(4));

        timer.report();
        assert!(timer.ewma.average().unwrap_or(f64::NAN) >= 0.0);
        assert!(timer.ewma.average().unwrap_or(f64::NAN) <= 1.0);
=======
    use mock_instant::global::MockClock;
    use serial_test::serial;

    use super::*;

    /// Helper function to reset mock clock and create a timer at T=100
    fn setup_timer() -> Timer {
        // Set mock clock to T=100
        MockClock::set_time(Duration::from_secs(100));

        Timer::new(
            metrics::gauge!("test_utilization"),
            #[cfg(debug_assertions)]
            "test_component".into(),
        )
    }

    const TOLERANCE: f64 = 0.01;

    /// Helper function to assert utilization is approximately equal to expected value
    /// and within valid bounds [0, 1]
    fn assert_approx_eq(actual: f64, expected: f64, description: &str) {
        assert!(
            (0.0..=1.0).contains(&actual),
            "Utilization {actual} is outside [0, 1]"
        );
        assert!(
            (actual - expected).abs() < TOLERANCE,
            "Expected utilization {description}, got {actual}"
        );
    }

    #[test]
    #[serial]
    fn test_normal_utilization_within_bounds() {
        let mut timer = setup_timer();

        // Timer created at T=100. Advance 1 second and start waiting
        MockClock::advance(Duration::from_secs(1));
        timer.start_wait(Instant::now());

        // Advance 2 seconds while waiting (T=101 to T=103)
        MockClock::advance(Duration::from_secs(2));
        timer.stop_wait(Instant::now());

        // Advance 2 more seconds (not waiting), then report (T=103 to T=105)
        MockClock::advance(Duration::from_secs(2));
        timer.update_utilization();

        // total_wait = 2 seconds, total_duration = 5 seconds (T=100 to T=105)
        // wait_ratio = 2/5 = 0.4, utilization = 1.0 - 0.4 = 0.6
        let avg = timer.ewma.average().unwrap();
        assert_approx_eq(avg, 0.6, "~0.6");
    }

    #[test]
    #[serial]
    fn test_always_waiting_utilization() {
        let mut timer = setup_timer();

        // Timer created at T=100. Start waiting immediately
        timer.start_wait(Instant::now());

        // Advance 5 seconds while waiting (T=100 to T=105)
        MockClock::advance(Duration::from_secs(5));
        timer.update_utilization();

        // We waited the entire time: total_wait = 5s, total_duration = 5s
        // wait_ratio = 1.0, utilization = 0.0
        let avg = timer.ewma.average().unwrap();
        assert_approx_eq(avg, 0.0, "near 0 (always waiting)");
    }

    #[test]
    #[serial]
    fn test_never_waiting_utilization() {
        let mut timer = setup_timer();

        // Advance 5 seconds without waiting (T=100 to T=105)
        MockClock::advance(Duration::from_secs(5));
        timer.update_utilization();

        // Never waited: total_wait = 0, total_duration = 5s
        // wait_ratio = 0.0, utilization = 1.0
        let avg = timer.ewma.average().unwrap();
        assert_approx_eq(avg, 1.0, "near 1.0 (never waiting)");
>>>>>>> e732a6eb
    }
}<|MERGE_RESOLUTION|>--- conflicted
+++ resolved
@@ -119,12 +119,8 @@
     /// Complete the current waiting span and begin a non-waiting span
     pub(crate) fn stop_wait(&mut self, at: Instant) {
         if self.waiting {
-<<<<<<< HEAD
             // Clamp stop time in case of a late message
             self.end_span(at.max(self.overall_start));
-=======
-            self.end_span(at);
->>>>>>> e732a6eb
             self.waiting = false;
         }
     }
@@ -156,8 +152,6 @@
         self.report(avg_rounded);
     }
 
-<<<<<<< HEAD
-=======
     #[cfg(debug_assertions)]
     fn report(&mut self, utilization: f64) {
         // Note that changing the reporting interval would also affect the actual metric reporting frequency.
@@ -168,7 +162,6 @@
         self.report_count = self.report_count.wrapping_add(1);
     }
 
->>>>>>> e732a6eb
     fn end_span(&mut self, at: Instant) {
         if self.waiting {
             // At can be before span start here, the result will be clamped to 0
@@ -301,39 +294,6 @@
 
 #[cfg(test)]
 mod tests {
-<<<<<<< HEAD
-    use metrics::gauge;
-
-    use super::*;
-
-    #[test]
-    fn test_utilization_in_bounds_on_late_start() {
-        let mut timer = Timer::new(gauge!("test"), "test".into());
-
-        timer.report();
-
-        // Late message for start wait
-        timer.start_wait(Instant::now() - Duration::from_secs(1));
-
-        timer.report();
-        assert!(timer.ewma.average().unwrap_or(f64::NAN) >= 0.0);
-        assert!(timer.ewma.average().unwrap_or(f64::NAN) <= 1.0);
-    }
-
-    #[test]
-    fn test_utilization_in_bounds_on_late_stop() {
-        let mut timer = Timer::new(gauge!("test"), "test".into());
-
-        timer.waiting = true;
-        timer.report();
-
-        // Late message for stop wait
-        timer.stop_wait(Instant::now() - Duration::from_secs(4));
-
-        timer.report();
-        assert!(timer.ewma.average().unwrap_or(f64::NAN) >= 0.0);
-        assert!(timer.ewma.average().unwrap_or(f64::NAN) <= 1.0);
-=======
     use mock_instant::global::MockClock;
     use serial_test::serial;
 
@@ -368,6 +328,43 @@
 
     #[test]
     #[serial]
+    fn test_utilization_in_bounds_on_late_start() {
+        let mut timer = setup_timer();
+
+        MockClock::advance(Duration::from_secs(5));
+
+        timer.update_utilization();
+
+        // Late message for start wait
+        timer.start_wait(Instant::now() - Duration::from_secs(1));
+        MockClock::advance(Duration::from_secs(5));
+
+        timer.update_utilization();
+        assert!(timer.ewma.average().unwrap_or(f64::NAN) >= 0.0);
+        assert!(timer.ewma.average().unwrap_or(f64::NAN) <= 1.0);
+    }
+
+    #[test]
+    #[serial]
+    fn test_utilization_in_bounds_on_late_stop() {
+        let mut timer = setup_timer();
+
+        MockClock::advance(Duration::from_secs(5));
+
+        timer.waiting = true;
+        timer.update_utilization();
+
+        // Late message for stop wait
+        timer.stop_wait(Instant::now() - Duration::from_secs(4));
+        MockClock::advance(Duration::from_secs(5));
+
+        timer.update_utilization();
+        assert!(timer.ewma.average().unwrap_or(f64::NAN) >= 0.0);
+        assert!(timer.ewma.average().unwrap_or(f64::NAN) <= 1.0);
+    }
+
+    #[test]
+    #[serial]
     fn test_normal_utilization_within_bounds() {
         let mut timer = setup_timer();
 
@@ -420,6 +417,5 @@
         // wait_ratio = 0.0, utilization = 1.0
         let avg = timer.ewma.average().unwrap();
         assert_approx_eq(avg, 1.0, "near 1.0 (never waiting)");
->>>>>>> e732a6eb
     }
 }