--- conflicted
+++ resolved
@@ -73,11 +73,8 @@
     gauge: Gauge,
     #[cfg(debug_assertions)]
     report_count: u32,
-<<<<<<< HEAD
-=======
     #[cfg(debug_assertions)]
     component_id: Arc<str>,
->>>>>>> 8dff36b9
 }
 
 /// A simple, specialized timer for tracking spans of waiting vs not-waiting
@@ -99,11 +96,8 @@
             gauge,
             #[cfg(debug_assertions)]
             report_count: 0,
-<<<<<<< HEAD
-=======
             #[cfg(debug_assertions)]
             component_id,
->>>>>>> 8dff36b9
         }
     }
 
@@ -145,15 +139,10 @@
 
         #[cfg(debug_assertions)]
         {
-<<<<<<< HEAD
-            if self.report_count % 6 == 0 {
-                debug!(utilization = %avg_rounded);
-=======
             // Note that changing the reporting interval would also affect the actual metric reporting frequency.
             // This check reduces debug log spamming.
             if self.report_count.is_multiple_of(5) {
                 debug!(component_id = %self.component_id, utilization = %avg_rounded);
->>>>>>> 8dff36b9
             }
             self.report_count = self.report_count.wrapping_add(1);
         }
