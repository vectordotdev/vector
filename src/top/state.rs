<<<<<<< HEAD
use crate::config::ComponentKey;
use std::collections::HashMap;
use tokio::sync::mpsc;

type IdentifiedMetric = (ComponentKey, i64);
=======
use crate::config::ComponentId;
use std::collections::btree_map::BTreeMap;
use tokio::sync::mpsc;

type IdentifiedMetric = (ComponentId, i64);
>>>>>>> 11c65981

#[derive(Debug)]
pub enum EventType {
    EventsInTotals(Vec<IdentifiedMetric>),
    /// Interval in ms + identified metric
    EventsInThroughputs(i64, Vec<IdentifiedMetric>),
    EventsOutTotals(Vec<IdentifiedMetric>),
    /// Interval in ms + identified metric
    EventsOutThroughputs(i64, Vec<IdentifiedMetric>),
    ProcessedBytesTotals(Vec<IdentifiedMetric>),
    /// Interval + identified metric
    ProcessedBytesThroughputs(i64, Vec<IdentifiedMetric>),
    ComponentAdded(ComponentRow),
<<<<<<< HEAD
    ComponentRemoved(ComponentKey),
}

pub type State = HashMap<ComponentKey, ComponentRow>;
=======
    ComponentRemoved(ComponentId),
}

pub type State = BTreeMap<ComponentId, ComponentRow>;
>>>>>>> 11c65981
pub type EventTx = mpsc::Sender<EventType>;
pub type EventRx = mpsc::Receiver<EventType>;
pub type StateRx = mpsc::Receiver<State>;

#[derive(Debug, Clone)]
pub struct ComponentRow {
<<<<<<< HEAD
    pub key: ComponentKey,
=======
    pub id: ComponentId,
>>>>>>> 11c65981
    pub kind: String,
    pub component_type: String,
    pub processed_bytes_total: i64,
    pub processed_bytes_throughput_sec: i64,
    pub events_in_total: i64,
    pub events_in_throughput_sec: i64,
    pub events_out_total: i64,
    pub events_out_throughput_sec: i64,
    pub errors: i64,
}

/// Takes the receiver `EventRx` channel, and returns a `StateTx` state transmitter. This
/// represents the single destination for handling subscriptions and returning 'immutable' state
/// for re-rendering the dashboard. This approach uses channels vs. mutexes.
pub async fn updater(mut state: State, mut event_rx: EventRx) -> StateRx {
    let (tx, rx) = mpsc::channel(20);

    // Prime the receiver with the initial state
    let _ = tx.send(state.clone()).await;

    tokio::spawn(async move {
        loop {
            if let Some(event_type) = event_rx.recv().await {
                match event_type {
                    EventType::EventsInTotals(rows) => {
                        for (key, v) in rows {
                            if let Some(r) = state.get_mut(&key) {
                                r.events_in_total = v;
                            }
                        }
                    }
                    EventType::EventsInThroughputs(interval, rows) => {
                        for (key, v) in rows {
                            if let Some(r) = state.get_mut(&key) {
                                r.events_in_throughput_sec =
                                    (v as f64 * (1000.0 / interval as f64)) as i64;
                            }
                        }
                    }
                    EventType::EventsOutTotals(rows) => {
                        for (key, v) in rows {
                            if let Some(r) = state.get_mut(&key) {
                                r.events_out_total = v;
                            }
                        }
                    }
                    EventType::EventsOutThroughputs(interval, rows) => {
                        for (key, v) in rows {
                            if let Some(r) = state.get_mut(&key) {
                                r.events_out_throughput_sec =
                                    (v as f64 * (1000.0 / interval as f64)) as i64;
                            }
                        }
                    }
                    EventType::ProcessedBytesTotals(rows) => {
                        for (key, v) in rows {
                            if let Some(r) = state.get_mut(&key) {
                                r.processed_bytes_total = v;
                            }
                        }
                    }
                    EventType::ProcessedBytesThroughputs(interval, rows) => {
                        for (key, v) in rows {
                            if let Some(r) = state.get_mut(&key) {
                                r.processed_bytes_throughput_sec =
                                    (v as f64 * (1000.0 / interval as f64)) as i64;
                            }
                        }
                    }
                    EventType::ComponentAdded(c) => {
                        let _ = state.insert(c.key.clone(), c);
                    }
                    EventType::ComponentRemoved(key) => {
                        let _ = state.remove(&key);
                    }
                }

                // Send updated map to listeners
                let _ = tx.send(state.clone()).await;
            }
        }
    });

    rx
}<|MERGE_RESOLUTION|>--- conflicted
+++ resolved
@@ -1,16 +1,8 @@
-<<<<<<< HEAD
 use crate::config::ComponentKey;
-use std::collections::HashMap;
+use std::collections::btree_map::BTreeMap;
 use tokio::sync::mpsc;
 
 type IdentifiedMetric = (ComponentKey, i64);
-=======
-use crate::config::ComponentId;
-use std::collections::btree_map::BTreeMap;
-use tokio::sync::mpsc;
-
-type IdentifiedMetric = (ComponentId, i64);
->>>>>>> 11c65981
 
 #[derive(Debug)]
 pub enum EventType {
@@ -24,28 +16,17 @@
     /// Interval + identified metric
     ProcessedBytesThroughputs(i64, Vec<IdentifiedMetric>),
     ComponentAdded(ComponentRow),
-<<<<<<< HEAD
     ComponentRemoved(ComponentKey),
 }
 
-pub type State = HashMap<ComponentKey, ComponentRow>;
-=======
-    ComponentRemoved(ComponentId),
-}
-
-pub type State = BTreeMap<ComponentId, ComponentRow>;
->>>>>>> 11c65981
+pub type State = BTreeMap<ComponentKey, ComponentRow>;
 pub type EventTx = mpsc::Sender<EventType>;
 pub type EventRx = mpsc::Receiver<EventType>;
 pub type StateRx = mpsc::Receiver<State>;
 
 #[derive(Debug, Clone)]
 pub struct ComponentRow {
-<<<<<<< HEAD
     pub key: ComponentKey,
-=======
-    pub id: ComponentId,
->>>>>>> 11c65981
     pub kind: String,
     pub component_type: String,
     pub processed_bytes_total: i64,
