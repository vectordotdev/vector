--- conflicted
+++ resolved
@@ -183,11 +183,7 @@
     // Since we don't know currently have a mechanism for scrolling/paging through results,
     // we're using an artificially high page size to capture all likely component configurations.
     let rows = client
-<<<<<<< HEAD
-        .components_query(20)
-=======
         .components_query(i16::max_value() as i64)
->>>>>>> a64d6715
         .await
         .map_err(|_| ())?
         .data
