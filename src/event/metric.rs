--- conflicted
+++ resolved
@@ -196,7 +196,8 @@
         }
     }
 
-<<<<<<< HEAD
+    /// Convert the metrics_runtime::Measurement value plus the name and
+    /// labels from a Key into our internal Metric format.
     pub fn from_metric_kv(key: metrics::Key, handle: metrics_util::Handle) -> Self {
         let value = match handle {
             metrics_util::Handle::Counter(_) => MetricValue::Counter {
@@ -208,23 +209,9 @@
             metrics_util::Handle::Histogram(_) => {
                 let values = handle.read_histogram();
                 let values = values.into_iter().map(|i| i as f64).collect::<Vec<_>>();
-=======
-    /// Convert the metrics_runtime::Measurement value plus the name and
-    /// labels from a Key into our internal Metric format.
-    pub fn from_measurement(key: Key, measurement: Measurement) -> Self {
-        let value = match measurement {
-            Measurement::Counter(v) => MetricValue::Counter { value: v as f64 },
-            Measurement::Gauge(v) => MetricValue::Gauge { value: v as f64 },
-            Measurement::Histogram(packed) => {
-                let values = packed
-                    .decompress()
-                    .into_iter()
-                    .map(|i| i as f64)
-                    .collect::<Vec<_>>();
                 // Each sample in the source measurement has an
                 // effective sample rate of 1, so create an array of
                 // such of the same length as the values.
->>>>>>> b98ae446
                 let sample_rates = vec![1; values.len()];
                 MetricValue::Distribution {
                     values,
