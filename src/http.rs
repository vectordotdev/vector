#![allow(missing_docs)]
<<<<<<< HEAD
=======
use std::{
    collections::HashMap,
    fmt,
    net::SocketAddr,
    task::{Context, Poll},
    time::Duration,
};

>>>>>>> eee6e669
use futures::future::BoxFuture;
use headers::{Authorization, HeaderMapExt};
use http::{
    HeaderMap, Request, Response, Uri, Version, header::HeaderValue, request::Builder,
    uri::InvalidUri,
};
use hyper::{
    body::{Body, HttpBody},
    client,
    client::{Client, HttpConnector},
};
use hyper_openssl::HttpsConnector;
use hyper_proxy::ProxyConnector;
use rand::Rng;
use serde_with::serde_as;
use snafu::{ResultExt, Snafu};
use std::{
    collections::HashMap,
    fmt,
    net::SocketAddr,
    task::{Context, Poll},
    time::Duration,
};
use tokio::time::Instant;
use tower::{Layer, Service};
use tower_http::{
    classify::{ServerErrorsAsFailures, SharedClassifier},
    trace::TraceLayer,
};
use tracing::{Instrument, Span};
use vector_lib::{configurable::configurable_component, sensitive_string::SensitiveString};

#[cfg(feature = "aws-core")]
use crate::aws::AwsAuthentication;
<<<<<<< HEAD

=======
>>>>>>> eee6e669
use crate::{
    config::ProxyConfig,
    internal_events::{HttpServerRequestReceived, HttpServerResponseSent, http_client},
    tls::{MaybeTlsSettings, TlsError, tls_connector_builder},
};

pub mod status {
    pub const FORBIDDEN: u16 = 403;
    pub const NOT_FOUND: u16 = 404;
    pub const TOO_MANY_REQUESTS: u16 = 429;
}

#[derive(Debug, Snafu)]
#[snafu(visibility(pub(crate)))]
pub enum HttpError {
    #[snafu(display("Failed to build TLS connector: {}", source))]
    BuildTlsConnector { source: TlsError },
    #[snafu(display("Failed to build HTTPS connector: {}", source))]
    MakeHttpsConnector { source: openssl::error::ErrorStack },
    #[snafu(display("Failed to build Proxy connector: {}", source))]
    MakeProxyConnector { source: InvalidUri },
    #[snafu(display("Failed to make HTTP(S) request: {}", source))]
    CallRequest { source: hyper::Error },
    #[snafu(display("Failed to build HTTP request: {}", source))]
    BuildRequest { source: http::Error },
}

impl HttpError {
    pub const fn is_retriable(&self) -> bool {
        match self {
            HttpError::BuildRequest { .. } | HttpError::MakeProxyConnector { .. } => false,
            HttpError::CallRequest { .. }
            | HttpError::BuildTlsConnector { .. }
            | HttpError::MakeHttpsConnector { .. } => true,
        }
    }
}

pub type HttpClientFuture = <HttpClient as Service<http::Request<Body>>>::Future;
type HttpProxyConnector = ProxyConnector<HttpsConnector<HttpConnector>>;

pub struct HttpClient<B = Body> {
    client: Client<HttpProxyConnector, B>,
    user_agent: HeaderValue,
    proxy_connector: HttpProxyConnector,
}

impl<B> HttpClient<B>
where
    B: fmt::Debug + HttpBody + Send + 'static,
    B::Data: Send,
    B::Error: Into<crate::Error>,
{
    pub fn new(
        tls_settings: impl Into<MaybeTlsSettings>,
        proxy_config: &ProxyConfig,
    ) -> Result<HttpClient<B>, HttpError> {
        HttpClient::new_with_custom_client(tls_settings, proxy_config, &mut Client::builder())
    }

    pub fn new_with_custom_client(
        tls_settings: impl Into<MaybeTlsSettings>,
        proxy_config: &ProxyConfig,
        client_builder: &mut client::Builder,
    ) -> Result<HttpClient<B>, HttpError> {
        let proxy_connector = build_proxy_connector(tls_settings.into(), proxy_config)?;
        let client = client_builder.build(proxy_connector.clone());

        let app_name = crate::get_app_name();
        let version = crate::get_version();
        let user_agent = HeaderValue::from_str(&format!("{app_name}/{version}"))
            .expect("Invalid header value for user-agent!");

        Ok(HttpClient {
            client,
            user_agent,
            proxy_connector,
        })
    }

    pub fn send(
        &self,
        mut request: Request<B>,
    ) -> BoxFuture<'static, Result<http::Response<Body>, HttpError>> {
        let span = tracing::info_span!("http");
        let _enter = span.enter();

        default_request_headers(&mut request, &self.user_agent);
        self.maybe_add_proxy_headers(&mut request);

        emit!(http_client::AboutToSendHttpRequest { request: &request });

        let response = self.client.request(request);

        let fut = async move {
            // Capture the time right before we issue the request.
            // Request doesn't start the processing until we start polling it.
            let before = std::time::Instant::now();

            // Send request and wait for the result.
            let response_result = response.await;

            // Compute the roundtrip time it took to send the request and get
            // the response or error.
            let roundtrip = before.elapsed();

            // Handle the errors and extract the response.
            let response = response_result
                .inspect_err(|error| {
                    // Emit the error into the internal events system.
                    emit!(http_client::GotHttpWarning { error, roundtrip });
                })
                .context(CallRequestSnafu)?;

            // Emit the response into the internal events system.
            emit!(http_client::GotHttpResponse {
                response: &response,
                roundtrip
            });
            Ok(response)
        }
        .instrument(span.clone().or_current());

        Box::pin(fut)
    }

    fn maybe_add_proxy_headers(&self, request: &mut Request<B>) {
        if let Some(proxy_headers) = self.proxy_connector.http_headers(request.uri()) {
            for (k, v) in proxy_headers {
                let request_headers = request.headers_mut();
                if !request_headers.contains_key(k) {
                    request_headers.insert(k, v.into());
                }
            }
        }
    }
}

pub fn build_proxy_connector(
    tls_settings: MaybeTlsSettings,
    proxy_config: &ProxyConfig,
) -> Result<ProxyConnector<HttpsConnector<HttpConnector>>, HttpError> {
    // Create dedicated TLS connector for the proxied connection with user TLS settings.
    let tls = tls_connector_builder(&tls_settings)
        .context(BuildTlsConnectorSnafu)?
        .build();
    let https = build_tls_connector(tls_settings)?;
    let mut proxy = ProxyConnector::new(https).unwrap();
    // Make proxy connector aware of user TLS settings by setting the TLS connector:
    // https://github.com/vectordotdev/vector/issues/13683
    proxy.set_tls(Some(tls));
    proxy_config
        .configure(&mut proxy)
        .context(MakeProxyConnectorSnafu)?;
    Ok(proxy)
}

pub fn build_tls_connector(
    tls_settings: MaybeTlsSettings,
) -> Result<HttpsConnector<HttpConnector>, HttpError> {
    let mut http = HttpConnector::new();
    http.enforce_http(false);

    let tls = tls_connector_builder(&tls_settings).context(BuildTlsConnectorSnafu)?;
    let mut https = HttpsConnector::with_connector(http, tls).context(MakeHttpsConnectorSnafu)?;

    let settings = tls_settings.tls().cloned();
    https.set_callback(move |c, _uri| {
        if let Some(settings) = &settings {
            settings.apply_connect_configuration(c)
        } else {
            Ok(())
        }
    });
    Ok(https)
}

fn default_request_headers<B>(request: &mut Request<B>, user_agent: &HeaderValue) {
    if !request.headers().contains_key("User-Agent") {
        request
            .headers_mut()
            .insert("User-Agent", user_agent.clone());
    }

    if !request.headers().contains_key("Accept-Encoding") {
        // hardcoding until we support compressed responses:
        // https://github.com/vectordotdev/vector/issues/5440
        request
            .headers_mut()
            .insert("Accept-Encoding", HeaderValue::from_static("identity"));
    }
}

impl<B> Service<Request<B>> for HttpClient<B>
where
    B: fmt::Debug + HttpBody + Send + 'static,
    B::Data: Send,
    B::Error: Into<crate::Error> + Send,
{
    type Response = http::Response<Body>;
    type Error = HttpError;
    type Future = BoxFuture<'static, Result<Self::Response, Self::Error>>;

    fn poll_ready(&mut self, _cx: &mut Context<'_>) -> Poll<Result<(), Self::Error>> {
        Poll::Ready(Ok(()))
    }

    fn call(&mut self, request: Request<B>) -> Self::Future {
        self.send(request)
    }
}

impl<B> Clone for HttpClient<B> {
    fn clone(&self) -> Self {
        Self {
            client: self.client.clone(),
            user_agent: self.user_agent.clone(),
            proxy_connector: self.proxy_connector.clone(),
        }
    }
}

impl<B> fmt::Debug for HttpClient<B> {
    fn fmt(&self, f: &mut fmt::Formatter<'_>) -> fmt::Result {
        f.debug_struct("HttpClient")
            .field("client", &self.client)
            .field("user_agent", &self.user_agent)
            .finish()
    }
}

/// Configuration of the authentication strategy for HTTP requests.
///
/// HTTP authentication should be used with HTTPS only, as the authentication credentials are passed as an
/// HTTP header without any additional encryption beyond what is provided by the transport itself.
#[configurable_component]
#[derive(Clone, Debug, Eq, PartialEq)]
#[serde(deny_unknown_fields, rename_all = "snake_case", tag = "strategy")]
#[configurable(metadata(docs::enum_tag_description = "The authentication strategy to use."))]
pub enum Auth {
    /// Basic authentication.
    ///
    /// The username and password are concatenated and encoded using [base64][base64].
    ///
    /// [base64]: https://en.wikipedia.org/wiki/Base64
    Basic {
        /// The basic authentication username.
        #[configurable(metadata(docs::examples = "${USERNAME}"))]
        #[configurable(metadata(docs::examples = "username"))]
        user: String,

        /// The basic authentication password.
        #[configurable(metadata(docs::examples = "${PASSWORD}"))]
        #[configurable(metadata(docs::examples = "password"))]
        password: SensitiveString,
    },

    /// Bearer authentication.
    ///
    /// The bearer token value (OAuth2, JWT, etc.) is passed as-is.
    Bearer {
        /// The bearer authentication token.
        token: SensitiveString,
    },

    #[cfg(feature = "aws-core")]
    /// AWS authentication.
    Aws {
        /// The AWS authentication configuration.
        auth: AwsAuthentication,

        /// The AWS service name to use for signing.
        service: String,
    },
}

pub trait MaybeAuth: Sized {
    fn choose_one(&self, other: &Self) -> crate::Result<Self>;
}

impl MaybeAuth for Option<Auth> {
    fn choose_one(&self, other: &Self) -> crate::Result<Self> {
        if self.is_some() && other.is_some() {
            Err("Two authorization credentials was provided.".into())
        } else {
            Ok(self.clone().or_else(|| other.clone()))
        }
    }
}

impl Auth {
    pub fn apply<B>(&self, req: &mut Request<B>) {
        self.apply_headers_map(req.headers_mut())
    }

    pub fn apply_builder(&self, mut builder: Builder) -> Builder {
        if let Some(map) = builder.headers_mut() {
            self.apply_headers_map(map)
        }
        builder
    }

    pub fn apply_headers_map(&self, map: &mut HeaderMap) {
        match &self {
            Auth::Basic { user, password } => {
                let auth = Authorization::basic(user.as_str(), password.inner());
                map.typed_insert(auth);
            }
            Auth::Bearer { token } => match Authorization::bearer(token.inner()) {
                Ok(auth) => map.typed_insert(auth),
                Err(error) => error!(message = "Invalid bearer token.", token = %token, %error),
            },
            #[cfg(feature = "aws-core")]
            _ => {}
        }
    }
}

pub fn get_http_scheme_from_uri(uri: &Uri) -> &'static str {
    // If there's no scheme, we just use "http" since it provides the most semantic relevance without inadvertently
    // implying things it can't know i.e. returning "https" when we're not actually sure HTTPS was used.
    uri.scheme_str().map_or("http", |scheme| match scheme {
        "http" => "http",
        "https" => "https",
        // `http::Uri` ensures that we always get "http" or "https" if the URI is created with a well-formed scheme, but
        // it also supports arbitrary schemes, which is where we bomb out down here, since we can't generate a static
        // string for an arbitrary input string... and anything other than "http" and "https" makes no sense for an HTTP
        // client anyways.
        s => panic!("invalid URI scheme for HTTP client: {s}"),
    })
}

/// Builds a [TraceLayer] configured for a HTTP server.
///
/// This layer emits HTTP specific telemetry for requests received, responses sent, and handler duration.
pub fn build_http_trace_layer<T, U>(
    span: Span,
) -> TraceLayer<
    SharedClassifier<ServerErrorsAsFailures>,
    impl Fn(&Request<T>) -> Span + Clone,
    impl Fn(&Request<T>, &Span) + Clone,
    impl Fn(&Response<U>, Duration, &Span) + Clone,
    (),
    (),
    (),
> {
    TraceLayer::new_for_http()
        .make_span_with(move |request: &Request<T>| {
            // This is an error span so that the labels are always present for metrics.
            error_span!(
               parent: &span,
               "http-request",
               method = %request.method(),
               path = %request.uri().path(),
            )
        })
        .on_request(Box::new(|_request: &Request<T>, _span: &Span| {
            emit!(HttpServerRequestReceived);
        }))
        .on_response(|response: &Response<U>, latency: Duration, _span: &Span| {
            emit!(HttpServerResponseSent { response, latency });
        })
        .on_failure(())
        .on_body_chunk(())
        .on_eos(())
}

/// Configuration of HTTP server keepalive parameters.
#[serde_as]
#[configurable_component]
#[derive(Clone, Debug, PartialEq)]
#[serde(deny_unknown_fields)]
pub struct KeepaliveConfig {
    /// The maximum amount of time a connection may exist before it is closed by sending
    /// a `Connection: close` header on the HTTP response. Set this to a large value like
    /// `100000000` to "disable" this feature
    ///
    ///
    /// Only applies to HTTP/0.9, HTTP/1.0, and HTTP/1.1 requests.
    ///
    /// A random jitter configured by `max_connection_age_jitter_factor` is added
    /// to the specified duration to spread out connection storms.
    #[serde(default = "default_max_connection_age")]
    #[configurable(metadata(docs::examples = 600))]
    #[configurable(metadata(docs::type_unit = "seconds"))]
    #[configurable(metadata(docs::human_name = "Maximum Connection Age"))]
    pub max_connection_age_secs: Option<u64>,

    /// The factor by which to jitter the `max_connection_age_secs` value.
    ///
    /// A value of 0.1 means that the actual duration will be between 90% and 110% of the
    /// specified maximum duration.
    #[serde(default = "default_max_connection_age_jitter_factor")]
    #[configurable(validation(range(min = 0.0, max = 1.0)))]
    pub max_connection_age_jitter_factor: f64,
}

const fn default_max_connection_age() -> Option<u64> {
    Some(300) // 5 minutes
}

const fn default_max_connection_age_jitter_factor() -> f64 {
    0.1
}

impl Default for KeepaliveConfig {
    fn default() -> Self {
        Self {
            max_connection_age_secs: default_max_connection_age(),
            max_connection_age_jitter_factor: default_max_connection_age_jitter_factor(),
        }
    }
}

/// A layer that limits the maximum duration of a client connection. It does so by adding a
/// `Connection: close` header to the response if `max_connection_duration` time has elapsed
/// since `start_reference`.
///
/// **Notes:**
/// - This is intended to be used in a Hyper server (or similar) that will automatically close
///   the connection after a response with a `Connection: close` header is sent.
/// - This layer assumes that it is instantiated once per connection, which is true within the
///   Hyper framework.
pub struct MaxConnectionAgeLayer {
    start_reference: Instant,
    max_connection_age: Duration,
    peer_addr: SocketAddr,
}

impl MaxConnectionAgeLayer {
    pub fn new(max_connection_age: Duration, jitter_factor: f64, peer_addr: SocketAddr) -> Self {
        Self {
            start_reference: Instant::now(),
            max_connection_age: Self::jittered_duration(max_connection_age, jitter_factor),
            peer_addr,
        }
    }

    fn jittered_duration(duration: Duration, jitter_factor: f64) -> Duration {
        // Ensure the jitter_factor is between 0.0 and 1.0
        let jitter_factor = jitter_factor.clamp(0.0, 1.0);
        // Generate a random jitter factor between `1 - jitter_factor`` and `1 + jitter_factor`.
        let mut rng = rand::rng();
        let random_jitter_factor = rng.random_range(-jitter_factor..=jitter_factor) + 1.;
        duration.mul_f64(random_jitter_factor)
    }
}

impl<S> Layer<S> for MaxConnectionAgeLayer
where
    S: Service<Request<Body>, Response = Response<Body>> + Clone + Send + 'static,
    S::Future: Send + 'static,
{
    type Service = MaxConnectionAgeService<S>;

    fn layer(&self, service: S) -> Self::Service {
        MaxConnectionAgeService {
            service,
            start_reference: self.start_reference,
            max_connection_age: self.max_connection_age,
            peer_addr: self.peer_addr,
        }
    }
}

/// A service that limits the maximum age of a client connection. It does so by adding a
/// `Connection: close` header to the response if `max_connection_age` time has elapsed
/// since `start_reference`.
///
/// **Notes:**
/// - This is intended to be used in a Hyper server (or similar) that will automatically close
///   the connection after a response with a `Connection: close` header is sent.
/// - This service assumes that it is instantiated once per connection, which is true within the
///   Hyper framework.
#[derive(Clone)]
pub struct MaxConnectionAgeService<S> {
    service: S,
    start_reference: Instant,
    max_connection_age: Duration,
    peer_addr: SocketAddr,
}

impl<S, E> Service<Request<Body>> for MaxConnectionAgeService<S>
where
    S: Service<Request<Body>, Response = Response<Body>, Error = E> + Clone + Send + 'static,
    S::Future: Send + 'static,
{
    type Response = S::Response;
    type Error = E;
    type Future = BoxFuture<'static, Result<Self::Response, E>>;

    fn poll_ready(
        &mut self,
        cx: &mut std::task::Context<'_>,
    ) -> std::task::Poll<Result<(), Self::Error>> {
        self.service.poll_ready(cx)
    }

    fn call(&mut self, req: Request<Body>) -> Self::Future {
        let start_reference = self.start_reference;
        let max_connection_age = self.max_connection_age;
        let peer_addr = self.peer_addr;
        let version = req.version();
        let future = self.service.call(req);
        Box::pin(async move {
            let mut response = future.await?;
            match version {
                Version::HTTP_09 | Version::HTTP_10 | Version::HTTP_11 => {
                    if start_reference.elapsed() >= max_connection_age {
                        debug!(
                            message = "Closing connection due to max connection age.",
                            ?max_connection_age,
                            connection_age = ?start_reference.elapsed(),
                            ?peer_addr,
                        );
                        // Tell the client to close this connection.
                        // Hyper will automatically close the connection after the response is sent.
                        response.headers_mut().insert(
                            hyper::header::CONNECTION,
                            hyper::header::HeaderValue::from_static("close"),
                        );
                    }
                }
                // TODO need to send GOAWAY frame
                Version::HTTP_2 => (),
                // TODO need to send GOAWAY frame
                Version::HTTP_3 => (),
                _ => (),
            }
            Ok(response)
        })
    }
}

/// The type of a query parameter's value, determines if it's treated as a plain string or a VRL expression.
#[configurable_component]
#[derive(Clone, Debug, Default, Eq, PartialEq)]
#[serde(rename_all = "snake_case")]
pub enum ParamType {
    /// The parameter value is a plain string.
    #[default]
    String,
    /// The parameter value is a VRL expression that will be evaluated before each request.
    Vrl,
}

impl ParamType {
    fn is_default(&self) -> bool {
        *self == Self::default()
    }
}

/// Represents a query parameter value, which can be a simple string or a typed object
/// indicating whether the value is a string or a VRL expression.
#[configurable_component]
#[derive(Clone, Debug, Eq, PartialEq)]
#[serde(untagged)]
pub enum ParameterValue {
    /// A simple string value. For backwards compatibility.
    String(String),
    /// A value with an explicit type.
    Typed {
        /// The raw value of the parameter.
        value: String,
        /// The type of the parameter, indicating how the `value` should be treated.
        #[serde(
            default,
            skip_serializing_if = "ParamType::is_default",
            rename = "type"
        )]
        r#type: ParamType,
    },
}

impl ParameterValue {
    /// Returns true if the parameter is a VRL expression.
    pub const fn is_vrl(&self) -> bool {
        match self {
            ParameterValue::String(_) => false,
            ParameterValue::Typed { r#type, .. } => matches!(r#type, ParamType::Vrl),
        }
    }

    /// Returns the raw string value of the parameter.
    #[allow(clippy::missing_const_for_fn)]
    pub fn value(&self) -> &str {
        match self {
            ParameterValue::String(s) => s,
            ParameterValue::Typed { value, .. } => value,
        }
    }

    /// Consumes the `ParameterValue` and returns the owned raw string value.
    pub fn into_value(self) -> String {
        match self {
            ParameterValue::String(s) => s,
            ParameterValue::Typed { value, .. } => value,
        }
    }
}

/// Configuration of the query parameter value for HTTP requests.
#[configurable_component]
#[derive(Clone, Debug, Eq, PartialEq)]
#[serde(untagged)]
#[configurable(metadata(docs::enum_tag_description = "Query parameter value"))]
pub enum QueryParameterValue {
    /// Query parameter with single value
    SingleParam(ParameterValue),
    /// Query parameter with multiple values
    MultiParams(Vec<ParameterValue>),
}

impl QueryParameterValue {
    /// Returns an iterator over the contained `ParameterValue`s.
    pub fn iter(&self) -> impl Iterator<Item = &ParameterValue> {
        match self {
            QueryParameterValue::SingleParam(param) => std::slice::from_ref(param).iter(),
            QueryParameterValue::MultiParams(params) => params.iter(),
        }
    }

    /// Convert to `Vec<ParameterValue>` for owned iteration.
    fn into_vec(self) -> Vec<ParameterValue> {
        match self {
            QueryParameterValue::SingleParam(param) => vec![param],
            QueryParameterValue::MultiParams(params) => params,
        }
    }
}

// Implement IntoIterator for owned QueryParameterValue
impl IntoIterator for QueryParameterValue {
    type Item = ParameterValue;
    type IntoIter = std::vec::IntoIter<ParameterValue>;

    fn into_iter(self) -> Self::IntoIter {
        self.into_vec().into_iter()
    }
}

pub type QueryParameters = HashMap<String, QueryParameterValue>;

#[cfg(test)]
mod tests {
    use std::convert::Infallible;

    use hyper::{Server, server::conn::AddrStream, service::make_service_fn};
    use proptest::prelude::*;
    use tower::ServiceBuilder;

    use super::*;
    use crate::test_util::next_addr;

    #[test]
    fn test_default_request_headers_defaults() {
        let user_agent = HeaderValue::from_static("vector");
        let mut request = Request::post("http://example.com").body(()).unwrap();
        default_request_headers(&mut request, &user_agent);
        assert_eq!(
            request.headers().get("Accept-Encoding"),
            Some(&HeaderValue::from_static("identity")),
        );
        assert_eq!(request.headers().get("User-Agent"), Some(&user_agent));
    }

    #[test]
    fn test_default_request_headers_does_not_overwrite() {
        let mut request = Request::post("http://example.com")
            .header("Accept-Encoding", "gzip")
            .header("User-Agent", "foo")
            .body(())
            .unwrap();
        default_request_headers(&mut request, &HeaderValue::from_static("vector"));
        assert_eq!(
            request.headers().get("Accept-Encoding"),
            Some(&HeaderValue::from_static("gzip")),
        );
        assert_eq!(
            request.headers().get("User-Agent"),
            Some(&HeaderValue::from_static("foo"))
        );
    }

    proptest! {
        #[test]
        fn test_jittered_duration(duration_in_secs in 0u64..120, jitter_factor in 0.0..1.0) {
            let duration = Duration::from_secs(duration_in_secs);
            let jittered_duration = MaxConnectionAgeLayer::jittered_duration(duration, jitter_factor);

            // Check properties based on the range of inputs
            if jitter_factor == 0.0 {
                // When jitter_factor is 0, jittered_duration should be equal to the original duration
                prop_assert_eq!(
                    jittered_duration,
                    duration,
                    "jittered_duration {:?} should be equal to duration {:?}",
                    jittered_duration,
                    duration,
                );
            } else if duration_in_secs > 0 {
                // Check the bounds when duration is non-zero and jitter_factor is non-zero
                let lower_bound = duration.mul_f64(1.0 - jitter_factor);
                let upper_bound = duration.mul_f64(1.0 + jitter_factor);
                prop_assert!(
                    jittered_duration >= lower_bound && jittered_duration <= upper_bound,
                    "jittered_duration {:?} should be between {:?} and {:?}",
                    jittered_duration,
                    lower_bound,
                    upper_bound,
                );
            } else {
                // When duration is zero, jittered_duration should also be zero
                prop_assert_eq!(
                    jittered_duration,
                    Duration::from_secs(0),
                    "jittered_duration {:?} should be equal to zero",
                    jittered_duration,
                );
            }
        }
    }

    #[tokio::test]
    async fn test_max_connection_age_service() {
        tokio::time::pause();

        let start_reference = Instant::now();
        let max_connection_age = Duration::from_secs(1);
        let mut service = MaxConnectionAgeService {
            service: tower::service_fn(|_req: Request<Body>| async {
                Ok::<Response<Body>, hyper::Error>(Response::new(Body::empty()))
            }),
            start_reference,
            max_connection_age,
            peer_addr: "1.2.3.4:1234".parse().unwrap(),
        };

        let req = Request::get("http://example.com")
            .body(Body::empty())
            .unwrap();
        let response = service.call(req).await.unwrap();
        assert_eq!(response.headers().get("Connection"), None);

        tokio::time::advance(Duration::from_millis(500)).await;
        let req = Request::get("http://example.com")
            .body(Body::empty())
            .unwrap();
        let response = service.call(req).await.unwrap();
        assert_eq!(response.headers().get("Connection"), None);

        tokio::time::advance(Duration::from_millis(500)).await;
        let req = Request::get("http://example.com")
            .body(Body::empty())
            .unwrap();
        let response = service.call(req).await.unwrap();
        assert_eq!(
            response.headers().get("Connection"),
            Some(&HeaderValue::from_static("close"))
        );
    }

    #[tokio::test]
    async fn test_max_connection_age_service_http2() {
        tokio::time::pause();

        let start_reference = Instant::now();
        let max_connection_age = Duration::from_secs(0);
        let mut service = MaxConnectionAgeService {
            service: tower::service_fn(|_req: Request<Body>| async {
                Ok::<Response<Body>, hyper::Error>(Response::new(Body::empty()))
            }),
            start_reference,
            max_connection_age,
            peer_addr: "1.2.3.4:1234".parse().unwrap(),
        };

        let mut req = Request::get("http://example.com")
            .body(Body::empty())
            .unwrap();
        *req.version_mut() = Version::HTTP_2;
        let response = service.call(req).await.unwrap();
        assert_eq!(response.headers().get("Connection"), None);
    }

    #[tokio::test]
    async fn test_max_connection_age_service_http3() {
        tokio::time::pause();

        let start_reference = Instant::now();
        let max_connection_age = Duration::from_secs(0);
        let mut service = MaxConnectionAgeService {
            service: tower::service_fn(|_req: Request<Body>| async {
                Ok::<Response<Body>, hyper::Error>(Response::new(Body::empty()))
            }),
            start_reference,
            max_connection_age,
            peer_addr: "1.2.3.4:1234".parse().unwrap(),
        };

        let mut req = Request::get("http://example.com")
            .body(Body::empty())
            .unwrap();
        *req.version_mut() = Version::HTTP_3;
        let response = service.call(req).await.unwrap();
        assert_eq!(response.headers().get("Connection"), None);
    }

    #[tokio::test]
    async fn test_max_connection_age_service_zero_duration() {
        tokio::time::pause();

        let start_reference = Instant::now();
        let max_connection_age = Duration::from_millis(0);
        let mut service = MaxConnectionAgeService {
            service: tower::service_fn(|_req: Request<Body>| async {
                Ok::<Response<Body>, hyper::Error>(Response::new(Body::empty()))
            }),
            start_reference,
            max_connection_age,
            peer_addr: "1.2.3.4:1234".parse().unwrap(),
        };

        let req = Request::get("http://example.com")
            .body(Body::empty())
            .unwrap();
        let response = service.call(req).await.unwrap();
        assert_eq!(
            response.headers().get("Connection"),
            Some(&HeaderValue::from_static("close"))
        );
    }

    // Note that we unfortunately cannot mock the time in this test because the client calls
    // sleep internally, which advances the clock.  However, this test shouldn't be flakey given
    // the time bounds provided.
    #[tokio::test]
    async fn test_max_connection_age_service_with_hyper_server() {
        // Create a hyper server with the max connection age layer.
        let max_connection_age = Duration::from_secs(1);
        let addr = next_addr();
        let make_svc = make_service_fn(move |conn: &AddrStream| {
            let svc = ServiceBuilder::new()
                .layer(MaxConnectionAgeLayer::new(
                    max_connection_age,
                    0.,
                    conn.remote_addr(),
                ))
                .service(tower::service_fn(|_req: Request<Body>| async {
                    Ok::<Response<Body>, hyper::Error>(Response::new(Body::empty()))
                }));
            futures_util::future::ok::<_, Infallible>(svc)
        });

        tokio::spawn(async move {
            Server::bind(&addr).serve(make_svc).await.unwrap();
        });

        // Wait for the server to start.
        tokio::time::sleep(Duration::from_millis(10)).await;

        // Create a client, which has its own connection pool.
        let client = HttpClient::new(None, &ProxyConfig::default()).unwrap();

        // Responses generated before the client's max connection age has elapsed do not
        // include a `Connection: close` header in the response.
        let req = Request::get(format!("http://{addr}/"))
            .body(Body::empty())
            .unwrap();
        let response = client.send(req).await.unwrap();
        assert_eq!(response.headers().get("Connection"), None);

        let req = Request::get(format!("http://{addr}/"))
            .body(Body::empty())
            .unwrap();
        let response = client.send(req).await.unwrap();
        assert_eq!(response.headers().get("Connection"), None);

        // The first response generated after the client's max connection age has elapsed should
        // include the `Connection: close` header.
        tokio::time::sleep(Duration::from_secs(1)).await;
        let req = Request::get(format!("http://{addr}/"))
            .body(Body::empty())
            .unwrap();
        let response = client.send(req).await.unwrap();
        assert_eq!(
            response.headers().get("Connection"),
            Some(&HeaderValue::from_static("close")),
        );

        // The next request should establish a new connection.
        // Importantly, this also confirms that each connection has its own independent
        // connection age timer.
        let req = Request::get(format!("http://{addr}/"))
            .body(Body::empty())
            .unwrap();
        let response = client.send(req).await.unwrap();
        assert_eq!(response.headers().get("Connection"), None);
    }
}<|MERGE_RESOLUTION|>--- conflicted
+++ resolved
@@ -1,6 +1,4 @@
 #![allow(missing_docs)]
-<<<<<<< HEAD
-=======
 use std::{
     collections::HashMap,
     fmt,
@@ -9,7 +7,6 @@
     time::Duration,
 };
 
->>>>>>> eee6e669
 use futures::future::BoxFuture;
 use headers::{Authorization, HeaderMapExt};
 use http::{
@@ -26,13 +23,6 @@
 use rand::Rng;
 use serde_with::serde_as;
 use snafu::{ResultExt, Snafu};
-use std::{
-    collections::HashMap,
-    fmt,
-    net::SocketAddr,
-    task::{Context, Poll},
-    time::Duration,
-};
 use tokio::time::Instant;
 use tower::{Layer, Service};
 use tower_http::{
@@ -44,10 +34,6 @@
 
 #[cfg(feature = "aws-core")]
 use crate::aws::AwsAuthentication;
-<<<<<<< HEAD
-
-=======
->>>>>>> eee6e669
 use crate::{
     config::ProxyConfig,
     internal_events::{HttpServerRequestReceived, HttpServerResponseSent, http_client},
