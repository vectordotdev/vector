--- conflicted
+++ resolved
@@ -38,14 +38,9 @@
 pub const TEST_PEM_CLIENT_KEY_PATH: &str =
     "tests/data/ca/intermediate_client/private/localhost.key.pem";
 
-<<<<<<< HEAD
-/// Standard TLS options with an `enabled` flag
-#[derive(Clone, Debug, Default, Deserialize, Serialize)]
-=======
 /// Configures the TLS options for incoming/outgoing connections.
 #[configurable_component]
 #[derive(Clone, Debug, Default)]
->>>>>>> f6f38d08
 pub struct TlsEnableableConfig {
     /// Whether or not to require TLS for incoming/outgoing connections.
     ///
@@ -73,22 +68,19 @@
     }
 }
 
-<<<<<<< HEAD
 /// TlsEnableableConfig for `sources`, adding metadata from the client certificate
-#[derive(Clone, Debug, Default, Deserialize, Serialize)]
+#[configurable_component]
+#[derive(Clone, Debug, Default)]
 pub struct TlsSourceConfig {
+    /// Event field for client certificate metadata.
     pub peer_key: Option<String>,
     #[serde(flatten)]
     pub tls_config: TlsEnableableConfig,
 }
 
-/// Standard TLS options
-#[derive(Clone, Debug, Default, Deserialize, Serialize)]
-=======
 /// Standard TLS options.
 #[configurable_component]
 #[derive(Clone, Debug, Default)]
->>>>>>> f6f38d08
 #[serde(deny_unknown_fields)]
 pub struct TlsConfig {
     /// Enables certificate verification.
