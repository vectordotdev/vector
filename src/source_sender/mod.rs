use std::{collections::HashMap, fmt};

use chrono::Utc;
use futures::{Stream, StreamExt};
use metrics::{register_histogram, Histogram};
use value::Value;
use vector_buffers::topology::channel::{self, LimitedReceiver, LimitedSender};
#[cfg(test)]
use vector_core::event::{into_event_stream, EventStatus};
use vector_core::{
    config::{log_schema, Output},
    event::{array, Event, EventArray, EventContainer, EventRef},
<<<<<<< HEAD
    internal_event::{
        self, CountByteSize, EventsSent, InternalEventHandle as _, Registered, DEFAULT_OUTPUT,
    },
    ByteSizeOf,
=======
    internal_event::{EventsSent, DEFAULT_OUTPUT},
    ByteSizeOf, EstimatedJsonEncodedSizeOf,
>>>>>>> 95fabca3
};

mod errors;

pub use errors::{ClosedError, StreamSendError};

pub(crate) const CHUNK_SIZE: usize = 1000;

#[cfg(test)]
const TEST_BUFFER_SIZE: usize = 100;

const LAG_TIME_NAME: &str = "source_lag_time_seconds";

pub struct Builder {
    buf_size: usize,
    inner: Option<Inner>,
    named_inners: HashMap<String, Inner>,
    lag_time: Option<Histogram>,
}

impl Builder {
    // https://github.com/rust-lang/rust/issues/73255
    #[allow(clippy::missing_const_for_fn)]
    pub fn with_buffer(self, n: usize) -> Self {
        Self {
            buf_size: n,
            inner: self.inner,
            named_inners: self.named_inners,
            lag_time: self.lag_time,
        }
    }

    pub fn add_output(&mut self, output: Output) -> LimitedReceiver<EventArray> {
        match output.port {
            None => {
                let (inner, rx) = Inner::new_with_buffer(
                    self.buf_size,
                    DEFAULT_OUTPUT.to_owned(),
                    self.lag_time.clone(),
                );
                self.inner = Some(inner);
                rx
            }
            Some(name) => {
                let (inner, rx) =
                    Inner::new_with_buffer(self.buf_size, name.clone(), self.lag_time.clone());
                self.named_inners.insert(name, inner);
                rx
            }
        }
    }

    // https://github.com/rust-lang/rust/issues/73255
    #[allow(clippy::missing_const_for_fn)]
    pub fn build(self) -> SourceSender {
        SourceSender {
            inner: self.inner,
            named_inners: self.named_inners,
        }
    }
}

#[derive(Debug, Clone)]
pub struct SourceSender {
    inner: Option<Inner>,
    named_inners: HashMap<String, Inner>,
}

impl SourceSender {
    pub fn builder() -> Builder {
        Builder {
            buf_size: CHUNK_SIZE,
            inner: None,
            named_inners: Default::default(),
            lag_time: Some(register_histogram!(LAG_TIME_NAME)),
        }
    }

    pub fn new_with_buffer(n: usize) -> (Self, LimitedReceiver<EventArray>) {
        let lag_time = Some(register_histogram!(LAG_TIME_NAME));
        let (inner, rx) = Inner::new_with_buffer(n, DEFAULT_OUTPUT.to_owned(), lag_time);
        (
            Self {
                inner: Some(inner),
                named_inners: Default::default(),
            },
            rx,
        )
    }

    #[cfg(test)]
    pub fn new_test() -> (Self, impl Stream<Item = Event> + Unpin) {
        let (pipe, recv) = Self::new_with_buffer(TEST_BUFFER_SIZE);
        let recv = recv.into_stream().flat_map(into_event_stream);
        (pipe, recv)
    }

    #[cfg(test)]
    pub fn new_test_finalize(status: EventStatus) -> (Self, impl Stream<Item = Event> + Unpin) {
        let (pipe, recv) = Self::new_with_buffer(TEST_BUFFER_SIZE);
        // In a source test pipeline, there is no sink to acknowledge
        // events, so we have to add a map to the receiver to handle the
        // finalization.
        let recv = recv.into_stream().flat_map(move |mut events| {
            events.iter_events_mut().for_each(|mut event| {
                let metadata = event.metadata_mut();
                metadata.update_status(status);
                metadata.update_sources();
            });
            into_event_stream(events)
        });
        (pipe, recv)
    }

    #[cfg(test)]
    pub fn new_test_errors(
        error_at: impl Fn(usize) -> bool,
    ) -> (Self, impl Stream<Item = Event> + Unpin) {
        let (pipe, recv) = Self::new_with_buffer(TEST_BUFFER_SIZE);
        // In a source test pipeline, there is no sink to acknowledge
        // events, so we have to add a map to the receiver to handle the
        // finalization.
        let mut count: usize = 0;
        let recv = recv.into_stream().flat_map(move |mut events| {
            let status = if error_at(count) {
                EventStatus::Errored
            } else {
                EventStatus::Delivered
            };
            count += 1;
            events.iter_events_mut().for_each(|mut event| {
                let metadata = event.metadata_mut();
                metadata.update_status(status);
                metadata.update_sources();
            });
            into_event_stream(events)
        });
        (pipe, recv)
    }

    #[cfg(test)]
    pub fn add_outputs(
        &mut self,
        status: EventStatus,
        name: String,
    ) -> impl Stream<Item = EventArray> + Unpin {
        // The lag_time parameter here will need to be filled in if this function is ever used for
        // non-test situations.
        let (inner, recv) = Inner::new_with_buffer(100, name.clone(), None);
        let recv = recv.into_stream().map(move |mut events| {
            events.iter_events_mut().for_each(|mut event| {
                let metadata = event.metadata_mut();
                metadata.update_status(status);
                metadata.update_sources();
            });
            events
        });
        self.named_inners.insert(name, inner);
        recv
    }

    pub async fn send_event(&mut self, event: impl Into<EventArray>) -> Result<(), ClosedError> {
        self.inner
            .as_mut()
            .expect("no default output")
            .send_event(event)
            .await
    }

    pub async fn send_event_stream<S, E>(&mut self, events: S) -> Result<(), ClosedError>
    where
        S: Stream<Item = E> + Unpin,
        E: Into<Event> + ByteSizeOf,
    {
        self.inner
            .as_mut()
            .expect("no default output")
            .send_event_stream(events)
            .await
    }

    pub async fn send_batch<I, E>(&mut self, events: I) -> Result<(), ClosedError>
    where
        E: Into<Event> + ByteSizeOf,
        I: IntoIterator<Item = E>,
    {
        self.inner
            .as_mut()
            .expect("no default output")
            .send_batch(events)
            .await
    }

    pub async fn send_batch_named<I, E>(&mut self, name: &str, events: I) -> Result<(), ClosedError>
    where
        E: Into<Event> + ByteSizeOf,
        I: IntoIterator<Item = E>,
    {
        self.named_inners
            .get_mut(name)
            .expect("unknown output")
            .send_batch(events)
            .await
    }
}

#[derive(Clone)]
struct Inner {
    inner: LimitedSender<EventArray>,
    output: String,
    lag_time: Option<Histogram>,
    events_sent: Registered<EventsSent>,
}

impl fmt::Debug for Inner {
    fn fmt(&self, fmt: &mut fmt::Formatter<'_>) -> fmt::Result {
        fmt.debug_struct("Inner")
            .field("inner", &self.inner)
            .field("output", &self.output)
            // `metrics::Histogram` is missing `impl Debug`
            .finish()
    }
}

impl Inner {
    fn new_with_buffer(
        n: usize,
        output: String,
        lag_time: Option<Histogram>,
    ) -> (Self, LimitedReceiver<EventArray>) {
        let (tx, rx) = channel::limited(n);
        (
            Self {
                inner: tx,
                output: output.clone(),
                lag_time,
                events_sent: register!(EventsSent::from(internal_event::Output(Some(
                    output.into()
                )))),
            },
            rx,
        )
    }

    async fn send(&mut self, events: EventArray) -> Result<(), ClosedError> {
        let reference = Utc::now().timestamp_millis();
        events
            .iter_events()
            .for_each(|event| self.emit_lag_time(event, reference));
        let byte_size = events.estimated_json_encoded_size_of();
        let count = events.len();
        self.inner.send(events).await.map_err(|_| ClosedError)?;
        self.events_sent.emit(CountByteSize(count, byte_size));
        Ok(())
    }

    async fn send_event(&mut self, event: impl Into<EventArray>) -> Result<(), ClosedError> {
        self.send(event.into()).await
    }

    async fn send_event_stream<S, E>(&mut self, events: S) -> Result<(), ClosedError>
    where
        S: Stream<Item = E> + Unpin,
        E: Into<Event> + ByteSizeOf,
    {
        let mut stream = events.ready_chunks(CHUNK_SIZE);
        while let Some(events) = stream.next().await {
            self.send_batch(events.into_iter()).await?;
        }
        Ok(())
    }

    async fn send_batch<I, E>(&mut self, events: I) -> Result<(), ClosedError>
    where
        E: Into<Event> + ByteSizeOf,
        I: IntoIterator<Item = E>,
    {
        let mut count = 0;
        let mut byte_size = 0;

        let reference = Utc::now().timestamp_millis();
        let events = events.into_iter().map(Into::into);
        for events in array::events_into_arrays(events, Some(CHUNK_SIZE)) {
            events
                .iter_events()
                .for_each(|event| self.emit_lag_time(event, reference));
            let this_count = events.len();
            let this_size = events.estimated_json_encoded_size_of();
            match self.inner.send(events).await {
                Ok(()) => {
                    count += this_count;
                    byte_size += this_size;
                }
                Err(error) => {
                    self.events_sent.emit(CountByteSize(count, byte_size));
                    return Err(error.into());
                }
            }
        }

        self.events_sent.emit(CountByteSize(count, byte_size));

        Ok(())
    }

    /// Calculate the difference between the reference time and the
    /// timestamp stored in the given event reference, and emit the
    /// different, as expressed in milliseconds, as a histogram.
    fn emit_lag_time(&self, event: EventRef<'_>, reference: i64) {
        if let Some(lag_time_metric) = &self.lag_time {
            let timestamp = match event {
                EventRef::Log(log) => log
                    .get(log_schema().timestamp_key())
                    .and_then(get_timestamp_millis),
                EventRef::Metric(metric) => metric
                    .timestamp()
                    .map(|timestamp| timestamp.timestamp_millis()),
                EventRef::Trace(trace) => trace
                    .get(log_schema().timestamp_key())
                    .and_then(get_timestamp_millis),
            };
            if let Some(timestamp) = timestamp {
                // This will truncate precision for values larger than 2**52, but at that point the user
                // probably has much larger problems than precision.
                let lag_time = (reference - timestamp) as f64 / 1000.0;
                lag_time_metric.record(lag_time);
            }
        }
    }
}

fn get_timestamp_millis(value: &Value) -> Option<i64> {
    match value {
        Value::Timestamp(timestamp) => Some(timestamp.timestamp_millis()),
        _ => None,
    }
}

#[cfg(test)]
mod tests {
    use chrono::{DateTime, Duration};
    use rand::{thread_rng, Rng};
    use vector_core::event::{LogEvent, Metric, MetricKind, MetricValue, TraceEvent};

    use super::*;
    use crate::metrics::{self, Controller};

    #[tokio::test]
    async fn emits_lag_time_for_log() {
        emit_and_test(|timestamp| {
            let mut log = LogEvent::from("Log message");
            log.insert("timestamp", timestamp);
            Event::Log(log)
        })
        .await;
    }

    #[tokio::test]
    async fn emits_lag_time_for_metric() {
        emit_and_test(|timestamp| {
            Event::Metric(
                Metric::new(
                    "name",
                    MetricKind::Absolute,
                    MetricValue::Gauge { value: 123.4 },
                )
                .with_timestamp(Some(timestamp)),
            )
        })
        .await;
    }

    #[tokio::test]
    async fn emits_lag_time_for_trace() {
        emit_and_test(|timestamp| {
            let mut trace = TraceEvent::default();
            trace.insert("timestamp", timestamp);
            Event::Trace(trace)
        })
        .await;
    }

    async fn emit_and_test(make_event: impl FnOnce(DateTime<Utc>) -> Event) {
        metrics::init_test();
        let (mut sender, _stream) = SourceSender::new_test();
        let millis = thread_rng().gen_range(10..10000);
        let timestamp = Utc::now() - Duration::milliseconds(millis);
        let expected = millis as f64 / 1000.0;

        let event = make_event(timestamp);
        sender
            .send_event(event)
            .await
            .expect("Send should not fail");

        let lag_times = Controller::get()
            .expect("There must be a controller")
            .capture_metrics()
            .into_iter()
            .filter(|metric| metric.name() == "source_lag_time_seconds")
            .collect::<Vec<_>>();
        assert_eq!(lag_times.len(), 1);

        let lag_time = &lag_times[0];
        match lag_time.value() {
            MetricValue::AggregatedHistogram {
                buckets,
                count,
                sum,
            } => {
                let mut done = false;
                for bucket in buckets {
                    if !done && bucket.upper_limit >= expected {
                        assert_eq!(bucket.count, 1);
                        done = true;
                    } else {
                        assert_eq!(bucket.count, 0);
                    }
                }
                assert_eq!(*count, 1);
                assert!(
                    (*sum - expected).abs() <= 0.002,
                    "Histogram sum does not match expected sum: {} vs {}",
                    *sum,
                    expected,
                );
            }
            _ => panic!("source_lag_time_seconds has invalid type"),
        }
    }
}<|MERGE_RESOLUTION|>--- conflicted
+++ resolved
@@ -10,15 +10,10 @@
 use vector_core::{
     config::{log_schema, Output},
     event::{array, Event, EventArray, EventContainer, EventRef},
-<<<<<<< HEAD
     internal_event::{
         self, CountByteSize, EventsSent, InternalEventHandle as _, Registered, DEFAULT_OUTPUT,
     },
-    ByteSizeOf,
-=======
-    internal_event::{EventsSent, DEFAULT_OUTPUT},
     ByteSizeOf, EstimatedJsonEncodedSizeOf,
->>>>>>> 95fabca3
 };
 
 mod errors;
