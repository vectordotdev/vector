--- conflicted
+++ resolved
@@ -62,21 +62,12 @@
     }
 
     if opts.input_path.is_file() && opts.output_path.extension().is_some() {
-<<<<<<< HEAD
-        if let Some(base_dir) = opts.output_path.parent() {
-            if !base_dir.exists() {
-                fs::create_dir_all(base_dir).unwrap_or_else(|_| {
-                    panic!("Failed to create output dir(s): {:?}", &opts.output_path)
-                });
-            }
-=======
         if let Some(base_dir) = opts.output_path.parent()
             && !base_dir.exists()
         {
             fs::create_dir_all(base_dir).unwrap_or_else(|_| {
                 panic!("Failed to create output dir(s): {:?}", &opts.output_path)
             });
->>>>>>> eee6e669
         }
 
         match convert_config(&opts.input_path, &opts.output_path, opts.output_format) {
