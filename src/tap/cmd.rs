use std::time::Duration;

<<<<<<< HEAD
use vector_lib::api_client::Client;
use vector_lib::tap::{EventFormatter, OutputChannel, TapRunner};
=======
use vector_lib::{
    api_client::Client,
    tap::{EventFormatter, OutputChannel, TapRunner},
};
>>>>>>> eee6e669

use crate::signal::{SignalRx, SignalTo};

/// Delay (in milliseconds) before attempting to reconnect to the Vector API
const RECONNECT_DELAY: u64 = 5000;

/// CLI command func for issuing 'tap' queries, and communicating with a local/remote
/// Vector API server via HTTP/WebSockets.
pub(crate) async fn cmd(opts: &super::Opts, signal_rx: SignalRx) -> exitcode::ExitCode {
    let url = opts.url();
    // Return early with instructions for enabling the API if the endpoint isn't reachable
    // via a healthcheck.
    let client = Client::new(url.clone());
    #[allow(clippy::print_stderr)]
    if client.healthcheck().await.is_err() {
        eprintln!(
            indoc::indoc! {"
            Vector API server isn't reachable ({}).

            Have you enabled the API?

            To enable the API, add the following to your Vector config file:

            [api]
                enabled = true"},
            url
        );
        return exitcode::UNAVAILABLE;
    }

    tap(opts, signal_rx).await
}

/// Observe event flow from specified components
pub async fn tap(opts: &super::Opts, mut signal_rx: SignalRx) -> exitcode::ExitCode {
    let subscription_url = opts.web_socket_url();
    let output_channel = OutputChannel::Stdout(EventFormatter::new(opts.meta, opts.format));
    let tap_runner = TapRunner::new(
        &subscription_url,
        opts.inputs_of.clone(),
        opts.outputs_patterns().clone(),
        &output_channel,
        opts.format,
    );

    loop {
        tokio::select! {
            biased;
            Ok(SignalTo::Shutdown(_) | SignalTo::Quit) = signal_rx.recv() => break,
            exec_result = tap_runner.run_tap(
                opts.interval as i64,
                opts.limit as i64,
                opts.duration_ms,
                opts.quiet,
            ) => {
                match exec_result {
                    Ok(_) => {
                        break;
                    }
                    Err(tap_executor_error) => {
                        if !opts.no_reconnect {
                            #[allow(clippy::print_stderr)]
                            {
                                eprintln!(
                                    "[tap] Connection failed with error {:?}. Reconnecting in {:?} seconds.",
                                    tap_executor_error,
                                    RECONNECT_DELAY / 1000);
                            }
                            tokio::time::sleep(Duration::from_millis(RECONNECT_DELAY)).await;
                        }
                        else {
                            break;
                        }
                    }
                }
            }
        }
    }

    exitcode::OK
}<|MERGE_RESOLUTION|>--- conflicted
+++ resolved
@@ -1,14 +1,9 @@
 use std::time::Duration;
 
-<<<<<<< HEAD
-use vector_lib::api_client::Client;
-use vector_lib::tap::{EventFormatter, OutputChannel, TapRunner};
-=======
 use vector_lib::{
     api_client::Client,
     tap::{EventFormatter, OutputChannel, TapRunner},
 };
->>>>>>> eee6e669
 
 use crate::signal::{SignalRx, SignalTo};
 
