use std::{borrow::Cow, collections::BTreeMap, time::Duration};

use colored::{ColoredString, Colorize};
use tokio_stream::StreamExt;
use url::Url;
use vector_api_client::{
    connect_subscription_client,
    gql::{
        output_events_by_component_id_patterns_subscription::OutputEventsByComponentIdPatternsSubscriptionOutputEventsByComponentIdPatterns,
        TapEncodingFormat, TapSubscriptionExt,
    },
    Client,
};

use crate::{
    config,
    signal::{SignalRx, SignalTo},
};

/// Delay (in milliseconds) before attempting to reconnect to the Vector API
const RECONNECT_DELAY: u64 = 5000;

/// CLI command func for issuing 'tap' queries, and communicating with a local/remote
/// Vector API server via HTTP/WebSockets.
pub(crate) async fn cmd(opts: &super::Opts, mut signal_rx: SignalRx) -> exitcode::ExitCode {
    // Use the provided URL as the Vector GraphQL API server, or default to the local port
    // provided by the API config. This will work despite `api` and `api-client` being distinct
    // features; the config is available even if `api` is disabled.
    let mut url = opts.url.clone().unwrap_or_else(|| {
        let addr = config::api::default_address().unwrap();
        Url::parse(&*format!("http://{}/graphql", addr))
            .expect("Couldn't parse default API URL. Please report this.")
    });

    // Return early with instructions for enabling the API if the endpoint isn't reachable
    // via a healthcheck.
    if Client::new_with_healthcheck(url.clone()).await.is_none() {
        return exitcode::UNAVAILABLE;
    }

    // Change the HTTP schema to WebSockets.
    url.set_scheme(match url.scheme() {
        "https" => "wss",
        _ => "ws",
    })
    .expect("Couldn't build WebSocket URL. Please report.");

    // If no patterns are provided, tap all components' outputs
    let outputs_patterns = if opts.component_id_patterns.is_empty()
        && opts.outputs_of.is_empty()
        && opts.inputs_of.is_empty()
    {
        vec!["*".to_string()]
    } else {
        opts.outputs_of
            .iter()
            .cloned()
            .chain(opts.component_id_patterns.iter().cloned())
            .collect()
    };

    let formatter = EventFormatter::new(opts.meta, opts.format);

    loop {
        tokio::select! {
            biased;
            Some(SignalTo::Shutdown | SignalTo::Quit) = signal_rx.recv() => break,
<<<<<<< HEAD
            status = run(url.clone(), opts, outputs_patterns.clone(), formatter.clone()) => {
                if status == exitcode::UNAVAILABLE || status == exitcode::TEMPFAIL && !opts.no_reconnect {
                    eprintln!("[tap] Connection failed. Reconnecting in {:?} seconds.", RECONNECT_DELAY / 1000);
                    tokio::time::sleep(Duration::from_millis(RECONNECT_DELAY)).await;
                } else {
                    break;
=======
            Some(Some(res)) = stream.next() => {
                if let Some(d) = res.data {
                    for tap_event in d.output_events_by_component_id_patterns {
                        match tap_event {
                            OutputEventsByComponentIdPatternsSubscriptionOutputEventsByComponentIdPatterns::Log(ev) => {
                                println!("{}", formatter.format(ev.component_id.as_ref(), ev.component_kind.as_ref(), ev.component_type.as_ref(), ev.string.as_ref()));
                            },
                            OutputEventsByComponentIdPatternsSubscriptionOutputEventsByComponentIdPatterns::Metric(ev) => {
                                println!("{}", formatter.format(ev.component_id.as_ref(), ev.component_kind.as_ref(), ev.component_type.as_ref(), ev.string.as_ref()));
                            },
                            OutputEventsByComponentIdPatternsSubscriptionOutputEventsByComponentIdPatterns::Trace(ev) => {
                                println!("{}", formatter.format(ev.component_id.as_ref(), ev.component_kind.as_ref(), ev.component_type.as_ref(), ev.string.as_ref()));
                            },
                            OutputEventsByComponentIdPatternsSubscriptionOutputEventsByComponentIdPatterns::EventNotification(ev) => {
                                if !opts.quiet {
                                    eprintln!("{}", ev.message);
                                }
                            },
                        }
                    }
>>>>>>> 8d54ee33
                }
            }
        }
    }

    exitcode::OK
}

async fn run(
    url: Url,
    opts: &super::Opts,
    outputs_patterns: Vec<String>,
    formatter: EventFormatter,
) -> exitcode::ExitCode {
    let subscription_client = match connect_subscription_client(url).await {
        Ok(c) => c,
        Err(e) => {
            #[allow(clippy::print_stderr)]
            {
                eprintln!("[tap] Couldn't connect to Vector API via WebSockets: {}", e);
            }
            return exitcode::UNAVAILABLE;
        }
    };

    tokio::pin! {
        let stream = subscription_client.output_events_by_component_id_patterns_subscription(
            outputs_patterns,
            opts.inputs_of.clone(),
            opts.format,
            opts.limit as i64,
            opts.interval as i64,
        );
    };

    // Loop over the returned results, printing out tap events.
    loop {
        let message = stream.next().await;
        if let Some(Some(res)) = message {
            if let Some(d) = res.data {
                for tap_event in d.output_events_by_component_id_patterns.iter() {
                    match tap_event {
                        OutputEventsByComponentIdPatternsSubscriptionOutputEventsByComponentIdPatterns::Log(ev) => {
                            println!("{}", formatter.format(ev.component_id.as_ref(), ev.component_kind.as_ref(), ev.component_type.as_ref(), ev.string.as_ref()));
                        },
                        OutputEventsByComponentIdPatternsSubscriptionOutputEventsByComponentIdPatterns::Metric(ev) => {
                            println!("{}", formatter.format(ev.component_id.as_ref(), ev.component_kind.as_ref(), ev.component_type.as_ref(), ev.string.as_ref()));
                        },
                        OutputEventsByComponentIdPatternsSubscriptionOutputEventsByComponentIdPatterns::Trace(ev) => {
                            println!("{}", formatter.format(ev.component_id.as_ref(), ev.component_kind.as_ref(), ev.component_type.as_ref(), ev.string.as_ref()));
                        },
                        OutputEventsByComponentIdPatternsSubscriptionOutputEventsByComponentIdPatterns::EventNotification(ev) => {
                            if !opts.quiet {
                                match ev.notification {
                                    EventNotificationType::MATCHED => eprintln!(r#"[tap] Pattern "{}" successfully matched."#, ev.pattern),
                                    EventNotificationType::NOT_MATCHED => eprintln!(r#"[tap] Pattern "{}" failed to match: will retry on configuration reload."#, ev.pattern),
                                    EventNotificationType::Other(_) => {},
                                }
                            }
                        },
                    }
                }
            }
        } else {
            return exitcode::TEMPFAIL;
        }
    }
}

#[derive(Clone)]
struct EventFormatter {
    meta: bool,
    format: TapEncodingFormat,
    component_id_label: ColoredString,
    component_kind_label: ColoredString,
    component_type_label: ColoredString,
}

impl EventFormatter {
    fn new(meta: bool, format: TapEncodingFormat) -> Self {
        Self {
            meta,
            format,
            component_id_label: "component_id".green(),
            component_kind_label: "component_kind".green(),
            component_type_label: "component_type".green(),
        }
    }

    fn format<'a>(
        &self,
        component_id: &str,
        component_kind: &str,
        component_type: &str,
        event: &'a str,
    ) -> Cow<'a, str> {
        if self.meta {
            match self.format {
                TapEncodingFormat::Json => format!(
                    r#"{{"{}":"{}","{}":"{}","{}":"{}","event":{}}}"#,
                    self.component_id_label,
                    component_id.green(),
                    self.component_kind_label,
                    component_kind.green(),
                    self.component_type_label,
                    component_type.green(),
                    event
                )
                .into(),
                TapEncodingFormat::Yaml => {
                    let mut value: BTreeMap<String, serde_yaml::Value> = BTreeMap::new();
                    value.insert("event".to_string(), serde_yaml::from_str(event).unwrap());
                    // We interpolate to include component_id rather than
                    // include it in the map to correctly preserve color
                    // formatting
                    format!(
                        "{}{}: {}\n{}: {}\n{}: {}\n",
                        serde_yaml::to_string(&value).unwrap(),
                        self.component_id_label,
                        component_id.green(),
                        self.component_kind_label,
                        component_kind.green(),
                        self.component_type_label,
                        component_type.green()
                    )
                    .into()
                }
                TapEncodingFormat::Logfmt => format!(
                    "{}={} {}={} {}={} {}",
                    self.component_id_label,
                    component_id.green(),
                    self.component_kind_label,
                    component_kind.green(),
                    self.component_type_label,
                    component_type.green(),
                    event
                )
                .into(),
            }
        } else {
            event.into()
        }
    }
}<|MERGE_RESOLUTION|>--- conflicted
+++ resolved
@@ -65,35 +65,12 @@
         tokio::select! {
             biased;
             Some(SignalTo::Shutdown | SignalTo::Quit) = signal_rx.recv() => break,
-<<<<<<< HEAD
             status = run(url.clone(), opts, outputs_patterns.clone(), formatter.clone()) => {
                 if status == exitcode::UNAVAILABLE || status == exitcode::TEMPFAIL && !opts.no_reconnect {
                     eprintln!("[tap] Connection failed. Reconnecting in {:?} seconds.", RECONNECT_DELAY / 1000);
                     tokio::time::sleep(Duration::from_millis(RECONNECT_DELAY)).await;
                 } else {
                     break;
-=======
-            Some(Some(res)) = stream.next() => {
-                if let Some(d) = res.data {
-                    for tap_event in d.output_events_by_component_id_patterns {
-                        match tap_event {
-                            OutputEventsByComponentIdPatternsSubscriptionOutputEventsByComponentIdPatterns::Log(ev) => {
-                                println!("{}", formatter.format(ev.component_id.as_ref(), ev.component_kind.as_ref(), ev.component_type.as_ref(), ev.string.as_ref()));
-                            },
-                            OutputEventsByComponentIdPatternsSubscriptionOutputEventsByComponentIdPatterns::Metric(ev) => {
-                                println!("{}", formatter.format(ev.component_id.as_ref(), ev.component_kind.as_ref(), ev.component_type.as_ref(), ev.string.as_ref()));
-                            },
-                            OutputEventsByComponentIdPatternsSubscriptionOutputEventsByComponentIdPatterns::Trace(ev) => {
-                                println!("{}", formatter.format(ev.component_id.as_ref(), ev.component_kind.as_ref(), ev.component_type.as_ref(), ev.string.as_ref()));
-                            },
-                            OutputEventsByComponentIdPatternsSubscriptionOutputEventsByComponentIdPatterns::EventNotification(ev) => {
-                                if !opts.quiet {
-                                    eprintln!("{}", ev.message);
-                                }
-                            },
-                        }
-                    }
->>>>>>> 8d54ee33
                 }
             }
         }
@@ -147,11 +124,7 @@
                         },
                         OutputEventsByComponentIdPatternsSubscriptionOutputEventsByComponentIdPatterns::EventNotification(ev) => {
                             if !opts.quiet {
-                                match ev.notification {
-                                    EventNotificationType::MATCHED => eprintln!(r#"[tap] Pattern "{}" successfully matched."#, ev.pattern),
-                                    EventNotificationType::NOT_MATCHED => eprintln!(r#"[tap] Pattern "{}" failed to match: will retry on configuration reload."#, ev.pattern),
-                                    EventNotificationType::Other(_) => {},
-                                }
+                                eprintln!("{}", ev.message);
                             }
                         },
                     }
