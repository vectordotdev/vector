use std::{borrow::Cow, collections::BTreeMap};

use colored::{ColoredString, Colorize};
use tokio_stream::StreamExt;
use url::Url;
use vector_api_client::{
    connect_subscription_client,
    gql::{
<<<<<<< HEAD
        output_events_by_component_id_patterns_subscription::OutputEventsByComponentIdPatternsSubscriptionOutputEventsByComponentIdPatterns,
        TapSubscriptionExt,
=======
        output_events_by_component_id_patterns_subscription::{
            EventNotificationType,
            OutputEventsByComponentIdPatternsSubscriptionOutputEventsByComponentIdPatterns,
        },
        TapEncodingFormat, TapSubscriptionExt,
>>>>>>> 82264fa6
    },
    Client,
};

use crate::{
    config,
    signal::{SignalRx, SignalTo},
};

/// CLI command func for issuing 'tap' queries, and communicating with a local/remote
/// Vector API server via HTTP/WebSockets.
pub(crate) async fn cmd(opts: &super::Opts, mut signal_rx: SignalRx) -> exitcode::ExitCode {
    // Use the provided URL as the Vector GraphQL API server, or default to the local port
    // provided by the API config. This will work despite `api` and `api-client` being distinct
    // features; the config is available even if `api` is disabled.
    let mut url = opts.url.clone().unwrap_or_else(|| {
        let addr = config::api::default_address().unwrap();
        Url::parse(&*format!("http://{}/graphql", addr))
            .expect("Couldn't parse default API URL. Please report this.")
    });

    // Return early with instructions for enabling the API if the endpoint isn't reachable
    // via a healthcheck.
    if Client::new_with_healthcheck(url.clone()).await.is_none() {
        return exitcode::UNAVAILABLE;
    }

    // Change the HTTP schema to WebSockets.
    url.set_scheme(match url.scheme() {
        "https" => "wss",
        _ => "ws",
    })
    .expect("Couldn't build WebSocket URL. Please report.");

    let subscription_client = match connect_subscription_client(url).await {
        Ok(c) => c,
        Err(e) => {
            #[allow(clippy::print_stderr)]
            {
                eprintln!("Couldn't connect to Vector API via WebSockets: {:?}", e);
            }
            return exitcode::UNAVAILABLE;
        }
    };

    // If no patterns are provided, tap all components' outputs
    let outputs_patterns = if opts.component_id_patterns.is_empty()
        && opts.outputs_of.is_empty()
        && opts.inputs_of.is_empty()
    {
        vec!["*".to_string()]
    } else {
        opts.outputs_of
            .iter()
            .cloned()
            .chain(opts.component_id_patterns.iter().cloned())
            .collect()
    };

    // Issue the 'tap' request, printing to stdout.
    let res = subscription_client.output_events_by_component_id_patterns_subscription(
        outputs_patterns,
        opts.inputs_of.clone(),
        opts.format,
        opts.limit as i64,
        opts.interval as i64,
    );

    tokio::pin! {
        let stream = res.stream();
    };

    let formatter = EventFormatter::new(opts.meta, opts.format);

    // Loop over the returned results, printing out tap events.
    loop {
        tokio::select! {
            biased;
            Some(SignalTo::Shutdown | SignalTo::Quit) = signal_rx.recv() => break,
            Some(Some(res)) = stream.next() => {
                if let Some(d) = res.data {
                    for tap_event in d.output_events_by_component_id_patterns {
                        match tap_event {
                            OutputEventsByComponentIdPatternsSubscriptionOutputEventsByComponentIdPatterns::Log(ev) => {
                                println!("{}", formatter.format(ev.component_id.as_ref(), ev.component_kind.as_ref(), ev.component_type.as_ref(), ev.string.as_ref()));
                            },
                            OutputEventsByComponentIdPatternsSubscriptionOutputEventsByComponentIdPatterns::Metric(ev) => {
                                println!("{}", formatter.format(ev.component_id.as_ref(), ev.component_kind.as_ref(), ev.component_type.as_ref(), ev.string.as_ref()));
                            },
                            OutputEventsByComponentIdPatternsSubscriptionOutputEventsByComponentIdPatterns::Trace(ev) => {
                                println!("{}", formatter.format(ev.component_id.as_ref(), ev.component_kind.as_ref(), ev.component_type.as_ref(), ev.string.as_ref()));
                            },
                            OutputEventsByComponentIdPatternsSubscriptionOutputEventsByComponentIdPatterns::EventNotification(ev) => {
                                if !opts.quiet {
                                    eprintln!("{}", ev.message);
                                }
                            },
                        }
                    }
                }
            }
        }
    }

    exitcode::OK
}

struct EventFormatter {
    meta: bool,
    format: TapEncodingFormat,
    component_id_label: ColoredString,
    component_kind_label: ColoredString,
    component_type_label: ColoredString,
}

impl EventFormatter {
    fn new(meta: bool, format: TapEncodingFormat) -> Self {
        Self {
            meta,
            format,
            component_id_label: "component_id".green(),
            component_kind_label: "component_kind".green(),
            component_type_label: "component_type".green(),
        }
    }

    fn format<'a>(
        &self,
        component_id: &str,
        component_kind: &str,
        component_type: &str,
        event: &'a str,
    ) -> Cow<'a, str> {
        if self.meta {
            match self.format {
                TapEncodingFormat::Json => format!(
                    r#"{{"{}":"{}","{}":"{}","{}":"{}","event":{}}}"#,
                    self.component_id_label,
                    component_id.green(),
                    self.component_kind_label,
                    component_kind.green(),
                    self.component_type_label,
                    component_type.green(),
                    event
                )
                .into(),
                TapEncodingFormat::Yaml => {
                    let mut value: BTreeMap<String, serde_yaml::Value> = BTreeMap::new();
                    value.insert("event".to_string(), serde_yaml::from_str(event).unwrap());
                    // We interpolate to include component_id rather than
                    // include it in the map to correctly preserve color
                    // formatting
                    format!(
                        "{}{}: {}\n{}: {}\n{}: {}\n",
                        serde_yaml::to_string(&value).unwrap(),
                        self.component_id_label,
                        component_id.green(),
                        self.component_kind_label,
                        component_kind.green(),
                        self.component_type_label,
                        component_type.green()
                    )
                    .into()
                }
                TapEncodingFormat::Logfmt => format!(
                    "{}={} {}={} {}={} {}",
                    self.component_id_label,
                    component_id.green(),
                    self.component_kind_label,
                    component_kind.green(),
                    self.component_type_label,
                    component_type.green(),
                    event
                )
                .into(),
            }
        } else {
            event.into()
        }
    }
}<|MERGE_RESOLUTION|>--- conflicted
+++ resolved
@@ -6,16 +6,8 @@
 use vector_api_client::{
     connect_subscription_client,
     gql::{
-<<<<<<< HEAD
         output_events_by_component_id_patterns_subscription::OutputEventsByComponentIdPatternsSubscriptionOutputEventsByComponentIdPatterns,
-        TapSubscriptionExt,
-=======
-        output_events_by_component_id_patterns_subscription::{
-            EventNotificationType,
-            OutputEventsByComponentIdPatternsSubscriptionOutputEventsByComponentIdPatterns,
-        },
         TapEncodingFormat, TapSubscriptionExt,
->>>>>>> 82264fa6
     },
     Client,
 };
