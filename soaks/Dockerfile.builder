--- conflicted
+++ resolved
@@ -1,11 +1,4 @@
-<<<<<<< HEAD
 FROM docker.io/rust:1.59-bullseye@sha256:3f5fd9d366c2268c14e7f6a2ae0bfb3f3ef4037e89d428683f383ea8b1e9330b as builder
-RUN apt-get update && apt-get -y install build-essential git clang cmake libclang-dev libsasl2-dev libstdc++-10-dev libssl-dev libxxhash-dev zlib1g-dev zlib1g
-RUN git clone https://github.com/rui314/mold.git
-RUN cd mold && git checkout v1.0.1 && make -j$(nproc) && make install
-RUN rm -rf mold
-=======
-FROM docker.io/rust:1.58-bullseye@sha256:e4979d36d5d30838126ea5ef05eb59c4c25ede7f064985e676feb21402d0661b as builder
 RUN apt-get update && \
     apt-get dist-upgrade -y && \
     apt-get -y install build-essential git clang cmake libclang-dev \
@@ -13,7 +6,6 @@
 
 # Build mold, a fast linker
 RUN git clone https://github.com/rui314/mold.git && cd mold && git checkout v1.1.1 && make -j$(nproc) && make install
->>>>>>> f4ca6f64
 
 # Smoke test
 RUN ["/usr/local/bin/mold", "--version"]