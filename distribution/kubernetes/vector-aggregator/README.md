--- conflicted
+++ resolved
@@ -1,10 +1,6 @@
 The kubernetes manifests found in this directory have been automatically generated
 from the [helm chart `vector/vector`](https://github.com/vectordotdev/helm-charts/tree/master/charts/vector)
-<<<<<<< HEAD
-version 0.44.0 with the following `values.yaml`:
-=======
 version 0.45.0 with the following `values.yaml`:
->>>>>>> eee6e669
 
 ```yaml
 
