--- conflicted
+++ resolved
@@ -1,26 +1,15 @@
 use std::ops::{Deref, DerefMut};
 
 use ::value::Value;
-<<<<<<< HEAD
 use lookup::OwnedValuePath;
-=======
-use lookup::OwnedPath;
->>>>>>> 05fc485f
 use vrl::state::TypeState;
 use vrl::{diagnostic::Label, prelude::*};
 
 #[derive(Debug, Default, Clone)]
-<<<<<<< HEAD
 pub struct MeaningList(pub BTreeMap<String, OwnedValuePath>);
 
 impl Deref for MeaningList {
     type Target = BTreeMap<String, OwnedValuePath>;
-=======
-pub struct MeaningList(pub BTreeMap<String, OwnedPath>);
-
-impl Deref for MeaningList {
-    type Target = BTreeMap<String, OwnedPath>;
->>>>>>> 05fc485f
 
     fn deref(&self) -> &Self::Target {
         &self.0
