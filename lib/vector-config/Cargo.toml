--- conflicted
+++ resolved
@@ -16,14 +16,8 @@
 encoding_rs = { version = "0.8", default-features = false, features = ["alloc", "serde"] }
 indexmap = { version = "2.0", default-features = false, features = ["std"] }
 inventory = { version = "0.3" }
-<<<<<<< HEAD
-no-proxy = { version  = "0.3.1", default-features = false, features = ["serialize"] }
-num-traits = { version = "0.2.15", default-features = false }
-=======
 no-proxy = { version = "0.3.4", default-features = false, features = ["serialize"] }
 num-traits = { version = "0.2.16", default-features = false }
-once_cell = { version = "1", default-features = false }
->>>>>>> 314a37b0
 serde = { version = "1.0", default-features = false }
 serde_json = { version = "1.0", default-features = false, features = ["std"] }
 serde_with = { version = "3.3.0", default-features = false, features = ["std"] }
