[package]
name = "vector-config"
version = "0.1.0"
authors = ["Vector Contributors <vector@datadoghq.com>"]
edition = "2021"
publish = false

[dependencies]
encoding_rs = { version = "0.8", default-features = false, features = ["alloc", "serde"] }
indexmap = { version = "1.9", default-features = false }
inventory = { version = "0.3" }
no-proxy = { version  = "0.3.1", default-features = false, features = ["serialize"] }
num-traits = { version = "0.2.15", default-features = false }
schemars = { version = "0.8.10", default-features = true, features = ["preserve_order"] }
serde = { version = "1.0", default-features = false }
serde_json = { version = "1.0.83", default-features = false }
serde_with = { version = "2.0.0", default-features = false, features = ["std"] }
snafu = { version = "0.7.1", default-features = false }
toml = { version = "0.5.9", default-features = false }
<<<<<<< HEAD
url = { version = "2.2.2", default-features = false, features = ["serde"] }
vector_config_common = { path = "../vector-config-common" }
vector_config_macros = { path = "../vector-config-macros" }
=======
vector-config-common = { path = "../vector-config-common" }
vector-config-macros = { path = "../vector-config-macros" }
>>>>>>> 8e2201bc

[dev-dependencies]
serde_with = { version = "2.0.0", default-features = false, features = ["std", "macros"] }<|MERGE_RESOLUTION|>--- conflicted
+++ resolved
@@ -17,14 +17,9 @@
 serde_with = { version = "2.0.0", default-features = false, features = ["std"] }
 snafu = { version = "0.7.1", default-features = false }
 toml = { version = "0.5.9", default-features = false }
-<<<<<<< HEAD
 url = { version = "2.2.2", default-features = false, features = ["serde"] }
-vector_config_common = { path = "../vector-config-common" }
-vector_config_macros = { path = "../vector-config-macros" }
-=======
 vector-config-common = { path = "../vector-config-common" }
 vector-config-macros = { path = "../vector-config-macros" }
->>>>>>> 8e2201bc
 
 [dev-dependencies]
 serde_with = { version = "2.0.0", default-features = false, features = ["std", "macros"] }