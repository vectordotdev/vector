use std::cell::RefCell;

use vector_config_common::{attributes::CustomAttribute, constants};

use crate::schema::generate_optional_schema;
use crate::{
    Configurable, GenerateError, Metadata,
    num::NumberClass,
    schema::{SchemaGenerator, SchemaObject, generate_number_schema, generate_optional_schema},
};

// Blanket implementation of `Configurable` for any `serde_with` helper that is also `Configurable`.
impl<T> Configurable for serde_with::As<T>
where
    T: Configurable,
{
    fn referenceable_name() -> Option<&'static str> {
        // Forward to the underlying `T`.
        T::referenceable_name()
    }

    fn metadata() -> Metadata {
        // Forward to the underlying `T`.
        //
        // We have to convert from `Metadata` to `Metadata` which erases the default value,
        // notably, but `serde_with` helpers should never actually have default values, so this is
        // essentially a no-op.
        T::metadata().convert()
    }

    fn validate_metadata(metadata: &Metadata) -> Result<(), GenerateError> {
        // Forward to the underlying `T`.
        //
        // We have to convert from `Metadata` to `Metadata` which erases the default value,
        // notably, but `serde_with` helpers should never actually have default values, so this is
        // essentially a no-op.
        let converted = metadata.convert();
        T::validate_metadata(&converted)
    }

    fn generate_schema(
        generator: &RefCell<SchemaGenerator>,
    ) -> Result<SchemaObject, GenerateError> {
        // Forward to the underlying `T`.
        //
        // We have to convert from `Metadata` to `Metadata` which erases the default value,
        // notably, but `serde_with` helpers should never actually have default values, so this is
        // essentially a no-op.
        T::generate_schema(generator)
    }
}

impl Configurable for serde_with::DurationSeconds<u64, serde_with::formats::Strict> {
    fn referenceable_name() -> Option<&'static str> {
        // We're masking the type parameters here because we only deal with whole seconds via this
        // version, and handle fractional seconds with `DurationSecondsWithFrac<f64, Strict>`, which we
        // expose as `serde_with::DurationFractionalSeconds`.
        Some("serde_with::DurationSeconds")
    }

    fn metadata() -> Metadata {
        let mut metadata = Metadata::default();
        metadata.set_description("A span of time, in whole seconds.");
        metadata.add_custom_attribute(CustomAttribute::kv(
            constants::DOCS_META_NUMERIC_TYPE,
            NumberClass::Unsigned,
        ));
        metadata.add_custom_attribute(CustomAttribute::kv(
            constants::DOCS_META_TYPE_UNIT,
            "seconds",
        ));
        metadata
    }

    fn generate_schema(_: &RefCell<SchemaGenerator>) -> Result<SchemaObject, GenerateError> {
        // This boils down to a number schema, but we just need to shuttle around the metadata so
        // that we can call the relevant schema generation function.
        Ok(generate_number_schema::<u64>())
    }
}

impl Configurable for serde_with::DurationSecondsWithFrac<f64, serde_with::formats::Strict> {
    fn referenceable_name() -> Option<&'static str> {
        // We're masking the type parameters here because we only deal with fractional seconds via this
        // version, and handle whole seconds with `DurationSeconds<u64, Strict>`, which we
        // expose as `serde_with::DurationSeconds`.
        Some("serde_with::DurationFractionalSeconds")
    }

    fn metadata() -> Metadata {
        let mut metadata = Metadata::default();
        metadata.set_description("A span of time, in fractional seconds.");
        metadata.add_custom_attribute(CustomAttribute::kv(
            constants::DOCS_META_NUMERIC_TYPE,
            NumberClass::FloatingPoint,
        ));
        metadata.add_custom_attribute(CustomAttribute::kv(
            constants::DOCS_META_TYPE_UNIT,
            "seconds",
        ));
        metadata
    }

    fn generate_schema(_: &RefCell<SchemaGenerator>) -> Result<SchemaObject, GenerateError> {
        // This boils down to a number schema, but we just need to shuttle around the metadata so
        // that we can call the relevant schema generation function.
        Ok(generate_number_schema::<f64>())
    }
}

impl Configurable for serde_with::DurationMilliSeconds<u64, serde_with::formats::Strict> {
    fn referenceable_name() -> Option<&'static str> {
        // We're masking the type parameters here because we only deal with whole milliseconds via this
        // version.
        Some("serde_with::DurationMilliSeconds")
    }

    fn metadata() -> Metadata {
        let mut metadata = Metadata::default();
        metadata.set_description("A span of time, in whole milliseconds.");
        metadata.add_custom_attribute(CustomAttribute::kv(
            constants::DOCS_META_NUMERIC_TYPE,
            NumberClass::Unsigned,
        ));
        metadata.add_custom_attribute(CustomAttribute::kv(
            constants::DOCS_META_TYPE_UNIT,
            "milliseconds",
        ));
        metadata
    }

    fn generate_schema(_: &RefCell<SchemaGenerator>) -> Result<SchemaObject, GenerateError> {
        // This boils down to a number schema, but we just need to shuttle around the metadata so
        // that we can call the relevant schema generation function.
        Ok(generate_number_schema::<u64>())
    }
}

impl Configurable for Option<serde_with::DurationMilliSeconds<u64, serde_with::formats::Strict>> {
<<<<<<< HEAD
    fn generate_schema(gen: &RefCell<SchemaGenerator>) -> Result<SchemaObject, GenerateError>
    where
        Self: Sized,
    {
        generate_optional_schema(&u64::as_configurable_ref(), gen)
=======
    fn generate_schema(generator: &RefCell<SchemaGenerator>) -> Result<SchemaObject, GenerateError>
    where
        Self: Sized,
    {
        generate_optional_schema(&u64::as_configurable_ref(), generator)
>>>>>>> eee6e669
    }
}<|MERGE_RESOLUTION|>--- conflicted
+++ resolved
@@ -2,7 +2,6 @@
 
 use vector_config_common::{attributes::CustomAttribute, constants};
 
-use crate::schema::generate_optional_schema;
 use crate::{
     Configurable, GenerateError, Metadata,
     num::NumberClass,
@@ -137,18 +136,10 @@
 }
 
 impl Configurable for Option<serde_with::DurationMilliSeconds<u64, serde_with::formats::Strict>> {
-<<<<<<< HEAD
-    fn generate_schema(gen: &RefCell<SchemaGenerator>) -> Result<SchemaObject, GenerateError>
-    where
-        Self: Sized,
-    {
-        generate_optional_schema(&u64::as_configurable_ref(), gen)
-=======
     fn generate_schema(generator: &RefCell<SchemaGenerator>) -> Result<SchemaObject, GenerateError>
     where
         Self: Sized,
     {
         generate_optional_schema(&u64::as_configurable_ref(), generator)
->>>>>>> eee6e669
     }
 }