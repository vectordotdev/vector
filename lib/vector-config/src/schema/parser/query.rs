--- conflicted
+++ resolved
@@ -262,11 +262,7 @@
 }
 
 impl QueryableSchema for &SchemaObject {
-<<<<<<< HEAD
-    fn schema_type(&self) -> SchemaType {
-=======
     fn schema_type(&self) -> SchemaType<'_> {
->>>>>>> eee6e669
         // TODO: Technically speaking, it is allowed to use the "X of" schema types in conjunction
         // with other schema types i.e. `allOf` in conjunction with specifying a `type`.
         //
@@ -390,11 +386,7 @@
 }
 
 impl QueryableSchema for SimpleSchema<'_> {
-<<<<<<< HEAD
-    fn schema_type(&self) -> SchemaType {
-=======
     fn schema_type(&self) -> SchemaType<'_> {
->>>>>>> eee6e669
         self.schema.schema_type()
     }
 
