use std::borrow::Cow;

use serde_json::Value;
use snafu::Snafu;
use vector_config_common::{
    attributes::CustomAttribute,
    constants::{self, ComponentType},
    schema::SchemaObject,
};

use super::query::{OneOrMany, QueryError, QueryableSchema, SchemaType, SimpleSchema};

#[derive(Debug, Snafu)]
pub enum SchemaError {
    #[snafu(display("invalid component schema: {pointer}: {reason}"))]
    InvalidComponentSchema {
        pointer: &'static str,
        reason: Cow<'static, str>,
    },
}

impl SchemaError {
    pub fn invalid_component_schema<S: Into<Cow<'static, str>>>(
        pointer: &'static str,
        reason: S,
    ) -> Self {
        Self::InvalidComponentSchema {
            pointer,
            reason: reason.into(),
        }
    }
}

/// A schema object that represents the schema of a single Vector component.
///
/// The schema represents the equivalent of the component's configuration type, excluding any common
/// configuration fields that appear on a per-component type basis. This means that, for a sink
/// component, this schema would include the configuration fields of the specific sink component,
/// but wouldn't contain the common sink configuration fields such as `inputs` or `buffer`.
pub struct ComponentSchema<'a> {
    schema: &'a SchemaObject,
    component_name: String,
    component_type: ComponentType,
}

impl ComponentSchema<'_> {
    /// The type of the component represented by this schema.
    pub fn component_type(&self) -> ComponentType {
        self.component_type
    }

    /// The name of the component represented by this schema.
    ///
    /// This refers to the configuration-specific identifier used to specify the component type
    /// within the `type` field.
    ///
    /// For example, the AWS S3 sink would be `aws_s3`.
    pub fn component_name(&self) -> &str {
        &self.component_name
    }
}

impl QueryableSchema for ComponentSchema<'_> {
<<<<<<< HEAD
    fn schema_type(&self) -> SchemaType {
=======
    fn schema_type(&self) -> SchemaType<'_> {
>>>>>>> eee6e669
        self.schema.schema_type()
    }

    fn description(&self) -> Option<&str> {
        self.schema.description()
    }

    fn title(&self) -> Option<&str> {
        self.schema.title()
    }

    fn get_attributes(&self, key: &str) -> Option<OneOrMany<CustomAttribute>> {
        self.schema.get_attributes(key)
    }

    fn get_attribute(&self, key: &str) -> Result<Option<CustomAttribute>, QueryError> {
        self.schema.get_attribute(key)
    }

    fn has_flag_attribute(&self, key: &str) -> Result<bool, QueryError> {
        self.schema.has_flag_attribute(key)
    }
}

impl<'a> TryFrom<SimpleSchema<'a>> for ComponentSchema<'a> {
    type Error = SchemaError;

    fn try_from(value: SimpleSchema<'a>) -> Result<Self, Self::Error> {
        // Component schemas must have a component type _and_ component name defined.
        let component_type =
            get_component_metadata_kv_str(&value, constants::DOCS_META_COMPONENT_TYPE).and_then(
                |s| {
                    ComponentType::try_from(s.as_str()).map_err(|_| {
                        SchemaError::invalid_component_schema(
                            constants::DOCS_META_COMPONENT_TYPE,
                            "value was not a valid component type",
                        )
                    })
                },
            )?;

        let component_name =
            get_component_metadata_kv_str(&value, constants::DOCS_META_COMPONENT_NAME)?;

        Ok(Self {
            schema: value.into_inner(),
            component_name,
            component_type,
        })
    }
}

fn get_component_metadata_kv_str<'a>(
    schema: &'a SimpleSchema<'a>,
    key: &'static str,
) -> Result<String, SchemaError> {
    schema
        .get_attribute(key)
        .map_err(|e| SchemaError::invalid_component_schema(key, e.to_string()))?
        .ok_or_else(|| SchemaError::invalid_component_schema(key, "attribute must be present"))
        .and_then(|attr| match attr {
            CustomAttribute::Flag(_) => Err(SchemaError::invalid_component_schema(
                key,
                "expected key/value attribute, got flag instead",
            )),
            CustomAttribute::KeyValue { value, .. } => Ok(value),
        })
        .and_then(|v| match v {
            Value::String(name) => Ok(name),
            _ => Err(SchemaError::invalid_component_schema(
                key,
                format!("`{key}` must be a string"),
            )),
        })
}<|MERGE_RESOLUTION|>--- conflicted
+++ resolved
@@ -61,11 +61,7 @@
 }
 
 impl QueryableSchema for ComponentSchema<'_> {
-<<<<<<< HEAD
-    fn schema_type(&self) -> SchemaType {
-=======
     fn schema_type(&self) -> SchemaType<'_> {
->>>>>>> eee6e669
         self.schema.schema_type()
     }
 
