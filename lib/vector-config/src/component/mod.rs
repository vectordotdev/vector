--- conflicted
+++ resolved
@@ -2,13 +2,6 @@
 mod generate;
 mod marker;
 
-<<<<<<< HEAD
-pub use self::description::{ComponentDescription, ExampleError};
-pub use self::generate::GenerateConfig;
-pub use self::marker::{
-    ApiComponent, ComponentMarker, EnrichmentTableComponent, GlobalOptionComponent,
-    ProviderComponent, SecretsComponent, SinkComponent, SourceComponent, TransformComponent,
-=======
 pub use self::{
     description::{ComponentDescription, ExampleError},
     generate::GenerateConfig,
@@ -16,7 +9,6 @@
         ApiComponent, ComponentMarker, EnrichmentTableComponent, GlobalOptionComponent,
         ProviderComponent, SecretsComponent, SinkComponent, SourceComponent, TransformComponent,
     },
->>>>>>> eee6e669
 };
 
 // Create some type aliases for the component marker/description types, and collect (register,
