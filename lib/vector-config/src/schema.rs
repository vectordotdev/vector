--- conflicted
+++ resolved
@@ -484,22 +484,10 @@
     // Set env variable to enable generating all schemas, including platform-specific ones.
     std::env::set_var("VECTOR_GENERATE_SCHEMA", "true");
 
-<<<<<<< HEAD
-    let mut schema_gen = SchemaSettings::new().into_generator();
-
-    let schema = get_or_generate_schema::<T>(&mut schema_gen, Some(T::metadata()))?;
-    Ok(schema_gen.into_root_schema(schema))
-=======
-    let schema_gen = RefCell::new(SchemaSettings::draft2019_09().into_generator());
+    let schema_gen = RefCell::new(SchemaSettings::new().into_generator());
 
     let schema = get_or_generate_schema::<T>(&schema_gen, Some(T::metadata()))?;
-    let mut schema_gen = schema_gen.into_inner();
-    Ok(RootSchema {
-        meta_schema: None,
-        schema,
-        definitions: schema_gen.take_definitions(),
-    })
->>>>>>> 91ef7172
+    Ok(schema_gen.into_inner().into_root_schema(schema))
 }
 
 pub fn get_or_generate_schema<T>(
@@ -596,17 +584,12 @@
     Ok(schema)
 }
 
-<<<<<<< HEAD
-fn get_schema_ref<S: AsRef<str>>(gen: &mut SchemaGenerator, name: S) -> SchemaObject {
-    let ref_path = format!("{}{}", gen.settings().definitions_path(), name.as_ref());
-=======
 fn get_schema_ref<S: AsRef<str>>(gen: &RefCell<SchemaGenerator>, name: S) -> SchemaObject {
     let ref_path = format!(
         "{}{}",
-        gen.borrow().settings().definitions_path,
+        gen.borrow().settings().definitions_path(),
         name.as_ref()
     );
->>>>>>> 91ef7172
     SchemaObject::new_ref(ref_path)
 }
 
