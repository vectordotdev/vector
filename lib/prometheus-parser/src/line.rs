//! Parse a single line of Prometheus text format.

use std::collections::BTreeMap;

use nom::{
    Parser,
    branch::alt,
    bytes::complete::{is_not, tag, take_while, take_while1},
    character::complete::{char, digit1},
    combinator::{map, map_res, opt, recognize, value},
    error::ParseError,
    multi::fold_many0,
    number::complete::double,
    sequence::{delimited, pair, preceded},
<<<<<<< HEAD
    Parser,
=======
>>>>>>> eee6e669
};

/// We try to catch all nom's `ErrorKind` with our own `ErrorKind`,
/// to provide a meaningful error message.
/// Parsers in this module should return this IResult instead of `nom::IResult`.
type IResult<'a, O> = Result<(&'a str, O), nom::Err<ErrorKind>>;

#[derive(Debug, snafu::Snafu, PartialEq, Eq)]
pub enum ErrorKind {
    #[snafu(display("invalid metric type, parsing: `{}`", input))]
    InvalidMetricKind { input: String },
    #[snafu(display("expected token {:?}, parsing: `{}`", expected, input))]
    ExpectedToken {
        expected: &'static str,
        input: String,
    },
    #[snafu(display("expected blank space or tab, parsing: `{}`", input))]
    ExpectedSpace { input: String },
    #[snafu(display("expected token {:?}, parsing: `{}`", expected, input))]
    ExpectedChar { expected: char, input: String },
    #[snafu(display("name must start with [a-zA-Z_], parsing: `{}`", input))]
    ParseNameError { input: String },
    #[snafu(display("parse float value error, parsing: `{}`", input))]
    ParseFloatError { input: String },
    #[snafu(display("parse timestamp error, parsing: `{}`", input))]
    ParseTimestampError { input: String },

    // Error that we didn't catch
    #[snafu(display("error kind: {:?}, parsing: `{}`", kind, input))]
    Nom {
        input: String,
        kind: nom::error::ErrorKind,
    },
}

impl From<ErrorKind> for nom::Err<ErrorKind> {
    fn from(error: ErrorKind) -> Self {
        nom::Err::Error(error)
    }
}

impl From<nom::Err<ErrorKind>> for ErrorKind {
    fn from(error: nom::Err<ErrorKind>) -> Self {
        match error {
            // this error only occurs when "streaming" nom is used.
            nom::Err::Incomplete(_) => unreachable!(),
            nom::Err::Error(e) | nom::Err::Failure(e) => e,
        }
    }
}

impl nom::error::ParseError<&str> for ErrorKind {
    fn from_error_kind(input: &str, kind: nom::error::ErrorKind) -> Self {
        ErrorKind::Nom {
            input: input.to_owned(),
            kind,
        }
    }

    fn append(_: &str, _: nom::error::ErrorKind, other: Self) -> Self {
        other
    }
}

type NomErrorType<'a> = (&'a str, nom::error::ErrorKind);

type NomError<'a> = nom::Err<NomErrorType<'a>>;

#[derive(Clone, Copy, Debug, Eq, PartialEq)]
pub enum MetricKind {
    Counter,
    Gauge,
    Histogram,
    Summary,
    Untyped,
}

#[derive(Debug, Clone, PartialEq, Eq)]
pub struct Header {
    pub metric_name: String,
    pub kind: MetricKind,
}

#[derive(Debug, Clone, PartialEq)]
pub struct Metric {
    pub name: String,
    pub labels: BTreeMap<String, String>,
    pub value: f64,
    pub timestamp: Option<i64>,
}

impl Metric {
    /// Parse a single line with format
    ///
    /// ``` text
    /// metric_name [
    ///   "{" label_name "=" `"` label_value `"` { "," label_name "=" `"` label_value `"` } [ "," ] "}"
    /// ] value [ timestamp ]
    /// ```
    ///
    /// We don't parse timestamp.
    fn parse(input: &str) -> IResult<'_, Self> {
        let input = trim_space(input);
        let (input, name) = parse_name(input)?;
        let (input, labels) = Self::parse_labels(input)?;
        let (input, value) = Self::parse_value(input)?;
        let (input, timestamp) = Self::parse_timestamp(input)?;
        Ok((
            input,
            Metric {
                name,
                labels,
                value,
                timestamp,
            },
        ))
    }

    /// Float value, and +Inf, -Int, Nan.
    pub(crate) fn parse_value(input: &str) -> IResult<'_, f64> {
        let input = trim_space(input);
        alt((
            value(f64::INFINITY, tag("+Inf")),
            value(f64::NEG_INFINITY, tag("-Inf")),
            value(f64::NAN, tag("Nan")),
            // Note see https://github.com/Geal/nom/issues/1384
            // This shouldn't be necessary if that issue is remedied.
            value(f64::NAN, tag("NaN")),
            double,
        ))
        .parse(input)
        .map_err(|_: NomError| {
            ErrorKind::ParseFloatError {
                input: input.to_owned(),
            }
            .into()
        })
    }

    fn parse_timestamp(input: &str) -> IResult<'_, Option<i64>> {
        let input = trim_space(input);
        opt(map_res(
            recognize(pair(opt(char('-')), digit1)),
            |s: &str| s.parse(),
        ))
        .parse(input)
        .map_err(|_: NomError| {
            ErrorKind::ParseTimestampError {
                input: input.to_owned(),
            }
            .into()
        })
    }

    fn parse_name_value(input: &str) -> IResult<'_, (String, String)> {
        map(
            (parse_name, match_char('='), Self::parse_escaped_string),
            |(name, _, value)| (name, value),
        )
        .parse(input)
    }

    // Return:
    // - Some((name, value)) => success
    // - None => list is properly ended with "}"
    // - Error => errors of parse_name_value
    fn element_parser(input: &str) -> IResult<'_, Option<(String, String)>> {
        match Self::parse_name_value(input) {
            Ok((input, result)) => Ok((input, Some(result))),
            Err(nom::Err::Error(parse_name_value_error)) => match match_char('}')(input) {
                Ok((input, _)) => Ok((input, None)),
                Err(nom::Err::Error(_)) => Err(nom::Err::Error(parse_name_value_error)),
                Err(failure) => Err(failure),
            },
            Err(failure) => Err(failure),
        }
    }

    fn parse_labels_inner(mut input: &str) -> IResult<'_, BTreeMap<String, String>> {
        let sep = match_char(',');

        let mut result = BTreeMap::new();
        loop {
            match Self::element_parser(input)? {
                (inner_input, None) => {
                    input = inner_input;
                    break;
                }
                (inner_input, Some((name, value))) => {
                    result.insert(name, value);

                    // try matching ",", if doesn't match then
                    // check if the list ended with "}".
                    // If not ended then return error `expected token ','`.
                    let inner_input = match sep(inner_input) {
                        Ok((inner_input, _)) => inner_input,
                        Err(sep_err) => match match_char('}')(inner_input) {
                            Ok((inner_input, _)) => {
                                input = inner_input;
                                break;
                            }
                            Err(_) => return Err(sep_err),
                        },
                    };

                    input = inner_input;
                }
            }
        }
        Ok((input, result))
    }

    /// Parse `{label_name="value",...}`
    fn parse_labels(input: &str) -> IResult<'_, BTreeMap<String, String>> {
        let input = trim_space(input);

        match opt(char('{')).parse(input) {
            Ok((input, None)) => Ok((input, BTreeMap::new())),
            Ok((input, Some(_))) => Self::parse_labels_inner(input),
            Err(failure) => Err(failure),
        }
    }

    /// Parse `'"' string_content '"'`. `string_content` can contain any unicode characters,
    /// backslash (`\`), double-quote (`"`), and line feed (`\n`) characters have to be
    /// escaped as `\\`, `\"`, and `\n`, respectively.
    fn parse_escaped_string(input: &str) -> IResult<'_, String> {
        #[derive(Debug)]
        enum StringFragment<'a> {
            Literal(&'a str),
            EscapedChar(char),
        }

        let parse_string_fragment = alt((
            map(is_not("\"\\"), StringFragment::Literal),
            map(
                preceded(
                    char('\\'),
                    alt((
                        value('\n', char('n')),
                        value('"', char('"')),
                        value('\\', char('\\')),
                    )),
                ),
                StringFragment::EscapedChar,
            ),
        ));

        let input = trim_space(input);

        let build_string = fold_many0(
            parse_string_fragment,
            String::new,
            |mut result, fragment| {
                match fragment {
                    StringFragment::Literal(s) => result.push_str(s),
                    StringFragment::EscapedChar(c) => result.push(c),
                }
                result
            },
        );

        fn match_quote(input: &str) -> IResult<'_, char> {
            char('"')(input).map_err(|_: NomError| {
                ErrorKind::ExpectedChar {
                    expected: '"',
                    input: input.to_owned(),
                }
                .into()
            })
        }

        delimited(match_quote, build_string, match_quote).parse(input)
    }
}

impl Header {
    fn space1(input: &str) -> IResult<'_, ()> {
        take_while1(|c| c == ' ' || c == '\t')(input)
            .map_err(|_: NomError| {
                ErrorKind::ExpectedSpace {
                    input: input.to_owned(),
                }
                .into()
            })
            .map(|(input, _)| (input, ()))
    }

    /// `# TYPE <metric_name> <metric_type>`
    fn parse(input: &str) -> IResult<'_, Self> {
        let input = trim_space(input);
        let (input, _) = char('#')(input).map_err(|_: NomError| ErrorKind::ExpectedChar {
            expected: '#',
            input: input.to_owned(),
        })?;
        let input = trim_space(input);
        let (input, _) = tag("TYPE")(input).map_err(|_: NomError| ErrorKind::ExpectedToken {
            expected: "TYPE",
            input: input.to_owned(),
        })?;
        let (input, _) = Self::space1(input)?;
        let (input, metric_name) = parse_name(input)?;
        let (input, _) = Self::space1(input)?;
        let (input, kind) = alt((
            value(MetricKind::Counter, tag("counter")),
            value(MetricKind::Gauge, tag("gauge")),
            value(MetricKind::Summary, tag("summary")),
            value(MetricKind::Histogram, tag("histogram")),
            value(MetricKind::Untyped, tag("untyped")),
        ))
        .parse(input)
        .map_err(|_: NomError| ErrorKind::InvalidMetricKind {
            input: input.to_owned(),
        })?;
        Ok((input, Header { metric_name, kind }))
    }
}

/// Each line of Prometheus text format.
/// We discard empty lines, comments, and timestamps.
#[derive(Debug, Clone, PartialEq)]
pub enum Line {
    Header(Header),
    Metric(Metric),
}

impl Line {
    /// Parse a single line. Return `None` if it is a comment or an empty line.
    pub(crate) fn parse(input: &str) -> Result<Option<Self>, ErrorKind> {
        let input = input.trim();
        if input.is_empty() {
            return Ok(None);
        }

        let metric_error = match Metric::parse(input) {
            Ok((_, metric)) => {
                return Ok(Some(Line::Metric(metric)));
            }
            Err(e) => e.into(),
        };

        let header_error = match Header::parse(input) {
            Ok((_, header)) => {
                return Ok(Some(Line::Header(header)));
            }
            Err(e) => e.into(),
        };

        if let Ok((input, _)) = char::<_, NomErrorType>('#')(input) {
            if (sp, tag::<_, _, NomErrorType>("TYPE")).parse(input).is_ok() {
                return Err(header_error);
            }
            Ok(None)
        } else {
            Err(metric_error)
        }
    }
}

/// Name matches the regex `[a-zA-Z_][a-zA-Z0-9_]*`.
fn parse_name(input: &str) -> IResult<'_, String> {
    let input = trim_space(input);
    let (input, (a, b)) = pair(
        take_while1(|c: char| c.is_alphabetic() || c == '_'),
        take_while(|c: char| c.is_alphanumeric() || c == '_' || c == ':'),
    )
    .parse(input)
    .map_err(|_: NomError| ErrorKind::ParseNameError {
        input: input.to_owned(),
    })?;
    Ok((input, a.to_owned() + b))
}

fn trim_space(input: &str) -> &str {
    input.trim_start_matches([' ', '\t'])
}

fn sp<'a, E: ParseError<&'a str>>(i: &'a str) -> nom::IResult<&'a str, &'a str, E> {
    take_while(|c| c == ' ' || c == '\t')(i)
}

fn match_char(c: char) -> impl Fn(&str) -> IResult<char> {
    move |input| {
        preceded(sp, char(c)).parse(input).map_err(|_: NomError| {
            ErrorKind::ExpectedChar {
                expected: c,
                input: input.to_owned(),
            }
            .into()
        })
    }
}

#[cfg(test)]
mod test {
    use vector_common::btreemap;

    use super::*;

    #[test]
    fn test_parse_escaped_string() {
        fn wrap(s: &str) -> String {
            format!("  \t \"{s}\"  .")
        }

        // parser should not consume more that it needed
        let tail = "  .";

        let input = wrap("");
        let (left, r) = Metric::parse_escaped_string(&input).unwrap();
        assert_eq!(left, tail);
        assert_eq!(r, "");

        let input = wrap(r"a\\ asdf");
        let (left, r) = Metric::parse_escaped_string(&input).unwrap();
        assert_eq!(left, tail);
        assert_eq!(r, "a\\ asdf");

        let input = wrap(r#"\"\""#);
        let (left, r) = Metric::parse_escaped_string(&input).unwrap();
        assert_eq!(left, tail);
        assert_eq!(r, "\"\"");

        let input = wrap(r#"\"\\\n"#);
        let (left, r) = Metric::parse_escaped_string(&input).unwrap();
        assert_eq!(left, tail);
        assert_eq!(r, "\"\\\n");

        let input = wrap(r"\\n");
        let (left, r) = Metric::parse_escaped_string(&input).unwrap();
        assert_eq!(left, tail);
        assert_eq!(r, "\\n");

        let input = wrap(r#"  😂  "#);
        let (left, r) = Metric::parse_escaped_string(&input).unwrap();
        assert_eq!(left, tail);
        assert_eq!(r, "  😂  ");
    }

    #[test]
    fn test_parse_name() {
        fn wrap(s: &str) -> String {
            format!("  \t {s}  .")
        }
        let tail = "  .";

        let input = wrap("abc_def");
        let (left, r) = parse_name(&input).unwrap();
        assert_eq!(left, tail);
        assert_eq!(r, "abc_def");

        let input = wrap("__9A0bc_def__");
        let (left, r) = parse_name(&input).unwrap();
        assert_eq!(left, tail);
        assert_eq!(r, "__9A0bc_def__");

        let input = wrap("99");
        assert!(parse_name(&input).is_err());

        let input = wrap("consul_serf_events_consul:new_leader");
        let (left, r) = parse_name(&input).unwrap();
        assert_eq!(left, tail);
        assert_eq!(r, "consul_serf_events_consul:new_leader");
    }

    #[test]
    fn test_parse_header() {
        fn wrap(s: &str) -> String {
            format!("  \t {s}  .")
        }
        let tail = "  .";

        let input = wrap("#  TYPE abc_def counter");
        let (left, r) = Header::parse(&input).unwrap();
        assert_eq!(left, tail);
        assert_eq!(
            r,
            Header {
                metric_name: "abc_def".into(),
                kind: MetricKind::Counter,
            }
        );

        // We allow this case
        let input = wrap("#  TYPE abc_def counteraaaaaaaaaaa");
        let (_, r) = Header::parse(&input).unwrap();
        assert_eq!(
            r,
            Header {
                metric_name: "abc_def".into(),
                kind: MetricKind::Counter,
            }
        );

        let input = wrap("#TYPE \t abc_def \t gauge");
        let (left, r) = Header::parse(&input).unwrap();
        assert_eq!(left, tail);
        assert_eq!(
            r,
            Header {
                metric_name: "abc_def".into(),
                kind: MetricKind::Gauge,
            }
        );

        let input = wrap("# TYPE abc_def histogram");
        let (left, r) = Header::parse(&input).unwrap();
        assert_eq!(left, tail);
        assert_eq!(
            r,
            Header {
                metric_name: "abc_def".into(),
                kind: MetricKind::Histogram,
            }
        );

        let input = wrap("# TYPE abc_def summary");
        let (left, r) = Header::parse(&input).unwrap();
        assert_eq!(left, tail);
        assert_eq!(
            r,
            Header {
                metric_name: "abc_def".into(),
                kind: MetricKind::Summary,
            }
        );

        let input = wrap("# TYPE abc_def untyped");
        let (left, r) = Header::parse(&input).unwrap();
        assert_eq!(left, tail);
        assert_eq!(
            r,
            Header {
                metric_name: "abc_def".into(),
                kind: MetricKind::Untyped,
            }
        );
    }

    #[test]
    fn test_parse_value() {
        fn wrap(s: &str) -> String {
            format!("  \t {s}  .")
        }
        let tail = "  .";

        let input = wrap("+Inf");
        let (left, r) = Metric::parse_value(&input).unwrap();
        assert_eq!(left, tail);
        assert!(r.is_infinite() && r.is_sign_positive());

        let input = wrap("-Inf");
        let (left, r) = Metric::parse_value(&input).unwrap();
        assert_eq!(left, tail);
        assert!(r.is_infinite() && r.is_sign_negative());

        let input = wrap("Nan");
        let (left, r) = Metric::parse_value(&input).unwrap();
        assert_eq!(left, tail);
        assert!(r.is_nan());

        let input = wrap(&(u64::MAX).to_string());
        let (left, r) = Metric::parse_value(&input).unwrap();
        assert_eq!(left, tail);
        assert_eq!(r as u64, u64::MAX);

        // This doesn't pass because we are parsing as f64 so we lose precision
        // once the number is bigger than 2^53 (the mantissa for f64).
        //
        // let input = wrap(&(u64::MAX - 1).to_string());
        // let (left, r) = Metric::parse_value(&input).unwrap();
        // assert_eq!(left, tail);
        // assert_eq!(r as u64, u64::MAX - 1);

        // Precision is maintained up to 2^53
        let input = wrap(&(2_u64.pow(53)).to_string());
        let (left, r) = Metric::parse_value(&input).unwrap();
        assert_eq!(left, tail);
        assert_eq!(r as u64, 2_u64.pow(53));

        let input = wrap(&(2_u64.pow(53) - 1).to_string());
        let (left, r) = Metric::parse_value(&input).unwrap();
        assert_eq!(left, tail);
        assert_eq!(r as u64, 2_u64.pow(53) - 1);

        let input = wrap(&(u32::MAX as u64 + 1).to_string());
        let (left, r) = Metric::parse_value(&input).unwrap();
        assert_eq!(left, tail);
        assert_eq!(r as u64, u32::MAX as u64 + 1);

        let tests = [
            ("0", 0.0f64),
            ("0.25", 0.25f64),
            ("-10.25", -10.25f64),
            ("-10e-25", -10e-25f64),
            ("-10e+25", -10e+25f64),
            ("2020", 2020.0f64),
            ("1.", 1f64),
        ];
        for (text, value) in &tests {
            let input = wrap(text);
            let (left, r) = Metric::parse_value(&input).unwrap();
            assert_eq!(left, tail);
            assert!((r - *value).abs() < f64::EPSILON);
        }
    }

    #[test]
    fn test_parse_labels() {
        fn wrap(s: &str) -> String {
            format!("  \t {s}  .")
        }
        let tail = "  .";

        let input = wrap("{}");
        let (left, r) = Metric::parse_labels(&input).unwrap();
        assert_eq!(left, tail);
        assert_eq!(r, BTreeMap::new());

        let input = wrap(r#"{name="value"}"#);
        let (left, r) = Metric::parse_labels(&input).unwrap();
        assert_eq!(left, tail);
        assert_eq!(r, BTreeMap::from([("name".into(), "value".into())]));

        let input = wrap(r#"{name="value",}"#);
        let (left, r) = Metric::parse_labels(&input).unwrap();
        assert_eq!(left, tail);
        assert_eq!(r, BTreeMap::from([("name".into(), "value".into())]));

        let input = wrap(r#"{ name = "" ,b="a=b" , a="},", _c = "\""}"#);
        let (left, r) = Metric::parse_labels(&input).unwrap();
        assert_eq!(
            r,
            btreemap! {"name" => "", "a" => "},", "b" => "a=b", "_c" => "\""}
        );
        assert_eq!(left, tail);

        let input = wrap("100");
        let (left, r) = Metric::parse_labels(&input).unwrap();
        assert_eq!(left, "100".to_owned() + tail);
        assert_eq!(r, BTreeMap::new());

        // We don't allow these values

        let input = wrap(r#"{name="value}"#);
        let error = Metric::parse_labels(&input).unwrap_err().into();
        assert!(matches!(
            error,
            ErrorKind::ExpectedChar { expected: '"', .. }
        ));

        let input = wrap(r#"{ a="b" c="d" }"#);
        let error = Metric::parse_labels(&input).unwrap_err().into();
        assert!(matches!(
            error,
            ErrorKind::ExpectedChar { expected: ',', .. }
        ));

        let input = wrap(r#"{ a="b" ,, c="d" }"#);
        let error = Metric::parse_labels(&input).unwrap_err().into();
        assert!(matches!(error, ErrorKind::ParseNameError { .. }));
    }

    #[test]
    fn test_parse_timestamp() {
        assert_eq!(Metric::parse_timestamp(""), Ok(("", None)));
        assert_eq!(Metric::parse_timestamp("123"), Ok(("", Some(123))));
        assert_eq!(Metric::parse_timestamp(" -23"), Ok(("", Some(-23))));
        // Edge cases
        assert_eq!(
            Metric::parse_timestamp("9223372036854775807"),
            Ok(("", Some(9223372036854775807i64)))
        );
        assert_eq!(
            Metric::parse_timestamp("-9223372036854775808"),
            Ok(("", Some(-9223372036854775808i64)))
        );
        // overflow
        assert_eq!(
            Metric::parse_timestamp("9223372036854775809"),
            Ok(("9223372036854775809", None))
        );
        assert_eq!(
            Metric::parse_timestamp("-9223372036854775809"),
            Ok(("-9223372036854775809", None))
        );
    }

    #[test]
    fn test_parse_line() {
        let input = r#"
            # HELP http_requests_total The total number of HTTP requests.
            # TYPE http_requests_total counter
            http_requests_total{method="post",code="200"} 1027 1395066363000
            http_requests_total{method="post",code="400"}    3 1395066363000

            # Escaping in label values:
            msdos_file_access_time_seconds{path="C:\\DIR\\FILE.TXT",error="Cannot find file:\n\"FILE.TXT\""} 1.458255915e9

            # Minimalistic line:
            metric_without_timestamp_and_labels 12.47

            # A weird metric from before the epoch:
            something_weird{problem="division by zero"} +Inf -3982045

            # A histogram, which has a pretty complex representation in the text format:
            # HELP http_request_duration_seconds A histogram of the request duration.
            # TYPE http_request_duration_seconds histogram
            http_request_duration_seconds_bucket{le="0.05"} 24054
            http_request_duration_seconds_bucket{le="0.1"} 33444
            http_request_duration_seconds_bucket{le="0.2"} 100392
            http_request_duration_seconds_bucket{le="0.5"} 129389
            http_request_duration_seconds_bucket{le="1"} 133988
            http_request_duration_seconds_bucket{le="+Inf"} 144320
            http_request_duration_seconds_sum 53423
            http_request_duration_seconds_count 144320

            # Finally a summary, which has a complex representation, too:
            # HELP rpc_duration_seconds A summary of the RPC duration in seconds.
            # TYPE rpc_duration_seconds summary
            rpc_duration_seconds{quantile="0.01"} 3102
            rpc_duration_seconds{quantile="0.05"} 3272
            rpc_duration_seconds{quantile="0.5"} 4773
            rpc_duration_seconds{quantile="0.9"} 9001
            rpc_duration_seconds{quantile="0.99"} 76656
            rpc_duration_seconds_sum 1.7560473e+07
            rpc_duration_seconds_count 2693
            "#;
        assert!(input.lines().map(Line::parse).all(|r| r.is_ok()));
    }
}<|MERGE_RESOLUTION|>--- conflicted
+++ resolved
@@ -12,10 +12,6 @@
     multi::fold_many0,
     number::complete::double,
     sequence::{delimited, pair, preceded},
-<<<<<<< HEAD
-    Parser,
-=======
->>>>>>> eee6e669
 };
 
 /// We try to catch all nom's `ErrorKind` with our own `ErrorKind`,
