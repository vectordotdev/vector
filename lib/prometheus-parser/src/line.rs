--- conflicted
+++ resolved
@@ -620,15 +620,7 @@
 
         let input = wrap(r#"{ a="b" ,, c="d" }"#);
         let error = Metric::parse_labels(&input).unwrap_err().into();
-<<<<<<< HEAD
-        println!("{}", error);
         assert!(matches!(error, ErrorKind::ParseNameError { .. }));
-=======
-        assert!(matches!(
-            error,
-            ErrorKind::ParseNameError { .. }
-        ));
->>>>>>> 25e9e5e0
     }
 
     #[test]
