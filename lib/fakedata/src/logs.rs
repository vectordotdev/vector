--- conflicted
+++ resolved
@@ -4,11 +4,7 @@
     prelude::Local,
 };
 use fakedata_generator::{gen_domain, gen_ipv4, gen_username};
-<<<<<<< HEAD
-use rand::{rng, Rng};
-=======
 use rand::{Rng, rng};
->>>>>>> eee6e669
 
 static APPLICATION_NAMES: [&str; 10] = [
     "auth", "data", "deploy", "etl", "scraper", "cron", "ingress", "egress", "alerter", "fwd",
