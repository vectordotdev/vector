<<<<<<< HEAD
use remap::Value;
=======
use std::collections::BTreeMap;

use remap::{Result, Value};
>>>>>>> 4d97792c

#[cfg(any(feature = "to_float", feature = "to_int", feature = "to_bool"))]
#[inline]
pub(crate) fn is_scalar_value(value: &Value) -> bool {
    use Value::*;

    match value {
        Integer(_) | Float(_) | Bytes(_) | Boolean(_) | Null => true,
        Timestamp(_) | Map(_) | Array(_) | Regex(_) => false,
    }
}

/// Rounds the given number to the given precision.
/// Takes a function parameter so the exact rounding function (ceil, floor or round)
/// can be specified.
#[cfg(any(feature = "ceil", feature = "floor", feature = "round"))]
#[inline]
pub(crate) fn round_to_precision<F>(num: f64, precision: i64, fun: F) -> f64
where
    F: Fn(f64) -> f64,
{
    let multiplier = 10_f64.powf(precision as f64);
    fun(num * multiplier as f64) / multiplier
}

<<<<<<< HEAD
=======
#[cfg(any(
    feature = "parse_json",
    feature = "parse_timestamp",
    feature = "to_timestamp",
    feature = "to_string",
    feature = "to_float",
    feature = "to_int",
    feature = "to_bool"
))]
#[inline]
pub(crate) fn convert_value_or_default(
    value: Result<Value>,
    default: Option<Result<Value>>,
    convert: impl Fn(Value) -> Result<Value> + Clone,
) -> Result<Value> {
    value
        .and_then(convert.clone())
        .or_else(|err| default.ok_or(err)?.and_then(|value| convert(value)))
}

/// Takes a set of captures that have resulted from matching a regular expression
/// against some text and fills a BTreeMap with the result.
///
/// All captures are inserted with a key as the numeric index of that capture
/// "0" is the overall match.
/// Any named captures are also added to the Map with the key as the name.
///
#[cfg(any(feature = "parse_regex", feature = "parse_regex_all"))]
pub(crate) fn capture_regex_to_map(
    regex: &regex::Regex,
    capture: regex::Captures,
) -> BTreeMap<String, Value> {
    let indexed = capture
        .iter()
        .filter_map(std::convert::identity)
        .enumerate()
        .map(|(idx, c)| (idx.to_string(), c.as_str().into()));

    let names = regex
        .capture_names()
        .filter_map(std::convert::identity)
        .map(|name| {
            (
                name.to_owned(),
                capture.name(name).map(|s| s.as_str()).into(),
            )
        });

    indexed.chain(names).collect()
}

>>>>>>> 4d97792c
#[macro_export]
macro_rules! map {
    () => (
        ::std::collections::BTreeMap::new()
    );
    ($($k:tt: $v:expr),+ $(,)?) => {
        vec![$(($k.into(), $v.into())),+]
            .into_iter()
            .collect::<::std::collections::BTreeMap<_, _>>()
    };
}<|MERGE_RESOLUTION|>--- conflicted
+++ resolved
@@ -1,10 +1,5 @@
-<<<<<<< HEAD
 use remap::Value;
-=======
 use std::collections::BTreeMap;
-
-use remap::{Result, Value};
->>>>>>> 4d97792c
 
 #[cfg(any(feature = "to_float", feature = "to_int", feature = "to_bool"))]
 #[inline]
@@ -28,28 +23,6 @@
 {
     let multiplier = 10_f64.powf(precision as f64);
     fun(num * multiplier as f64) / multiplier
-}
-
-<<<<<<< HEAD
-=======
-#[cfg(any(
-    feature = "parse_json",
-    feature = "parse_timestamp",
-    feature = "to_timestamp",
-    feature = "to_string",
-    feature = "to_float",
-    feature = "to_int",
-    feature = "to_bool"
-))]
-#[inline]
-pub(crate) fn convert_value_or_default(
-    value: Result<Value>,
-    default: Option<Result<Value>>,
-    convert: impl Fn(Value) -> Result<Value> + Clone,
-) -> Result<Value> {
-    value
-        .and_then(convert.clone())
-        .or_else(|err| default.ok_or(err)?.and_then(|value| convert(value)))
 }
 
 /// Takes a set of captures that have resulted from matching a regular expression
@@ -83,7 +56,6 @@
     indexed.chain(names).collect()
 }
 
->>>>>>> 4d97792c
 #[macro_export]
 macro_rules! map {
     () => (
