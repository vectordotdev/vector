--- conflicted
+++ resolved
@@ -53,13 +53,9 @@
     /// Can return multiple matched records
     fn find_table_rows<'a>(
         &self,
-<<<<<<< HEAD
+        case: Case,
         condition: &'a [Condition<'a>],
         select: Option<&[String]>,
-=======
-        case: Case,
-        condition: &'a [Condition<'a>],
->>>>>>> 438eb44a
         index: Option<IndexHandle>,
     ) -> Result<Vec<BTreeMap<String, vrl_core::Value>>, String>;
 
