[package]
name = "vector_core"
version = "0.1.0"
authors = ["Vector Contributors <vector@timber.io>"]
edition = "2021"
publish = false

[dependencies]
async-graphql = { version = "2.10.4", default-features = false, optional = true }
async-trait = { version = "0.1", default-features = false }
atomig = { version = "0.3.2", features = ["derive", "serde"] }
buffers = { path = "buffers", default-features = false }
bytes = { version = "1.1.0", default-features = false, features = ["serde"] }
chrono = { version = "0.4.19", default-features = false, features = ["serde"] }
core_common = { path = "core-common", default-features = false }
db-key = { version = "0.0.5", default-features = false, optional = true }
derivative = { version = "2.2.0", default-features = false }
dyn-clone = { version = "1.0.4", default-features = false }
enrichment = { path = "../enrichment", optional = true }
futures = { version = "0.3.17", default-features = false, features = ["std"] }
futures-util = { version = "0.3.17", default-features = false, features = ["std"] }
getset = { version = "0.1.2", default-features = false }
http = { version = "0.2.5", default-features = false }
hyper-proxy = { version = "0.9.1", default-features = false, features = ["openssl-tls"] }
indexmap = { version = "~1.7.0", default-features = false, features = ["serde"] }
lazy_static = { version = "1.4.0", default-features = false }
lookup = { path = "../lookup", features = ["arbitrary"] }
metrics = { version = "0.17.0", default-features = false, features = ["std"]}
metrics-tracing-context = { version = "0.8.0", default-features = false }
metrics-util = { version = "0.10.1", default-features = false, features = ["std"] }
mlua = { version = "0.7.0", default-features = false, features = ["lua54", "send", "vendored"], optional = true }
no-proxy = { version  = "0.3.1", default-features = false, features = ["serialize"] }
once_cell = { version = "1.8", default-features = false }
ordered-float = { version = "2.8.0", default-features = false }
pest = { version = "2.1.3", default-features = false }
pest_derive = { version = "2.1.0", default-features = false }
pin-project = { version = "1.0.8", default-features = false }
prost = { version = "0.9", default-features = false }
prost-types = { version = "0.9", default-features = false }
regex = { version = "1.5.4", default-features = false, features = ["std", "perf"] }
serde = { version = "1.0.130", default-features = false, features = ["derive"] }
serde_json = { version = "1.0.68", default-features = false }
shared = { path = "../shared" }
snafu = { version = "0.6.10", default-features = false }
substring = { version = "1.4", default-features = false }
tokio = { version = "1.13.0", default-features = false }
tokio-stream = { version = "0.1", default-features = false, optional = true }
tokio-util = { version = "0.6", default-features = false, features = ["time"] }
toml = { version = "0.5.8", default-features = false }
tower = { version = "0.4", default-features = false, features = ["util"] }
tracing = { version = "0.1.29", default-features = false }
tracing-core = { version = "0.1.21", default-features = false }
tracing-log = { version = "0.1.2", default-features = false }
<<<<<<< HEAD
tracing-subscriber = { version = "0.3.1", default-features = false }
typetag = { version = "0.1.7", default-features = false }
=======
tracing-subscriber = { version = "0.2.25", default-features = false }
typetag = { version = "0.1.8", default-features = false }
>>>>>>> 0b9158ac
twox-hash = { version = "1.6.1", default-features = false }
vrl-core = { package = "vrl", path = "../vrl/core", optional = true }

[build-dependencies]
prost-build = "0.9"

[dev-dependencies]
core_common = { path = "core-common", default-features = false, features = ["test"] }
criterion = { version = "0.3.5", features = ["html_reports"] }
env-test-util = "1.0.1"
quickcheck = "1.0.3"
proptest = "1.0"
pretty_assertions = "1.0.0"
tokio-test = "0.4.2"
ndarray = "0.15.4"
ndarray-stats = "0.5.0"
noisy_float = "0.2.0"
rand = "0.8.4"
rand_distr = "0.4.2"

[features]
api = ["async-graphql"]
default = []
disk-buffer = ["buffers/disk-buffer"]
lua = ["mlua", "tokio-stream"]
vrl = ["vrl-core", "enrichment"]
test = ["core_common/test"]

[[bench]]
name = "lookup"
harness = false

[[bench]]
name = "event"
path = "benches/event/main.rs"
harness = false

[[bench]]
name = "path_iter"
harness = false<|MERGE_RESOLUTION|>--- conflicted
+++ resolved
@@ -51,13 +51,8 @@
 tracing = { version = "0.1.29", default-features = false }
 tracing-core = { version = "0.1.21", default-features = false }
 tracing-log = { version = "0.1.2", default-features = false }
-<<<<<<< HEAD
 tracing-subscriber = { version = "0.3.1", default-features = false }
-typetag = { version = "0.1.7", default-features = false }
-=======
-tracing-subscriber = { version = "0.2.25", default-features = false }
 typetag = { version = "0.1.8", default-features = false }
->>>>>>> 0b9158ac
 twox-hash = { version = "1.6.1", default-features = false }
 vrl-core = { package = "vrl", path = "../vrl/core", optional = true }
 
