--- conflicted
+++ resolved
@@ -17,52 +17,31 @@
 indexmap = { version = "1.6.2", default-features = false, features = ["serde"] }
 lazy_static = { version = "1.4.0", default-features = false }
 lookup = { path = "../lookup", features = ["arbitrary"] }
-<<<<<<< HEAD
-metrics-tracing-context = { version = "0.3.0", default-features = false }
-metrics-util = { version = "0.6.2", default-features = false }
-metrics = { version = "0.14.2", default-features = false }
-=======
 metrics = { version = "0.15.1", default-features = false, features = ["std"]}
 metrics-tracing-context = { version = "0.4.0", default-features = false }
 metrics-util = { version = "0.7.0", default-features = false }
->>>>>>> 6db09e17
 once_cell = { version = "1.3", default-features = false }
+pest = { version = "2.1.3", default-features = false }
 pest_derive = { version = "2.1.0", default-features = false }
-pest = { version = "2.1.3", default-features = false }
+prost = { version = "0.7.0", default-features = false }
 prost-types = { version = "0.7.0", default-features = false }
-<<<<<<< HEAD
-prost = { version = "0.7.0", default-features = false }
-regex = { version = "1.4.5", default-features = false, features = ["std", "perf"] }
-=======
 regex = { version = "1.5.4", default-features = false, features = ["std", "perf"] }
->>>>>>> 6db09e17
 rlua = { version = "0.17.0", default-features = true, optional = true }
+serde = { version = "1.0.125", default-features = false, features = ["derive"] }
 serde_json = { version = "1.0.64", default-features = false, features = ["alloc", "raw_value"] }
-serde = { version = "1.0.125", default-features = false, features = ["derive"] }
 serde_yaml = { version = "0.8.17", default-features = false, optional = true }
 shared = { path = "../shared" }
-<<<<<<< HEAD
-snafu = { version = "0.6.10", default-features = false, features = ["futures", "futures-01"] }
-tokio = { version = "1.5.0", default-features = false, features = ["full"] }
-toml = { version = "0.5.8", default-features = false }
-=======
 tokio = { version = "1.5.0", default-features = false, features = ["full"] }
 snafu = { version = "0.6.10", default-features = false, features = ["futures"] }
 toml = { version = "0.5.8", default-features = false }
 tracing = { version = "0.1.26", default-features = false }
->>>>>>> 6db09e17
 tracing-core = { version = "0.1.17", default-features = false }
 tracing-futures = { version = "0.2.5", default-features = false, features = ["futures-03"], optional = true }
 tracing-log = { version = "0.1.2", default-features = false }
 tracing-subscriber = { version = "0.2.17", default-features = false }
 tracing-tower = { git = "https://github.com/tokio-rs/tracing", default-features = false, rev = "f470db1b0354b368f62f9ee4d763595d16373231", optional = true }
-tracing = { version = "0.1.25", default-features = false }
 twox-hash = { version = "1.6.0", default-features = false }
-<<<<<<< HEAD
-vrl-core = { package = "vrl", path = "../vrl/core" }
-=======
 vrl-core = { package = "vrl", path = "../vrl/core", optional = true }
->>>>>>> 6db09e17
 
 [build-dependencies]
 prost-build = "0.7.0"
