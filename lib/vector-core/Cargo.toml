[package]
name = "vector_core"
version = "0.1.0"
authors = ["Vector Contributors <vector@timber.io>"]
edition = "2021"
publish = false

[dependencies]
async-graphql = { version = "3.0.17", default-features = false, optional = true }
async-trait = { version = "0.1", default-features = false }
atomig = { version = "0.3.2", features = ["derive", "serde"] }
buffers = { path = "buffers", default-features = false }
bytes = { version = "1.1.0", default-features = false, features = ["serde"] }
chrono = { version = "0.4.19", default-features = false, features = ["serde"] }
core_common = { path = "core-common", default-features = false }
db-key = { version = "0.0.5", default-features = false, optional = true }
derivative = { version = "2.2.0", default-features = false }
dyn-clone = { version = "1.0.4", default-features = false }
enrichment = { path = "../enrichment", optional = true }
<<<<<<< HEAD
futures = { version = "0.3.19", default-features = false, features = ["std"] }
futures-util = { version = "0.3.17", default-features = false, features = ["std"] }
=======
futures = { version = "0.3.17", default-features = false, features = ["std"] }
futures-util = { version = "0.3.19", default-features = false, features = ["std"] }
>>>>>>> 1f2a7dc1
getset = { version = "0.1.2", default-features = false }
http = { version = "0.2.5", default-features = false }
hyper-proxy = { version = "0.9.1", default-features = false, features = ["openssl-tls"] }
indexmap = { version = "~1.7.0", default-features = false, features = ["serde"] }
lazy_static = { version = "1.4.0", default-features = false }
lookup = { path = "../lookup", features = ["arbitrary"] }
metrics = { version = "0.17.1", default-features = false, features = ["std"]}
metrics-tracing-context = { version = "0.8.0", default-features = false }
metrics-util = { version = "0.10.2", default-features = false, features = ["std"] }
mlua = { version = "0.7.0", default-features = false, features = ["lua54", "send", "vendored"], optional = true }
no-proxy = { version  = "0.3.1", default-features = false, features = ["serialize"] }
once_cell = { version = "1.9", default-features = false }
ordered-float = { version = "2.8.0", default-features = false }
pest = { version = "2.1.3", default-features = false }
pest_derive = { version = "2.1.0", default-features = false }
pin-project = { version = "1.0.8", default-features = false }
prost = { version = "0.9", default-features = false, features = ["std"] }
prost-types = { version = "0.9", default-features = false }
regex = { version = "1.5.4", default-features = false, features = ["std", "perf"] }
serde = { version = "1.0.132", default-features = false, features = ["derive"] }
serde_json = { version = "1.0.73", default-features = false }
shared = { path = "../shared" }
snafu = { version = "0.6.10", default-features = false }
substring = { version = "1.4", default-features = false }
tokio = { version = "1.15.0", default-features = false }
tokio-stream = { version = "0.1", default-features = false, optional = true }
tokio-util = { version = "0.6", default-features = false, features = ["time"] }
toml = { version = "0.5.8", default-features = false }
tower = { version = "0.4", default-features = false, features = ["util"] }
tracing = { version = "0.1.29", default-features = false }
tracing-core = { version = "0.1.21", default-features = false }
tracing-log = { version = "0.1.2", default-features = false }
tracing-subscriber = { version = "0.2.25", default-features = false }
typetag = { version = "0.1.8", default-features = false }
twox-hash = { version = "1.6.1", default-features = false }
vrl-core = { package = "vrl", path = "../vrl/core", optional = true }

[build-dependencies]
prost-build = "0.9"

[dev-dependencies]
core_common = { path = "core-common", default-features = false, features = ["test"] }
criterion = { version = "0.3.5", features = ["html_reports"] }
env-test-util = "1.0.1"
quickcheck = "1.0.3"
proptest = "1.0"
pretty_assertions = "1.0.0"
tokio-test = "0.4.2"
ndarray = "0.15.4"
ndarray-stats = "0.5.0"
noisy_float = "0.2.0"
rand = "0.8.4"
rand_distr = "0.4.2"
tracing-subscriber = { version = "0.2.25", default-features = false, features = ["env-filter", "fmt", "ansi", "registry"] }

[features]
api = ["async-graphql"]
default = []
lua = ["mlua", "tokio-stream"]
vrl = ["vrl-core", "enrichment"]
test = ["core_common/test"]

[[bench]]
name = "lookup"
harness = false

[[bench]]
name = "event"
path = "benches/event/main.rs"
harness = false

[[bench]]
name = "path_iter"
harness = false<|MERGE_RESOLUTION|>--- conflicted
+++ resolved
@@ -17,13 +17,8 @@
 derivative = { version = "2.2.0", default-features = false }
 dyn-clone = { version = "1.0.4", default-features = false }
 enrichment = { path = "../enrichment", optional = true }
-<<<<<<< HEAD
 futures = { version = "0.3.19", default-features = false, features = ["std"] }
-futures-util = { version = "0.3.17", default-features = false, features = ["std"] }
-=======
-futures = { version = "0.3.17", default-features = false, features = ["std"] }
 futures-util = { version = "0.3.19", default-features = false, features = ["std"] }
->>>>>>> 1f2a7dc1
 getset = { version = "0.1.2", default-features = false }
 http = { version = "0.2.5", default-features = false }
 hyper-proxy = { version = "0.9.1", default-features = false, features = ["openssl-tls"] }
