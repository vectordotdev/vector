[package]
name = "vector-core"
version = "0.1.0"
authors = ["Vector Contributors <vector@datadoghq.com>"]
edition = "2021"
publish = false

[dependencies]
async-graphql = { version = "5.0.6", default-features = false, features = ["playground" ], optional = true }
async-trait = { version = "0.1", default-features = false }
bitmask-enum = { version = "2.1.0", default-features = false }
bytes = { version = "1.4.0", default-features = false, features = ["serde"] }
chrono = { version = "0.4.19", default-features = false, features = ["serde"] }
crossbeam-utils = { version = "0.8.15", default-features = false }
db-key = { version = "0.0.5", default-features = false, optional = true }
dyn-clone = { version = "1.0.11", default-features = false }
enrichment = { path = "../enrichment", optional = true }
enumflags2 = { version = "0.7.5", default-features = false }
float_eq = { version = "1.0", default-features = false }
futures = { version = "0.3.26", default-features = false, features = ["std"] }
futures-util = { version = "0.3.25", default-features = false, features = ["std"] }
headers = { version = "0.3.8", default-features = false }
http = { version = "0.2.9", default-features = false }
hyper-proxy = { version = "0.9.1", default-features = false, features = ["openssl-tls"] }
indexmap = { version = "~1.9.2", default-features = false, features = ["serde"] }
lookup = { package = "vector-lookup", path = "../vector-lookup", features = ["arbitrary"] }
metrics = "0.20.1"
metrics-tracing-context = { version = "0.12.0", default-features = false }
metrics-util = { version = "0.14.0", default-features = false, features = ["registry"] }
mlua = { version = "0.8.7", default-features = false, features = ["lua54", "send", "vendored"], optional = true }
no-proxy = { version  = "0.3.2", default-features = false, features = ["serialize"] }
once_cell = { version = "1.17", default-features = false }
openssl = { version = "0.10.45", default-features = false, features = ["vendored"] }
ordered-float = { version = "3.4.0", default-features = false }
parking_lot = { version = "0.12.1", default-features = false }
pin-project = { version = "1.0.12", default-features = false }
proptest = { version = "1.1", optional = true }
prost-types = { version = "0.11.8", default-features = false }
prost = { version = "0.11.8", default-features = false, features = ["std"] }
quanta = { version = "0.10.1", default-features = false }
regex = { version = "1.7.1", default-features = false, features = ["std", "perf"] }
ryu = { version = "1", default-features = false }
serde = { version = "1.0.152", default-features = false, features = ["derive", "rc"] }
serde_json = { version = "1.0.93", default-features = false }
serde_with = { version = "2.2.0", default-features = false, features = ["std", "macros"] }
smallvec = { version = "1", default-features = false, features = ["serde", "const_generics"] }
snafu = { version = "0.7.4", default-features = false }
socket2 = { version = "0.4.7", default-features = false }
tokio = { version = "1.26.0", default-features = false, features = ["net"] }
tokio-openssl = { version = "0.6.3", default-features = false }
tokio-stream = { version = "0.1", default-features = false, features = ["time"], optional = true }
tokio-util = { version = "0.7.0", default-features = false, features = ["time"] }
toml = { version = "0.7.2", default-features = false }
tonic = { version = "0.8", default-features = false, features = ["transport"] }
tower = { version = "0.4", default-features = false, features = ["util"] }
tracing = { version = "0.1.34", default-features = false }
tracing-core = { version = "0.1.26", default-features = false }
tracing-log = { version = "0.1.3", default-features = false }
tracing-subscriber = { version = "0.3.16", default-features = false, features = ["std"] }
typetag = { version = "0.2.5", default-features = false }
twox-hash = { version = "1.6.3", default-features = false }
url = { version = "2", default-features = false }
value = { path = "../vrl/value", default-features = false, features = ["lua", "toml", "json", "api"] }
<<<<<<< HEAD
vrl-core = { path = "../vrl/core" }
=======
>>>>>>> bdc67e66
vector-buffers = { path = "../vector-buffers", default-features = false }
vector-common = { path = "../vector-common" }
vector-config = { path = "../vector-config" }
vector-config-common = { path = "../vector-config-common" }
vector-config-macros = { path = "../vector-config-macros" }
# Rename to "vrl" once we use a release with stable `-Z namespaced-features`:
# https://doc.rust-lang.org/cargo/reference/unstable.html#namespaced-features
vrl-lib = { package = "vrl", path = "../vrl/vrl" }

[target.'cfg(target_os = "macos")'.dependencies]
security-framework = "2.8.2"

[target.'cfg(windows)'.dependencies]
schannel = "0.1.21"

[build-dependencies]
prost-build = "0.11.8"

[dev-dependencies]
base64 = "0.21.0"
chrono-tz = { version = "0.8.1", default-features = false }
criterion = { version = "0.4.0", features = ["html_reports"] }
env-test-util = "1.0.1"
quickcheck = "1"
quickcheck_macros = "1"
proptest = "1.1"
similar-asserts = "1.4.2"
tokio-test = "0.4.2"
toml = { version = "0.7.2", default-features = false, features = ["parse"] }
ndarray = "0.15.6"
ndarray-stats = "0.5.1"
noisy_float = "0.2.0"
rand = "0.8.5"
rand_distr = "0.4.3"
tracing-subscriber = { version = "0.3.16", default-features = false, features = ["env-filter", "fmt", "ansi", "registry"] }
vector-common = { path = "../vector-common", default-features = false, features = ["test"] }
value = { path = "../vrl/value", default-features = false, features = ["lua", "toml", "json", "api", "arbitrary", "test"] }

[features]
api = ["dep:async-graphql", "value/api"]
default = []
lua = ["dep:mlua", "dep:tokio-stream"]
vrl = ["dep:enrichment"]
test = ["vector-common/test", "proptest"]

[[bench]]
name = "event"
path = "benches/event/main.rs"
harness = false<|MERGE_RESOLUTION|>--- conflicted
+++ resolved
@@ -61,10 +61,8 @@
 twox-hash = { version = "1.6.3", default-features = false }
 url = { version = "2", default-features = false }
 value = { path = "../vrl/value", default-features = false, features = ["lua", "toml", "json", "api"] }
-<<<<<<< HEAD
-vrl-core = { path = "../vrl/core" }
-=======
->>>>>>> bdc67e66
+#vrl-core = { path = "../vrl/core" }
+
 vector-buffers = { path = "../vector-buffers", default-features = false }
 vector-common = { path = "../vector-common" }
 vector-config = { path = "../vector-config" }
