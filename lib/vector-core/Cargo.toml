[package]
name = "vector-core"
version = "0.1.0"
authors = ["Vector Contributors <vector@datadoghq.com>"]
edition = "2021"
publish = false

[dependencies]
async-graphql = { version = "4.0.6", default-features = false, optional = true }
async-trait = { version = "0.1", default-features = false }
bitmask-enum = { version = "2.0.0", default-features = false }
bytes = { version = "1.2.1", default-features = false, features = ["serde"] }
chrono = { version = "0.4.19", default-features = false, features = ["serde"] }
crossbeam-utils = { version = "0.8.11", default-features = false }
db-key = { version = "0.0.5", default-features = false, optional = true }
dyn-clone = { version = "1.0.9", default-features = false }
enrichment = { path = "../enrichment", optional = true }
enumflags2 = { version = "0.7.5", default-features = false }
float_eq = { version = "1.0", default-features = false }
futures = { version = "0.3.21", default-features = false, features = ["std"] }
futures-util = { version = "0.3.21", default-features = false, features = ["std"] }
headers = { version = "0.3.7", default-features = false }
http = { version = "0.2.8", default-features = false }
hyper-proxy = { version = "0.9.1", default-features = false, features = ["openssl-tls"] }
indexmap = { version = "~1.9.1", default-features = false, features = ["serde"] }
lookup = { path = "../lookup", features = ["arbitrary"] }
metrics = "0.20.1"
metrics-tracing-context = { version = "0.12.0", default-features = false }
metrics-util = { version = "0.14.0", default-features = false, features = ["registry"] }
mlua = { version = "0.8.3", default-features = false, features = ["lua54", "send", "vendored"], optional = true }
no-proxy = { version  = "0.3.2", default-features = false, features = ["serialize"] }
once_cell = { version = "1.13", default-features = false }
ordered-float = { version = "3.0.0", default-features = false }
pin-project = { version = "1.0.12", default-features = false }
proptest = { version = "1.0", optional = true }
prost = { version = "0.10.4", default-features = false, features = ["std"] }
prost-types = { version = "0.10.1", default-features = false }
quanta = { version = "0.10.1", default-features = false }
regex = { version = "1.6.0", default-features = false, features = ["std", "perf"] }
serde = { version = "1.0.143", default-features = false, features = ["derive", "rc"] }
serde_json = { version = "1.0.83", default-features = false }
snafu = { version = "0.7.1", default-features = false }
tokio = { version = "1.20.1", default-features = false }
tokio-stream = { version = "0.1", default-features = false, features = ["time"], optional = true }
tokio-util = { version = "0.7.0", default-features = false, features = ["time"] }
toml = { version = "0.5.9", default-features = false }
tower = { version = "0.4", default-features = false, features = ["util"] }
tracing = { version = "0.1.34", default-features = false }
tracing-core = { version = "0.1.26", default-features = false }
tracing-log = { version = "0.1.3", default-features = false }
tracing-subscriber = { version = "0.3.15", default-features = false, features = ["std"] }
typetag = { version = "0.2.3", default-features = false }
twox-hash = { version = "1.6.3", default-features = false }
url = { version = "2", default-features = false }
value = { path = "../value", default-features = false, features = ["lua", "toml", "json", "api"] }
vector-buffers = { path = "../vector-buffers", default-features = false }
vector-common = { path = "../vector-common" }
vector-config = { path = "../vector-config" }
vector-config-macros = { path = "../vector-config-macros" }
# Rename to "vrl" once we use a release with stable `-Z namespaced-features`:
# https://doc.rust-lang.org/cargo/reference/unstable.html#namespaced-features
vrl-lib = { package = "vrl", path = "../vrl/vrl", optional = true }

[build-dependencies]
prost-build = "0.10.4"

[dev-dependencies]
base64 = "0.13.0"
criterion = { version = "0.3.6", features = ["html_reports"] }
env-test-util = "1.0.1"
quickcheck = "1.0.3"
proptest = "1.0"
pretty_assertions = "1.2.1"
tokio-test = "0.4.2"
ndarray = "0.15.6"
ndarray-stats = "0.5.0"
noisy_float = "0.2.0"
rand = "0.8.5"
rand_distr = "0.4.3"
tracing-subscriber = { version = "0.3.15", default-features = false, features = ["env-filter", "fmt", "ansi", "registry"] }
vector-common = { path = "../vector-common", default-features = false, features = ["test"] }
value = { path = "../value", default-features = false, features = ["lua", "toml", "json", "api", "arbitrary", "test"] }
vrl-lib = { package = "vrl", path = "../vrl/vrl"}

[features]
api = ["dep:async-graphql", "value/api"]
default = []
lua = ["dep:mlua", "dep:tokio-stream"]
vrl = ["dep:vrl-lib", "dep:enrichment"]
<<<<<<< HEAD
test = ["vector-common/test"]
=======
test = ["vector_common/test", "proptest"]
>>>>>>> ef22eb95

[[bench]]
name = "event"
path = "benches/event/main.rs"
harness = false<|MERGE_RESOLUTION|>--- conflicted
+++ resolved
@@ -87,11 +87,7 @@
 default = []
 lua = ["dep:mlua", "dep:tokio-stream"]
 vrl = ["dep:vrl-lib", "dep:enrichment"]
-<<<<<<< HEAD
-test = ["vector-common/test"]
-=======
-test = ["vector_common/test", "proptest"]
->>>>>>> ef22eb95
+test = ["vector-common/test", "proptest"]
 
 [[bench]]
 name = "event"
