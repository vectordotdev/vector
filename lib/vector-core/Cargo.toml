--- conflicted
+++ resolved
@@ -31,12 +31,8 @@
 no-proxy = { version  = "0.3.2", default-features = false, features = ["serialize"] }
 once_cell = { version = "1.13", default-features = false }
 ordered-float = { version = "3.0.0", default-features = false }
-<<<<<<< HEAD
-pin-project = { version = "1.0.11", default-features = false }
+pin-project = { version = "1.0.12", default-features = false }
 proptest = { version = "1.0", optional = true }
-=======
-pin-project = { version = "1.0.12", default-features = false }
->>>>>>> fee0950f
 prost = { version = "0.10.4", default-features = false, features = ["std"] }
 prost-types = { version = "0.10.1", default-features = false }
 quanta = { version = "0.10.1", default-features = false }
