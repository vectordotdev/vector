[package]
name = "vector-core"
version = "0.1.0"
authors = ["Vector Contributors <vector@datadoghq.com>"]
edition = "2021"
publish = false

[dependencies]
async-graphql = { version = "4.0.11", default-features = false, optional = true }
async-trait = { version = "0.1", default-features = false }
bitmask-enum = { version = "2.0.0", default-features = false }
bytes = { version = "1.2.1", default-features = false, features = ["serde"] }
chrono = { version = "0.4.19", default-features = false, features = ["serde"] }
crossbeam-utils = { version = "0.8.11", default-features = false }
db-key = { version = "0.0.5", default-features = false, optional = true }
dyn-clone = { version = "1.0.9", default-features = false }
enrichment = { path = "../enrichment", optional = true }
enumflags2 = { version = "0.7.5", default-features = false }
float_eq = { version = "1.0", default-features = false }
futures = { version = "0.3.23", default-features = false, features = ["std"] }
futures-util = { version = "0.3.21", default-features = false, features = ["std"] }
headers = { version = "0.3.7", default-features = false }
http = { version = "0.2.8", default-features = false }
hyper-proxy = { version = "0.9.1", default-features = false, features = ["openssl-tls"] }
indexmap = { version = "~1.9.1", default-features = false, features = ["serde"] }
lookup = { path = "../lookup", features = ["arbitrary"] }
metrics = "0.20.1"
metrics-tracing-context = { version = "0.12.0", default-features = false }
metrics-util = { version = "0.14.0", default-features = false, features = ["registry"] }
mlua = { version = "0.8.3", default-features = false, features = ["lua54", "send", "vendored"], optional = true }
no-proxy = { version  = "0.3.2", default-features = false, features = ["serialize"] }
once_cell = { version = "1.13", default-features = false }
openssl = { version = "0.10.41", default-features = false, features = ["vendored"] }
ordered-float = { version = "3.0.0", default-features = false }
<<<<<<< HEAD
pin-project = { version = "1.0.11", default-features = false }
prost = { version = "0.11.0", default-features = false, features = ["std"] }
prost-types = { version = "0.11.0", default-features = false }
=======
pin-project = { version = "1.0.12", default-features = false }
proptest = { version = "1.0", optional = true }
prost = { version = "0.10.4", default-features = false, features = ["std"] }
prost-types = { version = "0.10.1", default-features = false }
>>>>>>> deea758b
quanta = { version = "0.10.1", default-features = false }
regex = { version = "1.6.0", default-features = false, features = ["std", "perf"] }
serde = { version = "1.0.144", default-features = false, features = ["derive", "rc"] }
serde_json = { version = "1.0.85", default-features = false }
snafu = { version = "0.7.1", default-features = false }
socket2 = { version = "0.4.4", default-features = false }
tokio = { version = "1.20.1", default-features = false, features = ["net"] }
tokio-openssl = { version = "0.6.3", default-features = false }
tokio-stream = { version = "0.1", default-features = false, features = ["time"], optional = true }
tokio-util = { version = "0.7.0", default-features = false, features = ["time"] }
toml = { version = "0.5.9", default-features = false }
tonic = { version = "0.7.2", default-features = false, features = ["transport"] }
tower = { version = "0.4", default-features = false, features = ["util"] }
tracing = { version = "0.1.34", default-features = false }
tracing-core = { version = "0.1.26", default-features = false }
tracing-log = { version = "0.1.3", default-features = false }
tracing-subscriber = { version = "0.3.15", default-features = false, features = ["std"] }
typetag = { version = "0.2.3", default-features = false }
twox-hash = { version = "1.6.3", default-features = false }
url = { version = "2", default-features = false }
value = { path = "../value", default-features = false, features = ["lua", "toml", "json", "api"] }
vector-buffers = { path = "../vector-buffers", default-features = false }
vector-common = { path = "../vector-common" }
vector-config = { path = "../vector-config" }
vector-config-macros = { path = "../vector-config-macros" }
# Rename to "vrl" once we use a release with stable `-Z namespaced-features`:
# https://doc.rust-lang.org/cargo/reference/unstable.html#namespaced-features
vrl-lib = { package = "vrl", path = "../vrl/vrl", optional = true }

[target.'cfg(target_os = "macos")'.dependencies]
security-framework = "2.7.0"

[target.'cfg(windows)'.dependencies]
schannel = "0.1.20"

[build-dependencies]
prost-build = "0.11.0"

[dev-dependencies]
base64 = "0.13.0"
criterion = { version = "0.3.6", features = ["html_reports"] }
env-test-util = "1.0.1"
quickcheck = "1.0.3"
proptest = "1.0"
pretty_assertions = "1.2.1"
tokio-test = "0.4.2"
ndarray = "0.15.6"
ndarray-stats = "0.5.1"
noisy_float = "0.2.0"
rand = "0.8.5"
rand_distr = "0.4.3"
tracing-subscriber = { version = "0.3.15", default-features = false, features = ["env-filter", "fmt", "ansi", "registry"] }
vector-common = { path = "../vector-common", default-features = false, features = ["test"] }
value = { path = "../value", default-features = false, features = ["lua", "toml", "json", "api", "arbitrary", "test"] }
vrl-lib = { package = "vrl", path = "../vrl/vrl"}

[features]
api = ["dep:async-graphql", "value/api"]
default = []
lua = ["dep:mlua", "dep:tokio-stream"]
vrl = ["dep:vrl-lib", "dep:enrichment"]
test = ["vector-common/test", "proptest"]

[[bench]]
name = "event"
path = "benches/event/main.rs"
harness = false<|MERGE_RESOLUTION|>--- conflicted
+++ resolved
@@ -32,16 +32,10 @@
 once_cell = { version = "1.13", default-features = false }
 openssl = { version = "0.10.41", default-features = false, features = ["vendored"] }
 ordered-float = { version = "3.0.0", default-features = false }
-<<<<<<< HEAD
-pin-project = { version = "1.0.11", default-features = false }
-prost = { version = "0.11.0", default-features = false, features = ["std"] }
-prost-types = { version = "0.11.0", default-features = false }
-=======
 pin-project = { version = "1.0.12", default-features = false }
 proptest = { version = "1.0", optional = true }
-prost = { version = "0.10.4", default-features = false, features = ["std"] }
-prost-types = { version = "0.10.1", default-features = false }
->>>>>>> deea758b
+prost-types = { version = "0.11.0", default-features = false }
+prost = { version = "0.11.0", default-features = false, features = ["std"] }
 quanta = { version = "0.10.1", default-features = false }
 regex = { version = "1.6.0", default-features = false, features = ["std", "perf"] }
 serde = { version = "1.0.144", default-features = false, features = ["derive", "rc"] }
@@ -53,7 +47,7 @@
 tokio-stream = { version = "0.1", default-features = false, features = ["time"], optional = true }
 tokio-util = { version = "0.7.0", default-features = false, features = ["time"] }
 toml = { version = "0.5.9", default-features = false }
-tonic = { version = "0.7.2", default-features = false, features = ["transport"] }
+tonic = { version = "0.8", default-features = false, features = ["transport"] }
 tower = { version = "0.4", default-features = false, features = ["util"] }
 tracing = { version = "0.1.34", default-features = false }
 tracing-core = { version = "0.1.26", default-features = false }
