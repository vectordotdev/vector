--- conflicted
+++ resolved
@@ -11,31 +11,19 @@
 
 /// Iterates over all paths in form `a.b[0].c[1]` in alphabetical order
 /// and their corresponding values.
-<<<<<<< HEAD
-pub fn all_fields(fields: &ObjectMap) -> FieldsIter {
-=======
 pub fn all_fields(fields: &ObjectMap) -> FieldsIter<'_> {
->>>>>>> eee6e669
     FieldsIter::new(None, fields, true)
 }
 
 /// Iterates over all paths in form `a.b[0].c[1]` in alphabetical order and their corresponding
 /// values. Field names containing meta-characters are not quoted.
-<<<<<<< HEAD
-pub fn all_fields_unquoted(fields: &ObjectMap) -> FieldsIter {
-=======
 pub fn all_fields_unquoted(fields: &ObjectMap) -> FieldsIter<'_> {
->>>>>>> eee6e669
     FieldsIter::new(None, fields, false)
 }
 
 /// Same functionality as `all_fields` but it prepends a character that denotes the
 /// path type.
-<<<<<<< HEAD
-pub fn all_metadata_fields(fields: &ObjectMap) -> FieldsIter {
-=======
 pub fn all_metadata_fields(fields: &ObjectMap) -> FieldsIter<'_> {
->>>>>>> eee6e669
     FieldsIter::new(Some(PathPrefix::Metadata), fields, true)
 }
 
@@ -46,11 +34,7 @@
 
 /// An iterator similar to `all_fields`, but instead of visiting each array element individually,
 /// it treats the entire array as a single value.
-<<<<<<< HEAD
-pub fn all_fields_skip_array_elements(fields: &ObjectMap) -> FieldsIter {
-=======
 pub fn all_fields_skip_array_elements(fields: &ObjectMap) -> FieldsIter<'_> {
->>>>>>> eee6e669
     FieldsIter::new_with_skip_array_elements(fields)
 }
 
