#[cfg(feature = "vrl")]
use std::convert::TryFrom;
use std::{
    collections::btree_map,
    convert::AsRef,
    fmt::{self, Display, Formatter},
    num::NonZeroU32,
};

use chrono::{DateTime, Utc};
use vector_common::EventDataEq;
use vector_config::configurable_component;
#[cfg(feature = "vrl")]
use vrl_lib::prelude::VrlValueConvert;

use crate::{
    event::{BatchNotifier, EventFinalizer, EventFinalizers, EventMetadata, Finalizable},
    ByteSizeOf,
};

#[cfg(any(test, feature = "test"))]
mod arbitrary;

mod data;
pub use self::data::*;

mod series;
pub use self::series::*;

mod tags;
pub use self::tags::*;

mod value;
pub use self::value::*;

<<<<<<< HEAD
pub type MetricTags = BTreeMap<String, String>;

#[derive(Clone, Debug, Deserialize, PartialEq, Serialize)]
=======
/// A metric.
#[configurable_component]
#[derive(Clone, Debug, PartialEq, PartialOrd)]
>>>>>>> 26e743c2
pub struct Metric {
    #[serde(flatten)]
    pub(super) series: MetricSeries,

    #[serde(flatten)]
    pub(super) data: MetricData,

    /// Internal event metadata.
    #[serde(skip, default = "EventMetadata::default")]
    metadata: EventMetadata,
}

impl Metric {
    /// Creates a new `Metric` with the given `name`, `kind`, and `value`.
    pub fn new<T: Into<String>>(name: T, kind: MetricKind, value: MetricValue) -> Self {
        Self::new_with_metadata(name, kind, value, EventMetadata::default())
    }

    /// Creates a new `Metric` with the given `name`, `kind`, `value`, and `metadata`.
    pub fn new_with_metadata<T: Into<String>>(
        name: T,
        kind: MetricKind,
        value: MetricValue,
        metadata: EventMetadata,
    ) -> Self {
        Self {
            series: MetricSeries {
                name: MetricName {
                    name: name.into(),
                    namespace: None,
                },
                tags: None,
            },
            data: MetricData {
                time: MetricTime {
                    timestamp: None,
                    interval_ms: None,
                },
                kind,
                value,
            },
            metadata,
        }
    }

    /// Consumes this metric, returning it with an updated series based on the given `name`.
    #[inline]
    #[must_use]
    pub fn with_name(mut self, name: impl Into<String>) -> Self {
        self.series.name.name = name.into();
        self
    }

    /// Consumes this metric, returning it with an updated series based on the given `namespace`.
    #[inline]
    #[must_use]
    pub fn with_namespace<T: Into<String>>(mut self, namespace: Option<T>) -> Self {
        self.series.name.namespace = namespace.map(Into::into);
        self
    }

    /// Consumes this metric, returning it with an updated timestamp.
    #[inline]
    #[must_use]
    pub fn with_timestamp(mut self, timestamp: Option<DateTime<Utc>>) -> Self {
        self.data.time.timestamp = timestamp;
        self
    }

    /// Consumes this metric, returning it with an updated interval.
    #[inline]
    #[must_use]
    pub fn with_interval_ms(mut self, interval_ms: Option<NonZeroU32>) -> Self {
        self.data.time.interval_ms = interval_ms;
        self
    }

    pub fn add_finalizer(&mut self, finalizer: EventFinalizer) {
        self.metadata.add_finalizer(finalizer);
    }

    /// Consumes this metric, returning it with an updated set of event finalizers attached to `batch`.
    #[must_use]
    pub fn with_batch_notifier(mut self, batch: &BatchNotifier) -> Self {
        self.metadata = self.metadata.with_batch_notifier(batch);
        self
    }

    /// Consumes this metric, returning it with an optionally updated set of event finalizers attached to `batch`.
    #[must_use]
    pub fn with_batch_notifier_option(mut self, batch: &Option<BatchNotifier>) -> Self {
        self.metadata = self.metadata.with_batch_notifier_option(batch);
        self
    }

    /// Consumes this metric, returning it with an updated series based on the given `tags`.
    #[inline]
    #[must_use]
    pub fn with_tags(mut self, tags: Option<MetricTags>) -> Self {
        self.series.tags = tags;
        self
    }

    /// Consumes this metric, returning it with an updated value.
    #[inline]
    #[must_use]
    pub fn with_value(mut self, value: MetricValue) -> Self {
        self.data.value = value;
        self
    }

    /// Gets a reference to the series of this metric.
    ///
    /// The "series" is the name of the metric itself, including any tags. In other words, it is the unique identifier
    /// for a metric, although metrics of different values (counter vs gauge) may be able to co-exist in outside metrics
    /// implementations with identical series.
    pub fn series(&self) -> &MetricSeries {
        &self.series
    }

    /// Gets a reference to the data of this metric.
    pub fn data(&self) -> &MetricData {
        &self.data
    }

    /// Gets a mutable reference to the data of this metric.
    pub fn data_mut(&mut self) -> &mut MetricData {
        &mut self.data
    }

    /// Gets a reference to the metadata of this metric.
    pub fn metadata(&self) -> &EventMetadata {
        &self.metadata
    }

    /// Gets a mutable reference to the metadata of this metric.
    pub fn metadata_mut(&mut self) -> &mut EventMetadata {
        &mut self.metadata
    }

    /// Gets a reference to the name of this metric.
    ///
    /// The name of the metric does not include the namespace or tags.
    #[inline]
    pub fn name(&self) -> &str {
        &self.series.name.name
    }

    /// Gets a reference to the namespace of this metric, if it exists.
    #[inline]
    pub fn namespace(&self) -> Option<&str> {
        self.series.name.namespace.as_deref()
    }

    /// Takes the namespace out of this metric, if it exists, leaving it empty.
    #[inline]
    pub fn take_namespace(&mut self) -> Option<String> {
        self.series.name.namespace.take()
    }

    /// Gets a reference to the tags of this metric, if they exist.
    #[inline]
    pub fn tags(&self) -> Option<&MetricTags> {
        self.series.tags.as_ref()
    }

    /// Gets a mutable reference to the tags of this metric, if they exist.
    #[inline]
    pub fn tags_mut(&mut self) -> Option<&mut MetricTags> {
        self.series.tags.as_mut()
    }

    /// Gets a reference to the timestamp of this metric, if it exists.
    #[inline]
    pub fn timestamp(&self) -> Option<DateTime<Utc>> {
        self.data.time.timestamp
    }

    /// Gets a reference to the interval (in milliseconds) coverred by this metric, if it exists.
    #[inline]
    pub fn interval_ms(&self) -> Option<NonZeroU32> {
        self.data.time.interval_ms
    }

    /// Gets a reference to the value of this metric.
    #[inline]
    pub fn value(&self) -> &MetricValue {
        &self.data.value
    }

    /// Gets a mutable reference to the value of this metric.
    #[inline]
    pub fn value_mut(&mut self) -> &mut MetricValue {
        &mut self.data.value
    }

    /// Gets the kind of this metric.
    #[inline]
    pub fn kind(&self) -> MetricKind {
        self.data.kind
    }

    /// Gets the time information of this metric.
    #[inline]
    pub fn time(&self) -> MetricTime {
        self.data.time
    }

    /// Decomposes a `Metric` into its individual parts.
    #[inline]
    pub fn into_parts(self) -> (MetricSeries, MetricData, EventMetadata) {
        (self.series, self.data, self.metadata)
    }

    /// Creates a `Metric` directly from the raw components of another metric.
    #[inline]
    pub fn from_parts(series: MetricSeries, data: MetricData, metadata: EventMetadata) -> Self {
        Self {
            series,
            data,
            metadata,
        }
    }

    /// Consumes this metric, returning it as an absolute metric.
    ///
    /// If the metric was already absolute, nothing is changed.
    #[must_use]
    pub fn into_absolute(self) -> Self {
        Self {
            series: self.series,
            data: self.data.into_absolute(),
            metadata: self.metadata,
        }
    }

    /// Consumes this metric, returning it as an incremental metric.
    ///
    /// If the metric was already incremental, nothing is changed.
    #[must_use]
    pub fn into_incremental(self) -> Self {
        Self {
            series: self.series,
            data: self.data.into_incremental(),
            metadata: self.metadata,
        }
    }

    /// Creates a new metric from components specific to a metric emitted by `metrics`.
    #[allow(clippy::cast_precision_loss)]
    pub(crate) fn from_metric_kv(
        key: &metrics::Key,
        value: MetricValue,
        timestamp: DateTime<Utc>,
    ) -> Self {
        let labels = key
            .labels()
            .map(|label| (String::from(label.key()), String::from(label.value())))
            .collect::<MetricTags>();

        Self::new(key.name().to_string(), MetricKind::Absolute, value)
            .with_namespace(Some("vector"))
            .with_timestamp(Some(timestamp))
            .with_tags((!labels.is_empty()).then_some(labels))
    }

    /// Removes a tag from this metric, returning the value of the tag if the tag was previously in the metric.
    pub fn remove_tag(&mut self, key: &str) -> Option<String> {
        self.series.remove_tag(key)
    }

    /// Removes all the tags.
    pub fn remove_tags(&mut self) {
        self.series.remove_tags();
    }

    /// Returns `true` if `name` tag is present, and matches the provided `value`
    pub fn tag_matches(&self, name: &str, value: &str) -> bool {
        self.tags()
            .filter(|t| t.get(name).filter(|v| *v == value).is_some())
            .is_some()
    }

    /// Returns the string value of a tag, if it exists
    pub fn tag_value(&self, name: &str) -> Option<String> {
        self.tags().and_then(|t| t.get(name)).map(ToOwned::to_owned)
    }

    /// Inserts a tag into this metric.
    ///
    /// If the metric did not have this tag, `None` will be returned. Otherwise, `Some(String)` will be returned,
    /// containing the previous value of the tag.
    ///
    /// *Note:* This will create the tags map if it is not present.
    pub fn insert_tag(&mut self, name: String, value: String) -> Option<String> {
        self.series.insert_tag(name, value)
    }

    /// Gets the given tag's corresponding entry in this metric.
    ///
    /// *Note:* This will create the tags map if it is not present, even if nothing is later inserted.
    pub fn tag_entry(&mut self, key: String) -> btree_map::Entry<String, String> {
        self.series.tag_entry(key)
    }

    /// Zeroes out the data in this metric.
    pub fn zero(&mut self) {
        self.data.zero();
    }

    /// Adds the data from the `other` metric to this one.
    ///
    /// The other metric must be incremental and contain the same value type as this one.
    #[must_use]
    pub fn add(&mut self, other: impl AsRef<MetricData>) -> bool {
        self.data.add(other.as_ref())
    }

    /// Updates this metric by adding the data from `other`.
    #[must_use]
    pub fn update(&mut self, other: impl AsRef<MetricData>) -> bool {
        self.data.update(other.as_ref())
    }

    /// Subtracts the data from the `other` metric from this one.
    ///
    /// The other metric must contain the same value type as this one.
    #[must_use]
    pub fn subtract(&mut self, other: impl AsRef<MetricData>) -> bool {
        self.data.subtract(other.as_ref())
    }
}

impl AsRef<MetricData> for Metric {
    fn as_ref(&self) -> &MetricData {
        &self.data
    }
}

impl AsRef<MetricValue> for Metric {
    fn as_ref(&self) -> &MetricValue {
        &self.data.value
    }
}

impl Display for Metric {
    /// Display a metric using something like Prometheus' text format:
    ///
    /// ```text
    /// TIMESTAMP NAMESPACE_NAME{TAGS} KIND DATA
    /// ```
    ///
    /// TIMESTAMP is in ISO 8601 format with UTC time zone.
    ///
    /// KIND is either `=` for absolute metrics, or `+` for incremental
    /// metrics.
    ///
    /// DATA is dependent on the type of metric, and is a simplified
    /// representation of the data contents. In particular,
    /// distributions, histograms, and summaries are represented as a
    /// list of `X@Y` words, where `X` is the rate, count, or quantile,
    /// and `Y` is the value or bucket.
    ///
    /// example:
    /// ```text
    /// 2020-08-12T20:23:37.248661343Z vector_processed_bytes_total{component_kind="sink",component_type="blackhole"} = 6391
    /// ```
    fn fmt(&self, fmt: &mut Formatter<'_>) -> Result<(), fmt::Error> {
        if let Some(timestamp) = &self.data.time.timestamp {
            write!(fmt, "{:?} ", timestamp)?;
        }
        let kind = match self.data.kind {
            MetricKind::Absolute => '=',
            MetricKind::Incremental => '+',
        };
        self.series.fmt(fmt)?;
        write!(fmt, " {} ", kind)?;
        self.data.value.fmt(fmt)
    }
}

impl EventDataEq for Metric {
    fn event_data_eq(&self, other: &Self) -> bool {
        self.series == other.series
            && self.data == other.data
            && self.metadata.event_data_eq(&other.metadata)
    }
}

impl ByteSizeOf for Metric {
    fn allocated_bytes(&self) -> usize {
        self.series.allocated_bytes()
            + self.data.allocated_bytes()
            + self.metadata.allocated_bytes()
    }
}

impl Finalizable for Metric {
    fn take_finalizers(&mut self) -> EventFinalizers {
        self.metadata.take_finalizers()
    }
}

/// Metric kind.
///
/// Metrics can be either absolute of incremental. Absolute metrics represent a sort of "last write wins" scenario,
/// where the latest absolute value seen is meant to be the actual metric value.  In constrast, and perhaps intuitively,
/// incremental metrics are meant to be additive, such that we don't know what total value of the metric is, but we know
/// that we'll be adding or subtracting the given value from it.
///
/// Generally speaking, most metrics storage systems deal with incremental updates. A notable exception is Prometheus,
/// which deals with, and expects, absolute values from clients.
#[configurable_component]
#[derive(Clone, Copy, Debug, Eq, Hash, PartialEq, PartialOrd)]
#[serde(rename_all = "snake_case")]
pub enum MetricKind {
    /// Incremental metric.
    Incremental,

    /// Absolute metric.
    Absolute,
}

#[cfg(feature = "vrl")]
impl TryFrom<::value::Value> for MetricKind {
    type Error = String;

    fn try_from(value: ::value::Value) -> Result<Self, Self::Error> {
        let value = value.try_bytes().map_err(|e| e.to_string())?;
        match std::str::from_utf8(&value).map_err(|e| e.to_string())? {
            "incremental" => Ok(Self::Incremental),
            "absolute" => Ok(Self::Absolute),
            value => Err(format!(
                "invalid metric kind {}, metric kind must be `absolute` or `incremental`",
                value
            )),
        }
    }
}

#[cfg(feature = "vrl")]
impl From<MetricKind> for ::value::Value {
    fn from(kind: MetricKind) -> Self {
        match kind {
            MetricKind::Incremental => "incremental".into(),
            MetricKind::Absolute => "absolute".into(),
        }
    }
}

#[macro_export]
macro_rules! samples {
    ( $( $value:expr => $rate:expr ),* ) => {
        vec![ $( $crate::event::metric::Sample { value: $value, rate: $rate }, )* ]
    }
}

#[macro_export]
macro_rules! buckets {
    ( $( $limit:expr => $count:expr ),* ) => {
        vec![ $( $crate::event::metric::Bucket { upper_limit: $limit, count: $count }, )* ]
    }
}

#[macro_export]
macro_rules! quantiles {
    ( $( $q:expr => $value:expr ),* ) => {
        vec![ $( $crate::event::metric::Quantile { quantile: $q, value: $value }, )* ]
    }
}

#[inline]
pub(crate) fn zip_samples(
    values: impl IntoIterator<Item = f64>,
    rates: impl IntoIterator<Item = u32>,
) -> Vec<Sample> {
    values
        .into_iter()
        .zip(rates.into_iter())
        .map(|(value, rate)| Sample { value, rate })
        .collect()
}

#[inline]
pub(crate) fn zip_buckets(
    limits: impl IntoIterator<Item = f64>,
    counts: impl IntoIterator<Item = u64>,
) -> Vec<Bucket> {
    limits
        .into_iter()
        .zip(counts.into_iter())
        .map(|(upper_limit, count)| Bucket { upper_limit, count })
        .collect()
}

#[inline]
pub(crate) fn zip_quantiles(
    quantiles: impl IntoIterator<Item = f64>,
    values: impl IntoIterator<Item = f64>,
) -> Vec<Quantile> {
    quantiles
        .into_iter()
        .zip(values.into_iter())
        .map(|(quantile, value)| Quantile { quantile, value })
        .collect()
}

fn write_list<I, T, W>(
    fmt: &mut Formatter<'_>,
    sep: &str,
    items: I,
    writer: W,
) -> Result<(), fmt::Error>
where
    I: IntoIterator<Item = T>,
    W: Fn(&mut Formatter<'_>, T) -> Result<(), fmt::Error>,
{
    let mut this_sep = "";
    for item in items {
        write!(fmt, "{}", this_sep)?;
        writer(fmt, item)?;
        this_sep = sep;
    }
    Ok(())
}

fn write_word(fmt: &mut Formatter<'_>, word: &str) -> Result<(), fmt::Error> {
    if word.contains(|c: char| !c.is_ascii_alphanumeric() && c != '_') {
        write!(fmt, "{:?}", word)
    } else {
        write!(fmt, "{}", word)
    }
}

pub fn samples_to_buckets(samples: &[Sample], buckets: &[f64]) -> (Vec<Bucket>, u64, f64) {
    let mut counts = vec![0; buckets.len()];
    let mut sum = 0.0;
    let mut count = 0;
    for sample in samples {
        let rate = u64::from(sample.rate);

        if let Some((i, _)) = buckets
            .iter()
            .enumerate()
            .find(|&(_, b)| *b >= sample.value)
        {
            counts[i] += rate;
        }

        sum += sample.value * f64::from(sample.rate);
        count += rate;
    }

    let buckets = buckets
        .iter()
        .zip(counts.iter())
        .map(|(b, c)| Bucket {
            upper_limit: *b,
            count: *c,
        })
        .collect();

    (buckets, count, sum)
}

#[cfg(test)]
mod test {
    use std::collections::BTreeSet;

    use chrono::{offset::TimeZone, DateTime, Utc};
    use pretty_assertions::assert_eq;

    use super::*;

    fn ts() -> DateTime<Utc> {
        Utc.ymd(2018, 11, 14).and_hms_nano(8, 9, 10, 11)
    }

    fn tags() -> MetricTags {
        vec![
            ("normal_tag".to_owned(), "value".to_owned()),
            ("true_tag".to_owned(), "true".to_owned()),
            ("empty_tag".to_owned(), "".to_owned()),
        ]
        .into_iter()
        .collect()
    }

    #[test]
    fn merge_counters() {
        let mut counter = Metric::new(
            "counter",
            MetricKind::Incremental,
            MetricValue::Counter { value: 1.0 },
        );

        let delta = Metric::new(
            "counter",
            MetricKind::Incremental,
            MetricValue::Counter { value: 2.0 },
        )
        .with_namespace(Some("vector"))
        .with_tags(Some(tags()))
        .with_timestamp(Some(ts()));

        let expected = counter
            .clone()
            .with_value(MetricValue::Counter { value: 3.0 })
            .with_timestamp(Some(ts()));

        assert!(counter.data.add(&delta.data));
        assert_eq!(counter, expected);
    }

    #[test]
    fn merge_gauges() {
        let mut gauge = Metric::new(
            "gauge",
            MetricKind::Incremental,
            MetricValue::Gauge { value: 1.0 },
        );

        let delta = Metric::new(
            "gauge",
            MetricKind::Incremental,
            MetricValue::Gauge { value: -2.0 },
        )
        .with_namespace(Some("vector"))
        .with_tags(Some(tags()))
        .with_timestamp(Some(ts()));

        let expected = gauge
            .clone()
            .with_value(MetricValue::Gauge { value: -1.0 })
            .with_timestamp(Some(ts()));

        assert!(gauge.data.add(&delta.data));
        assert_eq!(gauge, expected);
    }

    #[test]
    fn merge_sets() {
        let mut set = Metric::new(
            "set",
            MetricKind::Incremental,
            MetricValue::Set {
                values: vec!["old".into()].into_iter().collect(),
            },
        );

        let delta = Metric::new(
            "set",
            MetricKind::Incremental,
            MetricValue::Set {
                values: vec!["new".into()].into_iter().collect(),
            },
        )
        .with_namespace(Some("vector"))
        .with_tags(Some(tags()))
        .with_timestamp(Some(ts()));

        let expected = set
            .clone()
            .with_value(MetricValue::Set {
                values: vec!["old".into(), "new".into()].into_iter().collect(),
            })
            .with_timestamp(Some(ts()));

        assert!(set.data.add(&delta.data));
        assert_eq!(set, expected);
    }

    #[test]
    fn merge_histograms() {
        let mut dist = Metric::new(
            "hist",
            MetricKind::Incremental,
            MetricValue::Distribution {
                samples: samples![1.0 => 10],
                statistic: StatisticKind::Histogram,
            },
        );

        let delta = Metric::new(
            "hist",
            MetricKind::Incremental,
            MetricValue::Distribution {
                samples: samples![1.0 => 20],
                statistic: StatisticKind::Histogram,
            },
        )
        .with_namespace(Some("vector"))
        .with_tags(Some(tags()))
        .with_timestamp(Some(ts()));

        let expected = dist
            .clone()
            .with_value(MetricValue::Distribution {
                samples: samples![1.0 => 10, 1.0 => 20],
                statistic: StatisticKind::Histogram,
            })
            .with_timestamp(Some(ts()));

        assert!(dist.data.add(&delta.data));
        assert_eq!(dist, expected);
    }

    #[test]
    fn subtract_counters() {
        // Make sure a newer/higher value counter can subtract an older/lesser value counter:
        let old_counter = Metric::new(
            "counter",
            MetricKind::Absolute,
            MetricValue::Counter { value: 4.0 },
        );

        let mut new_counter = Metric::new(
            "counter",
            MetricKind::Absolute,
            MetricValue::Counter { value: 6.0 },
        );

        assert!(new_counter.subtract(&old_counter));
        assert_eq!(new_counter.value(), &MetricValue::Counter { value: 2.0 });

        // But not the other way around:
        let old_counter = Metric::new(
            "counter",
            MetricKind::Absolute,
            MetricValue::Counter { value: 6.0 },
        );

        let mut new_reset_counter = Metric::new(
            "counter",
            MetricKind::Absolute,
            MetricValue::Counter { value: 1.0 },
        );

        assert!(!new_reset_counter.subtract(&old_counter));
    }

    #[test]
    fn subtract_aggregated_histograms() {
        // Make sure a newer/higher count aggregated histogram can subtract an older/lower count
        // aggregated histogram:
        let old_histogram = Metric::new(
            "histogram",
            MetricKind::Absolute,
            MetricValue::AggregatedHistogram {
                count: 1,
                sum: 1.0,
                buckets: buckets!(2.0 => 1),
            },
        );

        let mut new_histogram = Metric::new(
            "histogram",
            MetricKind::Absolute,
            MetricValue::AggregatedHistogram {
                count: 3,
                sum: 3.0,
                buckets: buckets!(2.0 => 3),
            },
        );

        assert!(new_histogram.subtract(&old_histogram));
        assert_eq!(
            new_histogram.value(),
            &MetricValue::AggregatedHistogram {
                count: 2,
                sum: 2.0,
                buckets: buckets!(2.0 => 2),
            }
        );

        // But not the other way around:
        let old_histogram = Metric::new(
            "histogram",
            MetricKind::Absolute,
            MetricValue::AggregatedHistogram {
                count: 3,
                sum: 3.0,
                buckets: buckets!(2.0 => 3),
            },
        );

        let mut new_reset_histogram = Metric::new(
            "histogram",
            MetricKind::Absolute,
            MetricValue::AggregatedHistogram {
                count: 1,
                sum: 1.0,
                buckets: buckets!(2.0 => 1),
            },
        );

        assert!(!new_reset_histogram.subtract(&old_histogram));
    }

    #[test]
    // `too_many_lines` is mostly just useful for production code but we're not
    // able to flag the lint on only for non-test.
    #[allow(clippy::too_many_lines)]
    fn display() {
        assert_eq!(
            format!(
                "{}",
                Metric::new(
                    "one",
                    MetricKind::Absolute,
                    MetricValue::Counter { value: 1.23 },
                )
                .with_tags(Some(tags()))
            ),
            r#"one{empty_tag="",normal_tag="value",true_tag="true"} = 1.23"#
        );

        assert_eq!(
            format!(
                "{}",
                Metric::new(
                    "two word",
                    MetricKind::Incremental,
                    MetricValue::Gauge { value: 2.0 }
                )
                .with_timestamp(Some(ts()))
            ),
            r#"2018-11-14T08:09:10.000000011Z "two word"{} + 2"#
        );

        assert_eq!(
            format!(
                "{}",
                Metric::new(
                    "namespace",
                    MetricKind::Absolute,
                    MetricValue::Counter { value: 1.23 },
                )
                .with_namespace(Some("vector"))
            ),
            r#"vector_namespace{} = 1.23"#
        );

        assert_eq!(
            format!(
                "{}",
                Metric::new(
                    "namespace",
                    MetricKind::Absolute,
                    MetricValue::Counter { value: 1.23 },
                )
                .with_namespace(Some("vector host"))
            ),
            r#""vector host"_namespace{} = 1.23"#
        );

        let mut values = BTreeSet::<String>::new();
        values.insert("v1".into());
        values.insert("v2_two".into());
        values.insert("thrəë".into());
        values.insert("four=4".into());
        assert_eq!(
            format!(
                "{}",
                Metric::new("three", MetricKind::Absolute, MetricValue::Set { values })
            ),
            r#"three{} = "four=4" "thrəë" v1 v2_two"#
        );

        assert_eq!(
            format!(
                "{}",
                Metric::new(
                    "four",
                    MetricKind::Absolute,
                    MetricValue::Distribution {
                        samples: samples![1.0 => 3, 2.0 => 4],
                        statistic: StatisticKind::Histogram,
                    }
                )
            ),
            r#"four{} = histogram 3@1 4@2"#
        );

        assert_eq!(
            format!(
                "{}",
                Metric::new(
                    "five",
                    MetricKind::Absolute,
                    MetricValue::AggregatedHistogram {
                        buckets: buckets![51.0 => 53, 52.0 => 54],
                        count: 107,
                        sum: 103.0,
                    }
                )
            ),
            r#"five{} = count=107 sum=103 53@51 54@52"#
        );

        assert_eq!(
            format!(
                "{}",
                Metric::new(
                    "six",
                    MetricKind::Absolute,
                    MetricValue::AggregatedSummary {
                        quantiles: quantiles![1.0 => 63.0, 2.0 => 64.0],
                        count: 2,
                        sum: 127.0,
                    }
                )
            ),
            r#"six{} = count=2 sum=127 1@63 2@64"#
        );
    }

    #[test]
    fn quantile_to_percentile_string() {
        let quantiles = [
            (-1.0, "0"),
            (0.0, "0"),
            (0.25, "25"),
            (0.50, "50"),
            (0.999, "999"),
            (0.9999, "9999"),
            (0.99999, "9999"),
            (1.0, "100"),
            (3.0, "100"),
        ];

        for (quantile, expected) in quantiles {
            let quantile = Quantile {
                quantile,
                value: 1.0,
            };
            let result = quantile.to_percentile_string();
            assert_eq!(result, expected);
        }
    }

    #[test]
    fn quantile_to_string() {
        let quantiles = [
            (-1.0, "0"),
            (0.0, "0"),
            (0.25, "0.25"),
            (0.50, "0.5"),
            (0.999, "0.999"),
            (0.9999, "0.9999"),
            (0.99999, "0.9999"),
            (1.0, "1"),
            (3.0, "1"),
        ];

        for (quantile, expected) in quantiles {
            let quantile = Quantile {
                quantile,
                value: 1.0,
            };
            let result = quantile.to_quantile_string();
            assert_eq!(result, expected);
        }
    }

    #[test]
    fn value_conversions() {
        let counter_value = MetricValue::Counter { value: 3.13 };
        assert_eq!(counter_value.distribution_to_agg_histogram(&[1.0]), None);

        let counter_value = MetricValue::Counter { value: 3.13 };
        assert_eq!(counter_value.distribution_to_sketch(), None);

        let distrib_value = MetricValue::Distribution {
            samples: samples!(1.0 => 10, 2.0 => 5, 5.0 => 2),
            statistic: StatisticKind::Summary,
        };
        let converted = distrib_value.distribution_to_agg_histogram(&[1.0, 5.0, 10.0]);
        assert_eq!(
            converted,
            Some(MetricValue::AggregatedHistogram {
                buckets: vec![
                    Bucket {
                        upper_limit: 1.0,
                        count: 10,
                    },
                    Bucket {
                        upper_limit: 5.0,
                        count: 7,
                    },
                    Bucket {
                        upper_limit: 10.0,
                        count: 0,
                    },
                ],
                sum: 30.0,
                count: 17,
            })
        );

        let distrib_value = MetricValue::Distribution {
            samples: samples!(1.0 => 1),
            statistic: StatisticKind::Summary,
        };
        let converted = distrib_value.distribution_to_sketch();
        assert!(matches!(converted, Some(MetricValue::Sketch { .. })));
    }

    #[test]
    fn merge_non_contiguous_interval() {
        let mut gauge = Metric::new(
            "gauge",
            MetricKind::Incremental,
            MetricValue::Gauge { value: 12.0 },
        )
        .with_timestamp(Some(ts()))
        .with_interval_ms(std::num::NonZeroU32::new(10));

        let delta = Metric::new(
            "gauge",
            MetricKind::Incremental,
            MetricValue::Gauge { value: -5.0 },
        )
        .with_timestamp(Some(ts() + chrono::Duration::milliseconds(20)))
        .with_interval_ms(std::num::NonZeroU32::new(15));

        let expected = gauge
            .clone()
            .with_value(MetricValue::Gauge { value: 7.0 })
            .with_timestamp(Some(ts()))
            .with_interval_ms(std::num::NonZeroU32::new(35));

        assert!(gauge.data.add(&delta.data));
        assert_eq!(gauge, expected);
    }

    #[test]
    fn merge_contiguous_interval() {
        let mut gauge = Metric::new(
            "gauge",
            MetricKind::Incremental,
            MetricValue::Gauge { value: 12.0 },
        )
        .with_timestamp(Some(ts()))
        .with_interval_ms(std::num::NonZeroU32::new(10));

        let delta = Metric::new(
            "gauge",
            MetricKind::Incremental,
            MetricValue::Gauge { value: -5.0 },
        )
        .with_timestamp(Some(ts() + chrono::Duration::milliseconds(5)))
        .with_interval_ms(std::num::NonZeroU32::new(15));

        let expected = gauge
            .clone()
            .with_value(MetricValue::Gauge { value: 7.0 })
            .with_timestamp(Some(ts()))
            .with_interval_ms(std::num::NonZeroU32::new(20));

        assert!(gauge.data.add(&delta.data));
        assert_eq!(gauge, expected);
    }
}<|MERGE_RESOLUTION|>--- conflicted
+++ resolved
@@ -33,15 +33,9 @@
 mod value;
 pub use self::value::*;
 
-<<<<<<< HEAD
-pub type MetricTags = BTreeMap<String, String>;
-
-#[derive(Clone, Debug, Deserialize, PartialEq, Serialize)]
-=======
 /// A metric.
 #[configurable_component]
-#[derive(Clone, Debug, PartialEq, PartialOrd)]
->>>>>>> 26e743c2
+#[derive(Clone, Debug, PartialEq)]
 pub struct Metric {
     #[serde(flatten)]
     pub(super) series: MetricSeries,
