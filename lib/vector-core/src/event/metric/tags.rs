--- conflicted
+++ resolved
@@ -406,21 +406,6 @@
     }
 }
 
-<<<<<<< HEAD
-impl IntoIterator for MetricTags {
-    type Item = (String, String);
-    type IntoIter = IntoIter;
-
-    fn into_iter(self) -> Self::IntoIter {
-        IntoIter {
-            base: self.0.into_iter(),
-            current: None,
-        }
-    }
-}
-
-=======
->>>>>>> 5b471406
 pub struct IntoIter {
     base: btree_map::IntoIter<String, TagValueSet>,
     current: Option<(String, TagValueIter)>,
@@ -452,58 +437,12 @@
     }
 }
 
-<<<<<<< HEAD
-impl<'a> IntoIterator for &'a MetricTags {
-    type Item = (&'a str, &'a str);
-    type IntoIter = Iter<'a>;
-
-    fn into_iter(self) -> Self::IntoIter {
-        Iter {
-            base: self.0.iter(),
-            current: None,
-        }
-    }
-}
-
-pub struct Iter<'a> {
-    base: btree_map::Iter<'a, String, TagValueSet>,
-    current: Option<(&'a str, TagValueRefIter<'a>)>,
-}
-
-impl<'a> Iterator for Iter<'a> {
-    type Item = (&'a str, &'a str);
-
-    fn next(&mut self) -> Option<Self::Item> {
-        loop {
-            match &mut self.current {
-                Some((key, tag_set)) => {
-                    if let Some(value) = tag_set.next() {
-                        break Some((key, value));
-                    }
-                    self.current = None;
-                }
-                None => {
-                    self.current = self
-                        .base
-                        .next()
-                        .map(|(key, value)| (key.as_str(), value.iter()));
-                    if self.current.is_none() {
-                        break None;
-                    }
-                }
-            }
-        }
-    }
-}
-
 impl From<BTreeMap<String, String>> for MetricTags {
     fn from(tags: BTreeMap<String, String>) -> Self {
         tags.into_iter().collect()
     }
 }
 
-=======
->>>>>>> 5b471406
 impl From<BTreeMap<String, TagValue>> for MetricTags {
     fn from(tags: BTreeMap<String, TagValue>) -> Self {
         tags.into_iter().collect()
