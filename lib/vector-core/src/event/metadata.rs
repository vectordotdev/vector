#![deny(missing_docs)]

use std::{borrow::Cow, collections::BTreeMap, fmt, sync::Arc};

use derivative::Derivative;
use lookup::OwnedTargetPath;
use serde::{Deserialize, Serialize};
use uuid::Uuid;
use vector_common::{byte_size_of::ByteSizeOf, config::ComponentKey, EventDataEq};
use vrl::{
    compiler::SecretTarget,
    value::{KeyString, Kind, Value},
};

use super::{BatchNotifier, EventFinalizer, EventFinalizers, EventStatus, ObjectMap};
use crate::{
    config::{LogNamespace, OutputId},
    schema,
};

const DATADOG_API_KEY: &str = "datadog_api_key";
const SPLUNK_HEC_TOKEN: &str = "splunk_hec_token";

/// The event metadata structure is a `Arc` wrapper around the actual metadata to avoid cloning the
/// underlying data until it becomes necessary to provide a `mut` copy.
#[derive(Clone, Debug, Deserialize, PartialEq, Serialize)]
pub struct EventMetadata(pub(super) Arc<Inner>);

/// The actual metadata structure contained by both `struct Metric`
/// and `struct LogEvent` types.
#[derive(Clone, Debug, Derivative, Deserialize, Serialize)]
#[derivative(PartialEq)]
pub(super) struct Inner {
    /// Arbitrary data stored with an event
    #[serde(default = "default_metadata_value")]
    pub(crate) value: Value,

    /// Storage for secrets
    #[serde(default)]
    pub(crate) secrets: Secrets,

    #[serde(default, skip)]
    finalizers: EventFinalizers,

    /// The id of the source
    pub(crate) source_id: Option<Arc<ComponentKey>>,

    /// The type of the source
    pub(crate) source_type: Option<Cow<'static, str>>,

    /// The id of the component this event originated from. This is used to
    /// determine which schema definition to attach to an event in transforms.
    /// This should always have a value set for events in transforms. It will always be `None`
    /// in a source, and there is currently no use-case for reading the value in a sink.
    pub(crate) upstream_id: Option<Arc<OutputId>>,

    /// An identifier for a globally registered schema definition which provides information about
    /// the event shape (type information, and semantic meaning of fields).
    /// This definition is only currently valid for logs, and shouldn't be used for other event types.
    ///
    /// TODO(Jean): must not skip serialization to track schemas across restarts.
    #[serde(default = "default_schema_definition", skip)]
    schema_definition: Arc<schema::Definition>,

    /// A store of values that may be dropped during the encoding process but may be needed
    /// later on. The map is indexed by meaning.
    /// Currently this is just used for the `service`. If the service field is dropped by `only_fields`
    /// we need to ensure it is still available later on for emitting metrics tagged by the service.
    /// This field could almost be keyed by `&'static str`, but because it needs to be deserializable
    /// we have to use `String`.
    dropped_fields: ObjectMap,

    /// Metadata to track the origin of metrics. This is always `None` for log and trace events.
    /// Only a small set of Vector sources and transforms explicitly set this field.
    #[serde(default)]
    pub(crate) datadog_origin_metadata: Option<DatadogMetricOriginMetadata>,

    /// An internal vector id that can be used to identify this event across all components.
    #[derivative(PartialEq = "ignore")]
    pub(crate) source_event_id: Option<Uuid>,
}

/// Metric Origin metadata for submission to Datadog.
#[derive(Clone, Default, Debug, Deserialize, PartialEq, Serialize)]
pub struct DatadogMetricOriginMetadata {
    /// `OriginProduct`
    origin_product: Option<u32>,
    /// `OriginCategory`
    origin_category: Option<u32>,
    /// `OriginService`
    origin_service: Option<u32>,
}

impl DatadogMetricOriginMetadata {
    /// Creates a new `DatadogMetricOriginMetadata`.
    /// When Vector sends out metrics containing the Origin metadata, it should do so with
    /// all of the fields defined.
    /// The edge case where the Origin metadata is created within a component and does not
    /// initially contain all of the metadata fields, is in the `log_to_metric` transform.
    #[must_use]
    pub fn new(product: Option<u32>, category: Option<u32>, service: Option<u32>) -> Self {
        Self {
            origin_product: product,
            origin_category: category,
            origin_service: service,
        }
    }

    /// Returns a reference to the `OriginProduct`.
    pub fn product(&self) -> Option<u32> {
        self.origin_product
    }

    /// Returns a reference to the `OriginCategory`.
    pub fn category(&self) -> Option<u32> {
        self.origin_category
    }

    /// Returns a reference to the `OriginService`.
    pub fn service(&self) -> Option<u32> {
        self.origin_service
    }
}

fn default_metadata_value() -> Value {
    Value::Object(ObjectMap::new())
}

impl EventMetadata {
    /// Creates `EventMetadata` with the given `Value`, and the rest of the fields with default values
    pub fn default_with_value(value: Value) -> Self {
        Self(Arc::new(Inner {
            value,
            ..Default::default()
        }))
    }

    fn get_mut(&mut self) -> &mut Inner {
        Arc::make_mut(&mut self.0)
    }

    pub(super) fn into_owned(self) -> Inner {
        Arc::unwrap_or_clone(self.0)
    }

    /// Returns a reference to the metadata value
    pub fn value(&self) -> &Value {
        &self.0.value
    }

    /// Returns a mutable reference to the metadata value
    pub fn value_mut(&mut self) -> &mut Value {
        &mut self.get_mut().value
    }

    /// Returns a reference to the secrets
    pub fn secrets(&self) -> &Secrets {
        &self.0.secrets
    }

    /// Returns a mutable reference to the secrets
    pub fn secrets_mut(&mut self) -> &mut Secrets {
        &mut self.get_mut().secrets
    }

    /// Returns a reference to the metadata source id.
    #[must_use]
    pub fn source_id(&self) -> Option<&Arc<ComponentKey>> {
        self.0.source_id.as_ref()
    }

    /// Returns a reference to the metadata source type.
    #[must_use]
    pub fn source_type(&self) -> Option<&str> {
        self.0.source_type.as_deref()
    }

    /// Returns a reference to the metadata parent id. This is the `OutputId`
    /// of the previous component the event was sent through (if any).
    #[must_use]
    pub fn upstream_id(&self) -> Option<&OutputId> {
        self.0.upstream_id.as_deref()
    }

    /// Sets the `source_id` in the metadata to the provided value.
    pub fn set_source_id(&mut self, source_id: Arc<ComponentKey>) {
        self.get_mut().source_id = Some(source_id);
    }

    /// Sets the `source_type` in the metadata to the provided value.
    pub fn set_source_type<S: Into<Cow<'static, str>>>(&mut self, source_type: S) {
        self.get_mut().source_type = Some(source_type.into());
    }

    /// Sets the `upstream_id` in the metadata to the provided value.
    pub fn set_upstream_id(&mut self, upstream_id: Arc<OutputId>) {
        self.get_mut().upstream_id = Some(upstream_id);
    }

    /// Return the datadog API key, if it exists
    pub fn datadog_api_key(&self) -> Option<Arc<str>> {
        self.0.secrets.get(DATADOG_API_KEY).cloned()
    }

    /// Set the datadog API key to passed value
    pub fn set_datadog_api_key(&mut self, secret: Arc<str>) {
        self.get_mut().secrets.insert(DATADOG_API_KEY, secret);
    }

    /// Return the splunk hec token, if it exists
    pub fn splunk_hec_token(&self) -> Option<Arc<str>> {
        self.0.secrets.get(SPLUNK_HEC_TOKEN).cloned()
    }

    /// Set the splunk hec token to passed value
    pub fn set_splunk_hec_token(&mut self, secret: Arc<str>) {
        self.get_mut().secrets.insert(SPLUNK_HEC_TOKEN, secret);
    }

    /// Adds the value to the dropped fields list.
    /// There is currently no way to remove a field from this list, so if a field is dropped
    /// and then the field is re-added with a new value - the dropped value will still be
    /// retrieved.
    pub fn add_dropped_field(&mut self, meaning: KeyString, value: Value) {
        self.get_mut().dropped_fields.insert(meaning, value);
    }

    /// Fetches the dropped field by meaning.
    pub fn dropped_field(&self, meaning: impl AsRef<str>) -> Option<&Value> {
        self.0.dropped_fields.get(meaning.as_ref())
    }

    /// Returns a reference to the `DatadogMetricOriginMetadata`.
    pub fn datadog_origin_metadata(&self) -> Option<&DatadogMetricOriginMetadata> {
        self.0.datadog_origin_metadata.as_ref()
    }

    /// Returns a reference to the event id.
<<<<<<< HEAD
    pub fn source_event_id(&self) -> Uuid {
        self.0.source_event_id
=======
    pub fn source_event_id(&self) -> Option<Uuid> {
        self.source_event_id
>>>>>>> 3d16e345
    }
}

impl Default for Inner {
    fn default() -> Self {
        Self {
            value: Value::Object(ObjectMap::new()),
            secrets: Secrets::new(),
            finalizers: Default::default(),
            schema_definition: default_schema_definition(),
            source_id: None,
            source_type: None,
            upstream_id: None,
            dropped_fields: ObjectMap::new(),
            datadog_origin_metadata: None,
            source_event_id: Some(Uuid::now_v7()),
        }
    }
}

impl Default for EventMetadata {
    fn default() -> Self {
        Self(Arc::new(Inner::default()))
    }
}

fn default_schema_definition() -> Arc<schema::Definition> {
    Arc::new(schema::Definition::new_with_default_metadata(
        Kind::any(),
        [LogNamespace::Legacy, LogNamespace::Vector],
    ))
}

impl ByteSizeOf for EventMetadata {
    fn allocated_bytes(&self) -> usize {
        // NOTE we don't count the `str` here because it's allocated somewhere
        // else. We're just moving around the pointer, which is already captured
        // by `ByteSizeOf::size_of`.
        self.0.finalizers.allocated_bytes()
    }
}

impl EventMetadata {
    /// Replaces the existing event finalizers with the given one.
    #[must_use]
    pub fn with_finalizer(mut self, finalizer: EventFinalizer) -> Self {
        self.get_mut().finalizers = EventFinalizers::new(finalizer);
        self
    }

    /// Replaces the existing event finalizers with the given ones.
    #[must_use]
    pub fn with_finalizers(mut self, finalizers: EventFinalizers) -> Self {
        self.get_mut().finalizers = finalizers;
        self
    }

    /// Replace the finalizer with a new one created from the given batch notifier.
    #[must_use]
    pub fn with_batch_notifier(self, batch: &BatchNotifier) -> Self {
        self.with_finalizer(EventFinalizer::new(batch.clone()))
    }

    /// Replace the finalizer with a new one created from the given optional batch notifier.
    #[must_use]
    pub fn with_batch_notifier_option(self, batch: &Option<BatchNotifier>) -> Self {
        match batch {
            Some(batch) => self.with_finalizer(EventFinalizer::new(batch.clone())),
            None => self,
        }
    }

    /// Replace the schema definition with the given one.
    #[must_use]
    pub fn with_schema_definition(mut self, schema_definition: &Arc<schema::Definition>) -> Self {
        self.get_mut().schema_definition = Arc::clone(schema_definition);
        self
    }

    /// Replaces the existing `source_type` with the given one.
    #[must_use]
    pub fn with_source_type<S: Into<Cow<'static, str>>>(mut self, source_type: S) -> Self {
        self.get_mut().source_type = Some(source_type.into());
        self
    }

    /// Replaces the existing `DatadogMetricOriginMetadata` with the given one.
    #[must_use]
    pub fn with_origin_metadata(mut self, origin_metadata: DatadogMetricOriginMetadata) -> Self {
        self.get_mut().datadog_origin_metadata = Some(origin_metadata);
        self
    }

    /// Replaces the existing `source_event_id` with the given one.
    #[must_use]
<<<<<<< HEAD
    pub fn with_source_event_id(mut self, source_event_id: Uuid) -> Self {
        self.get_mut().source_event_id = source_event_id;
=======
    pub fn with_source_event_id(mut self, source_event_id: Option<Uuid>) -> Self {
        self.source_event_id = source_event_id;
>>>>>>> 3d16e345
        self
    }

    /// Merge the other `EventMetadata` into this.
    /// If a Datadog API key is not set in `self`, the one from `other` will be used.
    /// If a Splunk HEC token is not set in `self`, the one from `other` will be used.
    pub fn merge(&mut self, other: Self) {
<<<<<<< HEAD
        let inner = self.get_mut();
        let other = other.into_owned();
        inner.finalizers.merge(other.finalizers);
        inner.secrets.merge(other.secrets);
=======
        self.finalizers.merge(other.finalizers);
        self.secrets.merge(other.secrets);

        // Update `source_event_id` if necessary.
        match (self.source_event_id, other.source_event_id) {
            (None, Some(id)) => {
                self.source_event_id = Some(id);
            }
            (Some(uuid1), Some(uuid2)) if uuid2 < uuid1 => {
                self.source_event_id = Some(uuid2);
            }
            _ => {} // Keep the existing value.
        };
>>>>>>> 3d16e345
    }

    /// Update the finalizer(s) status.
    pub fn update_status(&self, status: EventStatus) {
        self.0.finalizers.update_status(status);
    }

    /// Update the finalizers' sources.
    pub fn update_sources(&mut self) {
        self.get_mut().finalizers.update_sources();
    }

    /// Gets a reference to the event finalizers.
    pub fn finalizers(&self) -> &EventFinalizers {
        &self.0.finalizers
    }

    /// Add a new event finalizer to the existing list of event finalizers.
    pub fn add_finalizer(&mut self, finalizer: EventFinalizer) {
        self.get_mut().finalizers.add(finalizer);
    }

    /// Consumes all event finalizers and returns them, leaving the list of event finalizers empty.
    pub fn take_finalizers(&mut self) -> EventFinalizers {
        std::mem::take(&mut self.get_mut().finalizers)
    }

    /// Merges the given event finalizers into the existing list of event finalizers.
    pub fn merge_finalizers(&mut self, finalizers: EventFinalizers) {
        self.get_mut().finalizers.merge(finalizers);
    }

    /// Get the schema definition.
    pub fn schema_definition(&self) -> &Arc<schema::Definition> {
        &self.0.schema_definition
    }

    /// Set the schema definition.
    pub fn set_schema_definition(&mut self, definition: &Arc<schema::Definition>) {
        self.get_mut().schema_definition = Arc::clone(definition);
    }

    /// Helper function to add a semantic meaning to the schema definition.
    ///
    /// This replaces the common code sequence of:
    ///
    /// ```ignore
    /// let new_schema = log_event
    ///     .metadata()
    ///     .schema_definition()
    ///     .as_ref()
    ///     .clone()
    ///     .with_meaning(target_path, meaning);
    /// log_event
    ///     .metadata_mut()
    ///     .set_schema_definition(new_schema);
    /// ````
    pub fn add_schema_meaning(&mut self, target_path: OwnedTargetPath, meaning: &str) {
        let schema = Arc::make_mut(&mut self.get_mut().schema_definition);
        schema.add_meaning(target_path, meaning);
    }
}

impl EventDataEq for EventMetadata {
    fn event_data_eq(&self, _other: &Self) -> bool {
        // Don't compare the metadata, it is not "event data".
        true
    }
}

/// This is a simple wrapper to allow attaching `EventMetadata` to any
/// other type. This is primarily used in conversion functions, such as
/// `impl From<X> for WithMetadata<Y>`.
pub struct WithMetadata<T> {
    /// The data item being wrapped.
    pub data: T,
    /// The additional metadata sidecar.
    pub metadata: EventMetadata,
}

impl<T> WithMetadata<T> {
    /// Convert from one wrapped type to another, where the underlying
    /// type allows direct conversion.
    // We would like to `impl From` instead, but this fails due to
    // conflicting implementations of `impl<T> From<T> for T`.
    pub fn into<T1: From<T>>(self) -> WithMetadata<T1> {
        WithMetadata {
            data: T1::from(self.data),
            metadata: self.metadata,
        }
    }
}

/// A container that holds secrets.
#[derive(Clone, Default, Deserialize, Eq, PartialEq, PartialOrd, Serialize)]
pub struct Secrets(BTreeMap<String, Arc<str>>);

impl fmt::Debug for Secrets {
    fn fmt(&self, f: &mut fmt::Formatter<'_>) -> fmt::Result {
        let mut map = f.debug_map();
        for key in self.0.keys() {
            map.entry(key, &"<redacted secret>");
        }
        map.finish()
    }
}

impl Secrets {
    /// Creates a new, empty container.
    #[must_use]
    pub fn new() -> Self {
        Self(BTreeMap::new())
    }

    /// Returns `true` if the container contains no secrets.
    pub fn is_empty(&self) -> bool {
        self.0.is_empty()
    }

    /// Gets a secret by its name.
    #[must_use]
    pub fn get(&self, key: &str) -> Option<&Arc<str>> {
        self.0.get(key)
    }

    /// Inserts a new secret into the container.
    pub fn insert(&mut self, key: impl Into<String>, value: impl Into<Arc<str>>) {
        self.0.insert(key.into(), value.into());
    }

    /// Removes a secret
    pub fn remove(&mut self, key: &str) {
        self.0.remove(key);
    }

    /// Merged both together. If there are collisions, the value from `self` is kept.
    pub fn merge(&mut self, other: Self) {
        for (key, value) in other.0 {
            self.0.entry(key).or_insert(value);
        }
    }
}

impl SecretTarget for Secrets {
    fn get_secret(&self, key: &str) -> Option<&str> {
        self.get(key).map(AsRef::as_ref)
    }

    fn insert_secret(&mut self, key: &str, value: &str) {
        self.insert(key, value);
    }

    fn remove_secret(&mut self, key: &str) {
        self.remove(key);
    }
}

impl IntoIterator for Secrets {
    type Item = (String, Arc<str>);
    type IntoIter = std::collections::btree_map::IntoIter<String, Arc<str>>;

    fn into_iter(self) -> Self::IntoIter {
        self.0.into_iter()
    }
}

#[cfg(test)]
mod test {
    use super::*;

    const SECRET: &str = "secret";
    const SECRET2: &str = "secret2";

    #[test]
    fn metadata_hardcoded_secrets_get_set() {
        let mut metadata = EventMetadata::default();
        metadata.set_datadog_api_key(Arc::from(SECRET));
        metadata.set_splunk_hec_token(Arc::from(SECRET2));
        assert_eq!(metadata.datadog_api_key().unwrap().as_ref(), SECRET);
        assert_eq!(metadata.splunk_hec_token().unwrap().as_ref(), SECRET2);
    }

    #[test]
    fn secrets_merge() {
        let mut a = Secrets::new();
        a.insert("key-a", "value-a1");
        a.insert("key-b", "value-b1");

        let mut b = Secrets::new();
        b.insert("key-b", "value-b2");
        b.insert("key-c", "value-c2");

        a.merge(b);

        assert_eq!(a.get("key-a").unwrap().as_ref(), "value-a1");
        assert_eq!(a.get("key-b").unwrap().as_ref(), "value-b1");
        assert_eq!(a.get("key-c").unwrap().as_ref(), "value-c2");
    }

    #[test]
    fn metadata_source_event_id_merging() {
        let m1 = EventMetadata::default();
        let m2 = EventMetadata::default();

        {
            let mut merged = m1.clone();
            merged.merge(m2.clone());
            assert_eq!(merged.source_event_id, m1.source_event_id);
        }

        {
            let mut merged = m2.clone();
            merged.merge(m1.clone());
            assert_eq!(merged.source_event_id, m1.source_event_id);
        }
    }
}<|MERGE_RESOLUTION|>--- conflicted
+++ resolved
@@ -236,13 +236,8 @@
     }
 
     /// Returns a reference to the event id.
-<<<<<<< HEAD
-    pub fn source_event_id(&self) -> Uuid {
+    pub fn source_event_id(&self) -> Option<Uuid> {
         self.0.source_event_id
-=======
-    pub fn source_event_id(&self) -> Option<Uuid> {
-        self.source_event_id
->>>>>>> 3d16e345
     }
 }
 
@@ -338,13 +333,8 @@
 
     /// Replaces the existing `source_event_id` with the given one.
     #[must_use]
-<<<<<<< HEAD
-    pub fn with_source_event_id(mut self, source_event_id: Uuid) -> Self {
+    pub fn with_source_event_id(mut self, source_event_id: Option<Uuid>) -> Self {
         self.get_mut().source_event_id = source_event_id;
-=======
-    pub fn with_source_event_id(mut self, source_event_id: Option<Uuid>) -> Self {
-        self.source_event_id = source_event_id;
->>>>>>> 3d16e345
         self
     }
 
@@ -352,26 +342,21 @@
     /// If a Datadog API key is not set in `self`, the one from `other` will be used.
     /// If a Splunk HEC token is not set in `self`, the one from `other` will be used.
     pub fn merge(&mut self, other: Self) {
-<<<<<<< HEAD
         let inner = self.get_mut();
         let other = other.into_owned();
         inner.finalizers.merge(other.finalizers);
         inner.secrets.merge(other.secrets);
-=======
-        self.finalizers.merge(other.finalizers);
-        self.secrets.merge(other.secrets);
 
         // Update `source_event_id` if necessary.
-        match (self.source_event_id, other.source_event_id) {
+        match (inner.source_event_id, other.source_event_id) {
             (None, Some(id)) => {
-                self.source_event_id = Some(id);
+                inner.source_event_id = Some(id);
             }
             (Some(uuid1), Some(uuid2)) if uuid2 < uuid1 => {
-                self.source_event_id = Some(uuid2);
+                inner.source_event_id = Some(uuid2);
             }
             _ => {} // Keep the existing value.
         };
->>>>>>> 3d16e345
     }
 
     /// Update the finalizer(s) status.
@@ -579,13 +564,13 @@
         {
             let mut merged = m1.clone();
             merged.merge(m2.clone());
-            assert_eq!(merged.source_event_id, m1.source_event_id);
+            assert_eq!(merged.source_event_id(), m1.source_event_id());
         }
 
         {
             let mut merged = m2.clone();
             merged.merge(m1.clone());
-            assert_eq!(merged.source_event_id, m1.source_event_id);
+            assert_eq!(merged.source_event_id(), m1.source_event_id());
         }
     }
 }