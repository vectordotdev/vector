--- conflicted
+++ resolved
@@ -493,27 +493,17 @@
 
     let value = value.get(path);
 
-<<<<<<< HEAD
     let Some(paths) = path.to_alternative_components(MAX_METRIC_PATH_DEPTH) else {
         return Ok(None);
     };
 
     match paths.as_slice() {
         ["name"] | ["kind"] | ["type"] | ["tags", _] => return Ok(value),
-        ["namespace"] | ["timestamp"] | ["tags"] => {
+        ["namespace"] | ["timestamp"] | ["interval_ms"] | ["tags"] => {
             if let Some(value) = value {
                 return Ok(Some(value));
             } else {
                 return Ok(None);
-=======
-    for paths in path.to_alternative_components(MAX_METRIC_PATH_DEPTH) {
-        match paths.as_slice() {
-            ["name"] | ["kind"] | ["type"] | ["tags", _] => return Ok(value),
-            ["namespace"] | ["timestamp"] | ["interval_ms"] | ["tags"] => {
-                if let Some(value) = value {
-                    return Ok(Some(value));
-                }
->>>>>>> d720b303
             }
         }
         _ => {
