--- conflicted
+++ resolved
@@ -29,14 +29,10 @@
 use std::collections::{BTreeMap, HashMap};
 use std::sync::{Arc, Mutex};
 
-<<<<<<< HEAD
 #[derive(Clone)]
-pub struct Tables {
+pub struct TableRegistry {
     loading: Arc<Mutex<Option<HashMap<String, Box<dyn Table + Send + Sync>>>>>,
-=======
-pub struct TableRegistry {
     loading: Option<HashMap<String, Box<dyn Table + Send + Sync>>>,
->>>>>>> a315f3f3
     tables: Arc<ArcSwap<Option<HashMap<String, Box<dyn Table + Send + Sync>>>>>,
 }
 
