use std::{fs::DirBuilder, path::PathBuf, time::Duration};

use snafu::{ResultExt, Snafu};
use vector_common::TimeZone;
use vector_config::{configurable_component, impl_generate_config_from_default};

<<<<<<< HEAD
use super::super::default_data_dir;
use super::metrics_expiration::PerMetricSetExpiration;
use super::Telemetry;
use super::{proxy::ProxyConfig, AcknowledgementsConfig, LogSchema};
=======
use super::{
    super::default_data_dir, AcknowledgementsConfig, LogSchema, Telemetry,
    metrics_expiration::PerMetricSetExpiration, proxy::ProxyConfig,
};
>>>>>>> eee6e669
use crate::serde::bool_or_struct;

#[derive(Debug, Snafu)]
pub(crate) enum DataDirError {
    #[snafu(display("data_dir option required, but not given here or globally"))]
    MissingDataDir,
    #[snafu(display("data_dir {:?} does not exist", data_dir))]
    DoesNotExist { data_dir: PathBuf },
    #[snafu(display("data_dir {:?} is not writable", data_dir))]
    NotWritable { data_dir: PathBuf },
    #[snafu(display(
        "Could not create subdirectory {:?} inside of data dir {:?}: {}",
        subdir,
        data_dir,
        source
    ))]
    CouldNotCreate {
        subdir: PathBuf,
        data_dir: PathBuf,
        source: std::io::Error,
    },
}

/// Specifies the wildcard matching mode, relaxed allows configurations where wildcard doesn not match any existing inputs
#[configurable_component]
#[derive(Clone, Debug, Copy, PartialEq, Eq, Default)]
#[serde(rename_all = "lowercase")]
pub enum WildcardMatching {
    /// Strict matching (must match at least one existing input)
    #[default]
    Strict,

    /// Relaxed matching (must match 0 or more inputs)
    Relaxed,
}

/// Global configuration options.
//
// If this is modified, make sure those changes are reflected in the `ConfigBuilder::append`
// function!
#[configurable_component(global_option("global_option"))]
#[derive(Clone, Debug, Default, PartialEq)]
pub struct GlobalOptions {
    /// The directory used for persisting Vector state data.
    ///
    /// This is the directory where Vector will store any state data, such as disk buffers, file
    /// checkpoints, and more.
    ///
    /// Vector must have write permissions to this directory.
    #[serde(default = "crate::default_data_dir")]
    #[configurable(metadata(docs::common = false))]
    pub data_dir: Option<PathBuf>,

    /// Set wildcard matching mode for inputs
    ///
    /// Setting this to "relaxed" allows configurations with wildcards that do not match any inputs
    /// to be accepted without causing an error.
    #[serde(skip_serializing_if = "crate::serde::is_default")]
    #[configurable(metadata(docs::common = false, docs::required = false))]
    pub wildcard_matching: Option<WildcardMatching>,

    /// Default log schema for all events.
    ///
    /// This is used if a component does not have its own specific log schema. All events use a log
    /// schema, whether or not the default is used, to assign event fields on incoming events.
    #[serde(default, skip_serializing_if = "crate::serde::is_default")]
    #[configurable(metadata(docs::common = false, docs::required = false))]
    pub log_schema: LogSchema,

    /// Telemetry options.
    ///
    /// Determines whether `source` and `service` tags should be emitted with the
    /// `component_sent_*` and `component_received_*` events.
    #[serde(default, skip_serializing_if = "crate::serde::is_default")]
    #[configurable(metadata(docs::common = false, docs::required = false))]
    pub telemetry: Telemetry,

    /// The name of the time zone to apply to timestamp conversions that do not contain an explicit time zone.
    ///
    /// The time zone name may be any name in the [TZ database][tzdb] or `local` to indicate system
    /// local time.
    ///
    /// Note that in Vector/VRL all timestamps are represented in UTC.
    ///
    /// [tzdb]: https://en.wikipedia.org/wiki/List_of_tz_database_time_zones
    #[serde(default, skip_serializing_if = "crate::serde::is_default")]
    #[configurable(metadata(docs::common = false))]
    pub timezone: Option<TimeZone>,

    #[configurable(derived)]
    #[serde(default, skip_serializing_if = "crate::serde::is_default")]
    #[configurable(metadata(docs::common = false, docs::required = false))]
    pub proxy: ProxyConfig,

    /// Controls how acknowledgements are handled for all sinks by default.
    ///
    /// See [End-to-end Acknowledgements][e2e_acks] for more information on how Vector handles event
    /// acknowledgement.
    ///
    /// [e2e_acks]: https://vector.dev/docs/architecture/end-to-end-acknowledgements/
    #[serde(
        default,
        deserialize_with = "bool_or_struct",
        skip_serializing_if = "crate::serde::is_default"
    )]
    #[configurable(metadata(docs::common = true, docs::required = false))]
    pub acknowledgements: AcknowledgementsConfig,

    /// The amount of time, in seconds, that internal metrics will persist after having not been
    /// updated before they expire and are removed.
    ///
<<<<<<< HEAD
    /// Deprecated: use expire_metrics_secs instead
=======
    /// Deprecated: use `expire_metrics_secs` instead
>>>>>>> eee6e669
    #[configurable(deprecated)]
    #[serde(default, skip_serializing_if = "crate::serde::is_default")]
    #[configurable(metadata(docs::hidden))]
    pub expire_metrics: Option<Duration>,

    /// The amount of time, in seconds, that internal metrics will persist after having not been
    /// updated before they expire and are removed.
    ///
    /// Set this to a value larger than your `internal_metrics` scrape interval (default 5 minutes)
    /// so metrics live long enough to be emitted and captured.
    #[serde(skip_serializing_if = "crate::serde::is_default")]
    #[configurable(metadata(docs::common = false, docs::required = false))]
    pub expire_metrics_secs: Option<f64>,

    /// This allows configuring different expiration intervals for different metric sets.
    /// By default this is empty and any metric not matched by one of these sets will use
    /// the global default value, defined using `expire_metrics_secs`.
    #[serde(skip_serializing_if = "crate::serde::is_default")]
    pub expire_metrics_per_metric_set: Option<Vec<PerMetricSetExpiration>>,
}

impl_generate_config_from_default!(GlobalOptions);

impl GlobalOptions {
    /// Resolve the `data_dir` option in either the global or local config, and
    /// validate that it exists and is writable.
    ///
    /// # Errors
    ///
    /// Function will error if it is unable to make data directory.
    pub fn resolve_and_validate_data_dir(
        &self,
        local_data_dir: Option<&PathBuf>,
    ) -> crate::Result<PathBuf> {
        let data_dir = local_data_dir
            .or(self.data_dir.as_ref())
            .ok_or(DataDirError::MissingDataDir)
            .map_err(Box::new)?
            .clone();
        if !data_dir.exists() {
            return Err(DataDirError::DoesNotExist { data_dir }.into());
        }
        let readonly = std::fs::metadata(&data_dir)
            .map(|meta| meta.permissions().readonly())
            .unwrap_or(true);
        if readonly {
            return Err(DataDirError::NotWritable { data_dir }.into());
        }
        Ok(data_dir)
    }

    /// Resolve the `data_dir` option using `resolve_and_validate_data_dir` and
    /// then ensure a named subdirectory exists.
    ///
    /// # Errors
    ///
    /// Function will error if it is unable to make data subdirectory.
    pub fn resolve_and_make_data_subdir(
        &self,
        local: Option<&PathBuf>,
        subdir: &str,
    ) -> crate::Result<PathBuf> {
        let data_dir = self.resolve_and_validate_data_dir(local)?;

        let mut data_subdir = data_dir.clone();
        data_subdir.push(subdir);

        DirBuilder::new()
            .recursive(true)
            .create(&data_subdir)
            .with_context(|_| CouldNotCreateSnafu { subdir, data_dir })?;
        Ok(data_subdir)
    }

    /// Merge a second global configuration into self, and return the new merged data.
    ///
    /// # Errors
    ///
    /// Returns a list of textual errors if there is a merge conflict between the two global
    /// configs.
    pub fn merge(&self, with: Self) -> Result<Self, Vec<String>> {
        let mut errors = Vec::new();

        if conflicts(
            self.wildcard_matching.as_ref(),
            with.wildcard_matching.as_ref(),
        ) {
            errors.push("conflicting values for 'wildcard_matching' found".to_owned());
        }

        if conflicts(self.proxy.http.as_ref(), with.proxy.http.as_ref()) {
            errors.push("conflicting values for 'proxy.http' found".to_owned());
        }

        if conflicts(self.proxy.https.as_ref(), with.proxy.https.as_ref()) {
            errors.push("conflicting values for 'proxy.https' found".to_owned());
        }

        if !self.proxy.no_proxy.is_empty() && !with.proxy.no_proxy.is_empty() {
            errors.push("conflicting values for 'proxy.no_proxy' found".to_owned());
        }

        if conflicts(self.timezone.as_ref(), with.timezone.as_ref()) {
            errors.push("conflicting values for 'timezone' found".to_owned());
        }

        if conflicts(
            self.acknowledgements.enabled.as_ref(),
            with.acknowledgements.enabled.as_ref(),
        ) {
            errors.push("conflicting values for 'acknowledgements' found".to_owned());
        }

        if conflicts(self.expire_metrics.as_ref(), with.expire_metrics.as_ref()) {
            errors.push("conflicting values for 'expire_metrics' found".to_owned());
        }

        if conflicts(
            self.expire_metrics_secs.as_ref(),
            with.expire_metrics_secs.as_ref(),
        ) {
            errors.push("conflicting values for 'expire_metrics_secs' found".to_owned());
        }

        let data_dir = if self.data_dir.is_none() || self.data_dir == default_data_dir() {
            with.data_dir
        } else if with.data_dir != default_data_dir() && self.data_dir != with.data_dir {
            // If two configs both set 'data_dir' and have conflicting values
            // we consider this an error.
            errors.push("conflicting values for 'data_dir' found".to_owned());
            None
        } else {
            self.data_dir.clone()
        };

        // If the user has multiple config files, we must *merge* log schemas
        // until we meet a conflict, then we are allowed to error.
        let mut log_schema = self.log_schema.clone();
        if let Err(merge_errors) = log_schema.merge(&with.log_schema) {
            errors.extend(merge_errors);
        }

        let mut telemetry = self.telemetry.clone();
        telemetry.merge(&with.telemetry);

        let merged_expire_metrics_per_metric_set = match (
            &self.expire_metrics_per_metric_set,
            &with.expire_metrics_per_metric_set,
        ) {
            (Some(a), Some(b)) => Some(a.iter().chain(b).cloned().collect()),
            (Some(a), None) => Some(a.clone()),
            (None, Some(b)) => Some(b.clone()),
            (None, None) => None,
        };

        if errors.is_empty() {
            Ok(Self {
                data_dir,
                wildcard_matching: self.wildcard_matching.or(with.wildcard_matching),
                log_schema,
                telemetry,
                acknowledgements: self.acknowledgements.merge_default(&with.acknowledgements),
                timezone: self.timezone.or(with.timezone),
                proxy: self.proxy.merge(&with.proxy),
                expire_metrics: self.expire_metrics.or(with.expire_metrics),
                expire_metrics_secs: self.expire_metrics_secs.or(with.expire_metrics_secs),
                expire_metrics_per_metric_set: merged_expire_metrics_per_metric_set,
            })
        } else {
            Err(errors)
        }
    }

    /// Get the configured time zone, using "local" time if none is set.
    pub fn timezone(&self) -> TimeZone {
        self.timezone.unwrap_or(TimeZone::Local)
    }

    /// Returns a list of top-level field names that differ between two [`GlobalOptions`] values.
    ///
    /// This function performs a shallow comparison by serializing both configs to JSON
    /// and comparing their top-level keys.
    ///
    /// Useful for logging which global fields changed during config reload attempts.
    ///
    /// # Errors
    ///
    /// Returns a [`serde_json::Error`] if either of the [`GlobalOptions`] values
    /// cannot be serialized into a JSON object. This is unlikely under normal usage,
    /// but may occur if serialization fails due to unexpected data structures or changes
    /// in the type definition.
    pub fn diff(&self, other: &Self) -> Result<Vec<String>, serde_json::Error> {
        let old_value = serde_json::to_value(self)?;
        let new_value = serde_json::to_value(other)?;

        let serde_json::Value::Object(old_map) = old_value else {
            return Ok(vec![]);
        };
        let serde_json::Value::Object(new_map) = new_value else {
            return Ok(vec![]);
        };

        Ok(old_map
            .iter()
            .filter_map(|(k, v_old)| match new_map.get(k) {
                Some(v_new) if v_new != v_old => Some(k.clone()),
                _ => None,
            })
            .collect())
    }
}

fn conflicts<T: PartialEq>(this: Option<&T>, that: Option<&T>) -> bool {
    matches!((this, that), (Some(this), Some(that)) if this != that)
}

#[cfg(test)]
mod tests {
    use std::fmt::Debug;

    use chrono_tz::Tz;

    use super::*;

    #[test]
    fn merges_data_dir() {
        let merge = |a, b| merge("data_dir", a, b, |result| result.data_dir);

        assert_eq!(merge(None, None), Ok(default_data_dir()));
        assert_eq!(merge(Some("/test1"), None), Ok(Some("/test1".into())));
        assert_eq!(merge(None, Some("/test2")), Ok(Some("/test2".into())));
        assert_eq!(
            merge(Some("/test3"), Some("/test3")),
            Ok(Some("/test3".into()))
        );
        assert_eq!(
            merge(Some("/test4"), Some("/test5")),
            Err(vec!["conflicting values for 'data_dir' found".into()])
        );
    }

    #[test]
    fn merges_timezones() {
        let merge = |a, b| merge("timezone", a, b, |result| result.timezone());

        assert_eq!(merge(None, None), Ok(TimeZone::Local));
        assert_eq!(merge(Some("local"), None), Ok(TimeZone::Local));
        assert_eq!(merge(None, Some("local")), Ok(TimeZone::Local));
        assert_eq!(merge(Some("local"), Some("local")), Ok(TimeZone::Local),);
        assert_eq!(merge(Some("UTC"), None), Ok(TimeZone::Named(Tz::UTC)));
        assert_eq!(
            merge(None, Some("EST5EDT")),
            Ok(TimeZone::Named(Tz::EST5EDT))
        );
        assert_eq!(
            merge(Some("UTC"), Some("UTC")),
            Ok(TimeZone::Named(Tz::UTC))
        );
        assert_eq!(
            merge(Some("CST6CDT"), Some("GMT")),
            Err(vec!["conflicting values for 'timezone' found".into()])
        );
    }

    #[test]
    fn merges_proxy() {
        // We use the `.http` settings as a proxy for the other settings, as they are all compared
        // for equality above.
        let merge = |a, b| merge("proxy.http", a, b, |result| result.proxy.http);

        assert_eq!(merge(None, None), Ok(None));
        assert_eq!(merge(Some("test1"), None), Ok(Some("test1".into())));
        assert_eq!(merge(None, Some("test2")), Ok(Some("test2".into())));
        assert_eq!(
            merge(Some("test3"), Some("test3")),
            Ok(Some("test3".into()))
        );
        assert_eq!(
            merge(Some("test4"), Some("test5")),
            Err(vec!["conflicting values for 'proxy.http' found".into()])
        );
    }

    #[test]
    fn merges_acknowledgements() {
        let merge = |a, b| merge("acknowledgements", a, b, |result| result.acknowledgements);

        assert_eq!(merge(None, None), Ok(None.into()));
        assert_eq!(merge(Some(false), None), Ok(false.into()));
        assert_eq!(merge(Some(true), None), Ok(true.into()));
        assert_eq!(merge(None, Some(false)), Ok(false.into()));
        assert_eq!(merge(None, Some(true)), Ok(true.into()));
        assert_eq!(merge(Some(false), Some(false)), Ok(false.into()));
        assert_eq!(merge(Some(true), Some(true)), Ok(true.into()));
        assert_eq!(
            merge(Some(false), Some(true)),
            Err(vec![
                "conflicting values for 'acknowledgements' found".into()
            ])
        );
        assert_eq!(
            merge(Some(true), Some(false)),
            Err(vec![
                "conflicting values for 'acknowledgements' found".into()
            ])
        );
    }

    #[test]
    fn merges_expire_metrics() {
        let merge = |a, b| {
            merge("expire_metrics_secs", a, b, |result| {
                result.expire_metrics_secs
            })
        };

        assert_eq!(merge(None, None), Ok(None));
        assert_eq!(merge(Some(1.0), None), Ok(Some(1.0)));
        assert_eq!(merge(None, Some(2.0)), Ok(Some(2.0)));
        assert_eq!(merge(Some(3.0), Some(3.0)), Ok(Some(3.0)));
        assert_eq!(
            merge(Some(4.0), Some(5.0)),
            Err(vec![
                "conflicting values for 'expire_metrics_secs' found".into()
            ])
        );
<<<<<<< HEAD
=======
    }

    #[test]
    fn diff_detects_changed_keys() {
        let old = GlobalOptions {
            data_dir: Some(std::path::PathBuf::from("/path1")),
            ..Default::default()
        };
        let new = GlobalOptions {
            data_dir: Some(std::path::PathBuf::from("/path2")),
            ..Default::default()
        };
        assert_eq!(
            old.diff(&new).expect("diff failed"),
            vec!["data_dir".to_string()]
        );
>>>>>>> eee6e669
    }

    fn merge<P: Debug, T>(
        name: &str,
        dd1: Option<P>,
        dd2: Option<P>,
        result: impl Fn(GlobalOptions) -> T,
    ) -> Result<T, Vec<String>> {
        // Use TOML parsing to match the behavior of what a user would actually configure.
        make_config(name, dd1)
            .merge(make_config(name, dd2))
            .map(result)
    }

    fn make_config<P: Debug>(name: &str, value: Option<P>) -> GlobalOptions {
        toml::from_str(&value.map_or(String::new(), |value| format!(r"{name} = {value:?}")))
            .unwrap()
    }
}<|MERGE_RESOLUTION|>--- conflicted
+++ resolved
@@ -4,17 +4,10 @@
 use vector_common::TimeZone;
 use vector_config::{configurable_component, impl_generate_config_from_default};
 
-<<<<<<< HEAD
-use super::super::default_data_dir;
-use super::metrics_expiration::PerMetricSetExpiration;
-use super::Telemetry;
-use super::{proxy::ProxyConfig, AcknowledgementsConfig, LogSchema};
-=======
 use super::{
     super::default_data_dir, AcknowledgementsConfig, LogSchema, Telemetry,
     metrics_expiration::PerMetricSetExpiration, proxy::ProxyConfig,
 };
->>>>>>> eee6e669
 use crate::serde::bool_or_struct;
 
 #[derive(Debug, Snafu)]
@@ -126,11 +119,7 @@
     /// The amount of time, in seconds, that internal metrics will persist after having not been
     /// updated before they expire and are removed.
     ///
-<<<<<<< HEAD
-    /// Deprecated: use expire_metrics_secs instead
-=======
     /// Deprecated: use `expire_metrics_secs` instead
->>>>>>> eee6e669
     #[configurable(deprecated)]
     #[serde(default, skip_serializing_if = "crate::serde::is_default")]
     #[configurable(metadata(docs::hidden))]
@@ -457,8 +446,6 @@
                 "conflicting values for 'expire_metrics_secs' found".into()
             ])
         );
-<<<<<<< HEAD
-=======
     }
 
     #[test]
@@ -475,7 +462,6 @@
             old.diff(&new).expect("diff failed"),
             vec!["data_dir".to_string()]
         );
->>>>>>> eee6e669
     }
 
     fn merge<P: Debug, T>(
