use cfg_if::cfg_if;
use lookup::lookup_v2::OptionalValuePath;
use openssl::{
    pkcs12::{ParsedPkcs12_2, Pkcs12},
    pkey::{PKey, Private},
    ssl::{AlpnError, ConnectConfiguration, SslContextBuilder, SslVerifyMode, select_next_proto},
    stack::Stack,
    x509::{X509, store::X509StoreBuilder},
};
use snafu::ResultExt;
use std::{
    fmt,
    fs::File,
    io::Read,
    path::{Path, PathBuf},
};
use vector_config::configurable_component;

use super::{
    AddCertToStoreSnafu, AddExtraChainCertSnafu, CaStackPushSnafu, DerExportSnafu,
    EncodeAlpnProtocolsSnafu, FileOpenFailedSnafu, FileReadFailedSnafu, MaybeTls, NewCaStackSnafu,
    NewStoreBuilderSnafu, ParsePkcs12Snafu, Pkcs12Snafu, PrivateKeyParseSnafu, Result,
    SetAlpnProtocolsSnafu, SetCertificateSnafu, SetPrivateKeySnafu, SetVerifyCertSnafu, TlsError,
    TlsIdentitySnafu, X509ParseSnafu,
};

pub const PEM_START_MARKER: &str = "-----BEGIN ";

pub const TEST_PEM_CA_PATH: &str = "tests/data/ca/certs/ca.cert.pem";
pub const TEST_PEM_INTERMEDIATE_CA_PATH: &str =
    "tests/data/ca/intermediate_server/certs/ca-chain.cert.pem";
pub const TEST_PEM_CRT_PATH: &str =
    "tests/data/ca/intermediate_server/certs/localhost-chain.cert.pem";
pub const TEST_PEM_KEY_PATH: &str = "tests/data/ca/intermediate_server/private/localhost.key.pem";
pub const TEST_PEM_CLIENT_CRT_PATH: &str =
    "tests/data/ca/intermediate_client/certs/localhost-chain.cert.pem";
pub const TEST_PEM_CLIENT_KEY_PATH: &str =
    "tests/data/ca/intermediate_client/private/localhost.key.pem";

/// Configures the TLS options for incoming/outgoing connections.
#[configurable_component]
#[configurable(metadata(docs::advanced))]
#[derive(Clone, Debug, Default)]
#[serde(deny_unknown_fields)]
pub struct TlsEnableableConfig {
    /// Whether to require TLS for incoming or outgoing connections.
    ///
    /// When enabled and used for incoming connections, an identity certificate is also required. See `tls.crt_file` for
    /// more information.
    pub enabled: Option<bool>,

    #[serde(flatten)]
    pub options: TlsConfig,
}

impl TlsEnableableConfig {
    pub fn enabled() -> Self {
        Self {
            enabled: Some(true),
            ..Self::default()
        }
    }

    pub fn test_config() -> Self {
        Self {
            enabled: Some(true),
            options: TlsConfig::test_config(),
        }
    }
}

/// `TlsEnableableConfig` for `sources`, adding metadata from the client certificate.
#[configurable_component]
#[derive(Clone, Debug, Default)]
pub struct TlsSourceConfig {
    /// Event field for client certificate metadata.
    pub client_metadata_key: Option<OptionalValuePath>,

    #[serde(flatten)]
    pub tls_config: TlsEnableableConfig,
}

/// TLS configuration.
#[configurable_component]
#[configurable(metadata(docs::advanced))]
#[derive(Clone, Debug, Default)]
#[serde(deny_unknown_fields)]
pub struct TlsConfig {
    /// Enables certificate verification. For components that create a server, this requires that the
    /// client connections have a valid client certificate. For components that initiate requests,
    /// this validates that the upstream has a valid certificate.
    ///
    /// If enabled, certificates must not be expired and must be issued by a trusted
    /// issuer. This verification operates in a hierarchical manner, checking that the leaf certificate (the
    /// certificate presented by the client/server) is not only valid, but that the issuer of that certificate is also valid, and
    /// so on, until the verification process reaches a root certificate.
    ///
    /// Do NOT set this to `false` unless you understand the risks of not verifying the validity of certificates.
    pub verify_certificate: Option<bool>,

    /// Enables hostname verification.
    ///
    /// If enabled, the hostname used to connect to the remote host must be present in the TLS certificate presented by
    /// the remote host, either as the Common Name or as an entry in the Subject Alternative Name extension.
    ///
    /// Only relevant for outgoing connections.
    ///
    /// Do NOT set this to `false` unless you understand the risks of not verifying the remote hostname.
    pub verify_hostname: Option<bool>,

    /// Sets the list of supported ALPN protocols.
    ///
    /// Declare the supported ALPN protocols, which are used during negotiation with a peer. They are prioritized in the order
    /// that they are defined.
    #[configurable(metadata(docs::examples = "h2"))]
    pub alpn_protocols: Option<Vec<String>>,

    /// Absolute path to an additional CA certificate file.
    ///
    /// The certificate must be in the DER or PEM (X.509) format. Additionally, the certificate can be provided as an inline string in PEM format.
    #[serde(alias = "ca_path")]
    #[configurable(metadata(docs::examples = "/path/to/certificate_authority.crt"))]
    #[configurable(metadata(docs::human_name = "CA File Path"))]
    pub ca_file: Option<PathBuf>,

    /// Absolute path to a certificate file used to identify this server.
    ///
    /// The certificate must be in DER, PEM (X.509), or PKCS#12 format. Additionally, the certificate can be provided as
    /// an inline string in PEM format.
    ///
    /// If this is set _and_ is not a PKCS#12 archive, `key_file` must also be set.
    #[serde(alias = "crt_path")]
    #[configurable(metadata(docs::examples = "/path/to/host_certificate.crt"))]
    #[configurable(metadata(docs::human_name = "Certificate File Path"))]
    pub crt_file: Option<PathBuf>,

    /// Absolute path to a private key file used to identify this server.
    ///
    /// The key must be in DER or PEM (PKCS#8) format. Additionally, the key can be provided as an inline string in PEM format.
    #[serde(alias = "key_path")]
    #[configurable(metadata(docs::examples = "/path/to/host_certificate.key"))]
    #[configurable(metadata(docs::human_name = "Key File Path"))]
    pub key_file: Option<PathBuf>,

    /// Passphrase used to unlock the encrypted key file.
    ///
    /// This has no effect unless `key_file` is set.
    #[configurable(metadata(docs::examples = "${KEY_PASS_ENV_VAR}"))]
    #[configurable(metadata(docs::examples = "PassWord1"))]
    #[configurable(metadata(docs::human_name = "Key File Password"))]
    pub key_pass: Option<String>,

    /// Server name to use when using Server Name Indication (SNI).
    ///
    /// Only relevant for outgoing connections.
    #[serde(alias = "server_name")]
    #[configurable(metadata(docs::examples = "www.example.com"))]
    #[configurable(metadata(docs::human_name = "Server Name"))]
    pub server_name: Option<String>,
}

impl TlsConfig {
    pub fn test_config() -> Self {
        Self {
            ca_file: Some(TEST_PEM_CA_PATH.into()),
            crt_file: Some(TEST_PEM_CRT_PATH.into()),
            key_file: Some(TEST_PEM_KEY_PATH.into()),
            ..Self::default()
        }
    }
}

/// Directly usable settings for TLS connectors
#[derive(Clone, Default)]
pub struct TlsSettings {
    verify_certificate: bool,
    pub(super) verify_hostname: bool,
    authorities: Vec<X509>,
    pub(super) identity: Option<IdentityStore>, // openssl::pkcs12::ParsedPkcs12 doesn't impl Clone yet
    alpn_protocols: Option<Vec<u8>>,
    server_name: Option<String>,
}

#[derive(Clone)]
pub(super) struct IdentityStore(Vec<u8>, String);

impl TlsSettings {
    /// Generate a filled out settings struct from the given optional
    /// option set, interpreted as client options. If `options` is
    /// `None`, the result is set to defaults (ie empty).
    pub fn from_options(options: Option<&TlsConfig>) -> Result<Self> {
        Self::from_options_base(options, false)
    }

    pub(super) fn from_options_base(options: Option<&TlsConfig>, for_server: bool) -> Result<Self> {
        let default = TlsConfig::default();
        let options = options.unwrap_or(&default);

        if !for_server {
            if options.verify_certificate == Some(false) {
                warn!(
                    "The `verify_certificate` option is DISABLED, this may lead to security vulnerabilities."
                );
            }
            if options.verify_hostname == Some(false) {
                warn!(
                    "The `verify_hostname` option is DISABLED, this may lead to security vulnerabilities."
                );
            }
        }

        Ok(Self {
            verify_certificate: options.verify_certificate.unwrap_or(!for_server),
            verify_hostname: options.verify_hostname.unwrap_or(!for_server),
            authorities: options.load_authorities()?,
            identity: options.load_identity()?,
            alpn_protocols: options.parse_alpn_protocols()?,
            server_name: options.server_name.clone(),
        })
    }

    /// Returns the identity as PKCS12
    ///
    /// # Panics
    ///
    /// Panics if the identity is invalid.
    fn identity(&self) -> Option<ParsedPkcs12_2> {
        // This data was test-built previously, so we can just use it
        // here and expect the results will not fail. This can all be
        // reworked when `openssl::pkcs12::ParsedPkcs12` gains the Clone
        // impl.
        self.identity.as_ref().map(|identity| {
            Pkcs12::from_der(&identity.0)
                .expect("Could not build PKCS#12 archive from parsed data")
                .parse2(&identity.1)
                .expect("Could not parse stored PKCS#12 archive")
        })
    }

    /// Returns the identity as PEM data
    ///
    /// # Panics
    ///
    /// Panics if the identity is missing, invalid, or the authorities to chain are invalid.
    pub fn identity_pem(&self) -> Option<(Vec<u8>, Vec<u8>)> {
        self.identity().map(|identity| {
            let mut cert = identity
                .cert
                .expect("Identity required")
                .to_pem()
                .expect("Invalid stored identity");
            if let Some(chain) = identity.ca {
                for authority in chain {
                    cert.extend(
                        authority
                            .to_pem()
                            .expect("Invalid stored identity chain certificate"),
                    );
                }
            }
            let key = identity
                .pkey
                .expect("Private key required")
                .private_key_to_pem_pkcs8()
                .expect("Invalid stored private key");
            (cert, key)
        })
    }

    /// Returns the authorities as PEM data
    ///
    /// # Panics
    ///
    /// Panics if the authority is invalid.
    pub fn authorities_pem(&self) -> impl Iterator<Item = Vec<u8>> + '_ {
        self.authorities.iter().map(|authority| {
            authority
                .to_pem()
                .expect("Invalid stored authority certificate")
        })
    }

    pub(super) fn apply_context(&self, context: &mut SslContextBuilder) -> Result<()> {
        self.apply_context_base(context, false)
    }

    pub(super) fn apply_context_base(
        &self,
        context: &mut SslContextBuilder,
        for_server: bool,
    ) -> Result<()> {
        context.set_verify(if self.verify_certificate {
            SslVerifyMode::PEER | SslVerifyMode::FAIL_IF_NO_PEER_CERT
        } else {
            SslVerifyMode::NONE
        });
        if let Some(identity) = self.identity() {
            if let Some(cert) = &identity.cert {
                context.set_certificate(cert).context(SetCertificateSnafu)?;
            }
            if let Some(pkey) = &identity.pkey {
                context.set_private_key(pkey).context(SetPrivateKeySnafu)?;
            }

            if let Some(chain) = identity.ca {
                for cert in chain {
                    context
                        .add_extra_chain_cert(cert)
                        .context(AddExtraChainCertSnafu)?;
                }
            }
        }
        if self.authorities.is_empty() {
            debug!("Fetching system root certs.");

<<<<<<< HEAD
            #[cfg(windows)]
            load_windows_certs(context).unwrap();

            #[cfg(target_os = "macos")]
            if let Err(e) = load_mac_certs(context) {
                warn!("{e:?}"); // TODO remove me before merging
=======
            cfg_if! {
                if #[cfg(windows)] {
                    load_windows_certs(context).unwrap();
                } else if #[cfg(target_os = "macos")] {
                    cfg_if! { // Panic in release builds, warn in debug builds.
                        if #[cfg(debug_assertions)] {
                            if let Err(error) = load_mac_certs(context) {
                                warn!("Failed to load macOS certs: {error}");
                            }
                        } else {
                            load_mac_certs(context).unwrap();
                        }
                    }
                }
>>>>>>> 563688f4
            }
        } else {
            let mut store = X509StoreBuilder::new().context(NewStoreBuilderSnafu)?;
            for authority in &self.authorities {
                store
                    .add_cert(authority.clone())
                    .context(AddCertToStoreSnafu)?;
            }
            context
                .set_verify_cert_store(store.build())
                .context(SetVerifyCertSnafu)?;
        }

        if let Some(alpn) = &self.alpn_protocols {
            if for_server {
                let server_proto = alpn.clone();
                // See https://github.com/sfackler/rust-openssl/pull/2360.
                let server_proto_ref: &'static [u8] = Box::leak(server_proto.into_boxed_slice());
                context.set_alpn_select_callback(move |_, client_proto| {
                    select_next_proto(server_proto_ref, client_proto).ok_or(AlpnError::NOACK)
                });
            } else {
                context
                    .set_alpn_protos(alpn.as_slice())
                    .context(SetAlpnProtocolsSnafu)?;
            }
        }

        Ok(())
    }

    pub fn apply_connect_configuration(
        &self,
        connection: &mut ConnectConfiguration,
    ) -> std::result::Result<(), openssl::error::ErrorStack> {
        connection.set_verify_hostname(self.verify_hostname);
        if let Some(server_name) = &self.server_name {
            // Prevent native TLS lib from inferring default SNI using domain name from url.
            connection.set_use_server_name_indication(false);
            connection.set_hostname(server_name)?;
        }
        Ok(())
    }
}

impl TlsConfig {
    fn load_authorities(&self) -> Result<Vec<X509>> {
        match &self.ca_file {
            None => Ok(vec![]),
            Some(filename) => {
                let (data, filename) = open_read(filename, "certificate")?;
                der_or_pem(
                    data,
                    |der| X509::from_der(&der).map(|x509| vec![x509]),
                    |pem| {
                        pem.match_indices(PEM_START_MARKER)
                            .map(|(start, _)| X509::from_pem(&pem.as_bytes()[start..]))
                            .collect()
                    },
                )
                .with_context(|_| X509ParseSnafu { filename })
            }
        }
    }

    fn load_identity(&self) -> Result<Option<IdentityStore>> {
        match (&self.crt_file, &self.key_file) {
            (None, Some(_)) => Err(TlsError::MissingCrtKeyFile),
            (None, None) => Ok(None),
            (Some(filename), _) => {
                let (data, filename) = open_read(filename, "certificate")?;
                der_or_pem(
                    data,
                    |der| self.parse_pkcs12_identity(der),
                    |pem| self.parse_pem_identity(&pem, &filename),
                )
            }
        }
    }

    /// The input must be in ALPN "wire format".
    ///
    /// It consists of a sequence of supported protocol names prefixed by their byte length.
    fn parse_alpn_protocols(&self) -> Result<Option<Vec<u8>>> {
        match &self.alpn_protocols {
            None => Ok(None),
            Some(protocols) => {
                let mut data: Vec<u8> = Vec::new();
                for str in protocols {
                    data.push(str.len().try_into().context(EncodeAlpnProtocolsSnafu)?);
                    data.append(&mut str.clone().into_bytes());
                }
                Ok(Some(data))
            }
        }
    }

    /// Parse identity from a PEM encoded certificate + key pair of files
    fn parse_pem_identity(&self, pem: &str, crt_file: &Path) -> Result<Option<IdentityStore>> {
        match &self.key_file {
            None => Err(TlsError::MissingKey),
            Some(key_file) => {
                let name = crt_file.to_string_lossy().to_string();
                let mut crt_stack = X509::stack_from_pem(pem.as_bytes())
                    .with_context(|_| X509ParseSnafu { filename: crt_file })?
                    .into_iter();

                let crt = crt_stack.next().ok_or(TlsError::MissingCertificate)?;
                let key = load_key(key_file.as_path(), self.key_pass.as_ref())?;

                let mut ca_stack = Stack::new().context(NewCaStackSnafu)?;
                for intermediate in crt_stack {
                    ca_stack.push(intermediate).context(CaStackPushSnafu)?;
                }

                let pkcs12 = Pkcs12::builder()
                    .ca(ca_stack)
                    .name(&name)
                    .pkey(&key)
                    .cert(&crt)
                    .build2("")
                    .context(Pkcs12Snafu)?;
                let identity = pkcs12.to_der().context(DerExportSnafu)?;

                // Build the resulting parsed PKCS#12 archive,
                // but don't store it, as it cannot be cloned.
                // This is just for error checking.
                pkcs12.parse2("").context(TlsIdentitySnafu)?;

                Ok(Some(IdentityStore(identity, String::new())))
            }
        }
    }

    /// Parse identity from a DER encoded PKCS#12 archive
    fn parse_pkcs12_identity(&self, der: Vec<u8>) -> Result<Option<IdentityStore>> {
        let pkcs12 = Pkcs12::from_der(&der).context(ParsePkcs12Snafu)?;
        // Verify password
        let key_pass = self.key_pass.as_deref().unwrap_or("");
        pkcs12.parse2(key_pass).context(ParsePkcs12Snafu)?;
        Ok(Some(IdentityStore(der, key_pass.to_string())))
    }
}

/// === System Specific Root Cert ===
///
/// Most of this code is borrowed from https://github.com/ctz/rustls-native-certs

/// Load the system default certs from `schannel` this should be in place
/// of openssl-probe on linux.
#[cfg(windows)]
fn load_windows_certs(builder: &mut SslContextBuilder) -> Result<()> {
    use super::SchannelSnafu;

    let mut store = X509StoreBuilder::new().context(NewStoreBuilderSnafu)?;

    let current_user_store =
        schannel::cert_store::CertStore::open_current_user("ROOT").context(SchannelSnafu)?;

    for cert in current_user_store.certs() {
        let cert = cert.to_der().to_vec();
        let cert = X509::from_der(&cert[..]).context(super::X509SystemParseSnafu)?;
        store.add_cert(cert).context(AddCertToStoreSnafu)?;
    }

    builder
        .set_verify_cert_store(store.build())
        .context(SetVerifyCertSnafu)?;

    Ok(())
}

#[cfg(target_os = "macos")]
fn load_mac_certs(builder: &mut SslContextBuilder) -> Result<()> {
    use std::collections::HashMap;

    use security_framework::trust_settings::{Domain, TrustSettings, TrustSettingsForCertificate};

    use super::SecurityFrameworkSnafu;

    // The various domains are designed to interact like this:
    //
    // "Per-user Trust Settings override locally administered
    //  Trust Settings, which in turn override the System Trust
    //  Settings."
    //
    // So we collect the certificates in this order; as a map of
    // their DER encoding to what we'll do with them.  We don't
    // overwrite existing elements, which mean User settings
    // trump Admin trump System, as desired.

    let mut store = X509StoreBuilder::new().context(NewStoreBuilderSnafu)?;
    let mut all_certs = HashMap::new();

    for domain in &[Domain::User, Domain::Admin, Domain::System] {
        let ts = TrustSettings::new(*domain);

        for cert in ts.iter().context(SecurityFrameworkSnafu)? {
            // If there are no specific trust settings, the default
            // is to trust the certificate as a root cert.  Weird API but OK.
            // The docs say:
            //
            // "Note that an empty Trust Settings array means "always trust this cert,
            //  with a resulting kSecTrustSettingsResult of kSecTrustSettingsResultTrustRoot".
            let trusted = ts
                .tls_trust_settings_for_certificate(&cert)
                .context(SecurityFrameworkSnafu)?
                .unwrap_or(TrustSettingsForCertificate::TrustRoot);

            all_certs.entry(cert.to_der()).or_insert(trusted);
        }
    }

    for (cert, trusted) in all_certs {
        if matches!(
            trusted,
            TrustSettingsForCertificate::TrustRoot | TrustSettingsForCertificate::TrustAsRoot
        ) {
            let cert = X509::from_der(&cert[..]).context(super::X509SystemParseSnafu)?;
            store.add_cert(cert).context(AddCertToStoreSnafu)?;
        }
    }

    builder
        .set_verify_cert_store(store.build())
        .context(SetVerifyCertSnafu)?;

    Ok(())
}

impl fmt::Debug for TlsSettings {
    fn fmt(&self, f: &mut fmt::Formatter<'_>) -> fmt::Result {
        f.debug_struct("TlsSettings")
            .field("verify_certificate", &self.verify_certificate)
            .field("verify_hostname", &self.verify_hostname)
            .finish_non_exhaustive()
    }
}

pub type MaybeTlsSettings = MaybeTls<(), TlsSettings>;

impl MaybeTlsSettings {
    pub fn enable_client() -> Result<Self> {
        let tls = TlsSettings::from_options_base(None, false)?;
        Ok(Self::Tls(tls))
    }

    pub fn tls_client(config: Option<&TlsConfig>) -> Result<Self> {
        Ok(Self::Tls(TlsSettings::from_options_base(config, false)?))
    }

    /// Generate an optional settings struct from the given optional
    /// configuration reference. If `config` is `None`, TLS is
    /// disabled. The `for_server` parameter indicates the options
    /// should be interpreted as being for a TLS server, which requires
    /// an identity certificate and changes the certificate verification
    /// default to false.
    pub fn from_config(config: Option<&TlsEnableableConfig>, for_server: bool) -> Result<Self> {
        match config {
            None => Ok(Self::Raw(())), // No config, no TLS settings
            Some(config) => {
                if config.enabled.unwrap_or(false) {
                    let tls = TlsSettings::from_options_base(Some(&config.options), for_server)?;
                    match (for_server, &tls.identity) {
                        // Servers require an identity certificate
                        (true, None) => Err(TlsError::MissingRequiredIdentity),
                        _ => Ok(Self::Tls(tls)),
                    }
                } else {
                    Ok(Self::Raw(())) // Explicitly disabled, still no TLS settings
                }
            }
        }
    }

    pub const fn http_protocol_name(&self) -> &'static str {
        match self {
            MaybeTls::Raw(()) => "http",
            MaybeTls::Tls(_) => "https",
        }
    }
}

impl From<TlsSettings> for MaybeTlsSettings {
    fn from(tls: TlsSettings) -> Self {
        Self::Tls(tls)
    }
}

/// Load a private key from a named file
fn load_key(filename: &Path, pass_phrase: Option<&String>) -> Result<PKey<Private>> {
    let (data, filename) = open_read(filename, "key")?;
    match pass_phrase {
        None => der_or_pem(
            data,
            |der| PKey::private_key_from_der(&der),
            |pem| PKey::private_key_from_pem(pem.as_bytes()),
        )
        .with_context(|_| PrivateKeyParseSnafu { filename }),
        Some(phrase) => der_or_pem(
            data,
            |der| PKey::private_key_from_pkcs8_passphrase(&der, phrase.as_bytes()),
            |pem| PKey::private_key_from_pem_passphrase(pem.as_bytes(), phrase.as_bytes()),
        )
        .with_context(|_| PrivateKeyParseSnafu { filename }),
    }
}

/// Parse the data one way if it looks like a DER file, and the other if
/// it looks like a PEM file. For the content to be treated as PEM, it
/// must parse as valid UTF-8 and contain a PEM start marker.
fn der_or_pem<T>(data: Vec<u8>, der_fn: impl Fn(Vec<u8>) -> T, pem_fn: impl Fn(String) -> T) -> T {
    // None of these steps cause (re)allocations,
    // just parsing and type manipulation
    match String::from_utf8(data) {
        Ok(text) => match text.find(PEM_START_MARKER) {
            Some(_) => pem_fn(text),
            None => der_fn(text.into_bytes()),
        },
        Err(err) => der_fn(err.into_bytes()),
    }
}

/// Open the named file and read its entire contents into memory. If the
/// file "name" contains a PEM start marker, it is assumed to contain
/// inline data and is used directly instead of opening a file.
fn open_read(filename: &Path, note: &'static str) -> Result<(Vec<u8>, PathBuf)> {
    if let Some(filename) = filename.to_str()
        && filename.contains(PEM_START_MARKER)
    {
        return Ok((Vec::from(filename), "inline text".into()));
    }

    let mut text = Vec::<u8>::new();

    File::open(filename)
        .with_context(|_| FileOpenFailedSnafu { note, filename })?
        .read_to_end(&mut text)
        .with_context(|_| FileReadFailedSnafu { note, filename })?;

    Ok((text, filename.into()))
}

#[cfg(test)]
mod test {
    use super::*;

    const TEST_PKCS12_PATH: &str = "tests/data/ca/intermediate_client/private/localhost.p12";
    const TEST_PEM_CRT_BYTES: &[u8] =
        include_bytes!("../../../../tests/data/ca/intermediate_server/certs/localhost.cert.pem");
    const TEST_PEM_KEY_BYTES: &[u8] =
        include_bytes!("../../../../tests/data/ca/intermediate_server/private/localhost.key.pem");

    #[test]
    fn parse_alpn_protocols() {
        let options = TlsConfig {
            alpn_protocols: Some(vec![String::from("h2")]),
            ..Default::default()
        };
        let settings =
            TlsSettings::from_options(Some(&options)).expect("Failed to parse alpn_protocols");
        assert_eq!(settings.alpn_protocols, Some(vec![2, 104, 50]));
    }

    #[test]
    fn from_options_pkcs12() {
        let _provider = openssl::provider::Provider::try_load(None, "legacy", true).unwrap();
        let options = TlsConfig {
            crt_file: Some(TEST_PKCS12_PATH.into()),
            key_pass: Some("NOPASS".into()),
            ..Default::default()
        };
        let settings =
            TlsSettings::from_options(Some(&options)).expect("Failed to load PKCS#12 certificate");
        assert!(settings.identity.is_some());
        assert_eq!(settings.authorities.len(), 0);
    }

    #[test]
    fn from_options_pem() {
        let options = TlsConfig {
            crt_file: Some(TEST_PEM_CRT_PATH.into()),
            key_file: Some(TEST_PEM_KEY_PATH.into()),
            ..Default::default()
        };
        let settings =
            TlsSettings::from_options(Some(&options)).expect("Failed to load PEM certificate");
        assert!(settings.identity.is_some());
        assert_eq!(settings.authorities.len(), 0);
    }

    #[test]
    fn from_options_inline_pem() {
        let crt = String::from_utf8(TEST_PEM_CRT_BYTES.to_vec()).unwrap();
        let key = String::from_utf8(TEST_PEM_KEY_BYTES.to_vec()).unwrap();
        let options = TlsConfig {
            crt_file: Some(crt.into()),
            key_file: Some(key.into()),
            ..Default::default()
        };
        let settings =
            TlsSettings::from_options(Some(&options)).expect("Failed to load PEM certificate");
        assert!(settings.identity.is_some());
        assert_eq!(settings.authorities.len(), 0);
    }

    #[test]
    fn from_options_ca() {
        let options = TlsConfig {
            ca_file: Some(TEST_PEM_CA_PATH.into()),
            ..Default::default()
        };
        let settings = TlsSettings::from_options(Some(&options))
            .expect("Failed to load authority certificate");
        assert!(settings.identity.is_none());
        assert_eq!(settings.authorities.len(), 1);
    }

    #[test]
    fn from_options_inline_ca() {
        let ca = String::from_utf8(
            include_bytes!("../../../../tests/data/ca/certs/ca.cert.pem").to_vec(),
        )
        .unwrap();
        let options = TlsConfig {
            ca_file: Some(ca.into()),
            ..Default::default()
        };
        let settings = TlsSettings::from_options(Some(&options))
            .expect("Failed to load authority certificate");
        assert!(settings.identity.is_none());
        assert_eq!(settings.authorities.len(), 1);
    }

    #[test]
    fn from_options_intermediate_ca() {
        let options = TlsConfig {
            ca_file: Some("tests/data/ca/intermediate_server/certs/ca-chain.cert.pem".into()),
            ..Default::default()
        };
        let settings = TlsSettings::from_options(Some(&options))
            .expect("Failed to load authority certificate");
        assert!(settings.identity.is_none());
        assert_eq!(settings.authorities.len(), 2);
    }

    #[test]
    fn from_options_multi_ca() {
        let options = TlsConfig {
            ca_file: Some("tests/data/Multi_CA.crt".into()),
            ..Default::default()
        };
        let settings = TlsSettings::from_options(Some(&options))
            .expect("Failed to load authority certificate");
        assert!(settings.identity.is_none());
        assert_eq!(settings.authorities.len(), 2);
    }

    #[test]
    fn from_options_none() {
        let settings = TlsSettings::from_options(None).expect("Failed to generate null settings");
        assert!(settings.identity.is_none());
        assert_eq!(settings.authorities.len(), 0);
    }

    #[test]
    fn from_options_bad_certificate() {
        let options = TlsConfig {
            key_file: Some(TEST_PEM_KEY_PATH.into()),
            ..Default::default()
        };
        let error = TlsSettings::from_options(Some(&options))
            .expect_err("from_options failed to check certificate");
        assert!(matches!(error, TlsError::MissingCrtKeyFile));

        let options = TlsConfig {
            crt_file: Some(TEST_PEM_CRT_PATH.into()),
            ..Default::default()
        };
        let _error = TlsSettings::from_options(Some(&options))
            .expect_err("from_options failed to check certificate");
        // Actual error is an ASN parse, doesn't really matter
    }

    #[test]
    fn from_config_none() {
        assert!(MaybeTlsSettings::from_config(None, true).unwrap().is_raw());
        assert!(MaybeTlsSettings::from_config(None, false).unwrap().is_raw());
    }

    #[test]
    fn from_config_not_enabled() {
        assert!(settings_from_config(None, false, false, true).is_raw());
        assert!(settings_from_config(None, false, false, false).is_raw());
        assert!(settings_from_config(Some(false), false, false, true).is_raw());
        assert!(settings_from_config(Some(false), false, false, false).is_raw());
    }

    #[test]
    fn from_config_fails_without_certificate() {
        let config = make_config(Some(true), false, false);
        let error = MaybeTlsSettings::from_config(Some(&config), true)
            .expect_err("from_config failed to check for a certificate");
        assert!(matches!(error, TlsError::MissingRequiredIdentity));
    }

    #[test]
    fn from_config_with_certificate() {
        let config = settings_from_config(Some(true), true, true, true);
        assert!(config.is_tls());
    }

    fn settings_from_config(
        enabled: Option<bool>,
        set_crt: bool,
        set_key: bool,
        for_server: bool,
    ) -> MaybeTlsSettings {
        let config = make_config(enabled, set_crt, set_key);
        MaybeTlsSettings::from_config(Some(&config), for_server)
            .expect("Failed to generate settings from config")
    }

    fn make_config(enabled: Option<bool>, set_crt: bool, set_key: bool) -> TlsEnableableConfig {
        TlsEnableableConfig {
            enabled,
            options: TlsConfig {
                crt_file: set_crt.then(|| TEST_PEM_CRT_PATH.into()),
                key_file: set_key.then(|| TEST_PEM_KEY_PATH.into()),
                ..Default::default()
            },
        }
    }
}<|MERGE_RESOLUTION|>--- conflicted
+++ resolved
@@ -313,14 +313,6 @@
         if self.authorities.is_empty() {
             debug!("Fetching system root certs.");
 
-<<<<<<< HEAD
-            #[cfg(windows)]
-            load_windows_certs(context).unwrap();
-
-            #[cfg(target_os = "macos")]
-            if let Err(e) = load_mac_certs(context) {
-                warn!("{e:?}"); // TODO remove me before merging
-=======
             cfg_if! {
                 if #[cfg(windows)] {
                     load_windows_certs(context).unwrap();
@@ -335,7 +327,6 @@
                         }
                     }
                 }
->>>>>>> 563688f4
             }
         } else {
             let mut store = X509StoreBuilder::new().context(NewStoreBuilderSnafu)?;
