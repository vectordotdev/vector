--- conflicted
+++ resolved
@@ -357,21 +357,13 @@
         let events = make_events(2);
 
         // First send should immediately complete because all senders have capacity:
-<<<<<<< HEAD
-        let mut first_send = spawn(async { fanout.send(events[0].clone().into()).await });
-=======
-        let mut first_send = spawn(fanout.send(events[0].clone()));
->>>>>>> 26b4e959
+        let mut first_send = spawn(fanout.send(events[0].clone().into()));
         let first_send_result = assert_ready!(first_send.poll());
         assert!(first_send_result.is_ok());
         drop(first_send);
 
         // Second send should return pending because sender B is now full:
-<<<<<<< HEAD
-        let mut second_send = spawn(async { fanout.send(events[1].clone().into()).await });
-=======
-        let mut second_send = spawn(fanout.send(events[1].clone()));
->>>>>>> 26b4e959
+        let mut second_send = spawn(fanout.send(events[1].clone().into()));
         assert_pending!(second_send.poll());
 
         // Now read an item from each receiver to free up capacity for the second sender:
@@ -464,21 +456,13 @@
             let events = make_events(2);
 
             // First send should immediately complete because all senders have capacity:
-<<<<<<< HEAD
-            let mut first_send = spawn(async { fanout.send(events[0].clone().into()).await });
-=======
-            let mut first_send = spawn(fanout.send(events[0].clone()));
->>>>>>> 26b4e959
+            let mut first_send = spawn(fanout.send(events[0].clone().into()));
             let first_send_result = assert_ready!(first_send.poll());
             assert!(first_send_result.is_ok());
             drop(first_send);
 
             // Second send should return pending because sender B is now full:
-<<<<<<< HEAD
-            let mut second_send = spawn(async { fanout.send(events[1].clone().into()).await });
-=======
-            let mut second_send = spawn(fanout.send(events[1].clone()));
->>>>>>> 26b4e959
+            let mut second_send = spawn(fanout.send(events[1].clone().into()));
             assert_pending!(second_send.poll());
 
             // Now read an item from each receiver to free up capacity:
@@ -580,11 +564,7 @@
             start_sender_replace(&control, &mut receivers, 0, 4).await;
 
         // Third send should return pending because now we have an in-flight replacement:
-<<<<<<< HEAD
-        let mut third_send = spawn(async { fanout.send(events[2].clone().into()).await });
-=======
-        let mut third_send = spawn(fanout.send(events[2].clone()));
->>>>>>> 26b4e959
+        let mut third_send = spawn(fanout.send(events[2].clone().into()));
         assert_pending!(third_send.poll());
 
         // Finish our sender replacement, which should wake up the third send and allow it to
