use std::collections::{BTreeMap, BTreeSet};

use crate::config::LogNamespace;
use lookup::LookupBuf;
use value::kind::insert;
use value::{
    kind::{merge, Collection},
    Kind,
};

/// The definition of a schema.
///
/// This struct contains all the information needed to inspect the schema of an event emitted by
/// a source/transform.
#[derive(Clone, Debug, PartialEq, PartialOrd)]
pub struct Definition {
    /// The type of the event
    event_kind: Kind,

    /// The type of the metadata
    metadata_kind: Kind,

    /// Semantic meaning assigned to fields within the collection.
    ///
    /// The value within this map points to a path inside the `event_kind`.
    /// Meanings current can't point to metadata
    meaning: BTreeMap<String, MeaningPointer>,

    /// Type definitions of components can change depending on the log namespace chosen.
    /// This records which ones are possible.
    /// An empty set means the definition can't be for a log
    log_namespaces: BTreeSet<LogNamespace>,
}

/// In regular use, a semantic meaning points to exactly _one_ location in the collection. However,
/// when merging two [`Definition`]s, we need to be able to allow for two definitions with the same
/// semantic meaning identifier to be merged together.
///
/// We cannot error when this happens, because a follow-up component (such as the `remap`
/// transform) might rectify the issue of having a semantic meaning with multiple pointers.
///
/// Because of this, we encapsulate this state in an enum. The schema validation step done by the
/// sink builder, will return an error if the definition stores an "invalid" meaning pointer.
#[derive(Clone, Debug, PartialEq, PartialOrd)]
enum MeaningPointer {
    Valid(LookupBuf),
    Invalid(BTreeSet<LookupBuf>),
}

impl MeaningPointer {
    fn merge(self, other: Self) -> Self {
        let set = match (self, other) {
            (Self::Valid(lhs), Self::Valid(rhs)) if lhs == rhs => return Self::Valid(lhs),
            (Self::Valid(lhs), Self::Valid(rhs)) => BTreeSet::from([lhs, rhs]),
            (Self::Valid(lhs), Self::Invalid(mut rhs)) => {
                rhs.insert(lhs);
                rhs
            }
            (Self::Invalid(mut lhs), Self::Valid(rhs)) => {
                lhs.insert(rhs);
                lhs
            }
            (Self::Invalid(mut lhs), Self::Invalid(rhs)) => {
                lhs.extend(rhs);
                lhs
            }
        };

        Self::Invalid(set)
    }
}

#[cfg(test)]
impl From<&str> for MeaningPointer {
    fn from(v: &str) -> Self {
        MeaningPointer::Valid(v.into())
    }
}

#[cfg(test)]
impl From<LookupBuf> for MeaningPointer {
    fn from(v: LookupBuf) -> Self {
        MeaningPointer::Valid(v)
    }
}

impl Definition {
    /// The most general possible definition. The `Kind` is `any`, and all `log_namespaces` are enabled.
    pub fn any() -> Self {
<<<<<<< HEAD
        Self {
            event_kind: Kind::any(),
            metadata_kind: Kind::any(),
            meaning: BTreeMap::default(),
            log_namespaces: [LogNamespace::Legacy, LogNamespace::Vector].into(),
        }
=======
        Self::new(Kind::any(), [LogNamespace::Legacy, LogNamespace::Vector])
>>>>>>> 1ef6e434
    }

    /// Creates a new definition that is of the kind specified.
    /// There are no meanings.
    /// The `log_namespaces` are used to list the possible namespaces the schema is for.
<<<<<<< HEAD
    pub fn empty_with_kind(
        event_kind: Kind,
        log_namespaces: impl Into<BTreeSet<LogNamespace>>,
    ) -> Self {
=======
    pub fn new(kind: Kind, log_namespaces: impl Into<BTreeSet<LogNamespace>>) -> Self {
>>>>>>> 1ef6e434
        Self {
            event_kind,
            metadata_kind: Kind::object(Collection::empty()),
            meaning: BTreeMap::default(),
            log_namespaces: log_namespaces.into(),
        }
    }

    /// An object with any fields, and the `Legacy` namespace.
    /// This is the default schema for a source that does not explicitely provide one yet.
    pub fn default_legacy_namespace() -> Self {
        Self::new(Kind::any_object(), [LogNamespace::Legacy])
    }

<<<<<<< HEAD
    /// An object without any fields, and the `Legacy` namespace.
=======
    /// An object with no fields, and the `Legacy` namespace.
>>>>>>> 1ef6e434
    /// This is what most sources use for the legacy namespace.
    pub fn empty_legacy_namespace() -> Self {
        Self::new(Kind::object(Collection::empty()), [LogNamespace::Legacy])
    }

    /// An object without any fields, and the `Legacy` namespace.
    /// This is what most sources use for the legacy namespace.
    pub fn empty_object(namespace: LogNamespace) -> Self {
        Self::empty_with_kind(Kind::object(Collection::empty()), [namespace])
    }

    /// Returns the source schema for a source that produce the listed log namespaces,
    /// but an explicit schema was not provided.
    pub fn default_for_namespace(log_namespaces: &BTreeSet<LogNamespace>) -> Self {
        let is_legacy = log_namespaces.contains(&LogNamespace::Legacy);
        let is_vector = log_namespaces.contains(&LogNamespace::Vector);
        match (is_legacy, is_vector) {
            (false, false) => Self::new(Kind::any(), []),
            (true, false) => Self::default_legacy_namespace(),
            (false, true) => Self::new(Kind::any(), [LogNamespace::Vector]),
            (true, true) => Self::any(),
        }
    }

    /// The set of possible log namespaces that events can use. When merged, this is the union of all inputs.
    pub fn log_namespaces(&self) -> &BTreeSet<LogNamespace> {
        &self.log_namespaces
    }

    /// Add type information for an event field.
    /// A non-root required field means the root type must be an object, so the type will be automatically
    /// restricted to an object.
    ///
    /// # Panics
    /// - If the path is not root, and the definition does not allow the type to be an object.
    /// - Provided path has one or more coalesced segments (e.g. `.(foo | bar)`).
    #[must_use]
    pub fn with_field(
        mut self,
        path: impl Into<LookupBuf>,
        kind: Kind,
        meaning: Option<&str>,
    ) -> Self {
        let path = path.into();
        let meaning = meaning.map(ToOwned::to_owned);

        if !path.is_root() {
            if kind.contains_null() {
                // field is optional, so don't coerce to an object, but still make sure it _can_ be an object
                assert!(
                    self.event_kind.as_object().is_some(),
                    "Setting a field on a value that cannot be an object"
                );
            } else {
                self.event_kind = self
                    .event_kind
                    .into_object()
                    .expect("required field implies the type can be an object")
                    .into();
            }
        }
        self.event_kind
            .insert_at_path(
                &path.to_lookup(),
                kind,
                insert::Strategy {
                    inner_conflict: insert::InnerConflict::Replace,
                    leaf_conflict: insert::LeafConflict::Replace,
                    coalesced_path: insert::CoalescedPath::Reject,
                },
            )
            .expect("Field definition not valid");

        if let Some(meaning) = meaning {
            self.meaning.insert(meaning, MeaningPointer::Valid(path));
        }

        self
    }

    /// Add type information for an event field.
    /// A non-root required field means the root type must be an object, so the type will be automatically
    /// restricted to an object.
    ///
    /// # Panics
    /// - If the path is not root, and the definition does not allow the type to be an object
    /// - Provided path has one or more coalesced segments (e.g. `.(foo | bar)`).
    #[must_use]
    pub fn with_metadata_field(mut self, path: impl Into<LookupBuf>, kind: Kind) -> Self {
        let path = path.into();

        if !path.is_root() {
            if kind.contains_null() {
                // field is optional, so don't coerce to an object, but still make sure it _can_ be an object
                assert!(
                    self.event_kind.as_object().is_some(),
                    "Setting a field on a value that cannot be an object"
                );
            } else {
                self.event_kind = self
                    .event_kind
                    .into_object()
                    .expect("required field implies the type can be an object")
                    .into();
            }
        }

        if let Err(err) = self.metadata_kind.insert_at_path(
            &path.to_lookup(),
            kind,
            insert::Strategy {
                inner_conflict: insert::InnerConflict::Replace,
                leaf_conflict: insert::LeafConflict::Replace,
                coalesced_path: insert::CoalescedPath::Reject,
            },
        ) {
            panic!("Field definition not valid: {:?}", err);
        }

        self
    }

    /// Add type information for an optional event field.
    ///
    /// # Panics
    ///
    /// See `Definition::require_field`.
    #[must_use]
    pub fn optional_field(
        self,
        path: impl Into<LookupBuf>,
        kind: Kind,
        meaning: Option<&str>,
    ) -> Self {
        self.with_field(path, kind.or_null(), meaning)
    }

    /// Register a semantic meaning for the definition.
    ///
    /// # Panics
    ///
    /// This method panics if the provided path points to an unknown location in the collection.
    #[must_use]
    pub fn with_meaning(mut self, path: impl Into<LookupBuf>, meaning: &str) -> Self {
        let path = path.into();

        // Ensure the path exists in the collection.
        assert!(
            self.event_kind
                .find_at_path(&path.to_lookup())
                .ok()
                .flatten()
                .is_some(),
            "meaning must point to a valid path"
        );

        self.meaning
            .insert(meaning.to_owned(), MeaningPointer::Valid(path));
        self
    }

    /// Set the kind for all unknown fields.
    #[must_use]
    pub fn unknown_fields(mut self, unknown: impl Into<Option<Kind>>) -> Self {
        let unknown = unknown.into();
        if let Some(object) = self.event_kind.as_object_mut() {
            object.set_unknown(unknown.clone());
        }
        if let Some(array) = self.event_kind.as_array_mut() {
            array.set_unknown(unknown);
        }
        self
    }

    /// Merge `other` definition into `self`.
    ///
    /// This just takes the union of both definitions.
    #[must_use]
    pub fn merge(mut self, mut other: Self) -> Self {
        for (other_id, other_meaning) in other.meaning {
            let meaning = match self.meaning.remove(&other_id) {
                Some(this_meaning) => this_meaning.merge(other_meaning),
                None => other_meaning,
            };

            self.meaning.insert(other_id, meaning);
        }

        self.event_kind.merge(
            other.event_kind,
            merge::Strategy {
                collisions: merge::CollisionStrategy::Union,
                indices: merge::Indices::Keep,
            },
        );

        self.log_namespaces.append(&mut other.log_namespaces);
        self
    }

    /// Returns a `Lookup` into an event, based on the provided `meaning`, if the meaning exists.
    pub fn meaning_path(&self, meaning: &str) -> Option<&LookupBuf> {
        match self.meaning.get(meaning) {
            Some(MeaningPointer::Valid(path)) => Some(path),
            None | Some(MeaningPointer::Invalid(_)) => None,
        }
    }

    pub fn invalid_meaning(&self, meaning: &str) -> Option<&BTreeSet<LookupBuf>> {
        match &self.meaning.get(meaning) {
            Some(MeaningPointer::Invalid(paths)) => Some(paths),
            None | Some(MeaningPointer::Valid(_)) => None,
        }
    }

    pub fn meanings(&self) -> impl Iterator<Item = (&String, &LookupBuf)> {
        self.meaning
            .iter()
            .filter_map(|(id, pointer)| match pointer {
                MeaningPointer::Valid(path) => Some((id, path)),
                MeaningPointer::Invalid(_) => None,
            })
    }

    pub fn event_kind(&self) -> &Kind {
        &self.event_kind
    }

    pub fn metadata_kind(&self) -> &Kind {
        &self.metadata_kind
    }
}

#[cfg(test)]
mod tests {
    use std::collections::{BTreeMap, HashMap};

    use super::*;

    #[test]
    fn test_required_field() {
        struct TestCase {
            path: LookupBuf,
            kind: Kind,
            meaning: Option<&'static str>,
            want: Definition,
        }

        for (
            title,
            TestCase {
                path,
                kind,
                meaning,
                want,
            },
        ) in HashMap::from([
            (
                "simple",
                TestCase {
                    path: "foo".into(),
                    kind: Kind::boolean(),
                    meaning: Some("foo_meaning"),
                    want: Definition {
                        event_kind: Kind::object(BTreeMap::from([("foo".into(), Kind::boolean())])),
                        meaning: [("foo_meaning".to_owned(), "foo".into())].into(),
                        log_namespaces: BTreeSet::new(),
                    },
                },
            ),
            (
                "nested fields",
                TestCase {
                    path: LookupBuf::from_str(".foo.bar").unwrap(),
                    kind: Kind::regex().or_null(),
                    meaning: Some("foobar"),
                    want: Definition {
                        event_kind: Kind::object(BTreeMap::from([(
                            "foo".into(),
                            Kind::object(BTreeMap::from([("bar".into(), Kind::regex().or_null())])),
                        )])),
                        meaning: [(
                            "foobar".to_owned(),
                            LookupBuf::from_str(".foo.bar").unwrap().into(),
                        )]
                        .into(),
                        log_namespaces: BTreeSet::new(),
                    },
                },
            ),
            (
                "no meaning",
                TestCase {
                    path: "foo".into(),
                    kind: Kind::boolean(),
                    meaning: None,
                    want: Definition {
                        event_kind: Kind::object(BTreeMap::from([("foo".into(), Kind::boolean())])),
                        meaning: BTreeMap::default(),
                        log_namespaces: BTreeSet::new(),
                    },
                },
            ),
        ]) {
            let got = Definition::empty_legacy_namespace().with_field(path, kind, meaning);
            assert_eq!(got.event_kind(), want.event_kind(), "{}", title);
        }
    }

    #[test]
    fn test_optional_field() {
        struct TestCase {
            path: LookupBuf,
            kind: Kind,
            meaning: Option<&'static str>,
            want: Definition,
        }

        for (
            title,
            TestCase {
                path,
                kind,
                meaning,
                want,
            },
        ) in HashMap::from([
            (
                "simple",
                TestCase {
                    path: "foo".into(),
                    kind: Kind::boolean(),
                    meaning: Some("foo_meaning"),
                    want: Definition {
                        event_kind: Kind::object(BTreeMap::from([(
                            "foo".into(),
                            Kind::boolean().or_null(),
                        )])),
                        meaning: [("foo_meaning".to_owned(), "foo".into())].into(),
                        log_namespaces: BTreeSet::new(),
                    },
                },
            ),
            (
                "nested fields",
                TestCase {
                    path: LookupBuf::from_str(".foo.bar").unwrap(),
                    kind: Kind::regex().or_null(),
                    meaning: Some("foobar"),
                    want: Definition {
                        event_kind: Kind::object(BTreeMap::from([(
                            "foo".into(),
                            Kind::object(BTreeMap::from([("bar".into(), Kind::regex().or_null())])),
                        )])),
                        meaning: [(
                            "foobar".to_owned(),
                            LookupBuf::from_str(".foo.bar").unwrap().into(),
                        )]
                        .into(),
                        log_namespaces: BTreeSet::new(),
                    },
                },
            ),
            (
                "no meaning",
                TestCase {
                    path: "foo".into(),
                    kind: Kind::boolean(),
                    meaning: None,
                    want: Definition {
                        event_kind: Kind::object(BTreeMap::from([(
                            "foo".into(),
                            Kind::boolean().or_null(),
                        )])),
                        meaning: BTreeMap::default(),
                        log_namespaces: BTreeSet::new(),
                    },
                },
            ),
        ]) {
            let mut got = Definition::new(Kind::object(BTreeMap::new()), []);
            got = got.optional_field(path, kind, meaning);

            assert_eq!(got, want, "{}", title);
        }
    }

    #[test]
    fn test_unknown_fields() {
        let want = Definition {
            event_kind: Kind::object(Collection::from_unknown(Kind::bytes().or_integer())),
            meaning: BTreeMap::default(),
            log_namespaces: BTreeSet::new(),
        };

        let mut got = Definition::new(Kind::object(Collection::empty()), []);
        got = got.unknown_fields(Kind::boolean());
        got = got.unknown_fields(Kind::bytes().or_integer());

        assert_eq!(got, want);
    }

    #[test]
    #[allow(clippy::too_many_lines)]
    fn test_merge() {
        struct TestCase {
            this: Definition,
            other: Definition,
            want: Definition,
        }

        for (title, TestCase { this, other, want }) in HashMap::from([
            (
                "equal definitions",
                TestCase {
                    this: Definition {
                        event_kind: Kind::object(Collection::from(BTreeMap::from([(
                            "foo".into(),
                            Kind::boolean().or_null(),
                        )]))),
                        meaning: BTreeMap::from([("foo_meaning".to_owned(), "foo".into())]),
                        log_namespaces: BTreeSet::new(),
                    },
                    other: Definition {
                        event_kind: Kind::object(Collection::from(BTreeMap::from([(
                            "foo".into(),
                            Kind::boolean().or_null(),
                        )]))),
                        meaning: BTreeMap::from([("foo_meaning".to_owned(), "foo".into())]),
                        log_namespaces: BTreeSet::new(),
                    },
                    want: Definition {
                        event_kind: Kind::object(Collection::from(BTreeMap::from([(
                            "foo".into(),
                            Kind::boolean().or_null(),
                        )]))),
                        meaning: BTreeMap::from([("foo_meaning".to_owned(), "foo".into())]),
                        log_namespaces: BTreeSet::new(),
                    },
                },
            ),
            (
                "this optional, other required",
                TestCase {
                    this: Definition {
                        event_kind: Kind::object(Collection::from(BTreeMap::from([(
                            "foo".into(),
                            Kind::boolean().or_null(),
                        )]))),
                        meaning: BTreeMap::default(),
                        log_namespaces: BTreeSet::new(),
                    },
                    other: Definition {
                        event_kind: Kind::object(Collection::from(BTreeMap::from([(
                            "foo".into(),
                            Kind::boolean(),
                        )]))),
                        meaning: BTreeMap::default(),
                        log_namespaces: BTreeSet::new(),
                    },
                    want: Definition {
                        event_kind: Kind::object(Collection::from(BTreeMap::from([(
                            "foo".into(),
                            Kind::boolean().or_null(),
                        )]))),
                        meaning: BTreeMap::default(),
                        log_namespaces: BTreeSet::new(),
                    },
                },
            ),
            (
                "this required, other optional",
                TestCase {
                    this: Definition {
                        event_kind: Kind::object(Collection::from(BTreeMap::from([(
                            "foo".into(),
                            Kind::boolean(),
                        )]))),
                        meaning: BTreeMap::default(),
                        log_namespaces: BTreeSet::new(),
                    },
                    other: Definition {
                        event_kind: Kind::object(Collection::from(BTreeMap::from([(
                            "foo".into(),
                            Kind::boolean().or_null(),
                        )]))),
                        meaning: BTreeMap::default(),
                        log_namespaces: BTreeSet::new(),
                    },
                    want: Definition {
                        event_kind: Kind::object(Collection::from(BTreeMap::from([(
                            "foo".into(),
                            Kind::boolean().or_null(),
                        )]))),
                        meaning: BTreeMap::default(),
                        log_namespaces: BTreeSet::new(),
                    },
                },
            ),
            (
                "this required, other required",
                TestCase {
                    this: Definition {
                        event_kind: Kind::object(Collection::from(BTreeMap::from([(
                            "foo".into(),
                            Kind::boolean(),
                        )]))),
                        meaning: BTreeMap::default(),
                        log_namespaces: BTreeSet::new(),
                    },
                    other: Definition {
                        event_kind: Kind::object(Collection::from(BTreeMap::from([(
                            "foo".into(),
                            Kind::boolean(),
                        )]))),
                        meaning: BTreeMap::default(),
                        log_namespaces: BTreeSet::new(),
                    },
                    want: Definition {
                        event_kind: Kind::object(Collection::from(BTreeMap::from([(
                            "foo".into(),
                            Kind::boolean(),
                        )]))),
                        meaning: BTreeMap::default(),
                        log_namespaces: BTreeSet::new(),
                    },
                },
            ),
            (
                "same meaning, pointing to different paths",
                TestCase {
                    this: Definition {
                        event_kind: Kind::object(Collection::from(BTreeMap::from([(
                            "foo".into(),
                            Kind::boolean(),
                        )]))),
                        meaning: BTreeMap::from([(
                            "foo".into(),
                            MeaningPointer::Valid("foo".into()),
                        )]),
                        log_namespaces: BTreeSet::new(),
                    },
                    other: Definition {
                        event_kind: Kind::object(Collection::from(BTreeMap::from([(
                            "foo".into(),
                            Kind::boolean(),
                        )]))),
                        meaning: BTreeMap::from([(
                            "foo".into(),
                            MeaningPointer::Valid("bar".into()),
                        )]),
                        log_namespaces: BTreeSet::new(),
                    },
                    want: Definition {
                        event_kind: Kind::object(Collection::from(BTreeMap::from([(
                            "foo".into(),
                            Kind::boolean(),
                        )]))),
                        meaning: BTreeMap::from([(
                            "foo".into(),
                            MeaningPointer::Invalid(BTreeSet::from(["foo".into(), "bar".into()])),
                        )]),
                        log_namespaces: BTreeSet::new(),
                    },
                },
            ),
            (
                "same meaning, pointing to same path",
                TestCase {
                    this: Definition {
                        event_kind: Kind::object(Collection::from(BTreeMap::from([(
                            "foo".into(),
                            Kind::boolean(),
                        )]))),
                        meaning: BTreeMap::from([(
                            "foo".into(),
                            MeaningPointer::Valid("foo".into()),
                        )]),
                        log_namespaces: BTreeSet::new(),
                    },
                    other: Definition {
                        event_kind: Kind::object(Collection::from(BTreeMap::from([(
                            "foo".into(),
                            Kind::boolean(),
                        )]))),
                        meaning: BTreeMap::from([(
                            "foo".into(),
                            MeaningPointer::Valid("foo".into()),
                        )]),
                        log_namespaces: BTreeSet::new(),
                    },
                    want: Definition {
                        event_kind: Kind::object(Collection::from(BTreeMap::from([(
                            "foo".into(),
                            Kind::boolean(),
                        )]))),
                        meaning: BTreeMap::from([(
                            "foo".into(),
                            MeaningPointer::Valid("foo".into()),
                        )]),
                        log_namespaces: BTreeSet::new(),
                    },
                },
            ),
        ]) {
            let got = this.merge(other);

            assert_eq!(got, want, "{}", title);
        }
    }
}<|MERGE_RESOLUTION|>--- conflicted
+++ resolved
@@ -87,29 +87,18 @@
 impl Definition {
     /// The most general possible definition. The `Kind` is `any`, and all `log_namespaces` are enabled.
     pub fn any() -> Self {
-<<<<<<< HEAD
         Self {
             event_kind: Kind::any(),
             metadata_kind: Kind::any(),
             meaning: BTreeMap::default(),
             log_namespaces: [LogNamespace::Legacy, LogNamespace::Vector].into(),
         }
-=======
-        Self::new(Kind::any(), [LogNamespace::Legacy, LogNamespace::Vector])
->>>>>>> 1ef6e434
     }
 
     /// Creates a new definition that is of the kind specified.
     /// There are no meanings.
     /// The `log_namespaces` are used to list the possible namespaces the schema is for.
-<<<<<<< HEAD
-    pub fn empty_with_kind(
-        event_kind: Kind,
-        log_namespaces: impl Into<BTreeSet<LogNamespace>>,
-    ) -> Self {
-=======
-    pub fn new(kind: Kind, log_namespaces: impl Into<BTreeSet<LogNamespace>>) -> Self {
->>>>>>> 1ef6e434
+    pub fn new(event_kind: Kind, log_namespaces: impl Into<BTreeSet<LogNamespace>>) -> Self {
         Self {
             event_kind,
             metadata_kind: Kind::object(Collection::empty()),
@@ -124,11 +113,7 @@
         Self::new(Kind::any_object(), [LogNamespace::Legacy])
     }
 
-<<<<<<< HEAD
-    /// An object without any fields, and the `Legacy` namespace.
-=======
     /// An object with no fields, and the `Legacy` namespace.
->>>>>>> 1ef6e434
     /// This is what most sources use for the legacy namespace.
     pub fn empty_legacy_namespace() -> Self {
         Self::new(Kind::object(Collection::empty()), [LogNamespace::Legacy])
@@ -137,7 +122,7 @@
     /// An object without any fields, and the `Legacy` namespace.
     /// This is what most sources use for the legacy namespace.
     pub fn empty_object(namespace: LogNamespace) -> Self {
-        Self::empty_with_kind(Kind::object(Collection::empty()), [namespace])
+        Self::new(Kind::object(Collection::empty()), [namespace])
     }
 
     /// Returns the source schema for a source that produce the listed log namespaces,
