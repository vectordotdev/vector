--- conflicted
+++ resolved
@@ -165,13 +165,8 @@
             }
         }
 
-<<<<<<< HEAD
         #[allow(clippy::cast_precision_loss)]
         let value = (metrics.len() + 1) as f64;
-        metrics.push(Metric::from_metric_kv(
-            &CARDINALITY_KEY,
-=======
-        let value = (metrics.len() + 2) as f64;
         metrics.push(Metric::from_metric_kv(
             &CARDINALITY_KEY,
             MetricValue::Gauge { value },
@@ -179,7 +174,6 @@
         ));
         metrics.push(Metric::from_metric_kv(
             &CARDINALITY_COUNTER_KEY,
->>>>>>> afcee9be
             MetricValue::Counter { value },
             timestamp,
         ));
@@ -235,7 +229,8 @@
 #[cfg(test)]
 mod tests {
     use super::*;
-<<<<<<< HEAD
+
+    use crate::event::MetricKind;
 
     const IDLE_TIMEOUT: Duration = Duration::from_millis(500);
 
@@ -262,9 +257,6 @@
 
         controller
     }
-=======
-    use crate::event::MetricKind;
->>>>>>> afcee9be
 
     #[test]
     fn cardinality_matches() {
