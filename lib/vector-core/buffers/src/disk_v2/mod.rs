//! # Disk Buffer v2: Sequential File I/O Boogaloo.
//!
//! This disk buffer implementation is a reimplementation of the LevelDB-based disk buffer code that
//! already exists, but seeks to increase performance and reliability, while reducing the amount of
//! external code and hard-to-expose tunables.
//!
//! ## Design constraints
//!
//! These constraints, or more often, invariants, are the groundwork for ensuring that the design
//! can stay simple and understandable:
//! - data files do not exceed 128MB
//! - no more than 65,536 data files can exist at any given time
//! - buffer can grow to a maximum of ~8TB in total size (65k files * 128MB)
//! - all records are checksummed (CRC32C)
//! - all records are written sequentially/contiguously, and do not span over multiple data files
//! - writers create and write to data files, while readers read from and delete data files
//! - endianness of the files is based on the host system (we don't support loading the buffer files
//!   on a system with different endianness)
//!
//! ## On-disk layout
//!
//! At a high-level, records that are written end up in one of many underlying data files, while the
//! ledger file -- number of records, writer and reader positions, etc -- is stored in a separate
//! file.  Data files function primarily with a "last process who touched it" ownership model: the
//! writer always creates new files, and the reader deletes files when they have been fully read.
//!
//! ### Record structure
//!
//! Records are packed together with a relatively simple pseudo-structure:
//!   record:
//!     `record_len`: uint64
//!     `checksum`: uint32 (CRC32C of `record_id` + `payload`)
//!     `record_id`: uint64
//!     `payload`: uint8[]
//!
//! We say pseudo-structure because we serialize these records to disk using `rkyv`, a zero-copy
//! deserialization library which focuses on the speed of reading values by writing them to storage
//! in a way that allows them to be "deserialized" without any copies, which means the layout of
//! struct fields matches their in-memory representation rather than the intuitive, packed structure
//! we might expect to see if we wrote only the bytes needed for each field, without any extra
//! padding or alignment.
//!
//! This represents a small amount of extra space overhead per record, but is beneficial to us as we
//! avoid a more formal deserialization step, with scratch buffers and memory copies.
//!
//! ### Writing records
//!
//! Records are added to a data file sequentially, and contiguously, with no gaps or data alignment
//! adjustments, excluding the padding/alignment used by `rkyv` itself to allow for zero-copy
//! deserialization. This continues until adding another would exceed the configured data file size
//! limit.  When this occurs, the current data file is flushed and synchronized to disk, and a new
//! data file will be open.
//!
//! If the number of data files open exceeds the maximum (65,536), or if the total data file size
//! limit is exceeded, the writer will wait until enough space has been freed such that the record
//! can be written.  As data files are only deleted after being read entirely, this means that space
//! is recovered in increments of the target data file size, which is 128MB.  Thus, the minimum size
//! for a buffer must be equal to or greater than the target size of a single data file.
//! Additionally, as data files are uniquely named based on an incrementing integer, of which will
//! wrap around at 65,536 (2^16), the maximum data file size in total for a given buffer is ~8TB (6
//! 5k files * 128MB).
//!
//! Additionally, if the configured maximum data size would be exceeded, then a writer will wait for
//! the amount to drop (when a reader deletes a data file) before proceeding.
//!
//! ### Ledger structure
//!
//! Likewise, the ledger file consists of a simplified structure that is optimized for being
//! shared via a memory-mapped file interface between the writer and reader.  Like the record
//! structure, the below is a pseudo-structure as we use `rkyv` for the ledger, and so the on-disk
//! layout will be slightly different:
//!
//!   buffer.db:
//!     [total record count - unsigned 64-bit integer]
//!     [total buffer size - unsigned 64-bit integer]
//!     [next record ID - unsigned 64-bit integer]
//!     [writer current data file ID - unsigned 16-bit integer]
//!     [reader current data file ID - unsigned 16-bit integer]
//!     [reader last record ID - unsigned 64-bit integer]
//!
//! As the disk buffer structure is meant to emulate a ring buffer, most of the bookkeeping resolves around the
//! writer and reader being able to quickly figure out where they left off.  Record and data file
//! IDs are simply rolled over when they reach the maximum of their data type, and are incremented
//! monotonically as new data files are created, rather than trying to always allocate from the
//! lowest available ID.
//!
//! Additionally, record IDs are allocated in the same way: monotonic, sequential, and will wrap
//! when they reach the maximum value for the data type.  For record IDs, however, this would mean
//! reaching 2^64, which will take a really, really, really long time.
use std::{marker::PhantomData, sync::Arc};

use snafu::{ResultExt, Snafu};

mod acknowledgements;
mod backed_archive;
mod common;
mod ledger;
mod reader;
mod record;
mod ser;
mod writer;

#[cfg(test)]
mod tests;

use crate::{buffer_usage_data::BufferUsageHandle, Acker, Bufferable};

use self::{acknowledgements::create_disk_v2_acker, ledger::Ledger};

pub use self::{
    common::{DiskBufferConfig, DiskBufferConfigBuilder},
    ledger::LedgerLoadCreateError,
    reader::{Reader, ReaderError},
    writer::{Writer, WriterError},
};

/// Error that occurred when creating/loading a disk buffer.
#[derive(Debug, Snafu)]
pub enum BufferError<T>
where
    T: Bufferable,
{
    /// Failed to create/load the ledger.
    #[snafu(display("failed to load/create ledger: {}", source))]
    LedgerError { source: LedgerLoadCreateError },

    /// Failed to initialize/catch the reader up to where it left off.
    #[snafu(display("failed to seek to position where reader left off: {}", source))]
    ReaderSeekFailed { source: ReaderError<T> },

    /// Failed to initialize/catch the writer up to where it left off.
    #[snafu(display("failed to seek to position where writer left off: {}", source))]
    WriterSeekFailed { source: WriterError<T> },
}

/// Helper type for creating a disk buffer.
pub struct Buffer<T> {
    _t: PhantomData<T>,
}

impl<T> Buffer<T>
where
    T: Bufferable,
{
    #[cfg_attr(test, instrument(level = "trace"))]
    pub(crate) async fn from_config_inner(
        config: DiskBufferConfig,
        usage_handle: BufferUsageHandle,
    ) -> Result<(Writer<T>, Reader<T>, Acker, Arc<Ledger>), BufferError<T>> {
<<<<<<< HEAD
        debug!("loading ledger");
=======
>>>>>>> 691b6050
        let ledger = Ledger::load_or_create(config, usage_handle)
            .await
            .context(LedgerError)?;
        let ledger = Arc::new(ledger);
        debug!("ledger state after loading: {:?}", ledger.state());

        debug!("creating writer");
        let mut writer = Writer::new(Arc::clone(&ledger));
        writer
            .validate_last_write()
            .await
            .context(WriterSeekFailed)?;
        debug!("ledger state after writer validate: {:?}", ledger.state());

        debug!("creating reader");
        let mut reader = Reader::new(Arc::clone(&ledger));
        reader
            .seek_to_next_record()
            .await
            .context(ReaderSeekFailed)?;
        debug!("ledger state after reader seek: {:?}", ledger.state());

        ledger.synchronize_buffer_usage();

        let acker = create_disk_v2_acker(Arc::clone(&ledger));

        Ok((writer, reader, acker, ledger))
    }

    /// Creates a new disk buffer from the given [`DiskBufferConfig`].
    ///
    /// If successful, a [`Writer`] and [`Reader`] value, representing the write/read sides of the
    /// buffer, respectively, will be returned.  Additionally, an [`Acker`] will be returned, which
    /// must be used to indicate when records read from the [`Reader`] can be considered durably
    /// processed and able to be deleted from the buffer.
    ///
    /// # Errors
    ///
    /// If an error occurred during the creation or loading of the disk buffer, an error variant
    /// will be returned describing the error.
    #[cfg_attr(test, instrument(level = "trace"))]
    pub async fn from_config(
        config: DiskBufferConfig,
        usage_handle: BufferUsageHandle,
    ) -> Result<(Writer<T>, Reader<T>, Acker), BufferError<T>> {
        let (writer, reader, acker, _) = Self::from_config_inner(config, usage_handle).await?;

        Ok((writer, reader, acker))
    }
}<|MERGE_RESOLUTION|>--- conflicted
+++ resolved
@@ -1,8 +1,9 @@
 //! # Disk Buffer v2: Sequential File I/O Boogaloo.
 //!
-//! This disk buffer implementation is a reimplementation of the LevelDB-based disk buffer code that
-//! already exists, but seeks to increase performance and reliability, while reducing the amount of
-//! external code and hard-to-expose tunables.
+//! This disk buffer implementation is a replace from the LevelDB-based disk buffer implementation,
+//! referred internal to `disk` or `disk_v1`.  It focuses on avoiding external C/C++ dependencies,
+//! as well as optimizing itself for the job at hand to provide more consistent in both throughput
+//! and latency.
 //!
 //! ## Design constraints
 //!
@@ -147,31 +148,22 @@
         config: DiskBufferConfig,
         usage_handle: BufferUsageHandle,
     ) -> Result<(Writer<T>, Reader<T>, Acker, Arc<Ledger>), BufferError<T>> {
-<<<<<<< HEAD
-        debug!("loading ledger");
-=======
->>>>>>> 691b6050
         let ledger = Ledger::load_or_create(config, usage_handle)
             .await
             .context(LedgerError)?;
         let ledger = Arc::new(ledger);
-        debug!("ledger state after loading: {:?}", ledger.state());
 
-        debug!("creating writer");
         let mut writer = Writer::new(Arc::clone(&ledger));
         writer
             .validate_last_write()
             .await
             .context(WriterSeekFailed)?;
-        debug!("ledger state after writer validate: {:?}", ledger.state());
 
-        debug!("creating reader");
         let mut reader = Reader::new(Arc::clone(&ledger));
         reader
             .seek_to_next_record()
             .await
             .context(ReaderSeekFailed)?;
-        debug!("ledger state after reader seek: {:?}", ledger.state());
 
         ledger.synchronize_buffer_usage();
 
