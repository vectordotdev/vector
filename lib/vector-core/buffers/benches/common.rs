use buffers::bytes::{DecodeBytes, EncodeBytes};
use buffers::{self, Variant};
use bytes::{Buf, BufMut};
use core_common::byte_size_of::ByteSizeOf;
use futures::task::{noop_waker, Context, Poll};
use futures::{Sink, Stream};
use metrics_tracing_context::{MetricsLayer, TracingContextLayer};
use metrics_util::layers::Layer;
use metrics_util::DebuggingRecorder;
use std::fmt;
use std::pin::Pin;
<<<<<<< HEAD
use tracing::Span;
use tracing_subscriber::prelude::__tracing_subscriber_SubscriberExt;
use tracing_subscriber::Registry;
=======
use tokio::runtime::Runtime;
>>>>>>> 47d902aa

#[derive(Clone, Copy)]
pub struct Message<const N: usize> {
    id: u64,
    _padding: [u64; N],
}

impl<const N: usize> Message<N> {
    fn new(id: u64) -> Self {
        Message {
            id,
            _padding: [0; N],
        }
    }
}

impl<const N: usize> ByteSizeOf for Message<N> {
    fn allocated_bytes(&self) -> usize {
        self.id.size_of() + self._padding.iter().fold(0, |acc, v| acc + v.size_of())
    }
}

#[derive(Debug)]
pub enum EncodeError {}

#[derive(Debug)]
pub enum DecodeError {}

impl fmt::Display for DecodeError {
    fn fmt(&self, _f: &mut fmt::Formatter<'_>) -> fmt::Result {
        unreachable!()
    }
}

impl<const N: usize> EncodeBytes<Message<N>> for Message<N> {
    type Error = EncodeError;

    fn encode<B>(self, buffer: &mut B) -> Result<(), Self::Error>
    where
        B: BufMut,
        Self: Sized,
    {
        buffer.put_u64(self.id);
        for _ in 0..N {
            // this covers self._padding
            buffer.put_u64(0);
        }
        Ok(())
    }
}

impl<const N: usize> DecodeBytes<Message<N>> for Message<N> {
    type Error = DecodeError;

    fn decode<B>(mut buffer: B) -> Result<Self, Self::Error>
    where
        B: Buf,
        Self: Sized,
    {
        let id = buffer.get_u64();
        for _ in 0..N {
            // this covers self._padding
            let _ = buffer.get_u64();
        }
        Ok(Message::new(id))
    }
}

#[allow(clippy::type_complexity)]
pub fn setup<const N: usize>(
    max_events: usize,
    variant: Variant,
) -> (
    Pin<Box<dyn Sink<Message<N>, Error = ()> + Unpin + Send>>,
    Pin<Box<dyn Stream<Item = Message<N>> + Unpin + Send>>,
    Vec<Message<N>>,
) {
    let mut messages: Vec<Message<N>> = Vec::with_capacity(max_events);
    for i in 0..max_events {
        messages.push(Message::new(i as u64));
    }

    let (tx, rx, _) = buffers::build::<Message<N>>(variant, Span::none()).unwrap();
    (Pin::new(tx.get()), Box::pin(rx), messages)
}

fn send_msg<const N: usize>(
    msg: Message<N>,
    mut sink: Pin<&mut (dyn Sink<Message<N>, Error = ()> + Unpin + Send)>,
    context: &mut Context,
) {
    match sink.as_mut().poll_ready(context) {
        Poll::Ready(Ok(())) => match sink.as_mut().start_send(msg) {
            Ok(()) => match sink.as_mut().poll_flush(context) {
                Poll::Ready(Ok(())) => {}
                _ => unreachable!(),
            },
            _ => unreachable!(),
        },
        _ => unreachable!(),
    }
}

#[inline]
fn consume<T>(mut stream: Pin<&mut (dyn Stream<Item = T> + Unpin + Send)>, context: &mut Context) {
    while let Poll::Ready(Some(_)) = stream.as_mut().poll_next(context) {}
}

//
// Measurements
//
// The nature of our buffer is such that the underlying representation is hidden
// behind an abstract interface. As a happy consequence of this our benchmark
// measurements are common. "Write Then Read" writes all messages into the
// buffer and then reads them out. "Write And Read" writes a message and then
// reads it from the buffer.
//

#[allow(clippy::type_complexity)]
pub fn wtr_measurement<const N: usize>(
    input: (
        Pin<Box<dyn Sink<Message<N>, Error = ()> + Unpin + Send>>,
        Pin<Box<dyn Stream<Item = Message<N>> + Unpin + Send>>,
        Vec<Message<N>>,
    ),
) {
    let rt = Runtime::new().unwrap();
    rt.block_on(async move {
        {
            let waker = noop_waker();
            let mut context = Context::from_waker(&waker);

            let mut sink = input.0;
            for msg in input.2.into_iter() {
                send_msg(msg, sink.as_mut(), &mut context)
            }
        }

        {
            let waker = noop_waker();
            let mut context = Context::from_waker(&waker);

            let mut stream = input.1;
            consume(stream.as_mut(), &mut context)
        }
    })
}

#[allow(clippy::type_complexity)]
pub fn war_measurement<const N: usize>(
    input: (
        Pin<Box<dyn Sink<Message<N>, Error = ()> + Unpin + Send>>,
        Pin<Box<dyn Stream<Item = Message<N>> + Unpin + Send>>,
        Vec<Message<N>>,
    ),
) {
    let rt = Runtime::new().unwrap();
    rt.block_on(async move {
        let snd_waker = noop_waker();
        let mut snd_context = Context::from_waker(&snd_waker);

        let rcv_waker = noop_waker();
        let mut rcv_context = Context::from_waker(&rcv_waker);

<<<<<<< HEAD
    let mut stream = input.1;
    let mut sink = input.0;
    for msg in input.2.into_iter() {
        send_msg(msg, sink.as_mut(), &mut snd_context);
        consume(stream.as_mut(), &mut rcv_context)
    }
}

pub fn init_instrumentation() {
    let subscriber = Registry::default().with(MetricsLayer::new());
    let _ = tracing::subscriber::set_global_default(subscriber);

    if metrics::try_recorder().is_none() {
        let recorder = TracingContextLayer::all().layer(DebuggingRecorder::new());
        metrics::set_boxed_recorder(Box::new(recorder)).unwrap();
    }
=======
        let mut stream = input.1;
        let mut sink = input.0;
        for msg in input.2.into_iter() {
            send_msg(msg, sink.as_mut(), &mut snd_context);
            consume(stream.as_mut(), &mut rcv_context)
        }
    })
>>>>>>> 47d902aa
}<|MERGE_RESOLUTION|>--- conflicted
+++ resolved
@@ -9,13 +9,10 @@
 use metrics_util::DebuggingRecorder;
 use std::fmt;
 use std::pin::Pin;
-<<<<<<< HEAD
 use tracing::Span;
 use tracing_subscriber::prelude::__tracing_subscriber_SubscriberExt;
 use tracing_subscriber::Registry;
-=======
 use tokio::runtime::Runtime;
->>>>>>> 47d902aa
 
 #[derive(Clone, Copy)]
 pub struct Message<const N: usize> {
@@ -180,13 +177,13 @@
         let rcv_waker = noop_waker();
         let mut rcv_context = Context::from_waker(&rcv_waker);
 
-<<<<<<< HEAD
-    let mut stream = input.1;
-    let mut sink = input.0;
-    for msg in input.2.into_iter() {
-        send_msg(msg, sink.as_mut(), &mut snd_context);
-        consume(stream.as_mut(), &mut rcv_context)
-    }
+        let mut stream = input.1;
+        let mut sink = input.0;
+        for msg in input.2.into_iter() {
+            send_msg(msg, sink.as_mut(), &mut snd_context);
+            consume(stream.as_mut(), &mut rcv_context)
+        }
+    })
 }
 
 pub fn init_instrumentation() {
@@ -197,13 +194,4 @@
         let recorder = TracingContextLayer::all().layer(DebuggingRecorder::new());
         metrics::set_boxed_recorder(Box::new(recorder)).unwrap();
     }
-=======
-        let mut stream = input.1;
-        let mut sink = input.0;
-        for msg in input.2.into_iter() {
-            send_msg(msg, sink.as_mut(), &mut snd_context);
-            consume(stream.as_mut(), &mut rcv_context)
-        }
-    })
->>>>>>> 47d902aa
 }