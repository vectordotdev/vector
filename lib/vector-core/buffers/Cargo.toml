--- conflicted
+++ resolved
@@ -42,14 +42,10 @@
 metrics-util = { version = "0.10.1", default-features = false }
 metrics-tracing-context = { version = "0.8.1", default-features = false }
 serde_yaml = { version = "0.8", default-features = false }
-<<<<<<< HEAD
-tracing-subscriber = { version = "0.3.3", default-features = false, features = ["registry"] }
-=======
 tracing = { version = "0.1.29", features = ["attributes"] }
 tracing-fluent-assertions = "0.1.3"
-tracing-subscriber = { version = "0.2.25" }
+tracing-subscriber = { version = "0.3.3", default-features = false, features = ["registry"] }
 human_bytes = "0.3.0"
->>>>>>> 0b9158ac
 
 [features]
 disk-buffer = ["db-key", "leveldb"]
