--- conflicted
+++ resolved
@@ -10,32 +10,19 @@
 #[cfg(feature = "test")]
 pub use vector_common::event_test_util;
 pub use vector_common::{
-<<<<<<< HEAD
-    assert_event_data_eq, btreemap, byte_size_of, byte_size_of::ByteSizeOf, conversion,
-    encode_logfmt, finalization, finalizer, id, impl_event_data_eq, internal_event, json_size,
-    registered_event, request_metadata, sensitive_string, shutdown, trigger, Error, Result,
-    TimeZone,
-=======
     Error, Result, TimeZone, assert_event_data_eq, btreemap, byte_size_of,
     byte_size_of::ByteSizeOf, conversion, encode_logfmt, finalization, finalizer, id,
     impl_event_data_eq, internal_event, json_size, registered_event, request_metadata,
     sensitive_string, shutdown, trigger,
->>>>>>> eee6e669
 };
 pub use vector_config as configurable;
 pub use vector_config::impl_generate_config_from_default;
 #[cfg(feature = "vrl")]
 pub use vector_core::compile_vrl;
 pub use vector_core::{
-<<<<<<< HEAD
-    buckets, default_data_dir, emit, event, fanout, ipallowlist, metric_tags, metrics, partition,
-    quantiles, register, samples, schema, serde, sink, source, tcp, tls, transform,
-    EstimatedJsonEncodedSizeOf,
-=======
     EstimatedJsonEncodedSizeOf, buckets, default_data_dir, emit, event, fanout, ipallowlist,
     metric_tags, metrics, partition, quantiles, register, samples, schema, serde, sink, source,
     tcp, tls, transform,
->>>>>>> eee6e669
 };
 pub use vector_lookup as lookup;
 pub use vector_stream as stream;
@@ -47,14 +34,9 @@
     pub use vector_common::config::ComponentKey;
     pub use vector_core::config::{
         AcknowledgementsConfig, DataType, GlobalOptions, Input, LegacyKey, LogNamespace, LogSchema,
-<<<<<<< HEAD
-        OutputId, SourceAcknowledgementsConfig, SourceOutput, Tags, Telemetry, TransformOutput,
-        WildcardMatching, MEMORY_BUFFER_DEFAULT_MAX_EVENTS,
-=======
         MEMORY_BUFFER_DEFAULT_MAX_EVENTS, OutputId, SourceAcknowledgementsConfig, SourceOutput,
         Tags, Telemetry, TransformOutput, WildcardMatching, clone_input_definitions,
         init_log_schema, init_telemetry, log_schema, proxy, telemetry,
->>>>>>> eee6e669
     };
 }
 
