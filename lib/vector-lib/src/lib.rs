pub use codecs;
pub use enrichment;
#[cfg(feature = "file-source")]
pub use file_source;
#[cfg(feature = "api-client")]
pub use vector_api_client as api_client;
pub use vector_buffers as buffers;
#[cfg(feature = "test")]
pub use vector_common::event_test_util;
pub use vector_common::{
    assert_event_data_eq, btreemap, byte_size_of, byte_size_of::ByteSizeOf, conversion,
    encode_logfmt, finalization, finalizer, id, impl_event_data_eq, internal_event, json_size,
    registered_event, request_metadata, sensitive_string, shutdown, trigger, Error, Result,
    TimeZone,
};
pub use vector_config as configurable;
pub use vector_config::impl_generate_config_from_default;
#[cfg(feature = "vrl")]
pub use vector_core::compile_vrl;
pub use vector_core::{
    buckets, default_data_dir, emit, event, fanout, ipallowlist, metric_tags, metrics, partition,
    quantiles, register, samples, schema, serde, sink, source, tcp, tls, transform,
    EstimatedJsonEncodedSizeOf,
};
pub use vector_lookup as lookup;
pub use vector_stream as stream;
pub use vector_tap as tap;
<<<<<<< HEAD
pub use vrl_cache;
=======
#[cfg(feature = "vrl")]
pub use vrl;
>>>>>>> f890a502

pub mod config {
    pub use vector_common::config::ComponentKey;
    pub use vector_core::config::{
        clone_input_definitions, init_log_schema, init_telemetry, log_schema, proxy, telemetry,
        AcknowledgementsConfig, DataType, GlobalOptions, Input, LegacyKey, LogNamespace, LogSchema,
        OutputId, SourceAcknowledgementsConfig, SourceOutput, Tags, Telemetry, TransformOutput,
        MEMORY_BUFFER_DEFAULT_MAX_EVENTS,
    };
}

#[cfg(feature = "opentelemetry")]
pub mod opentelemetry {
    pub use opentelemetry_proto::{convert, proto};
}

#[cfg(feature = "prometheus")]
pub mod prometheus {
    pub use prometheus_parser as parser;
}<|MERGE_RESOLUTION|>--- conflicted
+++ resolved
@@ -25,12 +25,9 @@
 pub use vector_lookup as lookup;
 pub use vector_stream as stream;
 pub use vector_tap as tap;
-<<<<<<< HEAD
 pub use vrl_cache;
-=======
 #[cfg(feature = "vrl")]
 pub use vrl;
->>>>>>> f890a502
 
 pub mod config {
     pub use vector_common::config::ComponentKey;
