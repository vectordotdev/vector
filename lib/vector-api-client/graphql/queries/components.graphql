query ComponentsQuery {
  components {
    __typename
    name
<<<<<<< HEAD
    ... on Source {
      sourceType
    }
    ... on Transform {
      transformType
    }
    ... on Sink {
      sinkType
    }
=======
    componentType
>>>>>>> a228a28e
    eventsProcessedTotal {
      eventsProcessedTotal
    }
    bytesProcessedTotal {
      bytesProcessedTotal
    }
  }
}<|MERGE_RESOLUTION|>--- conflicted
+++ resolved
@@ -2,19 +2,7 @@
   components {
     __typename
     name
-<<<<<<< HEAD
-    ... on Source {
-      sourceType
-    }
-    ... on Transform {
-      transformType
-    }
-    ... on Sink {
-      sinkType
-    }
-=======
     componentType
->>>>>>> a228a28e
     eventsProcessedTotal {
       eventsProcessedTotal
     }
