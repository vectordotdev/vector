--- conflicted
+++ resolved
@@ -109,13 +109,8 @@
     }
 
     /// Send a payload down the channel. This is synchronous because broadcast::Sender::send
-<<<<<<< HEAD
-    /// is also synchronous.
-    fn receive(&self, payload: Payload) -> Result<usize, broadcast::SendError<Payload>> {
-=======
     /// is also synchronous
     fn receive(&self, payload: Payload) -> Result<usize, broadcast::error::SendError<Payload>> {
->>>>>>> c12f6182
         self.tx.send(payload)
     }
 
@@ -142,17 +137,8 @@
     }
 }
 
-<<<<<<< HEAD
 impl<T: GraphQLQuery + Send + Sync> Receiver<T> for Subscription {
     /// Returns a stream of `Payload` responses, received from the GraphQL server.
-=======
-impl<T> Receiver<T> for Subscription
-where
-    T: GraphQLQuery + Send + Sync,
-    <T as GraphQLQuery>::ResponseData: Unpin + Send + Sync + 'static,
-{
-    /// Returns a stream of `Payload` responses, received from the GraphQL server
->>>>>>> c12f6182
     fn stream(&self) -> StreamResponse<T> {
         Box::pin(
             BroadcastStream::new(self.tx.subscribe())
@@ -209,13 +195,8 @@
         }
     }
 
-<<<<<<< HEAD
     /// Start a new subscription request.
     pub fn start<T: GraphQLQuery + Send + Sync>(
-=======
-    /// Start a new subscription request
-    pub fn start<T>(
->>>>>>> c12f6182
         &self,
         request_body: &graphql_client::QueryBody<T::Variables>,
     ) -> BoxedSubscription<T>
