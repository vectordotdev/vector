[package]
name = "vector-api-client"
version = "0.1.2"
authors = ["Vector Contributors <vector@datadoghq.com>"]
edition = "2024"
publish = false
license = "MPL-2.0"

[dependencies]

# Serde
serde.workspace = true
serde_json.workspace = true

# Error handling
<<<<<<< HEAD
anyhow = { version = "1.0.98", default-features = false, features = ["std"] }

# Tokio / Futures
futures.workspace = true
tokio = { version = "1.45.1", default-features = false, features = ["macros", "rt", "sync"] }
=======
anyhow.workspace = true

# Tokio / Futures
futures.workspace = true
tokio = { workspace = true, features = ["macros", "rt", "sync"] }
>>>>>>> eee6e669
tokio-stream = { version = "0.1.17", default-features = false, features = ["sync"] }

# GraphQL
graphql_client = { version = "0.14.0", default-features = false, features = ["graphql_query_derive"] }

# HTTP / WebSockets
reqwest = { version = "0.11.26", default-features = false, features = ["json"] }
tokio-tungstenite = { version = "0.20.1", default-features = false, features = ["connect", "rustls"] }

# External libs
chrono.workspace = true
clap.workspace = true
url = { version = "2.5.4", default-features = false }
uuid.workspace = true<|MERGE_RESOLUTION|>--- conflicted
+++ resolved
@@ -13,19 +13,11 @@
 serde_json.workspace = true
 
 # Error handling
-<<<<<<< HEAD
-anyhow = { version = "1.0.98", default-features = false, features = ["std"] }
-
-# Tokio / Futures
-futures.workspace = true
-tokio = { version = "1.45.1", default-features = false, features = ["macros", "rt", "sync"] }
-=======
 anyhow.workspace = true
 
 # Tokio / Futures
 futures.workspace = true
 tokio = { workspace = true, features = ["macros", "rt", "sync"] }
->>>>>>> eee6e669
 tokio-stream = { version = "0.1.17", default-features = false, features = ["sync"] }
 
 # GraphQL
