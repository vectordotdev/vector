use itertools::{
    FoldWhile::{Continue, Done},
    Itertools,
};

use shared::btreemap;

use crate::parse_grok_rules::GrokField;
use crate::{grok_filter::apply_filter, parse_grok_rules::GrokRule};
use vrl_compiler::{Target, Value};

#[derive(thiserror::Error, Debug, PartialEq)]
pub enum Error {
    #[error("failed to apply filter '{}' to '{}'", .0, .1)]
    FailedToApplyFilter(String, String),
    #[error("value does not match any rule")]
    NoMatch,
}

/// Parses a given source field value by applying the list of grok rules until the first match found.
pub fn parse_grok(
    source_field: &str,
    grok_rules: &[GrokRule],
    remove_empty: bool,
) -> Result<Value, Error> {
    grok_rules
        .iter()
        .fold_while(Err(Error::NoMatch), |_, rule| {
            let result = apply_grok_rule(source_field, rule, remove_empty);
            if let Err(Error::NoMatch) = result {
                Continue(result)
            } else {
                Done(result)
            }
        })
        .into_inner()
}

/// Tries to parse a given string with a given grok rule.
/// Returns a result value or an error otherwise.
/// Possible errors:
/// - FailedToApplyFilter - matches the rule, but there was a runtime error while applying on of the filters
/// - NoMatch - this rule does not match a given string
fn apply_grok_rule(source: &str, grok_rule: &GrokRule, remove_empty: bool) -> Result<Value, Error> {
    let mut parsed = Value::from(btreemap! {});

    if let Some(ref matches) = grok_rule.pattern.match_against(source) {
        for (name, value) in matches.iter() {
            let mut value = Some(Value::from(value));

            if let Some(GrokField {
                lookup: field,
                filters,
            }) = grok_rule.fields.get(name)
            {
                filters.iter().for_each(|filter| {
                    if let Some(ref v) = value {
                        match apply_filter(v, filter) {
                            Ok(v) => value = Some(v),
                            Err(error) => {
                                warn!(message = "Error applying filter", field = %field, filter = %filter, %error);
                                value = None;
                            }
                        }
                    }
                });

                if let Some(value) = value {
                    match value {
                        // root-level maps must be merged
                        Value::Object(map) if field.is_root() || field.segments[0].is_index() => {
                            parsed.as_object_mut().expect("root is object").extend(map);
                        }
                        // anything else at the root leve must be ignored
                        _ if field.is_root() || field.segments[0].is_index() => {}
                        // ignore empty strings if necessary
                        Value::Bytes(b) if remove_empty && b.is_empty() => {}
                        // otherwise just apply VRL lookup insert logic
                        _ => {
                            parsed.insert(field, value).unwrap_or_else(
                                |error| warn!(message = "Error updating field value", field = %field, %error)
                            );
                        }
                    };
                }
            } else {
                // this must be a regex named capturing group (?<name>group),
                // where name can only be alphanumeric - thus we do not need to parse field names(no nested fields)
                parsed
                    .as_object_mut()
                    .expect("parsed value is not an object")
                    .insert(name.to_string(), value.into());
            }
        }

        Ok(parsed)
    } else {
        Err(Error::NoMatch)
    }
}

#[cfg(test)]
mod tests {
    use super::*;
    use crate::parse_grok_rules::parse_grok_rules;
    use vrl_compiler::Value;

    #[test]
    fn parses_simple_grok() {
        let rules = parse_grok_rules(
            &[
                "%{TIMESTAMP_ISO8601:timestamp} %{LOGLEVEL:level} %{GREEDYDATA:message}"
                    .to_string(),
            ],
            btreemap! {},
        )
        .expect("couldn't parse rules");
        let parsed = parse_grok(
            "2020-10-02T23:22:12.223222Z info Hello world",
            &rules,
            false,
        )
        .unwrap();

        assert_eq!(
            parsed,
            Value::from(btreemap! {
                "timestamp" => "2020-10-02T23:22:12.223222Z",
                "level" => "info",
                "message" => "Hello world"
            })
        );
    }

    #[test]
    fn parses_complex_grok() {
        let rules = parse_grok_rules(
            // patterns
            &[
                r#"%{access.common}"#.to_string(),
                r#"%{access.common} (%{number:duration:scale(1000000000)} )?"%{_referer}" "%{_user_agent}"( "%{_x_forwarded_for}")?.*"#.to_string()
            ],
            // aliases
            btreemap! {
                "access.common" => r#"%{_client_ip} %{_ident} %{_auth} \[%{_date_access}\] "(?>%{_method} |)%{_url}(?> %{_version}|)" %{_status_code} (?>%{_bytes_written}|-)"#.to_string(),
                "_auth" => r#"%{notSpace:http.auth:nullIf("-")}"#.to_string(),
                "_bytes_written" => r#"%{integer:network.bytes_written}"#.to_string(),
                "_client_ip" => r#"%{ipOrHost:network.client.ip}"#.to_string(),
                "_version" => r#"HTTP\/%{regex("\\d+\\.\\d+"):http.version}"#.to_string(),
                "_url" => r#"%{notSpace:http.url}"#.to_string(),
                "_ident" => r#"%{notSpace:http.ident}"#.to_string(),
                "_user_agent" => r#"%{regex("[^\\\"]*"):http.useragent}"#.to_string(),
                "_referer" => r#"%{notSpace:http.referer}"#.to_string(),
                "_status_code" => r#"%{integer:http.status_code}"#.to_string(),
                "_method" => r#"%{word:http.method}"#.to_string(),
                "_date_access" => r#"%{notSpace:date_access}"#.to_string(),
                "_x_forwarded_for" => r#"%{regex("[^\\\"]*"):http._x_forwarded_for:nullIf("-")}"#.to_string()}).expect("couldn't parse rules");
        let parsed = parse_grok(r##"127.0.0.1 - frank [13/Jul/2016:10:55:36] "GET /apache_pb.gif HTTP/1.0" 200 2326 0.202 "http://www.perdu.com/" "Mozilla/5.0 (X11; Linux x86_64) AppleWebKit/537.36 (KHTML, like Gecko) Chrome/55.0.2883.87 Safari/537.36" "-""##, &rules, false).unwrap();

        assert_eq!(
            parsed,
            Value::from(btreemap! {
                "date_access" => "13/Jul/2016:10:55:36",
                "duration" => 202000000.0,
                "http" => btreemap! {
                    "auth" => "frank",
                    "ident" => "-",
                    "method" => "GET",
                    "status_code" => 200,
                    "url" => "/apache_pb.gif",
                    "version" => "1.0",
                    "referer" => "http://www.perdu.com/",
                    "useragent" => "Mozilla/5.0 (X11; Linux x86_64) AppleWebKit/537.36 (KHTML, like Gecko) Chrome/55.0.2883.87 Safari/537.36",
                    "_x_forwarded_for" => Value::Null,
                },
                "network" => btreemap! {
                    "bytes_written" => 2326,
                    "client" => btreemap! {
                        "ip" => "127.0.0.1"
                    }
                }
            })
        );
    }

    #[test]
    fn supports_matchers() {
        test_grok_pattern(vec![
            ("%{number:field}", "-1.2", Ok(Value::from(-1.2_f64))),
            ("%{number:field}", "-1", Ok(Value::from(-1_f64))),
            (
                "%{numberExt:field}",
                "-1234e+3",
                Ok(Value::from(-1234e+3_f64)),
            ),
            ("%{numberExt:field}", ".1e+3", Ok(Value::from(0.1e+3_f64))),
            ("%{integer:field}", "-2", Ok(Value::from(-2))),
            ("%{integerExt:field}", "+2", Ok(Value::from(2))),
            ("%{integerExt:field}", "-2", Ok(Value::from(-2))),
            ("%{integerExt:field}", "-1e+2", Ok(Value::from(-100))),
            ("%{integerExt:field}", "1234.1e+5", Err(Error::NoMatch)),
        ]);
    }

    #[test]
    fn supports_filters() {
        test_grok_pattern(vec![
            ("%{data:field:number}", "1.0", Ok(Value::from(1.0_f64))),
            ("%{data:field:integer}", "1", Ok(Value::from(1))),
            (
                "%{data:field:lowercase}",
                "aBC",
                Ok(Value::Bytes("abc".into())),
            ),
            (
                "%{data:field:uppercase}",
                "Abc",
                Ok(Value::Bytes("ABC".into())),
            ),
            ("%{integer:field:scale(10)}", "1", Ok(Value::from(10.0))),
            ("%{number:field:scale(0.5)}", "10.0", Ok(Value::from(5.0))),
        ]);
    }

<<<<<<< HEAD
=======
    fn test_full_grok(tests: Vec<(&str, &str, Result<Value, Error>)>) {
        for (filter, k, v) in tests {
            let rules =
                parse_grok_rules(&[filter.to_string()], btreemap! {}).expect("should parse rules");
            let parsed = parse_grok(k, &rules, false);

            if v.is_ok() {
                assert_eq!(parsed.unwrap(), v.unwrap());
            } else {
                assert_eq!(parsed, v);
            }
        }
    }

>>>>>>> 4a771da9
    fn test_grok_pattern(tests: Vec<(&str, &str, Result<Value, Error>)>) {
        for (filter, k, v) in tests {
            let rules = parse_grok_rules(&[filter.to_string()], btreemap! {})
                .expect("couldn't parse rules");
            let parsed = parse_grok(k, &rules, false);

            if v.is_ok() {
                assert_eq!(
                    parsed.unwrap(),
                    Value::from(btreemap! {
                        "field" =>  v.unwrap(),
                    })
                );
            } else {
                assert_eq!(parsed, v);
            }
        }
    }

    fn test_full_grok(tests: Vec<(&str, &str, Result<Value, Error>)>) {
        for (filter, k, v) in tests {
            let rules = parse_grok_rules(&[filter.to_string()], btreemap! {})
                .expect("couldn't parse rules");
            let parsed = parse_grok(k, &rules, false);

            assert_eq!(parsed, v);
        }
    }

    #[test]
    fn fails_on_unknown_pattern_definition() {
        assert_eq!(
            parse_grok_rules(&["%{unknown}".to_string()], btreemap! {})
                .unwrap_err()
                .to_string(),
            r#"failed to parse grok expression '^%{unknown}$': The given pattern definition name "unknown" could not be found in the definition map"#
        );
    }

    #[test]
    fn fails_on_unknown_filter() {
        assert_eq!(
            parse_grok_rules(&["%{data:field:unknownFilter}".to_string()], btreemap! {})
                .unwrap_err()
                .to_string(),
            r#"unknown filter 'unknownFilter'"#
        );
    }

    #[test]
    fn fails_on_invalid_matcher_parameter() {
        assert_eq!(
            parse_grok_rules(&["%{regex(1):field}".to_string()], btreemap! {})
                .unwrap_err()
                .to_string(),
            r#"invalid arguments for the function 'regex'"#
        );
    }

    #[test]
    fn fails_on_invalid_filter_parameter() {
        assert_eq!(
            parse_grok_rules(&["%{data:field:scale()}".to_string()], btreemap! {})
                .unwrap_err()
                .to_string(),
            r#"invalid arguments for the function 'scale'"#
        );
    }

    #[test]
    fn regex_with_empty_field() {
        test_grok_pattern(vec![(
            r#"%{regex("\\d+\\.\\d+")} %{data:field}"#,
            "1.0 field_value",
            Ok(Value::from("field_value")),
        )]);
    }

    #[test]
    fn does_not_merge_field_maps() {
        // only root-level maps are merged
        test_full_grok(vec![(
            "'%{data:nested.json:json}' '%{data:nested.json:json}'",
            r#"'{ "json_field1": "value2" }' '{ "json_field2": "value3" }'"#,
            Ok(Value::from(btreemap! {
                "nested" => btreemap! {
                    "json" =>  Value::Array(vec! [
                        Value::from(btreemap! { "json_field1" => Value::Bytes("value2".into()) }),
                        Value::from(btreemap! { "json_field2" => Value::Bytes("value3".into()) }),
                    ]),
                }
            })),
        )]);
    }

    #[test]
    fn supports_filters_without_fields() {
        // if the root-level value, after filters applied, is a map then merge it at the root level,
        // otherwise ignore it
<<<<<<< HEAD
        test_full_grok(vec![
            (
                "%{data::json}",
                r#"{ "json_field1": "value2" }"#,
                Ok(Value::from(btreemap! {
                    "json_field1" => Value::Bytes("value2".into()),
                })),
            ),
            (
                "%{notSpace:standalone_field} '%{data::json}' '%{data::json}' %{number::number}",
                r#"value1 '{ "json_field1": "value2" }' '{ "json_field2": "value3" }' 3"#,
                Ok(Value::from(btreemap! {
                    "standalone_field" => Value::Bytes("value1".into()),
                    "json_field1" => Value::Bytes("value2".into()),
                    "json_field2" => Value::Bytes("value3".into())
                })),
            ),
            // ignore non-map root-level fields
            (
                "%{notSpace:standalone_field} %{data::integer}",
                r#"value1 1"#,
                Ok(Value::from(btreemap! {
                    "standalone_field" => Value::Bytes("value1".into()),
                })),
            ),
            // empty map if fails
            (
                "%{data::json}",
                r#"not a json"#,
                Ok(Value::from(btreemap! {})),
            ),
        ]);
=======
        test_full_grok(vec![(
            "%{data::json}",
            r#"{ "json_field1": "value2" }"#,
            Ok(Value::from(btreemap! {
                "json_field1" => Value::Bytes("value2".into()),
            })),
        )]);
        test_full_grok(vec![(
            "%{notSpace:standalone_field} '%{data::json}' '%{data::json}' %{number::number}",
            r#"value1 '{ "json_field1": "value2" }' '{ "json_field2": "value3" }' 3"#,
            Ok(Value::from(btreemap! {
                "standalone_field" => Value::Bytes("value1".into()),
                "json_field1" => Value::Bytes("value2".into()),
                "json_field2" => Value::Bytes("value3".into())
            })),
        )]);
        // ignore non-map root-level fields
        test_full_grok(vec![(
            "%{notSpace:standalone_field} %{data::integer}",
            r#"value1 1"#,
            Ok(Value::from(btreemap! {
                "standalone_field" => Value::Bytes("value1".into()),
            })),
        )]);
        // empty map if fails
        test_full_grok(vec![(
            "%{data::json}",
            r#"not a json"#,
            Ok(Value::from(btreemap! {})),
        )]);
>>>>>>> 4a771da9
    }

    #[test]
    fn ignores_field_if_filter_fails() {
        // empty map for filters like json
        test_full_grok(vec![(
            "%{notSpace:field1:integer} %{data:field2:json}",
            r#"not_a_number not a json"#,
            Ok(Value::from(btreemap! {})),
        )]);
    }

    #[test]
    fn fails_on_no_match() {
        let rules = parse_grok_rules(
            &[
                "%{TIMESTAMP_ISO8601:timestamp} %{LOGLEVEL:level} %{GREEDYDATA:message}"
                    .to_string(),
            ],
            btreemap! {},
        )
        .expect("couldn't parse rules");
        let error = parse_grok("an ungrokkable message", &rules, false).unwrap_err();

        assert_eq!(error, Error::NoMatch);
    }

    #[test]
    fn appends_to_the_same_field() {
        let rules = parse_grok_rules(
            &[
                r#"%{integer:nested.field} %{notSpace:nested.field:uppercase} %{notSpace:nested.field:nullIf("-")}"#
                    .to_string(),
            ],
            btreemap! {},
        )
            .expect("couldn't parse rules");
        let parsed = parse_grok("1 info -", &rules, false).unwrap();

        assert_eq!(
            parsed,
            Value::from(btreemap! {
                "nested" => btreemap! {
                   "field" =>  Value::Array(vec![1.into(), "INFO".into(), Value::Null]),
                },
            })
        );
    }

    #[test]
    fn error_on_circular_dependency() {
        let err = parse_grok_rules(
            // patterns
            &[r#"%{pattern1}"#.to_string()],
            // aliases with a circular dependency
            btreemap! {
            "pattern1" => r#"%{pattern2}"#.to_string(),
            "pattern2" => r#"%{pattern1}"#.to_string()},
        )
        .unwrap_err();
        assert_eq!(
            format!("{}", err),
            "Circular dependency found in the alias 'pattern1'"
        );
    }

    #[test]
    fn extracts_field_with_regex_capture() {
        test_grok_pattern(vec![(
            r#"(?<field>\w+)"#,
            "abc",
            Ok(Value::Bytes("abc".into())),
        )]);

        // the group name can only be alphanumeric,
        // though we don't validate group names(it would be unnecessary overhead at boot-time),
        // field names are treated as literals, not as lookup paths
        test_full_grok(vec![(
            r#"(?<nested.field.name>\w+)"#,
            "abc",
            Ok(Value::from(btreemap! {
                "nested.field.name" => Value::Bytes("abc".into()),
            })),
        )]);
    }

    #[test]
    fn supports_date_matcher() {
        test_grok_pattern(vec![
            (
                r#"%{date("HH:mm:ss"):field}"#,
                "14:20:15",
                Ok(Value::Integer(51615000)),
            ),
            (
                r#"%{date("dd/MMM/yyyy"):field}"#,
                "06/Mar/2013",
                Ok(Value::Integer(1362528000000)),
            ),
            (
                r#"%{date("EEE MMM dd HH:mm:ss yyyy"):field}"#,
                "Thu Jun 16 08:29:03 2016",
                Ok(Value::Integer(1466065743000)),
            ),
            (
                r#"%{date("dd/MMM/yyyy:HH:mm:ss Z"):field}"#,
                "06/Mar/2013:01:36:30 +0900",
                Ok(Value::Integer(1362501390000)),
            ),
            (
                r#"%{date("yyyy-MM-dd'T'HH:mm:ss.SSSZ"):field}"#,
                "2016-11-29T16:21:36.431+0000",
                Ok(Value::Integer(1480436496431)),
            ),
            (
                r#"%{date("yyyy-MM-dd'T'HH:mm:ss.SSSZZ"):field}"#,
                "2016-11-29T16:21:36.431+00:00",
                Ok(Value::Integer(1480436496431)),
            ),
            (
                r#"%{date("dd/MMM/yyyy:HH:mm:ss.SSS"):field}"#,
                "06/Feb/2009:12:14:14.655",
                Ok(Value::Integer(1233922454655)),
            ),
            (
                r#"%{date("yyyy-MM-dd HH:mm:ss.SSS z"):field}"#,
                "2007-08-31 19:22:22.427 CET",
                Ok(Value::Integer(1188580942427)),
            ),
            (
                r#"%{date("yyyy-MM-dd HH:mm:ss.SSS zzzz"):field}"#,
                "2007-08-31 19:22:22.427 America/Thule",
                Ok(Value::Integer(1188598942427)),
            ),
            (
                r#"%{date("yyyy-MM-dd HH:mm:ss.SSS Z"):field}"#,
                "2007-08-31 19:22:22.427 -03:00",
                Ok(Value::Integer(1188598942427)),
            ),
            (
                r#"%{date("EEE MMM dd HH:mm:ss yyyy", "Europe/Moscow"):field}"#,
                "Thu Jun 16 08:29:03 2016",
                Ok(Value::Integer(1466054943000)),
            ),
            (
                r#"%{date("EEE MMM dd HH:mm:ss yyyy", "UTC+5"):field}"#,
                "Thu Jun 16 08:29:03 2016",
                Ok(Value::Integer(1466047743000)),
            ),
            (
                r#"%{date("EEE MMM dd HH:mm:ss yyyy", "+3"):field}"#,
                "Thu Jun 16 08:29:03 2016",
                Ok(Value::Integer(1466054943000)),
            ),
            (
                r#"%{date("EEE MMM dd HH:mm:ss yyyy", "+03:00"):field}"#,
                "Thu Jun 16 08:29:03 2016",
                Ok(Value::Integer(1466054943000)),
            ),
            (
                r#"%{date("EEE MMM dd HH:mm:ss yyyy", "-0300"):field}"#,
                "Thu Jun 16 08:29:03 2016",
                Ok(Value::Integer(1466076543000)),
            ),
        ]);

        // check error handling
        assert_eq!(
            parse_grok_rules(&[r#"%{date("ABC:XYZ"):field}"#.to_string()], btreemap! {})
                .unwrap_err()
                .to_string(),
            r#"invalid arguments for the function 'date'"#
        );
        assert_eq!(
            parse_grok_rules(
                &[r#"%{date("EEE MMM dd HH:mm:ss yyyy", "unknown timezone"):field}"#.to_string()],
                btreemap! {}
            )
            .unwrap_err()
            .to_string(),
            r#"invalid arguments for the function 'date'"#
        );
    }

    #[test]
    fn supports_array_filter() {
        test_grok_pattern(vec![
            (
                "%{data:field:array}",
                "[1,2]",
                Ok(Value::Array(vec!["1".into(), "2".into()])),
            ),
            (
                r#"%{data:field:array("\\t")}"#,
                "[1\t2]",
                Ok(Value::Array(vec!["1".into(), "2".into()])),
            ),
            (
                "%{data:field:array(integer)}",
                "[1,2]",
                Ok(Value::Array(vec![1.into(), 2.into()])),
            ),
            (
                r#"%{data:field:array(";", integer)}"#,
                "[1;2]",
                Ok(Value::Array(vec![1.into(), 2.into()])),
            ),
            (
                r#"%{data:field:array("{}",";", integer)}"#,
                "{1;2}",
                Ok(Value::Array(vec![1.into(), 2.into()])),
            ),
            (
                "%{data:field:array(number)}",
                "[1,2]",
                Ok(Value::Array(vec![1.0.into(), 2.0.into()])),
            ),
            (
                "%{data:field:array(integer)}",
                "[1,2]",
                Ok(Value::Array(vec![1.into(), 2.into()])),
            ),
            (
                "%{data:field:array(scale(10))}",
                "[1,2.1]",
                Ok(Value::Array(vec![10.0.into(), 21.0.into()])),
            ),
            (
                r#"%{data:field:array(";", scale(10))}"#,
                "[1;2.1]",
                Ok(Value::Array(vec![10.0.into(), 21.0.into()])),
            ),
            (
                r#"%{data:field:array("{}",";", scale(10))}"#,
                "{1;2.1}",
                Ok(Value::Array(vec![10.0.into(), 21.0.into()])),
            ),
        ]);

        test_full_grok(vec![
            // not an array
            (
                r#"%{data:field:array}"#,
                "abc",
                Ok(Value::Object(btreemap! {})),
            ),
            // failed to apply value filter(values are strings)
            (
                r#"%{data:field:array(scale(10))}"#,
                "[a,b]",
                Ok(Value::Object(btreemap! {})),
            ),
        ]);
    }
}<|MERGE_RESOLUTION|>--- conflicted
+++ resolved
@@ -222,23 +222,6 @@
         ]);
     }
 
-<<<<<<< HEAD
-=======
-    fn test_full_grok(tests: Vec<(&str, &str, Result<Value, Error>)>) {
-        for (filter, k, v) in tests {
-            let rules =
-                parse_grok_rules(&[filter.to_string()], btreemap! {}).expect("should parse rules");
-            let parsed = parse_grok(k, &rules, false);
-
-            if v.is_ok() {
-                assert_eq!(parsed.unwrap(), v.unwrap());
-            } else {
-                assert_eq!(parsed, v);
-            }
-        }
-    }
-
->>>>>>> 4a771da9
     fn test_grok_pattern(tests: Vec<(&str, &str, Result<Value, Error>)>) {
         for (filter, k, v) in tests {
             let rules = parse_grok_rules(&[filter.to_string()], btreemap! {})
@@ -338,7 +321,6 @@
     fn supports_filters_without_fields() {
         // if the root-level value, after filters applied, is a map then merge it at the root level,
         // otherwise ignore it
-<<<<<<< HEAD
         test_full_grok(vec![
             (
                 "%{data::json}",
@@ -371,38 +353,6 @@
                 Ok(Value::from(btreemap! {})),
             ),
         ]);
-=======
-        test_full_grok(vec![(
-            "%{data::json}",
-            r#"{ "json_field1": "value2" }"#,
-            Ok(Value::from(btreemap! {
-                "json_field1" => Value::Bytes("value2".into()),
-            })),
-        )]);
-        test_full_grok(vec![(
-            "%{notSpace:standalone_field} '%{data::json}' '%{data::json}' %{number::number}",
-            r#"value1 '{ "json_field1": "value2" }' '{ "json_field2": "value3" }' 3"#,
-            Ok(Value::from(btreemap! {
-                "standalone_field" => Value::Bytes("value1".into()),
-                "json_field1" => Value::Bytes("value2".into()),
-                "json_field2" => Value::Bytes("value3".into())
-            })),
-        )]);
-        // ignore non-map root-level fields
-        test_full_grok(vec![(
-            "%{notSpace:standalone_field} %{data::integer}",
-            r#"value1 1"#,
-            Ok(Value::from(btreemap! {
-                "standalone_field" => Value::Bytes("value1".into()),
-            })),
-        )]);
-        // empty map if fails
-        test_full_grok(vec![(
-            "%{data::json}",
-            r#"not a json"#,
-            Ok(Value::from(btreemap! {})),
-        )]);
->>>>>>> 4a771da9
     }
 
     #[test]
