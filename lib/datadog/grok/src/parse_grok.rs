--- conflicted
+++ resolved
@@ -802,7 +802,6 @@
                 Ok(Value::from(btreemap! {})),
             ),
             (
-<<<<<<< HEAD
                 r#"%{data::keyvalue(":")}"#,
                 r#"kafka_cluster_status:8ca7b736f0aa43e5"#,
                 Ok(Value::from(btreemap! {
@@ -814,12 +813,13 @@
                 r#"field=2.0f"#,
                 Ok(Value::from(btreemap! {
                     "field" => "2.0f"
-=======
+                    })),
+            ),
+            (
                 r#"%{data::keyvalue("=", "\\w.\\-_@:")}"#,
                 r#"IN=eth0 OUT= MAC"#,// no value
                 Ok(Value::from(btreemap! {
                     "IN" => "eth0"
->>>>>>> ad6ae66b
                 })),
             ),
             (
