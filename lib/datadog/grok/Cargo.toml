--- conflicted
+++ resolved
@@ -23,14 +23,9 @@
 ordered-float = { version = "2", default-features = false }
 onig = {version  = "6.3.1", default-features = false }
 chrono = { version = "0.4.19", default-features = false }
-<<<<<<< HEAD
-chrono-tz = { version = "0.5.3", default-features = false }
-peeking_take_while = { version = "0.1.2", default-features = false }
-nom = { version = "7.1.0", default-features = false }
-=======
 chrono-tz = { version = "0.6.1", default-features = false }
 peeking_take_while = { version = "1.0.0", default-features = false }
->>>>>>> 4a771da9
+nom = { version = "7.1.0", default-features = false }
 
 # Internal
 lookup = { path = "../../lookup" }
