--- conflicted
+++ resolved
@@ -3,20 +3,14 @@
 #[macro_use]
 extern crate tracing;
 
-use criterion::{BenchmarkId, Criterion};
-use std::hint::black_box;
 use std::{
     fmt,
     hint::black_box,
     sync::{Mutex, MutexGuard},
 };
-<<<<<<< HEAD
-use tracing::{field, span, subscriber::Interest, Event, Metadata, Subscriber};
-=======
 
 use criterion::{BenchmarkId, Criterion};
 use tracing::{Event, Metadata, Subscriber, field, span, subscriber::Interest};
->>>>>>> eee6e669
 use tracing_limit::RateLimitedLayer;
 use tracing_subscriber::layer::{Context, Layer, SubscriberExt};
 
@@ -65,6 +59,7 @@
                             bar = "bar",
                             baz = 3,
                             quuux = ?0.99,
+                            internal_log_rate_limit = true
                         )
                     }
                 })
