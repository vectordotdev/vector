[package]
name = "tracing-limit"
version = "0.1.0"
authors = ["Vector Contributors <vector@datadoghq.com>"]
edition = "2024"
publish = false
license = "MPL-2.0"

[dependencies]
tracing-core = { version = "0.1", default-features = false }
<<<<<<< HEAD
tracing-subscriber = { version = "0.3", default-features = false, features = ["registry", "std"] }
=======
tracing-subscriber = { workspace = true, features = ["registry", "std"] }
>>>>>>> eee6e669
dashmap = { version = "6.1.0", default-features = false }

[dev-dependencies]
criterion = "0.7"
tracing = "0.1.34"
mock_instant = { version = "0.6" }
<<<<<<< HEAD
tracing-subscriber = { version = "0.3.19", default-features = false, features = ["env-filter", "fmt"] }
=======
tracing-subscriber = { workspace = true, features = ["env-filter", "fmt"] }
>>>>>>> eee6e669

[[bench]]
name = "limit"
harness = false<|MERGE_RESOLUTION|>--- conflicted
+++ resolved
@@ -8,22 +8,14 @@
 
 [dependencies]
 tracing-core = { version = "0.1", default-features = false }
-<<<<<<< HEAD
-tracing-subscriber = { version = "0.3", default-features = false, features = ["registry", "std"] }
-=======
 tracing-subscriber = { workspace = true, features = ["registry", "std"] }
->>>>>>> eee6e669
 dashmap = { version = "6.1.0", default-features = false }
 
 [dev-dependencies]
 criterion = "0.7"
 tracing = "0.1.34"
 mock_instant = { version = "0.6" }
-<<<<<<< HEAD
-tracing-subscriber = { version = "0.3.19", default-features = false, features = ["env-filter", "fmt"] }
-=======
 tracing-subscriber = { workspace = true, features = ["env-filter", "fmt"] }
->>>>>>> eee6e669
 
 [[bench]]
 name = "limit"
