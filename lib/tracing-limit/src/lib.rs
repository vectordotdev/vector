#![deny(warnings)]

use std::fmt;

use dashmap::DashMap;
use tracing_core::{
    Event, Metadata, Subscriber,
    callsite::Identifier,
    field::{Field, Value, Visit, display},
    span,
    subscriber::Interest,
};
use tracing_subscriber::layer::{Context, Layer};

#[cfg(test)]
#[macro_use]
extern crate tracing;

#[cfg(not(test))]
use std::time::Instant;

#[cfg(test)]
use mock_instant::global::Instant;

const RATE_LIMIT_FIELD: &str = "internal_log_rate_limit";
const RATE_LIMIT_SECS_FIELD: &str = "internal_log_rate_secs";
const MESSAGE_FIELD: &str = "message";

// These fields will cause events to be independently rate limited by the values
// for these keys
const COMPONENT_ID_FIELD: &str = "component_id";
const VRL_POSITION: &str = "vrl_position";

#[derive(Eq, PartialEq, Hash, Clone)]
struct RateKeyIdentifier {
    callsite: Identifier,
    rate_limit_key_values: RateLimitedSpanKeys,
}

pub struct RateLimitedLayer<S, L>
where
    L: Layer<S> + Sized,
    S: Subscriber,
{
    events: DashMap<RateKeyIdentifier, State>,
    inner: L,
    internal_log_rate_limit: u64,
    _subscriber: std::marker::PhantomData<S>,
}

impl<S, L> RateLimitedLayer<S, L>
where
    L: Layer<S> + Sized,
    S: Subscriber,
{
    pub fn new(layer: L) -> Self {
        RateLimitedLayer {
            events: Default::default(),
            internal_log_rate_limit: 10,
            inner: layer,
            _subscriber: std::marker::PhantomData,
        }
    }

    pub fn with_default_limit(mut self, internal_log_rate_limit: u64) -> Self {
        self.internal_log_rate_limit = internal_log_rate_limit;
        self
    }
}

impl<S, L> Layer<S> for RateLimitedLayer<S, L>
where
    L: Layer<S>,
    S: Subscriber + for<'a> tracing_subscriber::registry::LookupSpan<'a>,
{
    #[inline]
    fn register_callsite(&self, metadata: &'static Metadata<'static>) -> Interest {
        self.inner.register_callsite(metadata)
    }

    #[inline]
    fn enabled(&self, metadata: &Metadata<'_>, ctx: Context<'_, S>) -> bool {
        self.inner.enabled(metadata, ctx)
    }

    // keep track of any span fields we use for grouping rate limiting
    fn on_new_span(&self, attrs: &span::Attributes<'_>, id: &span::Id, ctx: Context<'_, S>) {
        {
            let span = ctx.span(id).expect("Span not found, this is a bug");
            let mut extensions = span.extensions_mut();

            if extensions.get_mut::<RateLimitedSpanKeys>().is_none() {
                let mut fields = RateLimitedSpanKeys::default();
                attrs.record(&mut fields);
                extensions.insert(fields);
            };
        }
        self.inner.on_new_span(attrs, id, ctx);
    }

    // keep track of any span fields we use for grouping rate limiting
    fn on_record(&self, id: &span::Id, values: &span::Record<'_>, ctx: Context<'_, S>) {
        {
            let span = ctx.span(id).expect("Span not found, this is a bug");
            let mut extensions = span.extensions_mut();

            match extensions.get_mut::<RateLimitedSpanKeys>() {
                Some(fields) => {
                    values.record(fields);
                }
                None => {
                    let mut fields = RateLimitedSpanKeys::default();
                    values.record(&mut fields);
                    extensions.insert(fields);
                }
            };
        }
        self.inner.on_record(id, values, ctx);
    }

    #[inline]
    fn on_follows_from(&self, span: &span::Id, follows: &span::Id, ctx: Context<'_, S>) {
        self.inner.on_follows_from(span, follows, ctx);
    }

    fn on_event(&self, event: &Event<'_>, ctx: Context<'_, S>) {
        // Visit the event, grabbing the limit status if one is defined. If we can't find a rate limit field, or the rate limit
        // is set as false, then we let it pass through untouched.
        let mut limit_visitor = LimitVisitor::default();
        event.record(&mut limit_visitor);

        let limit_exists = limit_visitor.limit.unwrap_or(true);
        if !limit_exists {
            return self.inner.on_event(event, ctx);
        }

        let limit = match limit_visitor.limit_secs {
            Some(limit_secs) => limit_secs, // override the cli limit
            None => self.internal_log_rate_limit,
        };

        // Visit all of the spans in the scope of this event, looking for specific fields that we use to differentiate
        // rate-limited events. This ensures that we don't rate limit an event's _callsite_, but the specific usage of a
        // callsite, since multiple copies of the same component could be running, etc.
        let rate_limit_key_values = {
            let mut keys = RateLimitedSpanKeys::default();
            event.record(&mut keys);

            ctx.lookup_current()
                .into_iter()
                .flat_map(|span| span.scope().from_root())
                .fold(keys, |mut keys, span| {
                    let extensions = span.extensions();
                    if let Some(span_keys) = extensions.get::<RateLimitedSpanKeys>() {
                        keys.merge(span_keys);
                    }
                    keys
                })
        };

        // Build the key to represent this event, given its span fields, and see if we're already rate limiting it. If
        // not, we'll initialize an entry for it.
        let metadata = event.metadata();
        let id = RateKeyIdentifier {
            callsite: metadata.callsite(),
            rate_limit_key_values,
        };

        let mut state = self.events.entry(id).or_insert_with(|| {
            let mut message_visitor = MessageVisitor::default();
            event.record(&mut message_visitor);

            let message = message_visitor
                .message
                .unwrap_or_else(|| metadata.name().into());

            State::new(message, limit)
        });

        // Update our suppressed state for this event, and see if we should still be suppressing it.
        //
        // When this is the first time seeing the event, we emit it like we normally would. The second time we see it in
        // the limit period, we emit a new event to indicate that the original event is being actively suppressed.
        // Otherwise, we don't emit anything.
        let previous_count = state.increment_count();
        if state.should_limit() {
            match previous_count {
                0 => self.inner.on_event(event, ctx),
                1 => {
                    let message = format!(
                        "Internal log [{}] is being suppressed to avoid flooding.",
                        state.message
                    );
                    self.create_event(&ctx, metadata, message, state.limit);
                }
                _ => {}
            }
        } else {
            // If we saw this event 3 or more times total, emit an event that indicates the total number of times we
            // suppressed the event in the limit period.
            if previous_count > 1 {
                let message = format!(
                    "Internal log [{}] has been suppressed {} times.",
                    state.message,
                    previous_count - 1
                );

                self.create_event(&ctx, metadata, message, state.limit);
            }

            // We're not suppressing anymore, so we also emit the current event as normal.. but we update our rate
            // limiting state since this is effectively equivalent to seeing the event again for the first time.
            self.inner.on_event(event, ctx);

            state.reset();
        }
    }

    #[inline]
    fn on_enter(&self, id: &span::Id, ctx: Context<'_, S>) {
        self.inner.on_enter(id, ctx);
    }

    #[inline]
    fn on_exit(&self, id: &span::Id, ctx: Context<'_, S>) {
        self.inner.on_exit(id, ctx);
    }

    #[inline]
    fn on_close(&self, id: span::Id, ctx: Context<'_, S>) {
        self.inner.on_close(id, ctx);
    }

    #[inline]
    fn on_id_change(&self, old: &span::Id, new: &span::Id, ctx: Context<'_, S>) {
        self.inner.on_id_change(old, new, ctx);
    }

    #[inline]
    fn on_layer(&mut self, subscriber: &mut S) {
        self.inner.on_layer(subscriber);
    }
}

impl<S, L> RateLimitedLayer<S, L>
where
    S: Subscriber,
    L: Layer<S>,
{
    fn create_event(
        &self,
        ctx: &Context<S>,
        metadata: &'static Metadata<'static>,
        message: String,
        rate_limit: u64,
    ) {
        let fields = metadata.fields();

        let message = display(message);

        if let Some(message_field) = fields.field("message") {
            let values = [(&message_field, Some(&message as &dyn Value))];

            let valueset = fields.value_set(&values);
            let event = Event::new(metadata, &valueset);
            self.inner.on_event(&event, ctx.clone());
        } else if let Some(ratelimit_field) = fields.field(RATE_LIMIT_FIELD) {
            let values = [(&ratelimit_field, Some(&rate_limit as &dyn Value))];

            let valueset = fields.value_set(&values);
            let event = Event::new(metadata, &valueset);
            self.inner.on_event(&event, ctx.clone());
        }
    }
}

#[derive(Debug)]
struct State {
    start: Instant,
    count: u64,
    limit: u64,
    message: String,
}

impl State {
    fn new(message: String, limit: u64) -> Self {
        Self {
            start: Instant::now(),
            count: 0,
            limit,
            message,
        }
    }

    fn reset(&mut self) {
        self.start = Instant::now();
        self.count = 1;
    }

    fn increment_count(&mut self) -> u64 {
        let prev = self.count;
        self.count += 1;
        prev
    }

    fn should_limit(&self) -> bool {
        self.start.elapsed().as_secs() < self.limit
    }
}

#[derive(PartialEq, Eq, Clone, Hash)]
enum TraceValue {
    String(String),
    Int(i64),
    Uint(u64),
    Bool(bool),
}

impl From<bool> for TraceValue {
    fn from(b: bool) -> Self {
        TraceValue::Bool(b)
    }
}

impl From<i64> for TraceValue {
    fn from(i: i64) -> Self {
        TraceValue::Int(i)
    }
}

impl From<u64> for TraceValue {
    fn from(u: u64) -> Self {
        TraceValue::Uint(u)
    }
}

impl From<String> for TraceValue {
    fn from(s: String) -> Self {
        TraceValue::String(s)
    }
}

/// RateLimitedSpanKeys records span keys that we use to rate limit callsites separately by. For
/// example, if a given trace callsite is called from two different components, then they will be
/// rate limited separately.
#[derive(Default, Eq, PartialEq, Hash, Clone)]
struct RateLimitedSpanKeys {
    component_id: Option<TraceValue>,
    vrl_position: Option<TraceValue>,
}

impl RateLimitedSpanKeys {
    fn record(&mut self, field: &Field, value: TraceValue) {
        match field.name() {
            COMPONENT_ID_FIELD => self.component_id = Some(value),
            VRL_POSITION => self.vrl_position = Some(value),
            _ => {}
        }
    }

    fn merge(&mut self, other: &Self) {
        if let Some(component_id) = &other.component_id {
            self.component_id = Some(component_id.clone());
        }
        if let Some(vrl_position) = &other.vrl_position {
            self.vrl_position = Some(vrl_position.clone());
        }
    }
}

impl Visit for RateLimitedSpanKeys {
    fn record_i64(&mut self, field: &Field, value: i64) {
        self.record(field, value.into());
    }

    fn record_u64(&mut self, field: &Field, value: u64) {
        self.record(field, value.into());
    }

    fn record_bool(&mut self, field: &Field, value: bool) {
        self.record(field, value.into());
    }

    fn record_str(&mut self, field: &Field, value: &str) {
        self.record(field, value.to_owned().into());
    }

    fn record_debug(&mut self, field: &Field, value: &dyn fmt::Debug) {
        self.record(field, format!("{value:?}").into());
    }
}

#[derive(Default)]
struct LimitVisitor {
    pub limit: Option<bool>,
    pub limit_secs: Option<u64>,
}

impl Visit for LimitVisitor {
    fn record_bool(&mut self, field: &Field, value: bool) {
        if field.name() == RATE_LIMIT_FIELD {
            self.limit = Some(value);
        }
    }

    fn record_i64(&mut self, field: &Field, value: i64) {
        if field.name() == RATE_LIMIT_SECS_FIELD {
            self.limit = Some(true); // limit if we have this field
            self.limit_secs = Some(u64::try_from(value).unwrap_or_default()); // override the cli passed limit
        }
    }

    fn record_u64(&mut self, field: &Field, value: u64) {
        if field.name() == RATE_LIMIT_SECS_FIELD {
            self.limit = Some(true); // limit if we have this field
            self.limit_secs = Some(value); // override the cli passed limit
        }
    }

    fn record_debug(&mut self, _field: &Field, _value: &dyn fmt::Debug) {}
}

#[derive(Default)]
struct MessageVisitor {
    pub message: Option<String>,
}

impl Visit for MessageVisitor {
    fn record_str(&mut self, field: &Field, value: &str) {
        if self.message.is_none() && field.name() == MESSAGE_FIELD {
            self.message = Some(value.to_string());
        }
    }

    fn record_debug(&mut self, field: &Field, value: &dyn fmt::Debug) {
        if self.message.is_none() && field.name() == MESSAGE_FIELD {
            self.message = Some(format!("{value:?}"));
        }
    }
}

#[cfg(test)]
mod test {
    use std::{
        sync::{Arc, LazyLock, Mutex},
        time::Duration,
    };

    use mock_instant::global::MockClock;
    use tracing_subscriber::layer::SubscriberExt;

    static TRACING_DEFAULT_LOCK: LazyLock<Mutex<()>> = LazyLock::new(|| Mutex::new(()));

    use super::*;

    #[derive(Default)]
    struct RecordingLayer<S> {
        events: Arc<Mutex<Vec<String>>>,

        _subscriber: std::marker::PhantomData<S>,
    }

    impl<S> RecordingLayer<S> {
        fn new(events: Arc<Mutex<Vec<String>>>) -> Self {
            RecordingLayer {
                events,

                _subscriber: std::marker::PhantomData,
            }
        }
    }

    impl<S> Layer<S> for RecordingLayer<S>
    where
        S: Subscriber + for<'a> tracing_subscriber::registry::LookupSpan<'a>,
    {
        fn register_callsite(&self, _metadata: &'static Metadata<'static>) -> Interest {
            Interest::always()
        }

        fn enabled(&self, _metadata: &Metadata<'_>, _ctx: Context<'_, S>) -> bool {
            true
        }

        fn on_event(&self, event: &Event<'_>, _ctx: Context<'_, S>) {
            let mut visitor = MessageVisitor::default();
            event.record(&mut visitor);

            let mut events = self.events.lock().unwrap();
            events.push(visitor.message.unwrap_or_default());
        }
    }

    #[test]
    fn rate_limits() {
        let _guard = TRACING_DEFAULT_LOCK.lock().unwrap();

        let events: Arc<Mutex<Vec<String>>> = Default::default();

        let recorder = RecordingLayer::new(Arc::clone(&events));
        let sub = tracing_subscriber::registry::Registry::default()
            .with(RateLimitedLayer::new(recorder).with_default_limit(1));
        tracing::subscriber::with_default(sub, || {
            for _ in 0..21 {
                info!(message = "Hello world!", internal_log_rate_limit = true);
                MockClock::advance(Duration::from_millis(100));
            }
        });

        let events = events.lock().unwrap();

        assert_eq!(
            *events,
            vec![
                "Hello world!",
                "Internal log [Hello world!] is being suppressed to avoid flooding.",
                "Internal log [Hello world!] has been suppressed 9 times.",
                "Hello world!",
                "Internal log [Hello world!] is being suppressed to avoid flooding.",
                "Internal log [Hello world!] has been suppressed 9 times.",
                "Hello world!",
            ]
            .into_iter()
            .map(std::borrow::ToOwned::to_owned)
            .collect::<Vec<String>>()
        );
    }

    #[test]
    fn rate_limits_default() {
        let events: Arc<Mutex<Vec<String>>> = Default::default();

        let recorder = RecordingLayer::new(Arc::clone(&events));
        let sub = tracing_subscriber::registry::Registry::default()
            .with(RateLimitedLayer::new(recorder).with_default_limit(10));
        tracing::subscriber::with_default(sub, || {
            for _ in 0..21 {
                info!(message = "Hello world!");
                MockClock::advance(Duration::from_millis(100));
            }
        });

        let events = events.lock().unwrap();

        assert_eq!(
            *events,
            vec![
                "Hello world!",
                "Internal log [Hello world!] is being suppressed to avoid flooding.",
            ]
            .into_iter()
            .map(std::borrow::ToOwned::to_owned)
            .collect::<Vec<String>>()
        );
    }

    #[test]
    fn override_rate_limit_at_callsite() {
        let _guard = TRACING_DEFAULT_LOCK.lock().unwrap();

        let events: Arc<Mutex<Vec<String>>> = Default::default();

        let recorder = RecordingLayer::new(Arc::clone(&events));
        let sub = tracing_subscriber::registry::Registry::default()
            .with(RateLimitedLayer::new(recorder).with_default_limit(100));
        tracing::subscriber::with_default(sub, || {
            for _ in 0..21 {
                info!(message = "Hello world!", internal_log_rate_secs = 1);
                MockClock::advance(Duration::from_millis(100));
            }
        });

        let events = events.lock().unwrap();

        assert_eq!(
            *events,
            vec![
                "Hello world!",
                "Internal log [Hello world!] is being suppressed to avoid flooding.",
                "Internal log [Hello world!] has been suppressed 9 times.",
                "Hello world!",
                "Internal log [Hello world!] is being suppressed to avoid flooding.",
                "Internal log [Hello world!] has been suppressed 9 times.",
                "Hello world!",
            ]
            .into_iter()
            .map(std::borrow::ToOwned::to_owned)
            .collect::<Vec<String>>()
        );
    }

    #[test]
    fn rate_limit_by_span_key() {
        let _guard = TRACING_DEFAULT_LOCK.lock().unwrap();

        let events: Arc<Mutex<Vec<String>>> = Default::default();

        let recorder = RecordingLayer::new(Arc::clone(&events));
        let sub = tracing_subscriber::registry::Registry::default()
            .with(RateLimitedLayer::new(recorder).with_default_limit(1));
        tracing::subscriber::with_default(sub, || {
            for _ in 0..21 {
                for key in &["foo", "bar"] {
                    for line_number in &[1, 2] {
                        let span =
                            info_span!("span", component_id = &key, vrl_position = &line_number);
                        let _enter = span.enter();
                        info!(
                            message = format!("Hello {key} on line_number {line_number}!").as_str(),
<<<<<<< HEAD
=======
                            internal_log_rate_limit = true
>>>>>>> eee6e669
                        );
                    }
                }
                MockClock::advance(Duration::from_millis(100));
            }
        });

        let events = events.lock().unwrap();

        assert_eq!(
            *events,
            vec![
                "Hello foo on line_number 1!",
                "Hello foo on line_number 2!",
                "Hello bar on line_number 1!",
                "Hello bar on line_number 2!",
                "Internal log [Hello foo on line_number 1!] is being suppressed to avoid flooding.",
                "Internal log [Hello foo on line_number 2!] is being suppressed to avoid flooding.",
                "Internal log [Hello bar on line_number 1!] is being suppressed to avoid flooding.",
                "Internal log [Hello bar on line_number 2!] is being suppressed to avoid flooding.",
                "Internal log [Hello foo on line_number 1!] has been suppressed 9 times.",
                "Hello foo on line_number 1!",
                "Internal log [Hello foo on line_number 2!] has been suppressed 9 times.",
                "Hello foo on line_number 2!",
                "Internal log [Hello bar on line_number 1!] has been suppressed 9 times.",
                "Hello bar on line_number 1!",
                "Internal log [Hello bar on line_number 2!] has been suppressed 9 times.",
                "Hello bar on line_number 2!",
                "Internal log [Hello foo on line_number 1!] is being suppressed to avoid flooding.",
                "Internal log [Hello foo on line_number 2!] is being suppressed to avoid flooding.",
                "Internal log [Hello bar on line_number 1!] is being suppressed to avoid flooding.",
                "Internal log [Hello bar on line_number 2!] is being suppressed to avoid flooding.",
                "Internal log [Hello foo on line_number 1!] has been suppressed 9 times.",
                "Hello foo on line_number 1!",
                "Internal log [Hello foo on line_number 2!] has been suppressed 9 times.",
                "Hello foo on line_number 2!",
                "Internal log [Hello bar on line_number 1!] has been suppressed 9 times.",
                "Hello bar on line_number 1!",
                "Internal log [Hello bar on line_number 2!] has been suppressed 9 times.",
                "Hello bar on line_number 2!",
            ]
            .into_iter()
            .map(std::borrow::ToOwned::to_owned)
            .collect::<Vec<String>>()
        );
    }

    #[test]
    fn rate_limit_by_event_key() {
        let _guard = TRACING_DEFAULT_LOCK.lock().unwrap();

        let events: Arc<Mutex<Vec<String>>> = Default::default();

        let recorder = RecordingLayer::new(Arc::clone(&events));
        let sub = tracing_subscriber::registry::Registry::default()
            .with(RateLimitedLayer::new(recorder).with_default_limit(1));
        tracing::subscriber::with_default(sub, || {
            for _ in 0..21 {
                for key in &["foo", "bar"] {
                    for line_number in &[1, 2] {
                        info!(
                            message = format!("Hello {key} on line_number {line_number}!").as_str(),
<<<<<<< HEAD
=======
                            internal_log_rate_limit = true,
>>>>>>> eee6e669
                            component_id = &key,
                            vrl_position = &line_number
                        );
                    }
                }
                MockClock::advance(Duration::from_millis(100));
            }
        });

        let events = events.lock().unwrap();

        assert_eq!(
            *events,
            vec![
                "Hello foo on line_number 1!",
                "Hello foo on line_number 2!",
                "Hello bar on line_number 1!",
                "Hello bar on line_number 2!",
                "Internal log [Hello foo on line_number 1!] is being suppressed to avoid flooding.",
                "Internal log [Hello foo on line_number 2!] is being suppressed to avoid flooding.",
                "Internal log [Hello bar on line_number 1!] is being suppressed to avoid flooding.",
                "Internal log [Hello bar on line_number 2!] is being suppressed to avoid flooding.",
                "Internal log [Hello foo on line_number 1!] has been suppressed 9 times.",
                "Hello foo on line_number 1!",
                "Internal log [Hello foo on line_number 2!] has been suppressed 9 times.",
                "Hello foo on line_number 2!",
                "Internal log [Hello bar on line_number 1!] has been suppressed 9 times.",
                "Hello bar on line_number 1!",
                "Internal log [Hello bar on line_number 2!] has been suppressed 9 times.",
                "Hello bar on line_number 2!",
                "Internal log [Hello foo on line_number 1!] is being suppressed to avoid flooding.",
                "Internal log [Hello foo on line_number 2!] is being suppressed to avoid flooding.",
                "Internal log [Hello bar on line_number 1!] is being suppressed to avoid flooding.",
                "Internal log [Hello bar on line_number 2!] is being suppressed to avoid flooding.",
                "Internal log [Hello foo on line_number 1!] has been suppressed 9 times.",
                "Hello foo on line_number 1!",
                "Internal log [Hello foo on line_number 2!] has been suppressed 9 times.",
                "Hello foo on line_number 2!",
                "Internal log [Hello bar on line_number 1!] has been suppressed 9 times.",
                "Hello bar on line_number 1!",
                "Internal log [Hello bar on line_number 2!] has been suppressed 9 times.",
                "Hello bar on line_number 2!",
            ]
            .into_iter()
            .map(std::borrow::ToOwned::to_owned)
            .collect::<Vec<String>>()
        );
    }
}<|MERGE_RESOLUTION|>--- conflicted
+++ resolved
@@ -129,7 +129,7 @@
         let mut limit_visitor = LimitVisitor::default();
         event.record(&mut limit_visitor);
 
-        let limit_exists = limit_visitor.limit.unwrap_or(true);
+        let limit_exists = limit_visitor.limit.unwrap_or(false);
         if !limit_exists {
             return self.inner.on_event(event, ctx);
         }
@@ -264,8 +264,11 @@
             let valueset = fields.value_set(&values);
             let event = Event::new(metadata, &valueset);
             self.inner.on_event(&event, ctx.clone());
-        } else if let Some(ratelimit_field) = fields.field(RATE_LIMIT_FIELD) {
-            let values = [(&ratelimit_field, Some(&rate_limit as &dyn Value))];
+        } else {
+            let values = [(
+                &fields.field(RATE_LIMIT_FIELD).unwrap(),
+                Some(&rate_limit as &dyn Value),
+            )];
 
             let valueset = fields.value_set(&values);
             let event = Event::new(metadata, &valueset);
@@ -527,34 +530,6 @@
     }
 
     #[test]
-    fn rate_limits_default() {
-        let events: Arc<Mutex<Vec<String>>> = Default::default();
-
-        let recorder = RecordingLayer::new(Arc::clone(&events));
-        let sub = tracing_subscriber::registry::Registry::default()
-            .with(RateLimitedLayer::new(recorder).with_default_limit(10));
-        tracing::subscriber::with_default(sub, || {
-            for _ in 0..21 {
-                info!(message = "Hello world!");
-                MockClock::advance(Duration::from_millis(100));
-            }
-        });
-
-        let events = events.lock().unwrap();
-
-        assert_eq!(
-            *events,
-            vec![
-                "Hello world!",
-                "Internal log [Hello world!] is being suppressed to avoid flooding.",
-            ]
-            .into_iter()
-            .map(std::borrow::ToOwned::to_owned)
-            .collect::<Vec<String>>()
-        );
-    }
-
-    #[test]
     fn override_rate_limit_at_callsite() {
         let _guard = TRACING_DEFAULT_LOCK.lock().unwrap();
 
@@ -565,7 +540,11 @@
             .with(RateLimitedLayer::new(recorder).with_default_limit(100));
         tracing::subscriber::with_default(sub, || {
             for _ in 0..21 {
-                info!(message = "Hello world!", internal_log_rate_secs = 1);
+                info!(
+                    message = "Hello world!",
+                    internal_log_rate_limit = true,
+                    internal_log_rate_secs = 1
+                );
                 MockClock::advance(Duration::from_millis(100));
             }
         });
@@ -607,10 +586,7 @@
                         let _enter = span.enter();
                         info!(
                             message = format!("Hello {key} on line_number {line_number}!").as_str(),
-<<<<<<< HEAD
-=======
                             internal_log_rate_limit = true
->>>>>>> eee6e669
                         );
                     }
                 }
@@ -673,10 +649,7 @@
                     for line_number in &[1, 2] {
                         info!(
                             message = format!("Hello {key} on line_number {line_number}!").as_str(),
-<<<<<<< HEAD
-=======
                             internal_log_rate_limit = true,
->>>>>>> eee6e669
                             component_id = &key,
                             vrl_position = &line_number
                         );
