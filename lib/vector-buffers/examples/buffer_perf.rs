--- conflicted
+++ resolved
@@ -22,10 +22,6 @@
         builder::TopologyBuilder,
         channel::{BufferReceiver, BufferSender},
     },
-<<<<<<< HEAD
-    BufferType, Bufferable, EventCount, MemoryBufferSize, WhenFull,
-=======
->>>>>>> eee6e669
 };
 use vector_common::{
     byte_size_of::ByteSizeOf,
