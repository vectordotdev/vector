use std::{
    cmp::Ordering,
    convert::Infallible as StdInfallible,
    fmt,
    io::{self, ErrorKind},
    marker::PhantomData,
    num::NonZeroUsize,
    sync::Arc,
};

use bytes::BufMut;
use crc32fast::Hasher;
use rkyv::{
    ser::{
        serializers::{
            AlignedSerializer, AllocScratch, AllocScratchError, BufferScratch, CompositeSerializer,
            CompositeSerializerError, FallbackScratch,
        },
        Serializer,
    },
    AlignedVec, Infallible,
};
use snafu::{ResultExt, Snafu};
use tokio::io::{AsyncWrite, AsyncWriteExt};

use super::{
    common::{create_crc32c_hasher, DiskBufferConfig},
    io::Filesystem,
    ledger::Ledger,
    record::{validate_record_archive, Record, RecordStatus},
};
use crate::{
    encoding::{AsMetadata, Encodable},
    variants::disk_v2::{
        io::AsyncFile, reader::decode_record_payload, record::try_as_record_archive,
    },
    Bufferable,
};

/// Error that occurred during calls to [`Writer`].
#[derive(Debug, Snafu)]
pub enum WriterError<T>
where
    T: Bufferable,
{
    /// A general I/O error occurred.
    ///
    /// Different methods will capture specific I/O errors depending on the situation, as some
    /// errors may be expected and considered normal by design.  For all I/O errors that are
    /// considered atypical, they will be returned as this variant.
    #[snafu(display("write I/O error: {}", source))]
    Io { source: io::Error },

    /// The record attempting to be written was too large.
    ///
    /// In practice, most encoders will throw their own error if they cannot write all of the
    /// necessary bytes during encoding, and so this error will typically only be emitted when the
    /// encoder throws no error during the encoding step itself, but manages to fill up the encoding
    /// buffer to the limit.
    #[snafu(display("record too large: limit is {}", limit))]
    RecordTooLarge { limit: usize },

    /// The data file did not have enough remaining space to write the record.
    ///
    /// This could be because the data file is legitimately full, but is more commonly related to a
    /// record being big enough that it would exceed the max data file size.
    ///
    /// The record that was given to write is returned.
    ///
    /// See lemma 5.
    #[snafu(display("data file full or record would exceed max data file size"))]
    DataFileFull { record: T, serialized_size: usize },

    /// A record reported that it contained more events than the number of bytes when encoded.
    ///
    /// This is nonsensicial because we don't intend to ever support encoding zero-sized types
    /// through the buffer, and the logic we use to count the number of actual events in the buffer
    /// transitively depends on not being able to represent more than one event per encoded byte.
    ///
    /// See lemma 4 for more information.
    #[snafu(display(
        "record reported event count ({}) higher than encoded length ({})",
        encoded_len,
        event_count
    ))]
    NonsensicalEventCount {
        encoded_len: usize,
        event_count: usize,
    },

    /// The encoder encountered an issue during encoding.
    ///
    /// For common encoders, failure to write all of the bytes of the input will be the most common
    /// error, and in fact, some some encoders, it's the only possible error that can occur.
    #[snafu(display("failed to encode record: {:?}", source))]
    FailedToEncode {
        source: <T as Encodable>::EncodeError,
    },

    /// The writer failed to serialize the record.
    ///
    /// As records are encoded and then wrapped in a container which carries metadata about the size
    /// of the encoded record, and so on, there is a chance that we could fail to serialize that
    /// container during the write step.
    ///
    /// In practice, this should generally only occur if the system is unable to allocate enough
    /// memory during the serialization step aka the system itself is literally out of memory to
    /// give to processes.  Rare, indeed.
    #[snafu(display("failed to serialize encoded record to buffer: {}", reason))]
    FailedToSerialize { reason: String },

    /// The writer failed to validate the last written record.
    ///
    /// Specifically, for `Writer`, this can only ever be returned when creating the buffer, during
    /// validation of the last written record.  While it's technically possible that it may be
    /// something else, this error is most likely to occur when the records in a buffer were written
    /// in a different version of Vector that cannot be decoded in this version of Vector.
    #[snafu(display("failed to validate the last written record: {}", reason))]
    FailedToValidate { reason: String },

    /// The writer entered an inconsistent state that represents an unrecoverable error.
    ///
    /// In some cases, like expecting to be able to decode an event we just encoded, we might hit an
    /// error.  This would be an entirely unexpected error -- how is it possible to not be able to
    /// decode an event we literally just encoded on the line above? -- and as such, the only
    /// reasonable thing to do would be to give up.
    ///
    /// This error is the writer, and thus the buffer, giving up.
    #[snafu(display("writer entered inconsistent state: {}", reason))]
    InconsistentState { reason: String },

    /// The record reported an event count of zero.
    ///
    /// Empty records are not supported.
    EmptyRecord,
}

impl<T: Bufferable + PartialEq> PartialEq for WriterError<T> {
    fn eq(&self, other: &Self) -> bool {
        match (self, other) {
            (Self::Io { source: l_source }, Self::Io { source: r_source }) => {
                l_source.kind() == r_source.kind()
            }
            (Self::RecordTooLarge { limit: l_limit }, Self::RecordTooLarge { limit: r_limit }) => {
                l_limit == r_limit
            }
            (
                Self::DataFileFull {
                    record: l_record,
                    serialized_size: l_serialized_size,
                },
                Self::DataFileFull {
                    record: r_record,
                    serialized_size: r_serialized_size,
                },
            ) => l_record == r_record && l_serialized_size == r_serialized_size,
            (
                Self::NonsensicalEventCount {
                    encoded_len: l_encoded_len,
                    event_count: l_event_count,
                },
                Self::NonsensicalEventCount {
                    encoded_len: r_encoded_len,
                    event_count: r_event_count,
                },
            ) => l_encoded_len == r_encoded_len && l_event_count == r_event_count,
            (
                Self::FailedToSerialize { reason: l_reason },
                Self::FailedToSerialize { reason: r_reason },
            )
            | (
                Self::FailedToValidate { reason: l_reason },
                Self::FailedToValidate { reason: r_reason },
            )
            | (
                Self::InconsistentState { reason: l_reason },
                Self::InconsistentState { reason: r_reason },
            ) => l_reason == r_reason,
            _ => core::mem::discriminant(self) == core::mem::discriminant(other),
        }
    }
}

impl<T> From<CompositeSerializerError<StdInfallible, AllocScratchError, StdInfallible>>
    for WriterError<T>
where
    T: Bufferable,
{
    fn from(e: CompositeSerializerError<StdInfallible, AllocScratchError, StdInfallible>) -> Self {
        match e {
            CompositeSerializerError::ScratchSpaceError(sse) => WriterError::FailedToSerialize {
                reason: format!("insufficient space to serialize encoded record: {}", sse),
            },
            // Only our scratch space strategy is fallible, so we should never get here.
            _ => unreachable!(),
        }
    }
}

impl<T> From<io::Error> for WriterError<T>
where
    T: Bufferable,
{
    fn from(source: io::Error) -> Self {
        WriterError::Io { source }
    }
}

#[derive(Debug, Default, PartialEq)]
pub(super) struct FlushResult {
    pub events_flushed: u64,
    pub bytes_flushed: u64,
}

/// Wraps an [`AsyncWrite`] value and buffers individual writes, while signalling implicit flushes.
///
/// As the [`Writer`] must track when writes have theoretically made it to disk, we care about
/// situations where the internal write buffer for a data file has been flushed to make room.  In
/// order to provide this information, we track the number of events represented by a record when
/// writing its serialized form.
///
/// If an implicit buffer flush must be performed before a write can complete, or a manual flush is
/// requested, we return this information to the caller, letting them know how many events, and how
/// many bytes, were flushed.
struct TrackingBufWriter<W> {
    inner: W,
    buf: Vec<u8>,
    unflushed_events: usize,
}

impl<W: AsyncWrite + Unpin> TrackingBufWriter<W> {
    /// Creates a new `TrackingBufWriter` with the specified buffer capacity.
    fn with_capacity(cap: usize, inner: W) -> Self {
        Self {
            inner,
            buf: Vec::with_capacity(cap),
            unflushed_events: 0,
        }
    }

    /// Writes the given buffer.
    ///
    /// If enough internal buffer capacity is available, then this write will be buffered internally
    /// until [`flush`] is called.  If there's not enough remaining internal buffer capacity, then
    /// the internal buffer will be flushed to the inner writer first.  If the given buffer is
    /// larger than the internal buffer capacity, then it will be written directly to the inner
    /// writer.
    ///
    /// Internally, a counter is kept of how many buffered events are waiting to be flushed. This
    /// count is incremented every time `write` can fully buffer the record without having to flush
    /// to the inner writer.
    ///
    /// If this call requires the internal buffer to be flushed out to the inner writer, then the
    /// write result will indicate how many buffered events were flushed, and their total size in
    /// bytes.  Additionally, if the given buffer is larger than the internal buffer itself, it will
    /// also be included in the write result as well.
    ///
    /// # Errors
    ///
    /// If a write to the inner writer occurs, and that write encounters an error, an error variant
    /// will be returned describing the error.
    async fn write(&mut self, event_count: usize, buf: &[u8]) -> io::Result<Option<FlushResult>> {
        let mut flush_result = None;

        // If this write would cause us to exceed our internal buffer capacity, flush whatever we
        // have buffered already.
        if self.buf.len() + buf.len() > self.buf.capacity() {
            flush_result = self.flush().await?;
        }

        // If the given buffer is too large to be buffered at all, then bypass the internal buffer.
        if buf.len() > self.buf.capacity() {
            self.inner.write_all(buf).await?;

            let flush_result = flush_result.get_or_insert(FlushResult::default());
            flush_result.events_flushed += event_count as u64;
            flush_result.bytes_flushed += buf.len() as u64;
        } else {
            self.buf.extend_from_slice(buf);
            self.unflushed_events += event_count;
        }

        Ok(flush_result)
    }

    /// Flushes the internal buffer to the underlying writer.
    ///
    /// Internally, a counter is kept of how many buffered events are waiting to be flushed. This
    /// count is incremented every time `write` can fully buffer the record without having to flush
    /// to the inner writer.
    ///
    /// If any buffered record are present, then the write result will indicate how many
    /// individual events were flushed, including their total size in bytes.
    ///
    /// # Errors
    ///
    /// If a write to the underlying writer occurs, and that write encounters an error, an error variant
    /// will be returned describing the error.
    async fn flush(&mut self) -> io::Result<Option<FlushResult>> {
        if self.buf.is_empty() {
            return Ok(None);
        }

        let events_flushed = self.unflushed_events as u64;
        let bytes_flushed = self.buf.len() as u64;

        let result = self.inner.write_all(&self.buf[..]).await;
        self.unflushed_events = 0;
        self.buf.clear();

        result.map(|_| {
            Some(FlushResult {
                events_flushed,
                bytes_flushed,
            })
        })
    }

    /// Gets a reference to the underlying writer.
    #[cfg(test)]
    fn get_ref(&self) -> &W {
        &self.inner
    }

    /// Gets a mutable reference to the underlying writer.
    fn get_mut(&mut self) -> &mut W {
        &mut self.inner
    }
}

impl<W: fmt::Debug> fmt::Debug for TrackingBufWriter<W> {
    fn fmt(&self, f: &mut fmt::Formatter<'_>) -> fmt::Result {
        f.debug_struct("TrackingBufWriter")
            .field("writer", &self.inner)
            .field(
                "buffer",
                &format_args!("{}/{}", self.buf.len(), self.buf.capacity()),
            )
            .field("unflushed_events", &self.unflushed_events)
            .finish()
    }
}

/// Buffered writer that handles encoding, checksumming, and serialization of records.
#[derive(Debug)]
pub(super) struct RecordWriter<W, T> {
    writer: TrackingBufWriter<W>,
    encode_buf: Vec<u8>,
    ser_buf: AlignedVec,
    ser_scratch: AlignedVec,
    checksummer: Hasher,
    max_record_size: usize,
    current_data_file_size: u64,
    max_data_file_size: u64,
    _t: PhantomData<T>,
}

impl<W, T> RecordWriter<W, T>
where
    W: AsyncFile + Unpin,
    T: Bufferable,
{
    /// Creates a new [`RecordWriter`] around the provided writer.
    ///
    /// Internally, the writer is wrapped in a [`BufWriter`], so callers should not pass in an
    /// already buffered writer.
    pub fn new(
        writer: W,
        current_data_file_size: u64,
        write_buffer_size: usize,
        max_data_file_size: u64,
        max_record_size: usize,
    ) -> Self {
        Self {
            writer: TrackingBufWriter::with_capacity(write_buffer_size, writer),
            encode_buf: Vec::with_capacity(16_384),
            ser_buf: AlignedVec::with_capacity(16_384),
            ser_scratch: AlignedVec::with_capacity(16_384),
            checksummer: create_crc32c_hasher(),
            max_record_size,
            current_data_file_size,
            max_data_file_size,
            _t: PhantomData,
        }
    }

    /// Gets a reference to the underlying writer.
    #[cfg(test)]
    pub fn get_ref(&self) -> &W {
        self.writer.get_ref()
    }

    /// Whether or not `amount` bytes could be written while obeying the data file size limit.
    ///
    /// If no bytes have written at all to a data file, then `amount` is allowed to exceed the
    /// limit, otherwise a record would never be able to be written.
    fn can_write(&self, amount: usize) -> bool {
        let amount = u64::try_from(amount)
            .expect("Vector does not yet support running on 128-bit architectures.");
        self.current_data_file_size == 0
            || self.current_data_file_size + amount as u64 <= self.max_data_file_size
    }

    /// Archives a record.
    ///
    /// This encodes the record, as well as serializes it into its archival format that will be
    /// stored on disk.  The total size of the archived record, including the length delimiter
    /// inserted before the archived record, will be returned.
    ///
    /// # Errors
    ///
    /// Errors can occur during the encoding or serialization stage.  If an error occurs
    /// during any of these stages, an appropriate error variant will be returned describing the error.
    #[instrument(skip(self, record), level = "trace")]
    pub fn archive_record(&mut self, id: u64, record: T) -> Result<usize, WriterError<T>> {
        self.encode_buf.clear();
        self.ser_buf.clear();
        self.ser_scratch.clear();

        // We first encode the record, which puts it into the desired encoded form.  This is where
        // we assert the record is within size limits, etc.
        //
        // NOTE: Some encoders may not write to the buffer in a way that fills it up before
        // themselves returning an error because they know the buffer is too small.  This means we
        // may often return the "failed to encode" error variant when the true error is that the
        // payload size, when encoded, exceeds our limit.
        //
        // Unfortunately, there's not a whole lot for us to do here beyond allowing our buffer to
        // grow beyond the limit so that we can try to allow encoding to succeed so that we can grab
        // the actual encoded size and then check it against the limit.
        //
        // C'est la vie.
        let encode_result = {
            let mut encode_buf = (&mut self.encode_buf).limit(self.max_record_size);
            record.encode(&mut encode_buf)
        };
        let encoded_len = encode_result
            .map(|_| self.encode_buf.len())
            .context(FailedToEncodeSnafu)?;
        if encoded_len > self.max_record_size {
            return Err(WriterError::RecordTooLarge {
                limit: self.max_record_size,
            });
        }

        let metadata = T::get_metadata().into_u32();
        let wrapped_record =
            Record::with_checksum(id, metadata, &self.encode_buf, &self.checksummer);

        // Push 8 dummy bytes where our length delimiter will sit.  We'll fix this up after
        // serialization.  Notably, `AlignedSerializer` will report the serializer position as
        // the length of its backing store, which now includes our 8 bytes, so we _subtract_
        // those from the position when figuring out the actual value to write back after.
        //
        // We write it this way -- in the serializer buffer, and not as a separate write -- so that
        // we can do a single write but also so that we always have an aligned buffer.
        self.ser_buf
            .extend_from_slice(&[0x00, 0x00, 0x00, 0x00, 0x00, 0x00, 0x00, 0x00]);

        // Now serialize the record, which puts it into its archived form.  This is what powers our
        // ability to do zero-copy deserialization from disk.
        let mut serializer = CompositeSerializer::new(
            AlignedSerializer::new(&mut self.ser_buf),
            FallbackScratch::new(
                BufferScratch::new(&mut self.ser_scratch),
                AllocScratch::new(),
            ),
            Infallible,
        );

        let serializer_pos = serializer
            .serialize_value(&wrapped_record)
            .map(|_| serializer.pos())?;

        // Sanity check before we do our length math.
        if serializer_pos <= 8 || self.ser_buf.len() != serializer_pos {
            return Err(WriterError::FailedToSerialize {
                reason: format!(
                    "serializer position invalid for context: pos={} len={}",
                    serializer_pos,
                    self.ser_buf.len(),
                ),
            });
        }

        let archive_buf = self.ser_buf.as_slice();
        debug_assert_eq!(archive_buf.len(), serializer_pos);

        // With the record archived and serialized, do our final check to ensure we can fit this
        // write.  We always allow at least one write into an empty data file.
        if !self.can_write(serializer_pos) {
            debug!(
                current_data_file_size = self.current_data_file_size,
                max_data_file_size = self.max_data_file_size,
                archive_on_disk_len = serializer_pos,
                "Archived record is too large to fit in remaining free space of current data file."
            );

            // We have to decode the record back out to actually be able to give it back.  If we
            // can't decode it for some reason, this is entirely an unrecoverable error, since an
            // encoded record should always be decodable within the same process that encoded it.
            let record = T::decode(T::get_metadata(), &self.encode_buf[..]).map_err(|_| {
                WriterError::InconsistentState {
                    reason: "failed to decode record immediately after encoding it".to_string(),
                }
            })?;

            return Err(WriterError::DataFileFull {
                record,
                serialized_size: serializer_pos,
            });
        }

        // Fix up our length delimiter.
        let archive_len = serializer_pos - 8;
        let wire_archive_len: u64 = archive_len
            .try_into()
            .expect("archive len should always fit into a u64");
        let archive_len_buf = wire_archive_len.to_be_bytes();

        let length_delimiter_dst = &mut self.ser_buf.as_mut_slice()[0..8];
        length_delimiter_dst.copy_from_slice(&archive_len_buf[..]);

        Ok(serializer_pos)
    }

    /// Writes a record.
    ///
    /// If the write is successful, the number of bytes written to the buffer are returned.
    /// Additionally, if any internal buffers required an implicit flush, the result of that flush
    /// operation is returned as well.
    ///
    /// As we internally buffers write to the underlying data file, to reduce the number of syscalls
    /// required to pushed serialized records to the data file, we sometimes will write a record
    /// which would overflow the internal buffer.  Doing so means we have to first flush the buffer
    /// before continuing with buffering the current write.  As some invariants are based on knowing
    /// when a record has actually been written to the data file, we return any information of
    /// implicit flushes so that the writer can be aware of when data has actually made it to the
    /// data file or not.
    ///
    /// # Errors
    ///
    /// Errors can occur during the encoding, serialization, or I/O stage.  If an error occurs
    /// during any of these stages, an appropriate error variant will be returned describing the error.
    #[instrument(skip(self, record), level = "trace")]
    pub async fn write_record(
        &mut self,
        id: u64,
        record: T,
    ) -> Result<(usize, Option<FlushResult>), WriterError<T>> {
        let event_count = record.event_count();
        let serialized_len = self.archive_record(id, record)?;
        let flush_result = self
            .writer
            .write(event_count, self.ser_buf.as_slice())
            .await
            .context(IoSnafu)?;

        // Update our current data file size.
        self.current_data_file_size += serialized_len as u64;

        Ok((serialized_len, flush_result))
    }

    /// Flushes the writer.
    ///
    /// This flushes both the internal buffered writer and the underlying writer object.
    ///
    /// # Errors
    ///
    /// If there is an I/O error while flushing either the buffered writer or the underlying writer,
    /// an error variant will be returned describing the error.
    #[instrument(skip(self), level = "debug")]
    pub async fn flush(&mut self) -> io::Result<Option<FlushResult>> {
        self.writer.flush().await
    }

    /// Synchronizes the underlying file to disk.
    ///
    /// This tries to synchronize both data and metadata.
    ///
    /// # Errors
    ///
    /// If there is an I/O error while syncing the file, an error variant will be returned
    /// describing the error.
    #[instrument(skip(self), level = "debug")]
    pub async fn sync_all(&mut self) -> io::Result<()> {
        self.writer.get_mut().sync_all().await
    }
}

/// Writes records to the buffer.
#[derive(Debug)]
pub struct Writer<T, FS>
where
    FS: Filesystem,
    FS::File: Unpin,
{
    ledger: Arc<Ledger<FS>>,
    config: DiskBufferConfig<FS>,
    writer: Option<RecordWriter<FS::File, T>>,
    next_record_id: u64,
    unflushed_events: u64,
    data_file_size: u64,
    unflushed_bytes: u64,
    data_file_full: bool,
    skip_to_next: bool,
    _t: PhantomData<T>,
}

impl<T, FS> Writer<T, FS>
where
    T: Bufferable,
    FS: Filesystem + Clone,
    FS::File: Unpin,
{
    /// Creates a new [`Writer`] attached to the given [`Ledger`].
    pub(crate) fn new(ledger: Arc<Ledger<FS>>) -> Self {
        let config = ledger.config().clone();
        let next_record_id = ledger.state().get_next_writer_record_id();
        Writer {
            ledger,
            config,
            writer: None,
            data_file_size: 0,
            data_file_full: false,
            unflushed_bytes: 0,
            skip_to_next: false,
            next_record_id,
            unflushed_events: 0,
            _t: PhantomData,
        }
    }

    fn get_next_record_id(&mut self) -> u64 {
        self.next_record_id.wrapping_add(self.unflushed_events)
    }

    fn track_write(&mut self, event_count: usize, record_size: u64) {
        self.data_file_size += record_size;
        self.unflushed_events += event_count as u64;
        self.unflushed_bytes += record_size;
    }

    fn flush_write_state(&mut self) {
        self.flush_write_state_partial(self.unflushed_events, self.unflushed_bytes);
    }

    fn flush_write_state_partial(&mut self, flushed_events: u64, flushed_bytes: u64) {
        assert!(
            flushed_events <= self.unflushed_events,
            "tried to flush more events than are currently unflushed"
        );
        assert!(
            flushed_bytes <= self.unflushed_bytes,
            "tried to flush more bytes than are currently unflushed"
        );

        self.next_record_id = self
            .ledger
            .state()
            .increment_next_writer_record_id(flushed_events);
        self.unflushed_events -= flushed_events;
        self.unflushed_bytes -= flushed_bytes;

        self.ledger.track_write(flushed_events, flushed_bytes);
    }

    fn can_write(&mut self) -> bool {
        !self.data_file_full && self.data_file_size < self.config.max_data_file_size
    }

    #[instrument(skip(self), level = "debug")]
    fn mark_data_file_full(&mut self) {
        self.data_file_full = true;
    }

    #[instrument(skip(self), level = "debug")]
    fn reset(&mut self) {
        self.writer = None;
        self.data_file_size = 0;
        self.data_file_full = false;
    }

    #[instrument(skip(self), level = "debug")]
    fn mark_for_skip(&mut self) {
        self.skip_to_next = true;
    }

    fn should_skip(&mut self) -> bool {
        let should_skip = self.skip_to_next;
        if should_skip {
            self.skip_to_next = false;
        }

        should_skip
    }

    /// Validates that the last write in the current writer data file matches the ledger.
    ///
    /// # Errors
    ///
    /// If the current data file is not an empty, and there is an error reading it to perform
    /// validation, an error variant will be returned that describes the error.
    ///
    /// Practically speaking, however, this method will only return I/O-related errors as all
    /// logical errors, such as the record being invalid, are captured in order to logically adjust
    /// the writer/ledger state to start a new file, etc.
    #[instrument(skip(self), level = "debug")]
    pub(super) async fn validate_last_write(&mut self) -> Result<(), WriterError<T>> {
        debug!(
            current_writer_data_file = ?self.ledger.get_current_writer_data_file_path(),
            "Validating last written record in current data file."
        );
        self.ensure_ready_for_write().await.context(IoSnafu)?;

        // If our current file is empty, there's no sense doing this check.
        if self.data_file_size == 0 {
            return Ok(());
        }

        // We do a neat little trick here where we open an immutable memory-mapped region against our
        // current writer data file, which lets us treat it as one big buffer... which is useful for
        // asking `rkyv` to deserialize just the last record from the file, without having to seek
        // directly to the start of the record where the length delimiter is.
        let data_file_path = self.ledger.get_current_writer_data_file_path();
        let data_file_mmap = self
            .ledger
            .filesystem()
            .open_mmap_readable(&data_file_path)
            .await
            .context(IoSnafu)?;

        // We have bytes, so we should have an archived record... hopefully!  Go through the motions
        // of verifying it.  If we hit any invalid states, then we should bump to the next data file
        // since the reader will have to stop once it hits the first error in a given file.
        let should_skip_to_next_file = match validate_record_archive(
            data_file_mmap.as_ref(),
            &Hasher::new(),
        ) {
            RecordStatus::Valid {
                id: last_record_id, ..
            } => {
                // We now know the record is valid from the perspective of being framed correctly,
                // and the checksum matching, etc.  We'll attempt to actually decode it now so we
                // can get the actual item that was written, which we need to understand where the
                // next writer record ID should be.
                let record = try_as_record_archive(data_file_mmap.as_ref())
                    .expect("record was already validated");
                let item = decode_record_payload::<T>(record).map_err(|e| {
                    WriterError::FailedToValidate {
                        reason: e.to_string(),
                    }
                })?;

                // Since we have a valid record, checksum and all, see if the writer record ID
                // in the ledger lines up with the record ID we have here.  Specifically, the record
                // ID plus the number of events in the record should be the next record ID that gets used.
                let ledger_next = self.ledger.state().get_next_writer_record_id();
                let record_events =
                    u64::try_from(item.event_count()).expect("event count should never exceed u64");
                let record_next = last_record_id.wrapping_add(record_events);

                match ledger_next.cmp(&record_next) {
                    Ordering::Equal => {
                        // We're exactly where the ledger thinks we should be, so nothing to do.
                        debug!(
                            ledger_next,
                            last_record_id,
                            record_events,
                            "Synchronized with ledger. Writer ready."
                        );
                        false
                    }
                    Ordering::Greater => {
                        // Our last write is behind where the ledger thinks we should be, so we
                        // likely missed flushing some records, or partially flushed the data file.
                        // Better roll over to be safe.
                        error!(
                            ledger_next, last_record_id, record_events,
                            "Last record written to data file is behind expected position. Events have likely been lost.");
                        true
                    }
                    Ordering::Less => {
                        // We're actually _ahead_ of the ledger, which is to say we wrote a valid
                        // record to the data file, but never incremented our "writer next record
                        // ID" field.  Given that record IDs are monotonic, it's safe to forward
                        // ourselves to make the "writer next record ID" in the ledger match the
                        // reality of the data file.  If there were somehow gaps in the data file,
                        // the reader will detect it, and this way, we avoid duplicate record IDs.
                        debug!(
                            ledger_next,
                            last_record_id,
                            record_events,
                            new_ledger_next = record_next,
                            "Ledger desynchronized from data files. Fast forwarding ledger state."
                        );
                        let ledger_record_delta = record_next - ledger_next;
                        let next_record_id = self
                            .ledger
                            .state()
                            .increment_next_writer_record_id(ledger_record_delta);
                        self.next_record_id = next_record_id;
                        self.unflushed_events = 0;

                        false
                    }
                }
            }
            // The record payload was corrupted, somehow: we know the checksum failed to match on
            // both sides, but it could be cosmic radiation that flipped a bit or some process
            // trampled over the data file... who knows.
            //
            // We skip to the next data file to try and start from a clean slate.
            RecordStatus::Corrupted { .. } => {
                error!(
                    "Last written record did not match the expected checksum. Corruption likely."
                );
                true
            }
            // The record itself was corrupted, somehow: it was sufficiently different that `rkyv`
            // couldn't even validate it, which likely means missing bytes but could also be certain
            // bytes being invalid for the struct fields they represent.  Like invalid checksums, we
            // really don't know why it happened, only that it happened.
            //
            // We skip to the next data file to try and start from a clean slate.
            RecordStatus::FailedDeserialization(de) => {
                let reason = de.into_inner();
                error!(
                    ?reason,
                    "Last written record was unable to be deserialized. Corruption likely."
                );
                true
            }
        };

        // Reset our internal state, which closes the initial data file we opened, and mark
        // ourselves as needing to skip to the next data file.  This is a little convoluted, but we
        // need to ensure we follow the normal behavior of trying to open the next data file,
        // waiting for the reader to delete it if it already exists and hasn't been fully read yet,
        // etc.
        //
        // Essentially, we defer tthe actual skipping to avoid deadlocking here trying to open a
        // data file we might not be able to open yet.
        if should_skip_to_next_file {
            self.reset();
            self.mark_for_skip();
        }

        Ok(())
    }

    fn is_buffer_full(&self) -> bool {
        let total_buffer_size = self.ledger.get_total_buffer_size();
        let max_buffer_size = self.config.max_buffer_size;
        total_buffer_size >= max_buffer_size
    }

    /// Ensures this writer is ready to attempt writer the next record.
    #[instrument(skip(self), level = "debug")]
    async fn ensure_ready_for_write(&mut self) -> io::Result<()> {
        // Check the overall size of the buffer and figure out if we can write.
        loop {
            // If we haven't yet exceeded the maximum buffer size, then we can proceed.  Otherwise,
            // wait for the reader to signal that they've made some progress.
<<<<<<< HEAD
            if !self.is_buffer_full() {
=======
            let total_buffer_size = self.ledger.get_total_buffer_size();
            let max_buffer_size = self.config.max_buffer_size;
            if total_buffer_size < max_buffer_size {
>>>>>>> 88ff9a77
                break;
            }

            trace!(
                total_buffer_size = self.ledger.get_total_buffer_size(),
                max_buffer_size = self.config.max_buffer_size,
                "Buffer size limit reached. Waiting for reader progress."
            );

            self.ledger.wait_for_reader().await;
        }

        // If we already have an open writer, and we have no more space in the data file to write,
        // flush and close the file and mark ourselves as needing to open the _next_ data file.
        //
        // Likewise, if initialization detected an invalid record on the starting data file, and we
        // need to skip to the next file, we honor that here.
        let mut should_open_next = self.should_skip();
        if self.writer.is_some() {
            if self.can_write() {
                return Ok(());
            }

            // Our current data file is full, so we need to open a new one.  Signal to the loop
            // that we we want to try and open the next file, and not the current file,
            // essentially to avoid marking the writer as already having moved on to the next
            // file before we're sure it isn't already an existing file on disk waiting to be
            // read.
            //
            // We still flush ourselves to disk, etc, to make sure all of the data is there.
            should_open_next = true;
            self.flush_inner(true).await?;
            self.flush_write_state();

            self.reset();
        }

        loop {
            // Normally, readers will keep up with the writers, and so there will only ever be a
            // single data file or two on disk.  If there was an issue with a sink reading from this
            // buffer, though, we could conceivably have a stalled reader while the writer
            // progresses and continues to create new data file.
            //
            // At some point, the file ID will wrap around and the writer will want to open a "new"
            // file for writing that already exists: a previously-written file that has not been
            // read yet.
            //
            // In order to handle this situation, we loop here, trying to create the file.  Readers
            // are responsible deleting a file once they have read it entirely, so our first loop
            // iteration is the happy path, trying to create the new file.  If we can't create it,
            // this may be because it already exists and we're just picking up where we left off
            // from last time, but it could also be a data file that a reader hasn't completed yet.
            let data_file_path = if should_open_next {
                self.ledger.get_next_writer_data_file_path()
            } else {
                self.ledger.get_current_writer_data_file_path()
            };

            let maybe_data_file = self
                .ledger
                .filesystem()
                .open_file_writable_atomic(&data_file_path)
                .await;
            let file = match maybe_data_file {
                // We were able to create the file, so we're good to proceed.
                Ok(data_file) => Some((data_file, 0)),
                // We got back an error trying to open the file: might be that it already exists,
                // might be something else.
                Err(e) => match e.kind() {
                    ErrorKind::AlreadyExists => {
                        // We open the file again, without the atomic "create new" behavior.  If we
                        // can do that successfully, we check its length.  There's three main
                        // situations we encounter:
                        // - the reader may have deleted the data file between the atomic create
                        //   open and this one, and so we would expect the file length to be zero
                        // - the file still exists, and it's full: the reader may still be reading
                        //   it, or waiting for acknowledgements to be able to delete it
                        // - it may not be full, which could be because it's the data file the
                        //   writer left off on last time
                        let data_file = self
                            .ledger
                            .filesystem()
                            .open_file_writable(&data_file_path)
                            .await?;
                        let metadata = data_file.metadata().await?;
                        let file_len = metadata.len();
                        if file_len == 0 || !should_open_next {
                            // The file is either empty, which means we created it and "own it" now,
                            // or it's not empty but we're not skipping to the next file, which can
                            // only mean that we're still initializing, and so this would be the
                            // data file we left off writing to.
                            Some((data_file, file_len))
                        } else {
                            // The file isn't empty, and we're not in initialization anymore, which
                            // means this data file is one that the reader still hasn't finished
                            // reading through yet, and so we must wait for the reader to delete it
                            // before we can proceed.
                            None
                        }
                    }
                    // Legitimate I/O error with the operation, bubble this up.
                    _ => return Err(e),
                },
            };

            if let Some((data_file, data_file_size)) = file {
                // We successfully opened the file and it can be written to.
                debug!(
                    data_file_path = data_file_path.to_string_lossy().as_ref(),
                    existing_file_size = data_file_size,
                    "Opened data file for writing."
                );

                // Make sure the file is flushed to disk, especially if we just created it.
                data_file.sync_all().await?;

                self.writer = Some(RecordWriter::new(
                    data_file,
                    data_file_size,
                    self.config.write_buffer_size,
                    self.config.max_data_file_size,
                    self.config.max_record_size,
                ));
                self.data_file_size = data_file_size;

                // If we opened the "next" data file, we need to increment the current writer
                // file ID now to signal that the writer has moved on.
                if should_open_next {
                    self.ledger.state().increment_writer_file_id();
                    self.ledger.notify_writer_waiters();

                    debug!(
                        new_writer_file_id = self.ledger.get_current_writer_file_id(),
                        "Writer now on new data file."
                    );
                }

                return Ok(());
            }

            // The file is still present and waiting for a reader to finish reading it in order
            // to delete it.  Wait until the reader signals progress and try again.
            debug!("Target data file is still present and not yet processed. Waiting for reader.");
            self.ledger.wait_for_reader().await;
        }
    }

    /// Attempts to write a record.
    ///
    /// If the buffer is currently full, the original record will be immediately returned.
    /// Otherwise, a write will be executed, which will run to completion, and `None` will be returned.
    ///
    /// # Errors
    ///
    /// If an error occurred while writing the record, an error variant will be returned describing
    /// the error.
    pub async fn try_write_record(&mut self, record: T) -> Result<Option<T>, WriterError<T>> {
        if self.is_buffer_full() {
            return Ok(Some(record));
        }

        self.write_record(record).await.map(|_| None)
    }

    /// Writes a record.
    ///
    /// If the record was written successfully, the number of bytes written to the data file will be
    /// returned.
    ///
    /// # Errors
    ///
    /// If an error occurred while writing the record, an error variant will be returned describing
    /// the error.
    #[instrument(skip_all, level = "trace")]
    pub async fn write_record(&mut self, mut record: T) -> Result<usize, WriterError<T>> {
        let record_events: NonZeroUsize = record
            .event_count()
            .try_into()
            .map_err(|_| WriterError::EmptyRecord)?;

        // Grab the next record ID and attempt to write the record.
        let record_id = self.get_next_record_id();

        let (bytes_written, flush_result) = loop {
            // Make sure we have an open data file to write to, which might also be us opening the
            // next data file because our first attempt at writing had to finalize a data file that
            // was already full.
            self.ensure_ready_for_write().await.context(IoSnafu)?;

            let writer = self
                .writer
                .as_mut()
                .expect("writer should exist after `ensure_ready_for_write`");
            match writer.write_record(record_id, record).await {
                Ok(result) => break result,
                Err(WriterError::DataFileFull {
                    record: old_record,
                    serialized_size,
                }) => {
                    // The data file is full, so we need to roll to the next one before attempting
                    // the write again.  We also recapture the record for the next write attempt.
                    self.mark_data_file_full();
                    record = old_record;

                    debug!(
                        current_data_file_size = self.data_file_size,
                        max_data_file_size = self.config.max_data_file_size,
                        last_attempted_write_size = serialized_size,
                        "Current data file reached maximum size. Rolling to the next data file."
                    );
                }
                Err(e) => return Err(e),
            }
        };

        // Track our write since things appear to have succeeded. This only updates our internal
        // state as we have not yet authoritatively flushed the write to the data file. This tracks
        // not only how many bytes we have buffered, but also how many events, which in turn drives
        // record ID generation.  We do this after the write appears to succeed to avoid issues with
        // setting the ledger state to a record ID that we may never have actually written, which
        // could lead to record ID gaps.
        self.track_write(record_events.get(), bytes_written as u64);

        // If we did flush some buffered writes during this write, however, we now compensate for
        // that after updating our internal state.  We'll also notify the reader, too, since the
        // data should be available to read:
        if let Some(flush_result) = flush_result {
            self.flush_write_state_partial(flush_result.events_flushed, flush_result.bytes_flushed);
            self.ledger.notify_writer_waiters();
        }

        trace!(
            record_id,
            record_events,
            bytes_written,
            data_file_id = self.ledger.get_current_writer_file_id(),
            "Wrote record."
        );

        Ok(bytes_written)
    }

    #[instrument(skip(self), level = "trace")]
    async fn flush_inner(&mut self, force_full_flush: bool) -> io::Result<()> {
        // We always flush the `BufWriter` when this is called, but we don't always flush to disk or
        // flush the ledger.  This is enough for readers on Linux since the file ends up in the page
        // cache, as we don't do any O_DIRECT fanciness, and the new contents can be immediately
        // read.
        //
        // TODO: Windows has a page cache as well, and macOS _should_, but we should verify this
        // behavior works on those platforms as well.
        if let Some(writer) = self.writer.as_mut() {
            writer.flush().await?;
            self.ledger.notify_writer_waiters();
        }

        if self.ledger.should_flush() || force_full_flush {
            if let Some(writer) = self.writer.as_mut() {
                writer.sync_all().await?;
            }

            self.ledger.flush()
        } else {
            Ok(())
        }
    }
    /// Flushes the writer.
    ///
    /// This must be called for the reader to be able to make progress.
    ///
    /// This does not ensure that the data is fully synchronized (i.e. `fsync`) to disk, however it
    /// may sometimes perform a full synchronization if the time since the last full synchronization
    /// occurred has exceeded a configured limit.
    ///
    /// # Errors
    ///
    /// If there is an error while flushing either the current data file or the ledger, an error
    /// variant will be returned describing the error.
    #[instrument(skip(self), level = "trace")]
    pub async fn flush(&mut self) -> io::Result<()> {
        self.flush_inner(false).await?;
        self.flush_write_state();
        Ok(())
    }
}

impl<T, FS> Writer<T, FS>
where
    FS: Filesystem,
    FS::File: Unpin,
{
    /// Closes this [`Writer`], marking it as done.
    ///
    /// Closing the writer signals to the reader that that no more records will be written until the
    /// buffer is reopened.  Writers and readers effectively share a "session", so until the writer
    /// and reader both close, the buffer cannot be reopened by another Vector instance.
    ///
    /// In turn, the reader is able to know that when the writer is marked as done, and it cannot
    /// read any more data, that nothing else is actually coming, and it can terminate by beginning
    /// to return `None`.
    #[instrument(skip(self), level = "trace")]
    pub fn close(&mut self) {
        if self.ledger.mark_writer_done() {
            debug!("Writer marked as closed.");
            self.ledger.notify_writer_waiters();
        }
    }
}

impl<T, FS> Drop for Writer<T, FS>
where
    FS: Filesystem,
    FS::File: Unpin,
{
    fn drop(&mut self) {
        self.close();
    }
}<|MERGE_RESOLUTION|>--- conflicted
+++ resolved
@@ -863,13 +863,7 @@
         loop {
             // If we haven't yet exceeded the maximum buffer size, then we can proceed.  Otherwise,
             // wait for the reader to signal that they've made some progress.
-<<<<<<< HEAD
             if !self.is_buffer_full() {
-=======
-            let total_buffer_size = self.ledger.get_total_buffer_size();
-            let max_buffer_size = self.config.max_buffer_size;
-            if total_buffer_size < max_buffer_size {
->>>>>>> 88ff9a77
                 break;
             }
 
