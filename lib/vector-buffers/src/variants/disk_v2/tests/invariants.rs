--- conflicted
+++ resolved
@@ -132,7 +132,7 @@
 
         async move {
             let record_size = 100;
-            let record = SizedRecord(record_size);
+            let record = SizedRecord::new(record_size);
             let max_data_file_size = get_minimum_data_file_size_for_record_payload(&record);
 
             // Create our buffer with an arbitrarily low max data file size, which will let us
@@ -155,9 +155,8 @@
             let mut reader_file_id = 0;
             let mut writer_file_id = 0;
             while id < target_id {
-                let record = SizedRecord::new(record_size);
                 let bytes_written = writer
-                    .write_record(record)
+                    .write_record(record.clone())
                     .await
                     .expect("write should not fail");
                 assert_enough_bytes_written!(bytes_written, SizedRecord, record_size);
@@ -165,7 +164,7 @@
                 writer.flush().await.expect("flush should not fail");
 
                 let record_read = reader.next().await.expect("read should not fail");
-                assert_eq!(record_read, Some(record));
+                assert_eq!(record_read, Some(record.clone()));
 
                 acker.ack(1);
 
@@ -211,7 +210,7 @@
 
         async move {
             let record_size = 100;
-            let record = SizedRecord(record_size);
+            let record = SizedRecord::new(record_size);
             let max_data_file_size = get_minimum_data_file_size_for_record_payload(&record);
 
             // Create our buffer with an arbitrarily low max data file size, which will let us
@@ -229,12 +228,8 @@
             let mut id = 0;
             let mut total_size = 0;
             while id < file_id_upper {
-<<<<<<< HEAD
-                let record = SizedRecord::new(record_size);
-=======
->>>>>>> d940f567
                 let bytes_written = writer
-                    .write_record(record)
+                    .write_record(record.clone())
                     .await
                     .expect("write should not fail");
                 assert_enough_bytes_written!(bytes_written, SizedRecord, record_size);
@@ -259,14 +254,7 @@
 
             // Now we should be consuming all data files, and our next write should block trying to
             // open the "first" data file until we do a read.
-<<<<<<< HEAD
-            let mut blocked_write = spawn(async {
-                let record = SizedRecord::new(record_size);
-                writer.write_record(record).await
-            });
-=======
             let mut blocked_write = spawn(writer.write_record(record));
->>>>>>> d940f567
 
             // You might be looking at the assert_pending! calls below and wondering what's
             // happening there.  Essentially, the process of doing a read or write could contain a
@@ -635,7 +623,7 @@
 
         async move {
             let record_size = 42;
-            let record = SizedRecord(record_size);
+            let record = SizedRecord::new(record_size);
             let corrected_record_size = get_corrected_max_record_size(&record);
             let max_data_file_size = (corrected_record_size * 2)
                 .try_into()
@@ -660,12 +648,8 @@
             let mut writer_file_id = 0;
             while writer_file_id != target_writer_file_id {
                 for _ in 0..2 {
-<<<<<<< HEAD
-                    let record = SizedRecord::new(record_size);
-=======
->>>>>>> d940f567
                     bytes_written = writer
-                        .write_record(record)
+                        .write_record(record.clone())
                         .await
                         .expect("write should not fail");
                     assert_enough_bytes_written!(bytes_written, SizedRecord, record_size);
@@ -739,11 +723,7 @@
             // The writer correctly reset/marked itself as needing to skip the current data file,
             // but we need to actually attempt a write to drive the logic where it tries to open up
             // the next data file, so we do that here, expecting it to end up blocked on the reader.
-<<<<<<< HEAD
-            let mut blocked_write = spawn(writer.write_record(SizedRecord::new(record_size)));
-=======
             let mut blocked_write = spawn(writer.write_record(record));
->>>>>>> d940f567
 
             while !waiting_on_reader.try_assert() {
                 assert_pending!(blocked_write.poll());
