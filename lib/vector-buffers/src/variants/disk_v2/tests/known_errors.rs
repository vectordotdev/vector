use std::{
    io::{self, SeekFrom},
    sync::atomic::{AtomicU32, Ordering},
};

use bytes::{Buf, BufMut};
use memmap2::MmapMut;
use tokio::{
    fs::OpenOptions,
    io::{AsyncSeekExt, AsyncWriteExt},
};
use tracing::Instrument;
use vector_common::{
    byte_size_of::ByteSizeOf,
    finalization::{AddBatchNotifier, BatchNotifier},
};

use super::{create_buffer_v2_with_max_data_file_size, create_default_buffer_v2};
use crate::{
    EventCount, assert_buffer_size, assert_enough_bytes_written, assert_file_does_not_exist_async,
    assert_file_exists_async, assert_reader_writer_v2_file_positions, await_timeout,
    encoding::{AsMetadata, Encodable},
    test::{SizedRecord, UndecodableRecord, acknowledge, install_tracing_helpers, with_temp_dir},
    variants::disk_v2::{ReaderError, backed_archive::BackedArchive, record::Record},
};

impl AsMetadata for u32 {
    fn into_u32(self) -> u32 {
        self
    }

    fn from_u32(value: u32) -> Option<Self> {
<<<<<<< HEAD
        if value < 32 {
            Some(value)
        } else {
            None
        }
=======
        if value < 32 { Some(value) } else { None }
>>>>>>> eee6e669
    }
}

#[tokio::test]
async fn reader_throws_error_when_record_length_delimiter_is_zero() {
    with_temp_dir(|dir| {
        let data_dir = dir.to_path_buf();

        async move {
            // Create a regular buffer, no customizations required.
            let (mut writer, _, ledger) = create_default_buffer_v2(data_dir.clone()).await;

            // Write a normal `SizedRecord` record.
            let bytes_written = writer
                .write_record(SizedRecord::new(64))
                .await
                .expect("write should not fail");
            writer.flush().await.expect("flush should not fail");

            let expected_data_file_len = bytes_written as u64;

            // Grab the current writer data file path, and then drop the writer/reader.  Once the
            // buffer is closed, we'll purposefully zero out the length delimiter, which should
            // make `RecordReader` angry.
            let data_file_path = ledger.get_current_writer_data_file_path();
            drop(writer);
            drop(ledger);

            // Open the file and zero out the first four bytes.
            let mut data_file = OpenOptions::new()
                .write(true)
                .open(&data_file_path)
                .await
                .expect("open should not fail");

            // Just to make sure the data file matches our expected state before futzing with it.
            let metadata = data_file
                .metadata()
                .await
                .expect("metadata should not fail");
            assert_eq!(expected_data_file_len, metadata.len());

            let pos = data_file
                .seek(SeekFrom::Start(0))
                .await
                .expect("seek should not fail");
            assert_eq!(0, pos);
            data_file
                .write_all(&[0x0, 0x0, 0x0, 0x0, 0x0, 0x0, 0x0, 0x0])
                .await
                .expect("write should not fail");
            data_file.flush().await.expect("flush should not fail");
            data_file.sync_all().await.expect("sync should not fail");
            drop(data_file);

            // Now reopen the buffer and attempt a read, which should return an error for
            // deserialization failure, but specifically that the record length was zero.
            let (_, mut reader, _) = create_default_buffer_v2::<_, SizedRecord>(data_dir).await;
            match reader.next().await {
                Err(ReaderError::Deserialization { reason }) => {
                    assert!(reason.ends_with("record length was zero"));
                }
                _ => panic!("read_result should be deserialization error"),
            }
        }
    })
    .await;
}

#[tokio::test]
async fn reader_throws_error_when_finished_file_has_truncated_record_data() {
    // Right now, we _always_ assume the data is coming if we can at least read 8 bytes for the
    // length delimiter... but the point in the code where that happens is oblivious to the
    // higher-level reader/writer state, so if there was an error that lead to a data file ending
    // prematurely, the underlying reader would not be aware of this and would wait forever for
    // however many bytes.
    //
    // This is actually a higher-level problem insofar as we'll willingly continue trying to read
    // out a record even if there's only one byte left, because the contract is that when a data
    // file is done, and we've read all the records, there should be no bytes left over... which is
    // a reasonable invariant!
    //
    // If there's at least one more byte, though, or if there was a record that took up, say, 1000
    // bytes in theory but only 999 bytes got written and the writer has moved on, we'll sit there
    // forever waiting for that last byte before we move on to the next data file.
    //
    // Thus, what we want to test for is to ensure that when the writer _has_ moved on, and there's
    // not enough data to possibly continue, we correctly detect this situation and move on.  All of
    // our existing logic -- checking bytes read vs file size when deleting, checking record ID gap
    // when updating last read record ID -- should handle keeping the buffer size accurate as well
    // as detecting corrupted records, so there should be no issue there.
    with_temp_dir(|dir| {
        let data_dir = dir.to_path_buf();

        async move {
            // Create a buffer with a smaller-than-normal data file size limit, just so that we can
            // force the writer to roll to another data file and then easily mess with the previous
            // data file.
            let (mut writer, _, ledger) =
                create_buffer_v2_with_max_data_file_size(data_dir.clone(), 172).await;

            // Write two smaller records, such that the first one fits entirely, and the second one
            // starts within the 128-byte zone but finishes over the limit, thus triggering data
            // file rollover.
            let first_record_size = 32;
            let first_bytes_written = writer
                .write_record(SizedRecord::new(first_record_size))
                .await
                .expect("write should not fail");
            let second_record_size = 33;
            let second_bytes_written = writer
                .write_record(SizedRecord::new(second_record_size))
                .await
                .expect("write should not fail");
            writer.flush().await.expect("flush should not fail");

            let expected_first_data_file_len = first_bytes_written + second_bytes_written;
            let first_data_file_path = ledger.get_current_writer_data_file_path();

            // Make sure we're in the right state before doing a third write, which should land in
            // another data file.
            assert_buffer_size!(ledger, 2, expected_first_data_file_len);
            assert_reader_writer_v2_file_positions!(ledger, 0, 0);

            // Do our third write, which should land in a new data file.
            let third_record_size = 34;
            let third_bytes_written = writer
                .write_record(SizedRecord::new(third_record_size))
                .await
                .expect("write should not fail");
            writer.flush().await.expect("flush should not fail");

            assert_buffer_size!(
                ledger,
                3,
                expected_first_data_file_len + third_bytes_written
            );
            assert_reader_writer_v2_file_positions!(ledger, 0, 1);

            // Now drop the writer/ledger to close the buffer, so we can do some hackin' and
            // slashin' to the first data file. >:D
            drop(writer);
            drop(ledger);

            // Open the file and truncate it so that we can read the length delimiter of the second
            // record, but only part of the second record itself.
            let mut data_file = OpenOptions::new()
                .write(true)
                .open(&first_data_file_path)
                .await
                .expect("open should not fail");

            // Just to make sure the data file matches our expected state before futzing with it.
            let metadata = data_file
                .metadata()
                .await
                .expect("metadata should not fail");
            assert_eq!(expected_first_data_file_len as u64, metadata.len());

            // Middle of the second record seems good.
            data_file
                .set_len((first_bytes_written + (second_bytes_written / 2)) as u64)
                .await
                .expect("truncating should not fail");
            data_file.flush().await.expect("flush should not fail");
            data_file.sync_all().await.expect("sync should not fail");
            drop(data_file);

            // Now reopen the buffer.  We should get a good read, a failed read, and then a final
            // good read:
            // - first read is the first record, nothing special
            // - second read is an error because we detect a partial record write which can't be
            //   read as a valid record, forcing us to skip to the second data file
            // - third read is the third record that we successfully wrote to the second data file
            let (mut writer, mut reader, ledger) =
                create_default_buffer_v2::<_, SizedRecord>(data_dir).await;
            writer.close();
            assert_reader_writer_v2_file_positions!(ledger, 0, 1);

            let first_read = await_timeout!(reader.next(), 2).expect("read should not fail");
            assert_eq!(first_read, Some(SizedRecord::new(first_record_size)));
            assert_reader_writer_v2_file_positions!(ledger, 0, 1);
            acknowledge(first_read.unwrap()).await;

            let second_read = await_timeout!(reader.next(), 2).expect_err("read should fail");
            assert!(matches!(second_read, ReaderError::PartialWrite));
            assert_reader_writer_v2_file_positions!(ledger, 1, 1);

            let third_read = await_timeout!(reader.next(), 2).expect("read should not fail");
            assert_eq!(third_read, Some(SizedRecord::new(third_record_size)));
            assert_reader_writer_v2_file_positions!(ledger, 1, 1);
            acknowledge(third_read.unwrap()).await;

            let final_read = await_timeout!(reader.next(), 2).expect("read should not fail");
            assert_eq!(final_read, None);
            assert_reader_writer_v2_file_positions!(ledger, 1, 1);
        }
    })
    .await;
}

// TODO: Add test that emulates "reader throws error when" such that we write three records, each to
// a separate data file, corrupt the write in the second data file, and make sure that we get our
// first and third record back and that after reading and acking the first and third record (plus
// one more read to trigger it) that we've deleted all three data files.

// TODO: Update this test, and the other "reader throws error when" tests to assert that the data
// file is immediately deleted on the next call to `next`.
#[tokio::test]
async fn reader_throws_error_when_record_has_scrambled_archive_data() {
    with_temp_dir(|dir| {
        let data_dir = dir.to_path_buf();

        async move {
            // Create a regular buffer, no customizations required.
            let (mut writer, _, ledger) = create_default_buffer_v2(data_dir.clone()).await;

            // Write two `SizedRecord` records just so we can generate enough data.  We need two
            // records because the writer, on start up, will specifically check the last record and
            // validate it.  If it's not valid, the data file is skipped entirely.  So we'll write
            // two records, and only scramble the first... which will let the reader be the one to
            // discover the error.
            let first_bytes_written = writer
                .write_record(SizedRecord::new(64))
                .await
                .expect("should not fail to write");
            writer.flush().await.expect("flush should not fail");
            let second_bytes_written = writer
                .write_record(SizedRecord::new(65))
                .await
                .expect("should not fail to write");
            writer.flush().await.expect("flush should not fail");

            let expected_data_file_len = first_bytes_written as u64 + second_bytes_written as u64;

            // Grab the current writer data file path, and then drop the writer/reader.  Once the
            // buffer is closed, we'll purposefully scramble the archived data -- but not the length
            // delimiter -- which should trigger `rkyv` to throw an error when we check the data.
            let data_file_path = ledger.get_current_writer_data_file_path();
            drop(writer);
            drop(ledger);

            // Open the file and set the last eight bytes of the first record to something clearly
            // wrong/invalid, which should end up messing with the relative pointer stuff in the
            // archive.
            let mut data_file = OpenOptions::new()
                .write(true)
                .open(&data_file_path)
                .await
                .expect("open should not fail");

            // Just to make sure the data file matches our expected state before futzing with it.
            let metadata = data_file
                .metadata()
                .await
                .expect("metadata should not fail");
            assert_eq!(expected_data_file_len, metadata.len());

            let target_pos = first_bytes_written as u64 - 8;
            let pos = data_file
                .seek(SeekFrom::Start(target_pos))
                .await
                .expect("seek should not fail");
            assert_eq!(target_pos, pos);
            data_file
                .write_all(&[0xd, 0xe, 0xa, 0xd, 0xb, 0xe, 0xe, 0xf])
                .await
                .expect("should not fail to write");
            data_file.flush().await.expect("flush should not fail");
            data_file.sync_all().await.expect("sync should not fail");
            drop(data_file);

            // Now reopen the buffer and attempt a read, which should return an error for
            // deserialization failure.
            let (_writer, mut reader, _ledger) =
                create_default_buffer_v2::<_, SizedRecord>(data_dir).await;
            let read_result = reader.next().await;
            assert!(matches!(
                read_result,
                Err(ReaderError::Deserialization { .. })
            ));
        }
    })
    .await;
}

#[tokio::test]
async fn reader_throws_error_when_record_has_decoding_error() {
    with_temp_dir(|dir| {
        let data_dir = dir.to_path_buf();

        async move {
            // Create a regular buffer, no customizations required.
            let (mut writer, mut reader, _ledger) = create_default_buffer_v2(data_dir).await;

            // Write an `UndecodableRecord` record which will encode correctly, but always throw an
            // error when attempting to decode.
            writer
                .write_record(UndecodableRecord)
                .await
                .expect("write should not fail");
            writer.flush().await.expect("flush should not fail");

            // Now try to read it back, which should return an error.
            let read_result = reader.next().await;
            assert!(matches!(read_result, Err(ReaderError::Decode { .. })));
        }
    })
    .await;
}

#[tokio::test]
async fn writer_detects_when_last_record_has_scrambled_archive_data() {
    let assertion_registry = install_tracing_helpers();
    let fut = with_temp_dir(|dir| {
        let data_dir = dir.to_path_buf();

        async move {
            let marked_for_skip = assertion_registry
                .build()
                .with_name("mark_for_skip")
                .with_parent_name("writer_detects_when_last_record_has_scrambled_archive_data")
                .was_entered()
                .finalize();

            // Create a regular buffer, no customizations required.
            let (mut writer, _, ledger) = create_default_buffer_v2(data_dir.clone()).await;
            let starting_writer_file_id = ledger.get_current_writer_file_id();
            let expected_final_writer_file_id = ledger.get_next_writer_file_id();
            let expected_final_write_data_file = ledger.get_next_writer_data_file_path();
            assert_file_does_not_exist_async!(&expected_final_write_data_file);

            // Write a `SizedRecord` record that we can scramble.  Since it will be the last record
            // in the data file, the writer should detect this error when the buffer is recreated,
            // even though it doesn't actually _emit_ anything we can observe when creating the
            // buffer... but it should trigger a call to `reset`, which we _can_ observe with
            // tracing assertions.
            let bytes_written = writer
                .write_record(SizedRecord::new(64))
                .await
                .expect("write should not fail");
            writer.flush().await.expect("flush should not fail");

            let expected_data_file_len = bytes_written as u64;

            // Grab the current writer data file path, and then drop the writer/reader.  Once the
            // buffer is closed, we'll purposefully scramble the archived data -- but not the length
            // delimiter -- which should trigger `rkyv` to throw an error when we check the data.
            let data_file_path = ledger.get_current_writer_data_file_path();
            drop(writer);
            drop(ledger);

            // We should not have seen a call to `mark_for_skip` yet.
            assert!(!marked_for_skip.try_assert());

            // Open the file and set the last eight bytes of the record to something clearly
            // wrong/invalid, which should end up messing with the relative pointer stuff in the
            // archive.
            let mut data_file = OpenOptions::new()
                .write(true)
                .open(&data_file_path)
                .await
                .expect("open should not fail");

            // Just to make sure the data file matches our expected state before futzing with it.
            let metadata = data_file
                .metadata()
                .await
                .expect("metadata should not fail");
            assert_eq!(expected_data_file_len, metadata.len());

            let target_pos = expected_data_file_len - 8;
            let pos = data_file
                .seek(SeekFrom::Start(target_pos))
                .await
                .expect("seek should not fail");
            assert_eq!(target_pos, pos);
            data_file
                .write_all(&[0xd, 0xe, 0xa, 0xd, 0xb, 0xe, 0xe, 0xf])
                .await
                .expect("write should not fail");
            data_file.flush().await.expect("flush should not fail");
            data_file.sync_all().await.expect("sync should not fail");
            drop(data_file);

            // Now reopen the buffer, which should trigger a `Writer::mark_for_skip` call which
            // instructs the writer to skip to the next data file, although this doesn't happen
            // until the first write is attempted.
            let (mut writer, _, ledger) =
                create_default_buffer_v2::<_, SizedRecord>(data_dir).await;
            marked_for_skip.assert();
            assert_reader_writer_v2_file_positions!(ledger, 0, starting_writer_file_id);
            assert_file_does_not_exist_async!(&expected_final_write_data_file);

            // Do a simple write to ensure it opens the next data file.
            let _bytes_written = writer
                .write_record(SizedRecord::new(64))
                .await
                .expect("write should not fail");
            writer.flush().await.expect("flush should not fail");
            assert_reader_writer_v2_file_positions!(ledger, 0, expected_final_writer_file_id);
            assert_file_exists_async!(&expected_final_write_data_file);
        }
    });

    let parent = trace_span!("writer_detects_when_last_record_has_scrambled_archive_data");
    fut.instrument(parent.or_current()).await;
}

#[tokio::test]
async fn writer_detects_when_last_record_has_invalid_checksum() {
    let assertion_registry = install_tracing_helpers();
    let fut = with_temp_dir(|dir| {
        let data_dir = dir.to_path_buf();

        async move {
            let marked_for_skip = assertion_registry
                .build()
                .with_name("mark_for_skip")
                .with_parent_name("writer_detects_when_last_record_has_invalid_checksum")
                .was_entered()
                .finalize();

            // Create a regular buffer, no customizations required.
            let (mut writer, _, ledger) = create_default_buffer_v2(data_dir.clone()).await;
            let starting_writer_file_id = ledger.get_current_writer_file_id();
            let expected_final_writer_file_id = ledger.get_next_writer_file_id();
            let expected_final_write_data_file = ledger.get_next_writer_data_file_path();
            assert_file_does_not_exist_async!(&expected_final_write_data_file);

            // Write a `SizedRecord` record that we can scramble.  Since it will be the last record
            // in the data file, the writer should detect this error when the buffer is recreated,
            // even though it doesn't actually _emit_ anything we can observe when creating the
            // buffer... but it should trigger a call to `reset`, which we _can_ observe with
            // tracing assertions.
            let bytes_written = writer
                .write_record(SizedRecord::new(13))
                .await
                .expect("write should not fail");
            writer.flush().await.expect("flush should not fail");

            let expected_data_file_len = bytes_written as u64;

            // Grab the current writer data file path, and then drop the writer/reader.  Once the
            // buffer is closed, we'll reload the record as a mutable archive so we can scramble the
            // data used by the checksum calculation, but not in a way that `rkyv` won't be able to
            // deserialize it.  This would simulate something more like a bit flip than a portion of
            // the data failing to be written entirely.
            let data_file_path = ledger.get_current_writer_data_file_path();
            drop(writer);
            drop(ledger);

            // We should not have seen a call to `mark_for_skip` yet.
            assert!(!marked_for_skip.try_assert());

            // Open the file, mutably deserialize the record, and flip a bit in the checksum.
            let data_file = OpenOptions::new()
                .read(true)
                .write(true)
                .open(&data_file_path)
                .await
                .expect("open should not fail");

            // Just to make sure the data file matches our expected state before futzing with it.
            let metadata = data_file
                .metadata()
                .await
                .expect("metadata should not fail");
            assert_eq!(expected_data_file_len, metadata.len());

            let std_data_file = data_file.into_std().await;
            let record_mmap =
                unsafe { MmapMut::map_mut(&std_data_file).expect("mmap should not fail") };
            drop(std_data_file);

            let mut backed_record = BackedArchive::<_, Record>::from_backing(record_mmap)
                .expect("archive should not fail");
            let record = backed_record.get_archive_mut();

            // Just flip the 15th bit.  Should be enough. *shrug*
            {
                let projected_checksum =
                    unsafe { record.map_unchecked_mut(|record| &mut record.checksum) };
                let projected_checksum = projected_checksum.get_mut();
                let new_checksum = *projected_checksum ^ (1 << 15);
                *projected_checksum = new_checksum;
            }

            // Flush the memory-mapped data file to disk and we're done with our modification.
            backed_record
                .get_backing_ref()
                .flush()
                .expect("flush should not fail");
            drop(backed_record);

            // Now reopen the buffer, which should trigger a `Writer::mark_for_skip` call which
            // instructs the writer to skip to the next data file, although this doesn't happen
            // until the first write is attempted.
            let (mut writer, _, ledger) =
                create_default_buffer_v2::<_, SizedRecord>(data_dir).await;
            marked_for_skip.assert();
            assert_reader_writer_v2_file_positions!(ledger, 0, starting_writer_file_id);
            assert_file_does_not_exist_async!(&expected_final_write_data_file);

            // Do a simple write to ensure it opens the next data file.
            let _bytes_written = writer
                .write_record(SizedRecord::new(64))
                .await
                .expect("write should not fail");
            writer.flush().await.expect("flush should not fail");
            assert_reader_writer_v2_file_positions!(ledger, 0, expected_final_writer_file_id);
            assert_file_exists_async!(&expected_final_write_data_file);
        }
    });

    let parent = trace_span!("writer_detects_when_last_record_has_invalid_checksum");
    fut.instrument(parent.or_current()).await;
}

#[tokio::test]
async fn writer_detects_when_last_record_wasnt_flushed() {
    let assertion_registry = install_tracing_helpers();
    let fut = with_temp_dir(|dir| {
        let data_dir = dir.to_path_buf();

        async move {
            let marked_for_skip = assertion_registry
                .build()
                .with_name("mark_for_skip")
                .with_parent_name("writer_detects_when_last_record_wasnt_flushed")
                .was_entered()
                .finalize();

            // Create a regular buffer, no customizations required.
            let (mut writer, _, ledger) = create_default_buffer_v2(data_dir.clone()).await;
            let starting_writer_file_id = ledger.get_current_writer_file_id();
            let expected_final_writer_file_id = ledger.get_next_writer_file_id();
            let expected_final_write_data_file = ledger.get_next_writer_data_file_path();
            assert_file_does_not_exist_async!(&expected_final_write_data_file);

            // Write a regular record so something is in the data file.
            let bytes_written = writer
                .write_record(SizedRecord::new(64))
                .await
                .expect("write should not fail");
            assert_enough_bytes_written!(bytes_written, SizedRecord, 64);
            writer.flush().await.expect("flush should not fail");

            // Now unsafely increment the next writer record ID, which will cause a divergence
            // between the actual data file and the ledger.  Specifically, the code will think that
            // a record was written but never flushed, given that the next writer record ID has
            // advanced.  This represents a "lost write"/"corrupted events" scenario, where we end
            // up reporting that we missed a bunch of events, either because we skipped a file or
            // a bunch of writes never fully made it to disk.
            let writer_next_record_id = ledger.state().get_next_writer_record_id();
            unsafe {
                ledger
                    .state()
                    .unsafe_set_writer_next_record_id(writer_next_record_id + 1);
            }

            // Grab the current writer data file path, and then drop the writer/reader.
            drop(writer);
            drop(ledger);

            // We should not have seen a call to `mark_for_skip` yet.
            assert!(!marked_for_skip.try_assert());

            // Now reopen the buffer, which should trigger a `Writer::mark_for_skip` call which
            // instructs the writer to skip to the next data file, although this doesn't happen
            // until the first write is attempted.
            let (mut writer, _, ledger) =
                create_default_buffer_v2::<_, SizedRecord>(data_dir).await;
            marked_for_skip.assert();
            assert_reader_writer_v2_file_positions!(ledger, 0, starting_writer_file_id);
            assert_file_does_not_exist_async!(&expected_final_write_data_file);

            // Do a simple write to ensure it opens the next data file.
            let _bytes_written = writer
                .write_record(SizedRecord::new(64))
                .await
                .expect("write should not fail");
            writer.flush().await.expect("flush should not fail");
            assert_reader_writer_v2_file_positions!(ledger, 0, expected_final_writer_file_id);
            assert_file_exists_async!(&expected_final_write_data_file);
        }
    });

    let parent = trace_span!("writer_detects_when_last_record_wasnt_flushed");
    fut.instrument(parent.or_current()).await;
}

#[tokio::test]
async fn writer_detects_when_last_record_was_flushed_but_id_wasnt_incremented() {
    let assertion_registry = install_tracing_helpers();
    let fut = with_temp_dir(|dir| {
        let data_dir = dir.to_path_buf();

        async move {
            let writer_did_not_call_reset = assertion_registry
                .build()
                .with_name("reset")
                .with_parent_name(
                    "writer_detects_when_last_record_was_flushed_but_id_wasnt_incremented",
                )
                .was_not_entered()
                .finalize();

            // Create a regular buffer, no customizations required.
            let (mut writer, _, ledger) = create_default_buffer_v2(data_dir.clone()).await;
            let starting_writer_next_record_id = ledger.state().get_next_writer_record_id();
            let expected_final_writer_file_id = ledger.get_current_writer_file_id();
            let expected_final_write_data_file = ledger.get_next_writer_data_file_path();
            assert_file_does_not_exist_async!(&expected_final_write_data_file);

            // Write a regular record so something is in the data file.
            let bytes_written = writer
                .write_record(SizedRecord::new(64))
                .await
                .expect("write should not fail");
            assert_enough_bytes_written!(bytes_written, SizedRecord, 64);
            writer.flush().await.expect("flush should not fail");
            let actual_writer_next_record_id = ledger.state().get_next_writer_record_id();

            // Now unsafely decrement the next writer record ID, which will cause a divergence
            // between the actual data file and the ledger.  Specifically, the code will think that
            // a write made it to disk but that the process was stopped, or crashed, before it was
            // able to actually increment the writer next record ID, so a record ID will exist on
            // disk that it thinks should not exist, purely from the data we have in the ledger.
            unsafe {
                ledger
                    .state()
                    .unsafe_set_writer_next_record_id(starting_writer_next_record_id);
            }

            // Grab the current writer data file path, and then drop the writer/reader.
            drop(writer);
            drop(ledger);

            writer_did_not_call_reset.assert();

            // Now reopen the buffer, which should trigger the skip ahead logic where we move our
            // writer next record ID to be ahead of the actual last record ID, but on whatever we
            // pulled out of the data file.  This is required to maintain our monotonicity invariant
            // for all records written into the buffer.
            let (_, _, ledger) = create_default_buffer_v2::<_, SizedRecord>(data_dir).await;
            writer_did_not_call_reset.assert();
            assert_reader_writer_v2_file_positions!(ledger, 0, expected_final_writer_file_id);
            assert_file_does_not_exist_async!(&expected_final_write_data_file);
            assert_eq!(
                actual_writer_next_record_id,
                ledger.state().get_next_writer_record_id()
            );
        }
    });

    let parent =
        trace_span!("writer_detects_when_last_record_was_flushed_but_id_wasnt_incremented");
    fut.instrument(parent.or_current()).await;
}

#[tokio::test]
async fn reader_throws_error_when_record_is_undecodable_via_metadata() {
    static GET_METADATA_VALUE: AtomicU32 = AtomicU32::new(0);
    static CAN_DECODE_VALUE: AtomicU32 = AtomicU32::new(0);

    #[derive(Debug)]
    struct ControllableRecord(u8);

    impl Encodable for ControllableRecord {
        type Metadata = u32;
        type EncodeError = io::Error;
        type DecodeError = io::Error;

        fn get_metadata() -> Self::Metadata {
            GET_METADATA_VALUE.load(Ordering::Relaxed)
        }

        fn can_decode(metadata: Self::Metadata) -> bool {
            CAN_DECODE_VALUE.load(Ordering::Relaxed) == metadata
        }

        fn encode<B: BufMut>(self, buffer: &mut B) -> Result<(), Self::EncodeError> {
            buffer.put_u8(self.0);
            Ok(())
        }

        fn decode<B: Buf>(_: Self::Metadata, mut buffer: B) -> Result<Self, Self::DecodeError> {
            let b = buffer.get_u8();
            Ok(ControllableRecord(b))
        }
    }

    impl AddBatchNotifier for ControllableRecord {
        fn add_batch_notifier(&mut self, batch: BatchNotifier) {
            drop(batch); // We never check acknowledgements for this type
        }
    }

    impl ByteSizeOf for ControllableRecord {
        fn allocated_bytes(&self) -> usize {
            0
        }
    }

    impl EventCount for ControllableRecord {
        fn event_count(&self) -> usize {
            1
        }
    }

    with_temp_dir(|dir| {
        let data_dir = dir.to_path_buf();

        async move {
            // Create a regular buffer, no customizations required.
            let (mut writer, mut reader, _ledger) = create_default_buffer_v2(data_dir).await;

            // Write two `ControllableRecord` records which will encode with metadata matching our
            // starting metadata state.  We'll then make sure we can read the first one out before
            // tweaking the value underpinning the `can_decode` logic.
            writer
                .write_record(ControllableRecord(21))
                .await
                .expect("write should not fail");
            writer.flush().await.expect("flush should not fail");

            writer
                .write_record(ControllableRecord(86))
                .await
                .expect("write should not fail");
            writer.flush().await.expect("flush should not fail");

            // Write one more `ControllableRecord` record but with an adjusted metadata value that
            // we'll make sure doesn't correctly convert from `u32` to `T::Metadata`.  This is to
            // exercise the codepath where the flags don't even seem to be valid at all i.e. bits
            // are set that aren't even defined on the Vector side.
            GET_METADATA_VALUE.store(33, Ordering::Relaxed);
            writer
                .write_record(ControllableRecord(54))
                .await
                .expect("write should not fail");
            writer.flush().await.expect("flush should not fail");

            // Now try to read back the first record, which should return correctly:
            let first_read_result = reader.next().await;
            assert!(matches!(
                first_read_result,
                Ok(Some(ControllableRecord(21)))
            ));

            // And now try to read back the second record, but first, we'll tweak `CAN_DECODE_VALUE`
            // so that it doesn't match the metadata value the second record was encoded with, which
            // should cause an "incompatible" error:
            CAN_DECODE_VALUE.store(1, Ordering::Relaxed);
            let second_read_result = reader.next().await;
            assert!(matches!(second_read_result, Err(ReaderError::Incompatible { .. })));

            let ReaderError::Incompatible { reason: second_read_error_reason } = second_read_result.unwrap_err() else {
                panic!("error should be ReadError::Incompatible");
            };

            let expected_second_read_error_reason = format!("record metadata not supported (metadata: {:#036b})", 0_u32);
            assert_eq!(expected_second_read_error_reason, second_read_error_reason);

            // And finally we try to read back the third record, which shouldn't even get to the
            // `can_decode` step because the metadata value just couldn't be converted:
            // And now try to read back the second record, but first, we'll tweak `CAN_DECODE_VALUE`
            // so that it doesn't match the metadata value the second record was encoded with, which
            // should cause an "incompatible" error:
            let third_read_result = reader.next().await;
            assert!(matches!(third_read_result, Err(ReaderError::Incompatible { .. })));
            let ReaderError::Incompatible { reason: third_read_error_reason } = third_read_result.unwrap_err() else {
                panic!("error should be ReadError::Incompatible");
            };

            let expected_third_read_error_reason_prefix = "invalid metadata for";
            assert!(third_read_error_reason.starts_with(expected_third_read_error_reason_prefix),
                "error reason when metadata cannot be converted should start with 'metadata invalid for', got '{third_read_error_reason}' instead");
        }
    })
    .await;
}<|MERGE_RESOLUTION|>--- conflicted
+++ resolved
@@ -30,15 +30,7 @@
     }
 
     fn from_u32(value: u32) -> Option<Self> {
-<<<<<<< HEAD
-        if value < 32 {
-            Some(value)
-        } else {
-            None
-        }
-=======
         if value < 32 { Some(value) } else { None }
->>>>>>> eee6e669
     }
 }
 
