use std::path::PathBuf;

use metrics::{counter, decrement_gauge, gauge, increment_gauge};
use vector_common::internal_event::InternalEvent;

pub struct BufferCreated {
    pub idx: usize,
    pub max_size_events: usize,
    pub max_size_bytes: u64,
}

impl InternalEvent for BufferCreated {
    #[allow(clippy::cast_precision_loss)]
    fn emit(self) {
        if self.max_size_events != 0 {
            gauge!("buffer_max_event_size", self.max_size_events as f64, "stage" => self.idx.to_string());
        }
        if self.max_size_bytes != 0 {
            gauge!("buffer_max_byte_size", self.max_size_bytes as f64, "stage" => self.idx.to_string());
        }
    }
}

pub struct BufferEventsReceived {
    pub idx: usize,
    pub count: u64,
    pub byte_size: u64,
}

impl InternalEvent for BufferEventsReceived {
    #[allow(clippy::cast_precision_loss)]
    fn emit(self) {
        counter!("buffer_received_events_total", self.count, "stage" => self.idx.to_string());
        counter!("buffer_received_bytes_total", self.byte_size, "stage" => self.idx.to_string());
        increment_gauge!("buffer_events", self.count as f64, "stage" => self.idx.to_string());
        increment_gauge!("buffer_byte_size", self.byte_size as f64, "stage" => self.idx.to_string());
    }
}

pub struct BufferEventsSent {
    pub idx: usize,
    pub count: u64,
    pub byte_size: u64,
}

impl InternalEvent for BufferEventsSent {
    #[allow(clippy::cast_precision_loss)]
    fn emit(self) {
        counter!("buffer_sent_events_total", self.count, "stage" => self.idx.to_string());
        counter!("buffer_sent_bytes_total", self.byte_size, "stage" => self.idx.to_string());
        decrement_gauge!("buffer_events", self.count as f64, "stage" => self.idx.to_string());
        decrement_gauge!("buffer_byte_size", self.byte_size as f64, "stage" => self.idx.to_string());
    }
}

pub struct BufferEventsDropped {
    pub idx: usize,
    pub count: u64,
    pub byte_size: u64,
    pub intentional: bool,
    pub reason: &'static str,
}

impl InternalEvent for BufferEventsDropped {
    #[allow(clippy::cast_precision_loss)]
    fn emit(self) {
        let intentional_str = if self.intentional { "true" } else { "false" };
        if self.intentional {
            debug!(
                message = "Events dropped.",
                count = %self.count,
                intentional = %intentional_str,
                reason = %self.reason,
                stage = %self.idx,
            );
        } else {
            error!(
                message = "Events dropped.",
                count = %self.count,
                intentional = %intentional_str,
                reason = %self.reason,
                stage = %self.idx,
            );
        }
        counter!(
            "buffer_discarded_events_total", self.count,
            "intentional" => intentional_str,
        );
        decrement_gauge!("buffer_events", self.count as f64, "stage" => self.idx.to_string());
        decrement_gauge!("buffer_byte_size", self.byte_size as f64, "stage" => self.idx.to_string());
    }
}

pub struct BufferReadError {
    pub error_code: &'static str,
    pub error: String,
}

impl InternalEvent for BufferReadError {
    fn emit(self) {
        error!(
            message = "Error encountered during buffer read.",
            error = %self.error,
            error_code = self.error_code,
            error_type = "reader_failed",
            stage = "processing",
            internal_log_rate_secs = 10,
        );
        counter!(
            "buffer_errors_total", 1,
            "error_code" => self.error_code,
            "error_type" => "reader_failed",
            "stage" => "processing",
        );
    }
}

pub(crate) struct BufferStopping {
    pub data_dir: PathBuf,
    pub record_id: u64,
}

impl InternalEvent for BufferStopping {
    fn emit(self) {
        let Self {
            data_dir,
            record_id,
        } = self;
        error!(
<<<<<<< HEAD
            message = "Disk buffer has received a negative acknowledgement, stopping processing.",
            data_dir = ?data_dir,
            record_id = %record_id,
        );
        info!("To correct this problem, run: `vector buffer-advance --record-id {record_id} {data_dir:?}`");
=======
            data_dir = ?data_dir,
            record_id = %record_id,
            "Disk buffer has received a negative acknowledgement, stopping processing. To correct, run: `vector buffer-advance --record-id {record_id} {data_dir:?}`",
        );
>>>>>>> cb27621b
    }
}<|MERGE_RESOLUTION|>--- conflicted
+++ resolved
@@ -127,17 +127,9 @@
             record_id,
         } = self;
         error!(
-<<<<<<< HEAD
-            message = "Disk buffer has received a negative acknowledgement, stopping processing.",
-            data_dir = ?data_dir,
-            record_id = %record_id,
-        );
-        info!("To correct this problem, run: `vector buffer-advance --record-id {record_id} {data_dir:?}`");
-=======
             data_dir = ?data_dir,
             record_id = %record_id,
             "Disk buffer has received a negative acknowledgement, stopping processing. To correct, run: `vector buffer-advance --record-id {record_id} {data_dir:?}`",
         );
->>>>>>> cb27621b
     }
 }