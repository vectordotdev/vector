--- conflicted
+++ resolved
@@ -264,46 +264,4 @@
         buffer.advance(usize::try_from(event_count).unwrap_or(usize::MAX));
         Ok(MultiEventRecord::new(event_count))
     }
-<<<<<<< HEAD
-}
-
-message_wrapper!(PoisonPillMultiEventRecord: u32, |m: &Self| m.0);
-
-impl PoisonPillMultiEventRecord {
-    pub fn encoded_size(&self) -> usize {
-        usize::try_from(self.0).unwrap_or(usize::MAX) + std::mem::size_of::<u32>()
-    }
-}
-
-impl FixedEncodable for PoisonPillMultiEventRecord {
-    type EncodeError = io::Error;
-    type DecodeError = io::Error;
-
-    fn encode<B>(self, buffer: &mut B) -> Result<(), Self::EncodeError>
-    where
-        B: BufMut,
-    {
-        if buffer.remaining_mut() < self.encoded_size() {
-            return Err(io::Error::other("not enough capacity to encode record"));
-        }
-
-        buffer.put_u32(self.0);
-        buffer.put_bytes(0x42, usize::try_from(self.0).unwrap_or(usize::MAX));
-        Ok(())
-    }
-
-    fn decode<B>(mut buffer: B) -> Result<Self, Self::DecodeError>
-    where
-        B: Buf,
-    {
-        let event_count = buffer.get_u32();
-        if event_count == 42 {
-            return Err(io::Error::other("failed to decode"));
-        }
-
-        buffer.advance(usize::try_from(event_count).unwrap_or(usize::MAX));
-        Ok(PoisonPillMultiEventRecord::new(event_count))
-    }
-=======
->>>>>>> eee6e669
 }