--- conflicted
+++ resolved
@@ -211,67 +211,35 @@
             .as_ref()
             .map(|_| (item.event_count(), item.size_of()));
 
-<<<<<<< HEAD
-        let sent_to_base = match self.when_full {
-            WhenFull::Block => {
-                self.base.send(item).await?;
-                true
-=======
-        match mem::replace(this.state, SendState::Idle) {
-            // Sender isn't ready at all.
-            SendState::Idle => panic!(
-                "`start_send` should not be called unless `poll_ready` returned successfully"
-            ),
-            // We've been instructed to drop the next item.
-            SendState::DropNext => {
-                if let Some(instrumentation) = this.instrumentation.as_ref() {
-                    if let Some((item_count, item_size)) = item_sizing {
-                        instrumentation.increment_received_event_count_and_byte_size(
-                            item_count as u64,
-                            item_size as u64,
-                        );
-                        instrumentation.try_increment_dropped_event_count(item_count as u64);
-                    }
-                }
-                Ok(())
->>>>>>> a63f4027
-            }
-            WhenFull::DropNewest => match self.base.try_send(item).await? {
-                Some(_) => {
-                    if let Some(instrumentation) = self.instrumentation.as_ref() {
-                        if let Some((item_count, _)) = item_sizing {
-                            instrumentation.try_increment_dropped_event_count(item_count as u64);
-                        }
-                    }
-                    false
-                }
-                None => true,
+        let mut sent_to_base = true;
+        let mut was_dropped = false;
+        match self.when_full {
+            WhenFull::Block => self.base.send(item).await?,
+            WhenFull::DropNewest => if let Some(_) = self.base.try_send(item).await? {
+                was_dropped = true;
             },
-            WhenFull::Overflow => {
-                let mut base_sent = true;
-                if let Some(old_item) = self.base.try_send(item).await? {
-                    base_sent = false;
-                    self.overflow
-                        .as_mut()
-                        .expect("overflow must exist")
-                        .send(old_item)
-                        .await?;
-                }
-                base_sent
+            WhenFull::Overflow => if let Some(item) = self.base.try_send(item).await? {
+                sent_to_base = false;
+                self.overflow
+                    .as_mut()
+                    .expect("overflow must exist")
+                    .send(item)
+                    .await?;
             }
         };
 
-        if sent_to_base {
+        if let Some(instrumentation) = self.instrumentation.as_ref() {
             if let Some((item_count, item_size)) = item_sizing {
-                // Only update our instrumentation if _we_ got the item, not the overflow.
-                let handle = self
-                    .instrumentation
-                    .as_ref()
-                    .expect("item_size can't be present without instrumentation");
-                handle.increment_received_event_count_and_byte_size(
-                    item_count as u64,
-                    item_size as u64,
-                );
+                if sent_to_base {
+                    instrumentation.increment_received_event_count_and_byte_size(
+                        item_count as u64,
+                        item_size as u64,
+                    );
+                }
+
+                if was_dropped {
+                    instrumentation.try_increment_dropped_event_count(item_count as u64); 
+                }
             }
         }
 
