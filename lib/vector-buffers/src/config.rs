--- conflicted
+++ resolved
@@ -220,11 +220,7 @@
     /// forcefully or crashes.
     #[configurable(title = "Events are buffered in memory.")]
     Memory {
-<<<<<<< HEAD
-        /// The terms around how to express buffering limits, can be in size or bytes_size.
-=======
         /// The terms around how to express buffering limits, can be in size or `bytes_size`.
->>>>>>> eee6e669
         #[serde(flatten)]
         size: MemoryBufferSize,
 
