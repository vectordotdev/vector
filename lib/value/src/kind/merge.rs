//! All types related to merging one [`Kind`] into another.

use crate::kind::Unknown;
use std::{collections::BTreeMap, ops::BitOr};

use super::{Collection, Kind};

impl Kind {
    /// Merge a Kind and Unknown together
    pub fn merge_with_unknown(&mut self, unknown: &Unknown) {
        // The current (incorrect) behavior is to ignore the unknown
        // This is intentionally left blank. It should be implemented.
    }

    /// Merge `other` into `self`, using the provided `Strategy`.
    pub fn merge(&mut self, other: Self, strategy: Strategy) {
        self.bytes = self.bytes.or(other.bytes);
        self.integer = self.integer.or(other.integer);
        self.float = self.float.or(other.float);
        self.boolean = self.boolean.or(other.boolean);
        self.timestamp = self.timestamp.or(other.timestamp);
        self.regex = self.regex.or(other.regex);
        self.null = self.null.or(other.null);

        match (self.object.as_mut(), other.object) {
            (None, rhs @ Some(_)) => self.object = rhs,
            (Some(lhs), Some(rhs)) => lhs.merge(rhs, strategy),
            _ => {}
        };

        match (self.array.as_mut(), other.array) {
            (None, rhs @ Some(_)) => self.array = rhs,

            // When the `append` strategy is enabled, we take the higest index of the lhs
            // collection, and increase all known indices of the rhs collection by that value.
            // Then we merge them, similar to the non-append strategy.
            (Some(lhs), Some(rhs)) if strategy.indices.is_append() => {
                let last_index = lhs.known().keys().max().map(|i| *i + 1).unwrap_or_default();

                let (rhs_known, rhs_unknown) = rhs.into_parts();

                let mut known = BTreeMap::default();
                for (index, kind) in rhs_known {
                    let index = index + last_index;
                    known.insert(index, kind);
                }

                lhs.merge(Collection::from_parts(known, rhs_unknown), strategy);
            }

            (Some(lhs), Some(rhs)) => lhs.merge(rhs, strategy),
            _ => {}
        }
    }
}

/// The strategy to apply to the merge between two `Kind`s.
#[derive(Debug, Clone, Copy, Eq, PartialEq)]
pub struct Strategy {
    /// The maximum depth at which to merge nested `Kind`s.
    ///
    /// This can be either "shallow" or "deep", meaning don't merge nested collections, or do merge
    /// them.
    pub depth: Depth,

    /// The strategy used when merging array indices.
    ///
    /// This can either be "keep" or "append", meaning do not update array indices, or append them
    /// to the end of the `self` array.
    pub indices: Indices,
}

/// The choice of "depth" to apply when merging two [`Kind`]s.
#[derive(Debug, Clone, Copy, Eq, PartialEq)]
pub enum Depth {
    /// Do a "shallow" merge for a collection.
    ///
    /// Meaning, only the first-level of elements in the collection are merged. If the collection
    /// contains nested collections, its elements aren't merged, but the collection is swapped out
    /// for the new one.
    Shallow,

    /// Do a "deep" merge for a collection.
    ///
    /// Meaning, collections are recursively merged.
    Deep,
}

impl Depth {
    /// Check if `shallow` strategy is enabled.
    #[must_use]
    pub const fn is_shallow(self) -> bool {
        matches!(self, Self::Shallow)
    }

    /// Check if `deep` strategy is enabled.
    #[must_use]
    pub const fn is_deep(self) -> bool {
        matches!(self, Self::Deep)
    }
}

/// The action to take for arrays and their indices when merging two [`Kind`]s.
#[derive(Debug, Clone, Copy, Eq, PartialEq)]
pub enum Indices {
    /// When merging two arrays, keep their respective indices, potentially merging two `Kinds`
    /// assigned to the same index.
    Keep,

    /// When merging two arrays, append the indices of the `other` array after the indices of the
    /// `self` array.
    ///
    /// Meaning, if `self` has index `0` and `other has index `0`, then the index of `other` is
    /// changed to `1`.
    Append,
}

impl Indices {
    /// Check if `keep` strategy is enabled.
    #[must_use]
    pub const fn is_keep(self) -> bool {
        matches!(self, Self::Keep)
    }

    /// Check if `append` strategy is enabled.
    #[must_use]
    pub const fn is_append(self) -> bool {
        matches!(self, Self::Append)
    }
}

impl BitOr for Kind {
    type Output = Self;

    fn bitor(mut self, rhs: Self) -> Self::Output {
        self.merge(
            rhs,
            Strategy {
                depth: Depth::Deep,
                indices: Indices::Keep,
            },
        );
        self
    }
}

#[cfg(test)]
mod tests {
    use std::collections::HashMap;

    use super::*;
    use crate::kind::Collection;

    #[test]
    #[allow(clippy::too_many_lines)]
    fn test_merge() {
        struct TestCase {
            this: Kind,
            other: Kind,
            strategy: Strategy,
            merged: Kind,
        }

        for (
            title,
            TestCase {
                mut this,
                other,
                strategy,
                merged,
            },
        ) in HashMap::from([
            (
<<<<<<< HEAD
                "any object",
=======
                "object field with unknown",
>>>>>>> fcc48a3a
                TestCase {
                    this: Kind::object(Collection::any()),
                    other: Kind::object(BTreeMap::from([("x".into(), Kind::integer())])),
                    strategy: Strategy {
                        depth: Depth::Deep,
                        indices: Indices::Keep,
                    },
                    merged: {
                        let mut collection =
                            Collection::from(BTreeMap::from([("x".into(), Kind::any())]));
                        collection.set_unknown(Kind::any());
                        Kind::object(collection)
                    },
                },
            ),
            (
                "primitives shallow",
                TestCase {
                    this: Kind::bytes(),
                    other: Kind::integer(),
                    strategy: Strategy {
                        depth: Depth::Shallow,
                        indices: Indices::Keep,
                    },
                    merged: Kind::bytes().or_integer(),
                },
            ),
            (
                "primitives deep",
                TestCase {
                    this: Kind::bytes(),
                    other: Kind::integer(),
                    strategy: Strategy {
                        depth: Depth::Deep,

                        indices: Indices::Keep,
                    },
                    merged: Kind::bytes().or_integer(),
                },
            ),
            (
                "mixed unknown shallow",
                TestCase {
                    this: Kind::bytes().or_object(Collection::from_unknown(Kind::integer())),
                    other: Kind::bytes().or_object(Collection::from_unknown(Kind::bytes())),
                    strategy: Strategy {
                        depth: Depth::Shallow,
                        indices: Indices::Keep,
                    },
                    merged: Kind::bytes()
                        .or_object(Collection::from_unknown(Kind::integer().or_bytes())),
                },
            ),
            (
                "mixed unknown deep",
                TestCase {
                    this: Kind::bytes().or_object(Collection::from_unknown(Kind::integer())),
                    other: Kind::bytes().or_object(Collection::from_unknown(Kind::bytes())),
                    strategy: Strategy {
                        depth: Depth::Deep,
                        indices: Indices::Keep,
                    },
                    merged: Kind::bytes()
                        .or_object(Collection::from_unknown(Kind::integer().or_bytes())),
                },
            ),
            (
                "mixed known shallow",
                TestCase {
                    this: Kind::bytes().or_object(BTreeMap::from([
                        (
                            "foo".into(),
                            Kind::object(BTreeMap::from([
                                ("qux".into(), Kind::bytes()),
                                ("quux".into(), Kind::boolean()),
                                ("this".into(), Kind::timestamp()),
                            ])),
                        ),
                        ("bar".into(), Kind::integer()),
                    ])),
                    other: Kind::integer().or_object(BTreeMap::from([
                        (
                            "foo".into(),
                            Kind::object(BTreeMap::from([
                                ("qux".into(), Kind::integer()),
                                ("quux".into(), Kind::regex()),
                                ("that".into(), Kind::null()),
                            ])),
                        ),
                        ("baz".into(), Kind::boolean()),
                    ])),
                    strategy: Strategy {
                        depth: Depth::Shallow,
                        indices: Indices::Keep,
                    },
                    merged: Kind::bytes().or_integer().or_object(BTreeMap::from([
                        (
                            "foo".into(),
                            Kind::object(BTreeMap::from([
                                ("qux".into(), Kind::integer()),
                                ("quux".into(), Kind::regex()),
                                ("that".into(), Kind::null()),
                            ])),
                        ),
                        ("bar".into(), Kind::integer()),
                        ("baz".into(), Kind::boolean()),
                    ])),
                },
            ),
            (
                "mixed known deep",
                TestCase {
                    this: Kind::bytes().or_object(BTreeMap::from([
                        (
                            "foo".into(),
                            Kind::object(BTreeMap::from([
                                ("qux".into(), Kind::bytes()),
                                ("quux".into(), Kind::boolean()),
                                ("this".into(), Kind::timestamp()),
                            ])),
                        ),
                        ("bar".into(), Kind::integer()),
                    ])),
                    other: Kind::integer().or_object(BTreeMap::from([
                        (
                            "foo".into(),
                            Kind::object(BTreeMap::from([
                                ("qux".into(), Kind::integer()),
                                ("quux".into(), Kind::regex()),
                                ("that".into(), Kind::null()),
                            ])),
                        ),
                        ("baz".into(), Kind::boolean()),
                    ])),
                    strategy: Strategy {
                        depth: Depth::Deep,
                        indices: Indices::Keep,
                    },
                    merged: Kind::bytes().or_integer().or_object(BTreeMap::from([
                        (
                            "foo".into(),
                            Kind::object(BTreeMap::from([
                                ("qux".into(), Kind::bytes().or_integer()),
                                ("quux".into(), Kind::boolean().or_regex()),
                                ("this".into(), Kind::timestamp()),
                                ("that".into(), Kind::null()),
                            ])),
                        ),
                        ("bar".into(), Kind::integer()),
                        ("baz".into(), Kind::boolean()),
                    ])),
                },
            ),
            (
                "append array shallow",
                TestCase {
                    this: Kind::array(BTreeMap::from([
                        (0.into(), Kind::bytes()),
                        (
                            2.into(),
                            Kind::array(BTreeMap::from([
                                (0.into(), Kind::integer()),
                                (1.into(), Kind::bytes()),
                            ])),
                        ),
                    ])),
                    other: Kind::array(BTreeMap::from([
                        (0.into(), Kind::regex()),
                        (
                            2.into(),
                            Kind::array(BTreeMap::from([
                                (0.into(), Kind::integer()),
                                (1.into(), Kind::bytes()),
                            ])),
                        ),
                        (5.into(), Kind::timestamp()),
                    ])),
                    strategy: Strategy {
                        depth: Depth::Shallow,
                        indices: Indices::Append,
                    },
                    merged: Kind::array(BTreeMap::from([
                        (0.into(), Kind::bytes()),
                        (
                            2.into(),
                            Kind::array(BTreeMap::from([
                                (0.into(), Kind::integer()),
                                (1.into(), Kind::bytes()),
                            ])),
                        ),
                        (3.into(), Kind::regex()),
                        (
                            5.into(),
                            Kind::array(BTreeMap::from([
                                (0.into(), Kind::integer()),
                                (1.into(), Kind::bytes()),
                            ])),
                        ),
                        (8.into(), Kind::timestamp()),
                    ])),
                },
            ),
            (
                "append array deep",
                TestCase {
                    this: Kind::array(BTreeMap::from([
                        (0.into(), Kind::bytes()),
                        (
                            2.into(),
                            Kind::array(BTreeMap::from([
                                (0.into(), Kind::integer()),
                                (1.into(), Kind::bytes()),
                            ])),
                        ),
                    ])),
                    other: Kind::array(BTreeMap::from([
                        (0.into(), Kind::regex()),
                        (
                            2.into(),
                            Kind::array(BTreeMap::from([
                                (0.into(), Kind::integer()),
                                (1.into(), Kind::bytes()),
                            ])),
                        ),
                        (5.into(), Kind::timestamp()),
                    ])),
                    strategy: Strategy {
                        depth: Depth::Deep,
                        indices: Indices::Append,
                    },
                    merged: Kind::array(BTreeMap::from([
                        (0.into(), Kind::bytes()),
                        (
                            2.into(),
                            Kind::array(BTreeMap::from([
                                (0.into(), Kind::integer()),
                                (1.into(), Kind::bytes()),
                            ])),
                        ),
                        (3.into(), Kind::regex()),
                        (
                            5.into(),
                            Kind::array(BTreeMap::from([
                                (0.into(), Kind::integer()),
                                (1.into(), Kind::bytes()),
                            ])),
                        ),
                        (8.into(), Kind::timestamp()),
                    ])),
                },
            ),
        ]) {
            this.merge(other, strategy);
            assert_eq!(this, merged, "{}", title);
        }
    }
}<|MERGE_RESOLUTION|>--- conflicted
+++ resolved
@@ -171,11 +171,7 @@
             },
         ) in HashMap::from([
             (
-<<<<<<< HEAD
-                "any object",
-=======
                 "object field with unknown",
->>>>>>> fcc48a3a
                 TestCase {
                     this: Kind::object(Collection::any()),
                     other: Kind::object(BTreeMap::from([("x".into(), Kind::integer())])),
