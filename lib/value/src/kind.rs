--- conflicted
+++ resolved
@@ -12,12 +12,8 @@
 
 use crate::Value;
 pub use builder::EmptyKindError;
-<<<<<<< HEAD
-pub use collection::{Collection, Field, Index};
+pub use collection::{Collection, Field, Index, Unknown};
 use std::collections::BTreeMap;
-=======
-pub use collection::{Collection, Field, Index, Unknown};
->>>>>>> 681dbb0b
 
 /// The type (kind) of a given value.
 ///
