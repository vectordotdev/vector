--- conflicted
+++ resolved
@@ -30,11 +30,7 @@
 
 use std::net::{IpAddr, SocketAddr, TcpListener, ToSocketAddrs, UdpSocket};
 
-<<<<<<< HEAD
-use rand::{rng, Rng};
-=======
 use rand::{Rng, rng};
->>>>>>> eee6e669
 
 pub type Port = u16;
 
