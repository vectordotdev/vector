use std::collections::HashMap;

use bytes::Bytes;
use chrono::{DateTime, Utc};
use derivative::Derivative;
use lookup::{event_path, owned_value_path};
use serde::{Deserialize, Serialize};
<<<<<<< HEAD
use serde_with::{serde_as, TimestampSecondsWithFrac};
use smallvec::{smallvec, SmallVec};
use std::collections::HashMap;
=======
use serde_with::{TimestampSecondsWithFrac, serde_as};
use smallvec::{SmallVec, smallvec};
>>>>>>> eee6e669
use vector_config::configurable_component;
use vector_core::{
    config::{DataType, LogNamespace, log_schema},
    event::{Event, LogEvent},
    schema,
};
use vrl::value::{Kind, Value, kind::Collection};

use super::{Deserializer, default_lossy};
use crate::{VALID_FIELD_REGEX, gelf::GELF_TARGET_PATHS, gelf_fields::*};

// On GELF decoding behavior:
//   Graylog has a relaxed decoding. They are much more lenient than the spec would
//   suggest. We've elected to take a more strict approach to maintain backwards compatibility
//   in the event that we need to change the behavior to be more relaxed, so that prior versions
//   of vector will still work with the new relaxed decoding.
//
//   Additionally, Graylog's own GELF Output produces GELF messages with any field names present
//   in the sending Stream, exceeding the specified field name character set.

/// Config used to build a `GelfDeserializer`.
#[configurable_component]
#[derive(Debug, Clone, Default)]
pub struct GelfDeserializerConfig {
    /// GELF-specific decoding options.
    #[serde(default, skip_serializing_if = "vector_core::serde::is_default")]
    pub gelf: GelfDeserializerOptions,
}

impl GelfDeserializerConfig {
    /// Creates a new `GelfDeserializerConfig`.
    pub fn new(options: GelfDeserializerOptions) -> Self {
        Self { gelf: options }
    }

    /// Build the `GelfDeserializer` from this configuration.
    pub fn build(&self) -> GelfDeserializer {
        GelfDeserializer {
            lossy: self.gelf.lossy,
        }
    }

    /// Return the type of event built by this deserializer.
    pub fn output_type(&self) -> DataType {
        DataType::Log
    }

    /// The schema produced by the deserializer.
    pub fn schema_definition(&self, log_namespace: LogNamespace) -> schema::Definition {
        schema::Definition::new_with_default_metadata(
            Kind::object(Collection::empty()),
            [log_namespace],
        )
        .with_event_field(&owned_value_path!(VERSION), Kind::bytes(), None)
        .with_event_field(&owned_value_path!(HOST), Kind::bytes(), None)
        .with_event_field(&owned_value_path!(SHORT_MESSAGE), Kind::bytes(), None)
        .optional_field(&owned_value_path!(FULL_MESSAGE), Kind::bytes(), None)
        .optional_field(&owned_value_path!(TIMESTAMP), Kind::timestamp(), None)
        .optional_field(&owned_value_path!(LEVEL), Kind::integer(), None)
        .optional_field(&owned_value_path!(FACILITY), Kind::bytes(), None)
        .optional_field(&owned_value_path!(LINE), Kind::integer(), None)
        .optional_field(&owned_value_path!(FILE), Kind::bytes(), None)
        // Every field with an underscore (_) prefix will be treated as an additional field.
        // Allowed characters in field names are any word character (letter, number, underscore), dashes and dots.
        // Libraries SHOULD not allow to send id as additional field ( _id). Graylog server nodes omit this field automatically.
        .unknown_fields(Kind::bytes().or_integer().or_float())
    }
}

/// GELF-specific decoding options.
#[configurable_component]
#[derive(Debug, Clone, PartialEq, Eq, Derivative)]
#[derivative(Default)]
pub struct GelfDeserializerOptions {
    /// Determines whether to replace invalid UTF-8 sequences instead of failing.
    ///
    /// When true, invalid UTF-8 sequences are replaced with the [`U+FFFD REPLACEMENT CHARACTER`][U+FFFD].
    ///
    /// [U+FFFD]: https://en.wikipedia.org/wiki/Specials_(Unicode_block)#Replacement_character
    #[serde(
        default = "default_lossy",
        skip_serializing_if = "vector_core::serde::is_default"
    )]
    #[derivative(Default(value = "default_lossy()"))]
    pub lossy: bool,
}

/// Deserializer that builds an `Event` from a byte frame containing a GELF log message.
#[derive(Debug, Clone, Derivative)]
#[derivative(Default)]
pub struct GelfDeserializer {
    #[derivative(Default(value = "default_lossy()"))]
    lossy: bool,
}

impl GelfDeserializer {
    /// Create a new `GelfDeserializer`.
    pub fn new(lossy: bool) -> GelfDeserializer {
        GelfDeserializer { lossy }
    }

    /// Builds a LogEvent from the parsed GelfMessage.
    /// The logic follows strictly the documented GELF standard.
    fn message_to_event(&self, parsed: &GelfMessage) -> vector_common::Result<Event> {
        let mut log = LogEvent::from_str_legacy(parsed.short_message.to_string());

        // GELF spec defines the version as 1.1 which has not changed since 2013
        if parsed.version != GELF_VERSION {
            return Err(
                format!("{VERSION} does not match GELF spec version ({GELF_VERSION})").into(),
            );
        }

        log.insert(&GELF_TARGET_PATHS.version, parsed.version.to_string());
        log.insert(&GELF_TARGET_PATHS.host, parsed.host.to_string());

        if let Some(full_message) = &parsed.full_message {
            log.insert(&GELF_TARGET_PATHS.full_message, full_message.to_string());
        }

        if let Some(timestamp_key) = log_schema().timestamp_key_target_path() {
            if let Some(timestamp) = parsed.timestamp {
                log.insert(timestamp_key, timestamp);
                // per GELF spec- add timestamp if not provided
            } else {
                log.insert(timestamp_key, Utc::now());
            }
        }

        if let Some(level) = parsed.level {
            log.insert(&GELF_TARGET_PATHS.level, level);
        }
        if let Some(facility) = &parsed.facility {
            log.insert(&GELF_TARGET_PATHS.facility, facility.to_string());
        }
        if let Some(line) = parsed.line {
            log.insert(
                &GELF_TARGET_PATHS.line,
                Value::Float(ordered_float::NotNan::new(line).expect("JSON doesn't allow NaNs")),
            );
        }
        if let Some(file) = &parsed.file {
            log.insert(&GELF_TARGET_PATHS.file, file.to_string());
        }

        if let Some(add) = &parsed.additional_fields {
            for (key, val) in add.iter() {
                // per GELF spec, filter out _id
                if key == "_id" {
                    continue;
                }
                // per GELF spec, Additional field names must be prefixed with an underscore
                if !key.starts_with('_') {
                    return Err(format!(
                        "'{key}' field is invalid. \
                                       Additional field names must be prefixed with an underscore."
                    )
                    .into());
                }
                // per GELF spec, Additional field names must be characters dashes or dots
                if !VALID_FIELD_REGEX.is_match(key) {
<<<<<<< HEAD
                    return Err(format!("'{key}' field contains invalid characters. Field names may \
                                       contain only letters, numbers, underscores, dashes and dots.").into());
=======
                    return Err(format!(
                        "'{key}' field contains invalid characters. Field names may \
                                       contain only letters, numbers, underscores, dashes and dots."
                    )
                    .into());
>>>>>>> eee6e669
                }

                // per GELF spec, Additional field values must be either strings or numbers
                if val.is_string() || val.is_number() {
                    let vector_val: Value = val.into();
                    log.insert(event_path!(key.as_str()), vector_val);
                } else {
                    let type_ = match val {
                        serde_json::Value::Null => "null",
                        serde_json::Value::Bool(_) => "boolean",
                        serde_json::Value::Number(_) => "number",
                        serde_json::Value::String(_) => "string",
                        serde_json::Value::Array(_) => "array",
                        serde_json::Value::Object(_) => "object",
                    };
                    return Err(format!("The value type for field {key} is an invalid type ({type_}). Additional field values \
                                       should be either strings or numbers.").into());
                }
            }
        }
        Ok(Event::Log(log))
    }
}

#[serde_as]
#[derive(Serialize, Deserialize, Debug)]
struct GelfMessage {
    version: String,
    host: String,
    short_message: String,
    full_message: Option<String>,
    #[serde_as(as = "Option<TimestampSecondsWithFrac<f64>>")]
    timestamp: Option<DateTime<Utc>>,
    level: Option<u8>,
    facility: Option<String>,
    line: Option<f64>,
    file: Option<String>,
    #[serde(flatten)]
    additional_fields: Option<HashMap<String, serde_json::Value>>,
}

impl Deserializer for GelfDeserializer {
    fn parse(
        &self,
        bytes: Bytes,
        _log_namespace: LogNamespace,
    ) -> vector_common::Result<SmallVec<[Event; 1]>> {
        let parsed: GelfMessage = match self.lossy {
            true => serde_json::from_str(&String::from_utf8_lossy(&bytes)),
            false => serde_json::from_slice(&bytes),
        }?;
        let event = self.message_to_event(&parsed)?;

        Ok(smallvec![event])
    }
}

#[cfg(test)]
mod tests {
    use bytes::Bytes;
    use lookup::event_path;
    use serde_json::json;
    use similar_asserts::assert_eq;
    use smallvec::SmallVec;
    use vector_core::{config::log_schema, event::Event};
    use vrl::value::Value;

    use super::*;

    fn deserialize_gelf_input(
        input: &serde_json::Value,
    ) -> vector_common::Result<SmallVec<[Event; 1]>> {
        let config = GelfDeserializerConfig::default();
        let deserializer = config.build();
        let buffer = Bytes::from(serde_json::to_vec(&input).unwrap());
        deserializer.parse(buffer, LogNamespace::Legacy)
    }

    /// Validates all the spec'd fields of GELF are deserialized correctly.
    #[test]
    fn gelf_deserialize_correctness() {
        let add_on_int_in = "_an.add-field_int";
        let add_on_str_in = "_an.add-field_str";

        let input = json!({
            VERSION: "1.1",
            HOST: "example.org",
            SHORT_MESSAGE: "A short message that helps you identify what is going on",
            FULL_MESSAGE: "Backtrace here\n\nmore stuff",
            TIMESTAMP: 1385053862.3072,
            LEVEL: 1,
            FACILITY: "foo",
            LINE: 42,
            FILE: "/tmp/bar",
            add_on_int_in: 2001.1002,
            add_on_str_in: "A Space Odyssey",
        });

        // Ensure that we can parse the gelf json successfully
        let events = deserialize_gelf_input(&input).unwrap();
        assert_eq!(events.len(), 1);

        let log = events[0].as_log();

        assert_eq!(
            log.get(VERSION),
            Some(&Value::Bytes(Bytes::from_static(b"1.1")))
        );
        assert_eq!(
            log.get(HOST),
            Some(&Value::Bytes(Bytes::from_static(b"example.org")))
        );
        assert_eq!(
            log.get(log_schema().message_key_target_path().unwrap()),
            Some(&Value::Bytes(Bytes::from_static(
                b"A short message that helps you identify what is going on"
            )))
        );
        assert_eq!(
            log.get(FULL_MESSAGE),
            Some(&Value::Bytes(Bytes::from_static(
                b"Backtrace here\n\nmore stuff"
            )))
        );
        let dt = DateTime::from_timestamp(1385053862, 307_200_000).expect("invalid timestamp");
        assert_eq!(log.get(TIMESTAMP), Some(&Value::Timestamp(dt)));
        assert_eq!(log.get(LEVEL), Some(&Value::Integer(1)));
        assert_eq!(
            log.get(FACILITY),
            Some(&Value::Bytes(Bytes::from_static(b"foo")))
        );
        assert_eq!(
            log.get(LINE),
            Some(&Value::Float(ordered_float::NotNan::new(42.0).unwrap()))
        );
        assert_eq!(
            log.get(FILE),
            Some(&Value::Bytes(Bytes::from_static(b"/tmp/bar")))
        );
        assert_eq!(
            log.get(event_path!(add_on_int_in)),
            Some(&Value::Float(
                ordered_float::NotNan::new(2001.1002).unwrap()
            ))
        );
        assert_eq!(
            log.get(event_path!(add_on_str_in)),
            Some(&Value::Bytes(Bytes::from_static(b"A Space Odyssey")))
        );
    }

    /// Validates deserialization succeeds for edge case inputs.
    #[test]
    fn gelf_deserializing_edge_cases() {
        // timestamp is set if omitted from input
        {
            let input = json!({
                HOST: "example.org",
                SHORT_MESSAGE: "foobar",
                VERSION: "1.1",
            });
            let events = deserialize_gelf_input(&input).unwrap();
            assert_eq!(events.len(), 1);
            let log = events[0].as_log();
            assert!(log.contains(log_schema().message_key_target_path().unwrap()));
        }

        // filter out id
        {
            let input = json!({
                HOST: "example.org",
                SHORT_MESSAGE: "foobar",
                VERSION: "1.1",
                "_id": "S3creTz",
            });
            let events = deserialize_gelf_input(&input).unwrap();
            assert_eq!(events.len(), 1);
            let log = events[0].as_log();
            assert!(!log.contains(event_path!("_id")));
        }
    }

    /// Validates the error conditions in deserialization
    #[test]
    fn gelf_deserializing_err() {
        fn validate_err(input: &serde_json::Value) {
            assert!(deserialize_gelf_input(input).is_err());
        }
        //  invalid character in field name
        validate_err(&json!({
            HOST: "example.org",
            SHORT_MESSAGE: "foobar",
            VERSION: "1.1",
            "_bad%key": "raboof",
        }));

        //  not prefixed with underscore
        validate_err(&json!({
            HOST: "example.org",
            SHORT_MESSAGE: "foobar",
            VERSION: "1.1",
            "bad-key": "raboof",
        }));

        // missing short_message
        validate_err(&json!({
            HOST: "example.org",
            VERSION: "1.1",
        }));

        // host is not specified
        validate_err(&json!({
            SHORT_MESSAGE: "foobar",
            VERSION: "1.1",
        }));

        // host is not a string
        validate_err(&json!({
            HOST: 42,
            SHORT_MESSAGE: "foobar",
            VERSION: "1.1",
        }));

        //  level / line is string and not numeric
        validate_err(&json!({
            HOST: "example.org",
            VERSION: "1.1",
            SHORT_MESSAGE: "foobar",
            LEVEL: "baz",
        }));
    }
}<|MERGE_RESOLUTION|>--- conflicted
+++ resolved
@@ -5,14 +5,8 @@
 use derivative::Derivative;
 use lookup::{event_path, owned_value_path};
 use serde::{Deserialize, Serialize};
-<<<<<<< HEAD
-use serde_with::{serde_as, TimestampSecondsWithFrac};
-use smallvec::{smallvec, SmallVec};
-use std::collections::HashMap;
-=======
 use serde_with::{TimestampSecondsWithFrac, serde_as};
 use smallvec::{SmallVec, smallvec};
->>>>>>> eee6e669
 use vector_config::configurable_component;
 use vector_core::{
     config::{DataType, LogNamespace, log_schema},
@@ -174,16 +168,11 @@
                 }
                 // per GELF spec, Additional field names must be characters dashes or dots
                 if !VALID_FIELD_REGEX.is_match(key) {
-<<<<<<< HEAD
-                    return Err(format!("'{key}' field contains invalid characters. Field names may \
-                                       contain only letters, numbers, underscores, dashes and dots.").into());
-=======
                     return Err(format!(
                         "'{key}' field contains invalid characters. Field names may \
                                        contain only letters, numbers, underscores, dashes and dots."
                     )
                     .into());
->>>>>>> eee6e669
                 }
 
                 // per GELF spec, Additional field values must be either strings or numbers
