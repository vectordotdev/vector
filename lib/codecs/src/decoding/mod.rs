//! A collection of support structures that are used in the process of decoding
//! bytes into events.

mod error;
pub mod format;
pub mod framing;

use std::fmt::Debug;

use bytes::{Bytes, BytesMut};
pub use error::StreamDecodingError;
pub use format::{
    BoxedDeserializer, BytesDeserializer, BytesDeserializerConfig, GelfDeserializer,
    GelfDeserializerConfig, GelfDeserializerOptions, InfluxdbDeserializer,
    InfluxdbDeserializerConfig, JsonDeserializer, JsonDeserializerConfig, JsonDeserializerOptions,
    NativeDeserializer, NativeDeserializerConfig, NativeJsonDeserializer,
    NativeJsonDeserializerConfig, NativeJsonDeserializerOptions, ProtobufDeserializer,
    ProtobufDeserializerConfig, ProtobufDeserializerOptions,
};
#[cfg(feature = "syslog")]
pub use format::{SyslogDeserializer, SyslogDeserializerConfig, SyslogDeserializerOptions};
pub use framing::{
    BoxedFramer, BoxedFramingError, BytesDecoder, BytesDecoderConfig, CharacterDelimitedDecoder,
    CharacterDelimitedDecoderConfig, CharacterDelimitedDecoderOptions, ChunkedGelfDecoder,
    ChunkedGelfDecoderConfig, ChunkedGelfDecoderOptions, FramingError, LengthDelimitedDecoder,
    LengthDelimitedDecoderConfig, NewlineDelimitedDecoder, NewlineDelimitedDecoderConfig,
    NewlineDelimitedDecoderOptions, OctetCountingDecoder, OctetCountingDecoderConfig,
<<<<<<< HEAD
    OctetCountingDecoderOptions,
=======
    OctetCountingDecoderOptions, VarintLengthDelimitedDecoder, VarintLengthDelimitedDecoderConfig,
>>>>>>> eee6e669
};
use smallvec::SmallVec;
use vector_config::configurable_component;
use vector_core::{
    config::{DataType, LogNamespace},
    event::Event,
    schema,
};

use self::format::{AvroDeserializer, AvroDeserializerConfig, AvroDeserializerOptions};
use crate::decoding::format::{VrlDeserializer, VrlDeserializerConfig};

/// An error that occurred while decoding structured events from a byte stream /
/// byte messages.
#[derive(Debug)]
pub enum Error {
    /// The error occurred while producing byte frames from the byte stream /
    /// byte messages.
    FramingError(BoxedFramingError),
    /// The error occurred while parsing structured events from a byte frame.
    ParsingError(vector_common::Error),
}

impl std::fmt::Display for Error {
    fn fmt(&self, formatter: &mut std::fmt::Formatter<'_>) -> std::fmt::Result {
        match self {
            Self::FramingError(error) => write!(formatter, "FramingError({error})"),
            Self::ParsingError(error) => write!(formatter, "ParsingError({error})"),
        }
    }
}

impl std::error::Error for Error {}

impl From<std::io::Error> for Error {
    fn from(error: std::io::Error) -> Self {
        Self::FramingError(Box::new(error))
    }
}

impl StreamDecodingError for Error {
    fn can_continue(&self) -> bool {
        match self {
            Self::FramingError(error) => error.can_continue(),
            Self::ParsingError(_) => true,
        }
    }
}

/// Framing configuration.
///
/// Framing handles how events are separated when encoded in a raw byte form, where each event is
/// a frame that must be prefixed, or delimited, in a way that marks where an event begins and
/// ends within the byte stream.
#[configurable_component]
#[derive(Clone, Debug)]
#[serde(tag = "method", rename_all = "snake_case")]
#[configurable(metadata(docs::enum_tag_description = "The framing method."))]
pub enum FramingConfig {
    /// Byte frames are passed through as-is according to the underlying I/O boundaries (for example, split between messages or stream segments).
    Bytes,

    /// Byte frames which are delimited by a chosen character.
    CharacterDelimited(CharacterDelimitedDecoderConfig),

    /// Byte frames which are prefixed by an unsigned big-endian 32-bit integer indicating the length.
    LengthDelimited(LengthDelimitedDecoderConfig),

    /// Byte frames which are delimited by a newline character.
    NewlineDelimited(NewlineDelimitedDecoderConfig),

    /// Byte frames according to the [octet counting][octet_counting] format.
    ///
    /// [octet_counting]: https://tools.ietf.org/html/rfc6587#section-3.4.1
    OctetCounting(OctetCountingDecoderConfig),

    /// Byte frames which are chunked GELF messages.
    ///
    /// [chunked_gelf]: https://go2docs.graylog.org/current/getting_in_log_data/gelf.html
    ChunkedGelf(ChunkedGelfDecoderConfig),
<<<<<<< HEAD
=======

    /// Byte frames which are prefixed by a varint indicating the length.
    /// This is compatible with protobuf's length-delimited encoding.
    VarintLengthDelimited(VarintLengthDelimitedDecoderConfig),
>>>>>>> eee6e669
}

impl From<BytesDecoderConfig> for FramingConfig {
    fn from(_: BytesDecoderConfig) -> Self {
        Self::Bytes
    }
}

impl From<CharacterDelimitedDecoderConfig> for FramingConfig {
    fn from(config: CharacterDelimitedDecoderConfig) -> Self {
        Self::CharacterDelimited(config)
    }
}

impl From<LengthDelimitedDecoderConfig> for FramingConfig {
    fn from(config: LengthDelimitedDecoderConfig) -> Self {
        Self::LengthDelimited(config)
    }
}

impl From<NewlineDelimitedDecoderConfig> for FramingConfig {
    fn from(config: NewlineDelimitedDecoderConfig) -> Self {
        Self::NewlineDelimited(config)
    }
}

impl From<OctetCountingDecoderConfig> for FramingConfig {
    fn from(config: OctetCountingDecoderConfig) -> Self {
        Self::OctetCounting(config)
    }
}

impl From<ChunkedGelfDecoderConfig> for FramingConfig {
    fn from(config: ChunkedGelfDecoderConfig) -> Self {
        Self::ChunkedGelf(config)
    }
}

<<<<<<< HEAD
=======
impl From<VarintLengthDelimitedDecoderConfig> for FramingConfig {
    fn from(config: VarintLengthDelimitedDecoderConfig) -> Self {
        Self::VarintLengthDelimited(config)
    }
}

>>>>>>> eee6e669
impl FramingConfig {
    /// Build the `Framer` from this configuration.
    pub fn build(&self) -> Framer {
        match self {
            FramingConfig::Bytes => Framer::Bytes(BytesDecoderConfig.build()),
            FramingConfig::CharacterDelimited(config) => Framer::CharacterDelimited(config.build()),
            FramingConfig::LengthDelimited(config) => Framer::LengthDelimited(config.build()),
            FramingConfig::NewlineDelimited(config) => Framer::NewlineDelimited(config.build()),
            FramingConfig::OctetCounting(config) => Framer::OctetCounting(config.build()),
            FramingConfig::ChunkedGelf(config) => Framer::ChunkedGelf(config.build()),
<<<<<<< HEAD
=======
            FramingConfig::VarintLengthDelimited(config) => {
                Framer::VarintLengthDelimited(config.build())
            }
>>>>>>> eee6e669
        }
    }
}

/// Produce byte frames from a byte stream / byte message.
#[derive(Debug, Clone)]
pub enum Framer {
    /// Uses a `BytesDecoder` for framing.
    Bytes(BytesDecoder),
    /// Uses a `CharacterDelimitedDecoder` for framing.
    CharacterDelimited(CharacterDelimitedDecoder),
    /// Uses a `LengthDelimitedDecoder` for framing.
    LengthDelimited(LengthDelimitedDecoder),
    /// Uses a `NewlineDelimitedDecoder` for framing.
    NewlineDelimited(NewlineDelimitedDecoder),
    /// Uses a `OctetCountingDecoder` for framing.
    OctetCounting(OctetCountingDecoder),
    /// Uses an opaque `Framer` implementation for framing.
    Boxed(BoxedFramer),
    /// Uses a `ChunkedGelfDecoder` for framing.
    ChunkedGelf(ChunkedGelfDecoder),
<<<<<<< HEAD
=======
    /// Uses a `VarintLengthDelimitedDecoder` for framing.
    VarintLengthDelimited(VarintLengthDelimitedDecoder),
>>>>>>> eee6e669
}

impl tokio_util::codec::Decoder for Framer {
    type Item = Bytes;
    type Error = BoxedFramingError;

    fn decode(&mut self, src: &mut BytesMut) -> Result<Option<Self::Item>, Self::Error> {
        match self {
            Framer::Bytes(framer) => framer.decode(src),
            Framer::CharacterDelimited(framer) => framer.decode(src),
            Framer::LengthDelimited(framer) => framer.decode(src),
            Framer::NewlineDelimited(framer) => framer.decode(src),
            Framer::OctetCounting(framer) => framer.decode(src),
            Framer::Boxed(framer) => framer.decode(src),
            Framer::ChunkedGelf(framer) => framer.decode(src),
<<<<<<< HEAD
=======
            Framer::VarintLengthDelimited(framer) => framer.decode(src),
>>>>>>> eee6e669
        }
    }

    fn decode_eof(&mut self, src: &mut BytesMut) -> Result<Option<Self::Item>, Self::Error> {
        match self {
            Framer::Bytes(framer) => framer.decode_eof(src),
            Framer::CharacterDelimited(framer) => framer.decode_eof(src),
            Framer::LengthDelimited(framer) => framer.decode_eof(src),
            Framer::NewlineDelimited(framer) => framer.decode_eof(src),
            Framer::OctetCounting(framer) => framer.decode_eof(src),
            Framer::Boxed(framer) => framer.decode_eof(src),
            Framer::ChunkedGelf(framer) => framer.decode_eof(src),
<<<<<<< HEAD
=======
            Framer::VarintLengthDelimited(framer) => framer.decode_eof(src),
>>>>>>> eee6e669
        }
    }
}

/// Configures how events are decoded from raw bytes. Note some decoders can also determine the event output
/// type (log, metric, trace).
#[configurable_component]
#[derive(Clone, Debug)]
#[serde(tag = "codec", rename_all = "snake_case")]
#[configurable(metadata(docs::enum_tag_description = "The codec to use for decoding events."))]
pub enum DeserializerConfig {
    /// Uses the raw bytes as-is.
    Bytes,

    /// Decodes the raw bytes as [JSON][json].
    ///
    /// [json]: https://www.json.org/
    Json(JsonDeserializerConfig),

    /// Decodes the raw bytes as [protobuf][protobuf].
    ///
    /// [protobuf]: https://protobuf.dev/
    Protobuf(ProtobufDeserializerConfig),

    #[cfg(feature = "syslog")]
    /// Decodes the raw bytes as a Syslog message.
    ///
    /// Decodes either as the [RFC 3164][rfc3164]-style format ("old" style) or the
    /// [RFC 5424][rfc5424]-style format ("new" style, includes structured data).
    ///
    /// [rfc3164]: https://www.ietf.org/rfc/rfc3164.txt
    /// [rfc5424]: https://www.ietf.org/rfc/rfc5424.txt
    Syslog(SyslogDeserializerConfig),

    /// Decodes the raw bytes as [native Protocol Buffers format][vector_native_protobuf].
    ///
    /// This decoder can output all types of events (logs, metrics, traces).
    ///
    /// This codec is **[experimental][experimental]**.
    ///
    /// [vector_native_protobuf]: https://github.com/vectordotdev/vector/blob/master/lib/vector-core/proto/event.proto
    /// [experimental]: https://vector.dev/highlights/2022-03-31-native-event-codecs
    Native,

    /// Decodes the raw bytes as [native JSON format][vector_native_json].
    ///
    /// This decoder can output all types of events (logs, metrics, traces).
    ///
    /// This codec is **[experimental][experimental]**.
    ///
    /// [vector_native_json]: https://github.com/vectordotdev/vector/blob/master/lib/codecs/tests/data/native_encoding/schema.cue
    /// [experimental]: https://vector.dev/highlights/2022-03-31-native-event-codecs
    NativeJson(NativeJsonDeserializerConfig),

    /// Decodes the raw bytes as a [GELF][gelf] message.
    ///
    /// This codec is experimental for the following reason:
    ///
    /// The GELF specification is more strict than the actual Graylog receiver.
    /// Vector's decoder adheres more strictly to the GELF spec, with
    /// the exception that some characters such as `@`  are allowed in field names.
    ///
    /// Other GELF codecs such as Loki's, use a [Go SDK][implementation] that is maintained
    /// by Graylog, and is much more relaxed than the GELF spec.
    ///
    /// Going forward, Vector will use that [Go SDK][implementation] as the reference implementation, which means
    /// the codec may continue to relax the enforcement of specification.
    ///
    /// [gelf]: https://docs.graylog.org/docs/gelf
    /// [implementation]: https://github.com/Graylog2/go-gelf/blob/v2/gelf/reader.go
    Gelf(GelfDeserializerConfig),

    /// Decodes the raw bytes as an [Influxdb Line Protocol][influxdb] message.
    ///
    /// [influxdb]: https://docs.influxdata.com/influxdb/cloud/reference/syntax/line-protocol
    Influxdb(InfluxdbDeserializerConfig),

    /// Decodes the raw bytes as as an [Apache Avro][apache_avro] message.
    ///
    /// [apache_avro]: https://avro.apache.org/
    Avro {
        /// Apache Avro-specific encoder options.
        avro: AvroDeserializerOptions,
    },

    /// Decodes the raw bytes as a string and passes them as input to a [VRL][vrl] program.
    ///
    /// [vrl]: https://vector.dev/docs/reference/vrl
    Vrl(VrlDeserializerConfig),
}

impl From<BytesDeserializerConfig> for DeserializerConfig {
    fn from(_: BytesDeserializerConfig) -> Self {
        Self::Bytes
    }
}

impl From<JsonDeserializerConfig> for DeserializerConfig {
    fn from(config: JsonDeserializerConfig) -> Self {
        Self::Json(config)
    }
}

#[cfg(feature = "syslog")]
impl From<SyslogDeserializerConfig> for DeserializerConfig {
    fn from(config: SyslogDeserializerConfig) -> Self {
        Self::Syslog(config)
    }
}

impl From<GelfDeserializerConfig> for DeserializerConfig {
    fn from(config: GelfDeserializerConfig) -> Self {
        Self::Gelf(config)
    }
}

impl From<NativeDeserializerConfig> for DeserializerConfig {
    fn from(_: NativeDeserializerConfig) -> Self {
        Self::Native
    }
}

impl From<NativeJsonDeserializerConfig> for DeserializerConfig {
    fn from(config: NativeJsonDeserializerConfig) -> Self {
        Self::NativeJson(config)
    }
}

impl From<InfluxdbDeserializerConfig> for DeserializerConfig {
    fn from(config: InfluxdbDeserializerConfig) -> Self {
        Self::Influxdb(config)
    }
}

impl DeserializerConfig {
    /// Build the `Deserializer` from this configuration.
    pub fn build(&self) -> vector_common::Result<Deserializer> {
        match self {
            DeserializerConfig::Avro { avro } => Ok(Deserializer::Avro(
                AvroDeserializerConfig {
                    avro_options: avro.clone(),
                }
                .build(),
            )),
            DeserializerConfig::Bytes => Ok(Deserializer::Bytes(BytesDeserializerConfig.build())),
            DeserializerConfig::Json(config) => Ok(Deserializer::Json(config.build())),
            DeserializerConfig::Protobuf(config) => Ok(Deserializer::Protobuf(config.build()?)),
            #[cfg(feature = "syslog")]
            DeserializerConfig::Syslog(config) => Ok(Deserializer::Syslog(config.build())),
            DeserializerConfig::Native => {
                Ok(Deserializer::Native(NativeDeserializerConfig.build()))
            }
            DeserializerConfig::NativeJson(config) => Ok(Deserializer::NativeJson(config.build())),
            DeserializerConfig::Gelf(config) => Ok(Deserializer::Gelf(config.build())),
            DeserializerConfig::Influxdb(config) => Ok(Deserializer::Influxdb(config.build())),
            DeserializerConfig::Vrl(config) => Ok(Deserializer::Vrl(config.build()?)),
        }
    }

    /// Return an appropriate default framer for the given deserializer
    pub fn default_stream_framing(&self) -> FramingConfig {
        match self {
            DeserializerConfig::Avro { .. } => FramingConfig::Bytes,
            DeserializerConfig::Native => FramingConfig::LengthDelimited(Default::default()),
            DeserializerConfig::Bytes
            | DeserializerConfig::Json(_)
            | DeserializerConfig::Influxdb(_)
            | DeserializerConfig::NativeJson(_) => {
                FramingConfig::NewlineDelimited(Default::default())
            }
            DeserializerConfig::Protobuf(_) => FramingConfig::Bytes,
            #[cfg(feature = "syslog")]
            DeserializerConfig::Syslog(_) => FramingConfig::NewlineDelimited(Default::default()),
            DeserializerConfig::Vrl(_) => FramingConfig::Bytes,
            DeserializerConfig::Gelf(_) => {
                FramingConfig::CharacterDelimited(CharacterDelimitedDecoderConfig::new(0))
            }
        }
    }

    /// Returns an appropriate default framing config for the given deserializer with message based inputs.
    pub fn default_message_based_framing(&self) -> FramingConfig {
        match self {
            DeserializerConfig::Gelf(_) => FramingConfig::ChunkedGelf(Default::default()),
            _ => FramingConfig::Bytes,
        }
    }

    /// Return the type of event build by this deserializer.
    pub fn output_type(&self) -> DataType {
        match self {
            DeserializerConfig::Avro { avro } => AvroDeserializerConfig {
                avro_options: avro.clone(),
            }
            .output_type(),
            DeserializerConfig::Bytes => BytesDeserializerConfig.output_type(),
            DeserializerConfig::Json(config) => config.output_type(),
            DeserializerConfig::Protobuf(config) => config.output_type(),
            #[cfg(feature = "syslog")]
            DeserializerConfig::Syslog(config) => config.output_type(),
            DeserializerConfig::Native => NativeDeserializerConfig.output_type(),
            DeserializerConfig::NativeJson(config) => config.output_type(),
            DeserializerConfig::Gelf(config) => config.output_type(),
            DeserializerConfig::Vrl(config) => config.output_type(),
            DeserializerConfig::Influxdb(config) => config.output_type(),
        }
    }

    /// The schema produced by the deserializer.
    pub fn schema_definition(&self, log_namespace: LogNamespace) -> schema::Definition {
        match self {
            DeserializerConfig::Avro { avro } => AvroDeserializerConfig {
                avro_options: avro.clone(),
            }
            .schema_definition(log_namespace),
            DeserializerConfig::Bytes => BytesDeserializerConfig.schema_definition(log_namespace),
            DeserializerConfig::Json(config) => config.schema_definition(log_namespace),
            DeserializerConfig::Protobuf(config) => config.schema_definition(log_namespace),
            #[cfg(feature = "syslog")]
            DeserializerConfig::Syslog(config) => config.schema_definition(log_namespace),
            DeserializerConfig::Native => NativeDeserializerConfig.schema_definition(log_namespace),
            DeserializerConfig::NativeJson(config) => config.schema_definition(log_namespace),
            DeserializerConfig::Gelf(config) => config.schema_definition(log_namespace),
            DeserializerConfig::Influxdb(config) => config.schema_definition(log_namespace),
            DeserializerConfig::Vrl(config) => config.schema_definition(log_namespace),
        }
    }

    /// Get the HTTP content type.
    pub const fn content_type(&self, framer: &FramingConfig) -> &'static str {
        match (&self, framer) {
            (
                DeserializerConfig::Json(_) | DeserializerConfig::NativeJson(_),
                FramingConfig::NewlineDelimited(_),
            ) => "application/x-ndjson",
            (
                DeserializerConfig::Gelf(_)
                | DeserializerConfig::Json(_)
                | DeserializerConfig::NativeJson(_),
                FramingConfig::CharacterDelimited(CharacterDelimitedDecoderConfig {
                    character_delimited:
                        CharacterDelimitedDecoderOptions {
                            delimiter: b',',
                            max_length: Some(usize::MAX),
                        },
                }),
            ) => "application/json",
            (DeserializerConfig::Native, _) | (DeserializerConfig::Avro { .. }, _) => {
                "application/octet-stream"
            }
            (DeserializerConfig::Protobuf(_), _) => "application/octet-stream",
            (
                DeserializerConfig::Json(_)
                | DeserializerConfig::NativeJson(_)
                | DeserializerConfig::Bytes
                | DeserializerConfig::Gelf(_)
                | DeserializerConfig::Influxdb(_)
                | DeserializerConfig::Vrl(_),
                _,
            ) => "text/plain",
            #[cfg(feature = "syslog")]
            (DeserializerConfig::Syslog(_), _) => "text/plain",
        }
    }
}

/// Parse structured events from bytes.
#[allow(clippy::large_enum_variant)]
#[derive(Clone)]
pub enum Deserializer {
    /// Uses a `AvroDeserializer` for deserialization.
    Avro(AvroDeserializer),
    /// Uses a `BytesDeserializer` for deserialization.
    Bytes(BytesDeserializer),
    /// Uses a `JsonDeserializer` for deserialization.
    Json(JsonDeserializer),
    /// Uses a `ProtobufDeserializer` for deserialization.
    Protobuf(ProtobufDeserializer),
    #[cfg(feature = "syslog")]
    /// Uses a `SyslogDeserializer` for deserialization.
    Syslog(SyslogDeserializer),
    /// Uses a `NativeDeserializer` for deserialization.
    Native(NativeDeserializer),
    /// Uses a `NativeDeserializer` for deserialization.
    NativeJson(NativeJsonDeserializer),
    /// Uses an opaque `Deserializer` implementation for deserialization.
    Boxed(BoxedDeserializer),
    /// Uses a `GelfDeserializer` for deserialization.
    Gelf(GelfDeserializer),
    /// Uses a `InfluxdbDeserializer` for deserialization.
    Influxdb(InfluxdbDeserializer),
    /// Uses a `VrlDeserializer` for deserialization.
    Vrl(VrlDeserializer),
}

impl format::Deserializer for Deserializer {
    fn parse(
        &self,
        bytes: Bytes,
        log_namespace: LogNamespace,
    ) -> vector_common::Result<SmallVec<[Event; 1]>> {
        match self {
            Deserializer::Avro(deserializer) => deserializer.parse(bytes, log_namespace),
            Deserializer::Bytes(deserializer) => deserializer.parse(bytes, log_namespace),
            Deserializer::Json(deserializer) => deserializer.parse(bytes, log_namespace),
            Deserializer::Protobuf(deserializer) => deserializer.parse(bytes, log_namespace),
            #[cfg(feature = "syslog")]
            Deserializer::Syslog(deserializer) => deserializer.parse(bytes, log_namespace),
            Deserializer::Native(deserializer) => deserializer.parse(bytes, log_namespace),
            Deserializer::NativeJson(deserializer) => deserializer.parse(bytes, log_namespace),
            Deserializer::Boxed(deserializer) => deserializer.parse(bytes, log_namespace),
            Deserializer::Gelf(deserializer) => deserializer.parse(bytes, log_namespace),
            Deserializer::Influxdb(deserializer) => deserializer.parse(bytes, log_namespace),
            Deserializer::Vrl(deserializer) => deserializer.parse(bytes, log_namespace),
        }
    }
}

#[cfg(test)]
mod tests {
    use super::*;

    #[test]
    fn gelf_stream_default_framing_is_null_delimited() {
        let deserializer_config = DeserializerConfig::from(GelfDeserializerConfig::default());
        let framing_config = deserializer_config.default_stream_framing();
        assert!(matches!(
            framing_config,
            FramingConfig::CharacterDelimited(CharacterDelimitedDecoderConfig {
                character_delimited: CharacterDelimitedDecoderOptions {
                    delimiter: 0,
                    max_length: None,
                }
            })
        ));
    }
}<|MERGE_RESOLUTION|>--- conflicted
+++ resolved
@@ -25,11 +25,7 @@
     ChunkedGelfDecoderConfig, ChunkedGelfDecoderOptions, FramingError, LengthDelimitedDecoder,
     LengthDelimitedDecoderConfig, NewlineDelimitedDecoder, NewlineDelimitedDecoderConfig,
     NewlineDelimitedDecoderOptions, OctetCountingDecoder, OctetCountingDecoderConfig,
-<<<<<<< HEAD
-    OctetCountingDecoderOptions,
-=======
     OctetCountingDecoderOptions, VarintLengthDelimitedDecoder, VarintLengthDelimitedDecoderConfig,
->>>>>>> eee6e669
 };
 use smallvec::SmallVec;
 use vector_config::configurable_component;
@@ -110,13 +106,10 @@
     ///
     /// [chunked_gelf]: https://go2docs.graylog.org/current/getting_in_log_data/gelf.html
     ChunkedGelf(ChunkedGelfDecoderConfig),
-<<<<<<< HEAD
-=======
 
     /// Byte frames which are prefixed by a varint indicating the length.
     /// This is compatible with protobuf's length-delimited encoding.
     VarintLengthDelimited(VarintLengthDelimitedDecoderConfig),
->>>>>>> eee6e669
 }
 
 impl From<BytesDecoderConfig> for FramingConfig {
@@ -155,15 +148,12 @@
     }
 }
 
-<<<<<<< HEAD
-=======
 impl From<VarintLengthDelimitedDecoderConfig> for FramingConfig {
     fn from(config: VarintLengthDelimitedDecoderConfig) -> Self {
         Self::VarintLengthDelimited(config)
     }
 }
 
->>>>>>> eee6e669
 impl FramingConfig {
     /// Build the `Framer` from this configuration.
     pub fn build(&self) -> Framer {
@@ -174,12 +164,9 @@
             FramingConfig::NewlineDelimited(config) => Framer::NewlineDelimited(config.build()),
             FramingConfig::OctetCounting(config) => Framer::OctetCounting(config.build()),
             FramingConfig::ChunkedGelf(config) => Framer::ChunkedGelf(config.build()),
-<<<<<<< HEAD
-=======
             FramingConfig::VarintLengthDelimited(config) => {
                 Framer::VarintLengthDelimited(config.build())
             }
->>>>>>> eee6e669
         }
     }
 }
@@ -201,11 +188,8 @@
     Boxed(BoxedFramer),
     /// Uses a `ChunkedGelfDecoder` for framing.
     ChunkedGelf(ChunkedGelfDecoder),
-<<<<<<< HEAD
-=======
     /// Uses a `VarintLengthDelimitedDecoder` for framing.
     VarintLengthDelimited(VarintLengthDelimitedDecoder),
->>>>>>> eee6e669
 }
 
 impl tokio_util::codec::Decoder for Framer {
@@ -221,10 +205,7 @@
             Framer::OctetCounting(framer) => framer.decode(src),
             Framer::Boxed(framer) => framer.decode(src),
             Framer::ChunkedGelf(framer) => framer.decode(src),
-<<<<<<< HEAD
-=======
             Framer::VarintLengthDelimited(framer) => framer.decode(src),
->>>>>>> eee6e669
         }
     }
 
@@ -237,10 +218,7 @@
             Framer::OctetCounting(framer) => framer.decode_eof(src),
             Framer::Boxed(framer) => framer.decode_eof(src),
             Framer::ChunkedGelf(framer) => framer.decode_eof(src),
-<<<<<<< HEAD
-=======
             Framer::VarintLengthDelimited(framer) => framer.decode_eof(src),
->>>>>>> eee6e669
         }
     }
 }
