//! A collection of codecs that can be used to transform between bytes streams /
//! byte messages, byte frames and structured events.

#![deny(missing_docs)]
#![deny(warnings)]

pub mod decoding;
pub mod encoding;
<<<<<<< HEAD
pub mod internal_events;
=======
pub mod gelf;
>>>>>>> 5900e4cc

pub use decoding::{
    BytesDecoder, BytesDecoderConfig, BytesDeserializer, BytesDeserializerConfig,
    CharacterDelimitedDecoder, CharacterDelimitedDecoderConfig, GelfDeserializer,
    GelfDeserializerConfig, JsonDeserializer, JsonDeserializerConfig, LengthDelimitedDecoder,
    LengthDelimitedDecoderConfig, NativeDeserializer, NativeDeserializerConfig,
    NativeJsonDeserializer, NativeJsonDeserializerConfig, NewlineDelimitedDecoder,
    NewlineDelimitedDecoderConfig, OctetCountingDecoder, OctetCountingDecoderConfig,
    StreamDecodingError,
};
#[cfg(feature = "syslog")]
pub use decoding::{SyslogDeserializer, SyslogDeserializerConfig};
pub use encoding::{
    BytesEncoder, BytesEncoderConfig, CharacterDelimitedEncoder, CharacterDelimitedEncoderConfig,
<<<<<<< HEAD
    GelfSerializer, GelfSerializerConfig, JsonSerializer, JsonSerializerConfig,
    LengthDelimitedEncoder, LengthDelimitedEncoderConfig, LogfmtSerializer, LogfmtSerializerConfig,
    NativeJsonSerializer, NativeJsonSerializerConfig, NativeSerializer, NativeSerializerConfig,
    NewlineDelimitedEncoder, NewlineDelimitedEncoderConfig, RawMessageSerializer,
    RawMessageSerializerConfig, TextSerializer, TextSerializerConfig,
};
=======
    JsonSerializer, JsonSerializerConfig, LengthDelimitedEncoder, LengthDelimitedEncoderConfig,
    LogfmtSerializer, LogfmtSerializerConfig, NativeJsonSerializer, NativeJsonSerializerConfig,
    NativeSerializer, NativeSerializerConfig, NewlineDelimitedEncoder,
    NewlineDelimitedEncoderConfig, RawMessageSerializer, RawMessageSerializerConfig,
    TextSerializer, TextSerializerConfig,
};
pub use gelf::gelf_fields;
>>>>>>> 5900e4cc
<|MERGE_RESOLUTION|>--- conflicted
+++ resolved
@@ -6,11 +6,8 @@
 
 pub mod decoding;
 pub mod encoding;
-<<<<<<< HEAD
+pub mod gelf;
 pub mod internal_events;
-=======
-pub mod gelf;
->>>>>>> 5900e4cc
 
 pub use decoding::{
     BytesDecoder, BytesDecoderConfig, BytesDeserializer, BytesDeserializerConfig,
@@ -25,19 +22,10 @@
 pub use decoding::{SyslogDeserializer, SyslogDeserializerConfig};
 pub use encoding::{
     BytesEncoder, BytesEncoderConfig, CharacterDelimitedEncoder, CharacterDelimitedEncoderConfig,
-<<<<<<< HEAD
     GelfSerializer, GelfSerializerConfig, JsonSerializer, JsonSerializerConfig,
     LengthDelimitedEncoder, LengthDelimitedEncoderConfig, LogfmtSerializer, LogfmtSerializerConfig,
     NativeJsonSerializer, NativeJsonSerializerConfig, NativeSerializer, NativeSerializerConfig,
     NewlineDelimitedEncoder, NewlineDelimitedEncoderConfig, RawMessageSerializer,
     RawMessageSerializerConfig, TextSerializer, TextSerializerConfig,
 };
-=======
-    JsonSerializer, JsonSerializerConfig, LengthDelimitedEncoder, LengthDelimitedEncoderConfig,
-    LogfmtSerializer, LogfmtSerializerConfig, NativeJsonSerializer, NativeJsonSerializerConfig,
-    NativeSerializer, NativeSerializerConfig, NewlineDelimitedEncoder,
-    NewlineDelimitedEncoderConfig, RawMessageSerializer, RawMessageSerializerConfig,
-    TextSerializer, TextSerializerConfig,
-};
-pub use gelf::gelf_fields;
->>>>>>> 5900e4cc
+pub use gelf::gelf_fields;