--- conflicted
+++ resolved
@@ -1,9 +1,4 @@
-<<<<<<< HEAD
-use crate::encoding::GelfChunker;
-use crate::gelf::GELF_TARGET_PATHS;
-use crate::{VALID_FIELD_REGEX, gelf_fields::*};
-=======
->>>>>>> 0613d208
+use crate::{VALID_FIELD_REGEX, encoding::GelfChunker, gelf::GELF_TARGET_PATHS, gelf_fields::*};
 use bytes::{BufMut, BytesMut};
 use lookup::event_path;
 use ordered_float::NotNan;
@@ -16,7 +11,6 @@
     schema,
 };
 
-<<<<<<< HEAD
 /// Config used to build a `GelfSerializer`.
 #[configurable_component]
 #[derive(Debug, Clone)]
@@ -40,9 +34,6 @@
         }
     }
 }
-=======
-use crate::{VALID_FIELD_REGEX, gelf::GELF_TARGET_PATHS, gelf_fields::*};
->>>>>>> 0613d208
 
 /// On GELF encoding behavior:
 ///   Graylog has a relaxed parsing. They are much more lenient than the spec would
