use crate::{gelf_fields::*, VALID_FIELD_REGEX};
use bytes::{BufMut, BytesMut};
use lookup::event_path;
use ordered_float::NotNan;
use serde::{Deserialize, Serialize};
use snafu::Snafu;
use tokio_util::codec::Encoder;
use vector_core::{
    config::{log_schema, DataType},
    event::Event,
    event::LogEvent,
    event::Value,
    schema,
};

/// On GELF encoding behavior:
///   Graylog has a relaxed parsing. They are much more lenient than the spec would
///   suggest. We've elected to take a more strict approach to maintain backwards compatability
///   in the event that we need to change the behavior to be more relaxed, so that prior versions
///   of vector will still work.
///   The exception is that if 'Additional fields' are found to be missing an underscore prefix and
///   are otherwise valid field names, we prepend the underscore.

/// Errors that can occur during GELF serialization.
#[derive(Debug, Snafu)]
pub enum GelfSerializerError {
    #[snafu(display(r#"LogEvent does not contain required field: "{}""#, field))]
    MissingField { field: String },
    #[snafu(display(
        r#"LogEvent contains a value with an invalid type. field = "{}" type = "{}" expected type = "{}""#,
        field,
        actual_type,
        expected_type
    ))]
    InvalidValueType {
        field: String,
        actual_type: String,
        expected_type: String,
    },
    #[snafu(display(r#"LogEvent contains an invalid field name. field = "{}""#, field))]
    InvalidFieldName { field: String },
}

/// Config used to build a `GelfSerializer`.
#[derive(Debug, Clone, Default, Deserialize, Serialize)]
pub struct GelfSerializerConfig;

impl GelfSerializerConfig {
    /// Creates a new `GelfSerializerConfig`.
    pub const fn new() -> Self {
        Self
    }

    /// Build the `GelfSerializer` from this configuration.
    pub fn build(&self) -> GelfSerializer {
        GelfSerializer::new()
    }

    /// The data type of events that are accepted by `GelfSerializer`.
    pub fn input_type() -> DataType {
        DataType::Log
    }

    /// The schema required by the serializer.
    pub fn schema_requirement() -> schema::Requirement {
        // While technically we support `Value` variants that can't be losslessly serialized to
        // JSON, we don't want to enforce that limitation to users yet.
        schema::Requirement::empty()
    }
}

/// Serializer that converts an `Event` to bytes using the GELF format.
/// Spec: <https://docs.graylog.org/docs/gelf>
#[derive(Debug, Clone)]
pub struct GelfSerializer;

impl GelfSerializer {
    /// Creates a new `GelfSerializer`.
    pub fn new() -> Self {
        GelfSerializer
    }

    /// Encode event and represent it as JSON value.
    pub fn to_json_value(&self, event: Event) -> Result<serde_json::Value, vector_common::Error> {
        // input_type() restricts the event type to LogEvents
        let log = to_gelf_event(event.into_log())?;
        serde_json::to_value(&log).map_err(|e| e.to_string().into())
    }
}

impl Default for GelfSerializer {
    fn default() -> Self {
        Self::new()
    }
}

impl Encoder<Event> for GelfSerializer {
    type Error = vector_common::Error;

    fn encode(&mut self, event: Event, buffer: &mut BytesMut) -> Result<(), Self::Error> {
        let log = to_gelf_event(event.into_log())?;
        let writer = buffer.writer();
        serde_json::to_writer(writer, &log)?;
        Ok(())
    }
}

/// Returns Error for invalid type.
fn err_invalid_type(
    field: &str,
    expected_type: &str,
    actual_type: &str,
) -> vector_common::Result<()> {
    InvalidValueTypeSnafu {
        field,
        actual_type,
        expected_type,
    }
    .fail()
    .map_err(|e| e.to_string().into())
}

/// Validates that the GELF required fields exist in the event, coercing in some cases.
fn coerce_required_fields(mut log: LogEvent) -> vector_common::Result<LogEvent> {
    // returns Error for missing field
    fn err_missing_field(field: &str) -> vector_common::Result<()> {
        MissingFieldSnafu { field }
            .fail()
            .map_err(|e| e.to_string().into())
    }

    // add the VERSION if it does not exist
    if !log.contains(VERSION) {
        log.insert(VERSION, GELF_VERSION);
    }

    if !log.contains(HOST) {
        err_missing_field(HOST)?;
    }

    let message_key = log_schema().message_key();
    if !log.contains(SHORT_MESSAGE) {
        // rename the log_schema().message_key() to SHORT_MESSAGE
        if log.contains(message_key) {
            log.rename_key(message_key, SHORT_MESSAGE);
        } else {
            err_missing_field(SHORT_MESSAGE)?;
        }
    }
    Ok(log)
}

/// Validates rules for field names and value types, coercing in some cases.
fn coerce_field_names_and_values(
    mut log: LogEvent,
) -> vector_common::Result<(LogEvent, Vec<String>)> {
    let mut missing_prefix = vec![];
    if let Some(event_data) = log.as_map_mut() {
        for (field, value) in event_data.iter_mut() {
            match field.as_str() {
                VERSION | HOST | SHORT_MESSAGE | FULL_MESSAGE | FACILITY | FILE => {
                    if !value.is_bytes() {
                        err_invalid_type(field, "UTF-8 string", value.kind_str())?;
                    }
                }
                TIMESTAMP => {
                    if !(value.is_timestamp() || value.is_integer()) {
                        err_invalid_type(field, "timestamp or integer", value.kind_str())?;
                    }

                    // convert a `Value::Timestamp` to a GELF specified timestamp where milliseconds are represented by the fractional part of a float.
                    if let Value::Timestamp(ts) = value {
                        let ts_millis = ts.timestamp_millis();
                        if ts_millis % 1000 != 0 {
                            *value = Value::Float(NotNan::new(ts_millis as f64 / 1000.0).unwrap());
                        } else {
                            // keep full range of representable time if no milliseconds are set
                            // but still convert to numeric according to GELF protocol
                            *value = Value::Integer(ts.timestamp())
                        }
                    }
                }
                LEVEL => {
                    if !value.is_integer() {
                        err_invalid_type(field, "integer", value.kind_str())?;
                    }
                }
                LINE => {
                    if !(value.is_float() || value.is_integer()) {
                        err_invalid_type(field, "number", value.kind_str())?;
                    }
                }
                _ => {
                    // additional fields must be only word chars, dashes and periods.
                    if !VALID_FIELD_REGEX.is_match(field) {
                        return MissingFieldSnafu { field }
                            .fail()
                            .map_err(|e| e.to_string().into());
                    }

                    // additional field values must be only strings or numbers
                    if !(value.is_integer() || value.is_float() || value.is_bytes()) {
                        err_invalid_type(field, "string or number", value.kind_str())?;
                    }

                    // Additional fields must be prefixed with underscores.
                    // Prepending the underscore since vector adds fields such as 'source_type'
                    // which would otherwise throw errors.
                    if !field.is_empty() && !field.starts_with('_') {
                        // flag the field as missing prefix to be modified later
                        missing_prefix.push(field.to_string());
                    }
                }
            }
        }
    }
    Ok((log, missing_prefix))
}

/// Validate if the input log event is valid GELF, potentially coercing the event into valid GELF.
fn to_gelf_event(log: LogEvent) -> vector_common::Result<LogEvent> {
    let log = coerce_required_fields(log).and_then(|log| {
        coerce_field_names_and_values(log).map(|(mut log, missing_prefix)| {
            // rename additional fields that were flagged as missing the underscore prefix
            for field in missing_prefix {
                log.rename_key(event_path!(field.as_str()), format!("_{}", &field).as_str());
            }
            log
        })
    })?;

    Ok(log)
}

#[cfg(test)]
mod tests {
    use std::collections::BTreeMap;

    use crate::encoding::SerializerConfig;

    use super::*;
<<<<<<< HEAD
    use value::btreemap;
=======
    use chrono::{DateTime, NaiveDateTime, Utc};
>>>>>>> 88cc085b
    use value::Value;
    use vector_core::event::{Event, EventMetadata};

    fn do_serialize(
        expect_success: bool,
        event_fields: BTreeMap<String, Value>,
    ) -> Option<serde_json::Value> {
        let config = GelfSerializerConfig::new();
        let mut serializer = config.build();
        let event: Event = LogEvent::from_map(event_fields, EventMetadata::default()).into();
        let mut buffer = BytesMut::new();

        if expect_success {
            assert!(serializer.encode(event, &mut buffer).is_ok());
            let buffer_str = std::str::from_utf8(&buffer).unwrap();
            let result = serde_json::from_str(buffer_str);
            assert!(result.is_ok());
            Some(result.unwrap())
        } else {
            assert!(serializer.encode(event, &mut buffer).is_err());
            None
        }
    }

    #[test]
    fn gelf_serde_json_to_value_supported_success() {
        let serializer = SerializerConfig::Gelf.build().unwrap();

        let event_fields = btreemap! {
            VERSION => "1.1",
            HOST => "example.org",
            SHORT_MESSAGE => "Some message",
        };

        let log_event: Event = LogEvent::from_map(event_fields, EventMetadata::default()).into();
        assert!(serializer.supports_json());
        assert!(serializer.to_json_value(log_event).is_ok());
    }

    #[test]
    fn gelf_serde_json_to_value_supported_failure_to_encode() {
        let serializer = SerializerConfig::Gelf.build().unwrap();
        let event_fields = btreemap! {};
        let log_event: Event = LogEvent::from_map(event_fields, EventMetadata::default()).into();
        assert!(serializer.supports_json());
        assert!(serializer.to_json_value(log_event).is_err());
    }

    #[test]
    fn gelf_serializing_valid() {
        let event_fields = btreemap! {
            VERSION => "1.1",
            HOST => "example.org",
            SHORT_MESSAGE => "Some message",
            FULL_MESSAGE => "Even more message",
            FACILITY => "",
            FILE => "/tmp/foobar",
            LINE => Value::Float(ordered_float::NotNan::new(1.5).unwrap()),
            LEVEL => 5,
        };

        let jsn = do_serialize(true, event_fields).unwrap();

        assert_eq!(jsn.get(VERSION).unwrap(), "1.1");
        assert_eq!(jsn.get(HOST).unwrap(), "example.org");
        assert_eq!(jsn.get(SHORT_MESSAGE).unwrap(), "Some message");
    }

    #[test]
    fn gelf_serializing_coerced() {
        // no underscore
        {
            let event_fields = btreemap! {
                VERSION => "1.1",
                HOST => "example.org",
                SHORT_MESSAGE => "Some message",
                "noUnderScore" => 0,
            };

            let jsn = do_serialize(true, event_fields).unwrap();
            assert_eq!(jsn.get("_noUnderScore").unwrap(), 0);
        }

        // "message" => SHORT_MESSAGE
        {
            let event_fields = btreemap! {
                VERSION => "1.1",
                HOST => "example.org",
                log_schema().message_key() => "Some message",
            };

            let jsn = do_serialize(true, event_fields).unwrap();
            assert_eq!(jsn.get(SHORT_MESSAGE).unwrap(), "Some message");
        }
    }

    #[test]
    fn gelf_serializing_timestamp() {
        // floating point in case of sub second timestamp
        {
            let naive_dt =
                NaiveDateTime::parse_from_str("1970-01-01 00:00:00.1", "%Y-%m-%d %H:%M:%S%.f");
            let dt = DateTime::<Utc>::from_utc(naive_dt.unwrap(), Utc);

            let event_fields = btreemap! {
                VERSION => "1.1",
                SHORT_MESSAGE => "Some message",
                HOST => "example.org",
                TIMESTAMP => dt,
            };

            let jsn = do_serialize(true, event_fields).unwrap();
            assert!(jsn.get(TIMESTAMP).unwrap().is_f64());
            assert_eq!(jsn.get(TIMESTAMP).unwrap().as_f64().unwrap(), 0.1,);
        }

        // integer in case of no sub second timestamp
        {
            let naive_dt =
                NaiveDateTime::parse_from_str("1970-01-01 00:00:00.0", "%Y-%m-%d %H:%M:%S%.f");
            let dt = DateTime::<Utc>::from_utc(naive_dt.unwrap(), Utc);

            let event_fields = btreemap! {
                VERSION => "1.1",
                SHORT_MESSAGE => "Some message",
                HOST => "example.org",
                TIMESTAMP => dt,
            };

            let jsn = do_serialize(true, event_fields).unwrap();
            assert!(jsn.get(TIMESTAMP).unwrap().is_i64());
            assert_eq!(jsn.get(TIMESTAMP).unwrap().as_i64().unwrap(), 0);
        }
    }

    #[test]
    fn gelf_serializing_invalid_error() {
        // no host
        {
            let event_fields = btreemap! {
                VERSION => "1.1",
                SHORT_MESSAGE => "Some message",
            };
            do_serialize(false, event_fields);
        }
        // no message
        {
            let event_fields = btreemap! {
                HOST => "example.org",
                VERSION => "1.1",
            };
            do_serialize(false, event_fields);
        }
        // expected string
        {
            let event_fields = btreemap! {
                HOST => "example.org",
                VERSION => "1.1",
                SHORT_MESSAGE => 0,
            };
            do_serialize(false, event_fields);
        }
        // expected integer
        {
            let event_fields = btreemap! {
                HOST => "example.org",
                VERSION => "1.1",
                SHORT_MESSAGE => "Some message",
                LEVEL => "1",
            };
            do_serialize(false, event_fields);
        }
        // expected float
        {
            let event_fields = btreemap! {
                HOST => "example.org",
                VERSION => "1.1",
                SHORT_MESSAGE => "Some message",
                LINE => "1.2",
            };
            do_serialize(false, event_fields);
        }
        // invalid field name
        {
            let event_fields = btreemap! {
                HOST => "example.org",
                VERSION => "1.1",
                SHORT_MESSAGE => "Some message",
                "invalid%field" => "foo",
            };
            do_serialize(false, event_fields);
        }
        // invalid additional value type - bool
        {
            let event_fields = btreemap! {
                HOST => "example.org",
                VERSION => "1.1",
                SHORT_MESSAGE => "Some message",
                "_foobar" => false,
            };
            do_serialize(false, event_fields);
        }
        // invalid additional value type - null
        {
            let event_fields = btreemap! {
                HOST => "example.org",
                VERSION => "1.1",
                SHORT_MESSAGE => "Some message",
                "_foobar" => serde_json::Value::Null,
            };
            do_serialize(false, event_fields);
        }
    }
}<|MERGE_RESOLUTION|>--- conflicted
+++ resolved
@@ -239,11 +239,8 @@
     use crate::encoding::SerializerConfig;
 
     use super::*;
-<<<<<<< HEAD
+    use chrono::{DateTime, NaiveDateTime, Utc};
     use value::btreemap;
-=======
-    use chrono::{DateTime, NaiveDateTime, Utc};
->>>>>>> 88cc085b
     use value::Value;
     use vector_core::event::{Event, EventMetadata};
 
