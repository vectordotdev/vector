//! Serializer configuration and implementation for encoding structured events as bytes.

use bytes::BytesMut;
use vector_config::configurable_component;
use vector_core::{config::DataType, event::Event, schema};

<<<<<<< HEAD
use super::chunking::Chunker;
use super::format::{
    AvroSerializer, AvroSerializerConfig, AvroSerializerOptions, CefSerializer,
    CefSerializerConfig, CsvSerializer, CsvSerializerConfig, GelfSerializer, GelfSerializerConfig,
    JsonSerializer, JsonSerializerConfig, LogfmtSerializer, LogfmtSerializerConfig,
    NativeJsonSerializer, NativeJsonSerializerConfig, NativeSerializer, NativeSerializerConfig,
    ProtobufSerializer, ProtobufSerializerConfig, RawMessageSerializer, RawMessageSerializerConfig,
    TextSerializer, TextSerializerConfig,
};
#[cfg(feature = "syslog")]
use super::format::{SyslogSerializer, SyslogSerializerConfig};
=======
#[cfg(feature = "arrow")]
use super::format::{ArrowStreamSerializer, ArrowStreamSerializerConfig};
>>>>>>> 6996ec55
#[cfg(feature = "opentelemetry")]
use super::format::{OtlpSerializer, OtlpSerializerConfig};
use super::{
    chunking::Chunker,
    format::{
        AvroSerializer, AvroSerializerConfig, AvroSerializerOptions, CefSerializer,
        CefSerializerConfig, CsvSerializer, CsvSerializerConfig, GelfSerializer,
        GelfSerializerConfig, JsonSerializer, JsonSerializerConfig, LogfmtSerializer,
        LogfmtSerializerConfig, NativeJsonSerializer, NativeJsonSerializerConfig, NativeSerializer,
        NativeSerializerConfig, ProtobufSerializer, ProtobufSerializerConfig, RawMessageSerializer,
        RawMessageSerializerConfig, TextSerializer, TextSerializerConfig,
    },
    framing::{
        CharacterDelimitedEncoderConfig, FramingConfig, LengthDelimitedEncoderConfig,
        VarintLengthDelimitedEncoderConfig,
    },
};

/// Serializer configuration.
#[configurable_component]
#[derive(Clone, Debug)]
#[serde(tag = "codec", rename_all = "snake_case")]
#[configurable(metadata(docs::enum_tag_description = "The codec to use for encoding events."))]
pub enum SerializerConfig {
    /// Encodes an event as an [Apache Avro][apache_avro] message.
    ///
    /// [apache_avro]: https://avro.apache.org/
    Avro {
        /// Apache Avro-specific encoder options.
        avro: AvroSerializerOptions,
    },

    /// Encodes an event as a CEF (Common Event Format) formatted message.
    ///
    Cef(
        /// Options for the CEF encoder.
        CefSerializerConfig,
    ),

    /// Encodes an event as a CSV message.
    ///
    /// This codec must be configured with fields to encode.
    ///
    Csv(CsvSerializerConfig),

    /// Encodes an event as a [GELF][gelf] message.
    ///
    /// This codec is experimental for the following reason:
    ///
    /// The GELF specification is more strict than the actual Graylog receiver.
    /// Vector's encoder currently adheres more strictly to the GELF spec, with
    /// the exception that some characters such as `@`  are allowed in field names.
    ///
    /// Other GELF codecs, such as Loki's, use a [Go SDK][implementation] that is maintained
    /// by Graylog and is much more relaxed than the GELF spec.
    ///
    /// Going forward, Vector will use that [Go SDK][implementation] as the reference implementation, which means
    /// the codec might continue to relax the enforcement of the specification.
    ///
    /// [gelf]: https://docs.graylog.org/docs/gelf
    /// [implementation]: https://github.com/Graylog2/go-gelf/blob/v2/gelf/reader.go
    Gelf(GelfSerializerConfig),

    /// Encodes an event as [JSON][json].
    ///
    /// [json]: https://www.json.org/
    Json(JsonSerializerConfig),

    /// Encodes an event as a [logfmt][logfmt] message.
    ///
    /// [logfmt]: https://brandur.org/logfmt
    Logfmt,

    /// Encodes an event in the [native Protocol Buffers format][vector_native_protobuf].
    ///
    /// This codec is **[experimental][experimental]**.
    ///
    /// [vector_native_protobuf]: https://github.com/vectordotdev/vector/blob/master/lib/vector-core/proto/event.proto
    /// [experimental]: https://vector.dev/highlights/2022-03-31-native-event-codecs
    Native,

    /// Encodes an event in the [native JSON format][vector_native_json].
    ///
    /// This codec is **[experimental][experimental]**.
    ///
    /// [vector_native_json]: https://github.com/vectordotdev/vector/blob/master/lib/codecs/tests/data/native_encoding/schema.cue
    /// [experimental]: https://vector.dev/highlights/2022-03-31-native-event-codecs
    NativeJson,

    /// Encodes an event in the [OTLP (OpenTelemetry Protocol)][otlp] format.
    ///
    /// This codec uses protobuf encoding, which is the recommended format for OTLP.
    /// The output is suitable for sending to OTLP-compatible endpoints with
    /// `content-type: application/x-protobuf`.
    ///
    /// [otlp]: https://opentelemetry.io/docs/specs/otlp/
    #[cfg(feature = "opentelemetry")]
    Otlp,

    /// Encodes an event as a [Protobuf][protobuf] message.
    ///
    /// [protobuf]: https://protobuf.dev/
    Protobuf(ProtobufSerializerConfig),

    /// No encoding.
    ///
    /// This encoding uses the `message` field of a log event.
    ///
    /// Be careful if you are modifying your log events (for example, by using a `remap`
    /// transform) and removing the message field while doing additional parsing on it, as this
    /// could lead to the encoding emitting empty strings for the given event.
    RawMessage,

    /// Plain text encoding.
    ///
    /// This encoding uses the `message` field of a log event. For metrics, it uses an
    /// encoding that resembles the Prometheus export format.
    ///
    /// Be careful if you are modifying your log events (for example, by using a `remap`
    /// transform) and removing the message field while doing additional parsing on it, as this
    /// could lead to the encoding emitting empty strings for the given event.
    Text(TextSerializerConfig),

    /// Syslog encoding
    /// RFC 3164 and 5424 are supported
    #[cfg(feature = "syslog")]
    Syslog(SyslogSerializerConfig),
}

impl Default for SerializerConfig {
    fn default() -> Self {
        Self::Json(JsonSerializerConfig::default())
    }
}

/// Batch serializer configuration.
#[configurable_component]
#[derive(Clone, Debug)]
#[serde(tag = "codec", rename_all = "snake_case")]
#[configurable(metadata(
    docs::enum_tag_description = "The codec to use for batch encoding events."
))]
pub enum BatchSerializerConfig {
    /// Encodes events in [Apache Arrow][apache_arrow] IPC streaming format.
    ///
    /// This is the streaming variant of the Arrow IPC format, which writes
    /// a continuous stream of record batches.
    ///
    /// [apache_arrow]: https://arrow.apache.org/
    #[cfg(feature = "arrow")]
    #[serde(rename = "arrow_stream")]
    ArrowStream(ArrowStreamSerializerConfig),
}

#[cfg(feature = "arrow")]
impl BatchSerializerConfig {
    /// Build the `ArrowStreamSerializer` from this configuration.
    pub fn build(
        &self,
    ) -> Result<ArrowStreamSerializer, Box<dyn std::error::Error + Send + Sync + 'static>> {
        match self {
            BatchSerializerConfig::ArrowStream(arrow_config) => {
                ArrowStreamSerializer::new(arrow_config.clone())
            }
        }
    }

    /// The data type of events that are accepted by this batch serializer.
    pub fn input_type(&self) -> DataType {
        match self {
            BatchSerializerConfig::ArrowStream(arrow_config) => arrow_config.input_type(),
        }
    }

    /// The schema required by the batch serializer.
    pub fn schema_requirement(&self) -> schema::Requirement {
        match self {
            BatchSerializerConfig::ArrowStream(arrow_config) => arrow_config.schema_requirement(),
        }
    }
}

impl From<AvroSerializerConfig> for SerializerConfig {
    fn from(config: AvroSerializerConfig) -> Self {
        Self::Avro { avro: config.avro }
    }
}

impl From<CefSerializerConfig> for SerializerConfig {
    fn from(config: CefSerializerConfig) -> Self {
        Self::Cef(config)
    }
}

impl From<CsvSerializerConfig> for SerializerConfig {
    fn from(config: CsvSerializerConfig) -> Self {
        Self::Csv(config)
    }
}

impl From<GelfSerializerConfig> for SerializerConfig {
    fn from(config: GelfSerializerConfig) -> Self {
        Self::Gelf(config)
    }
}

impl From<JsonSerializerConfig> for SerializerConfig {
    fn from(config: JsonSerializerConfig) -> Self {
        Self::Json(config)
    }
}

impl From<LogfmtSerializerConfig> for SerializerConfig {
    fn from(_: LogfmtSerializerConfig) -> Self {
        Self::Logfmt
    }
}

impl From<NativeSerializerConfig> for SerializerConfig {
    fn from(_: NativeSerializerConfig) -> Self {
        Self::Native
    }
}

impl From<NativeJsonSerializerConfig> for SerializerConfig {
    fn from(_: NativeJsonSerializerConfig) -> Self {
        Self::NativeJson
    }
}

#[cfg(feature = "opentelemetry")]
impl From<OtlpSerializerConfig> for SerializerConfig {
    fn from(_: OtlpSerializerConfig) -> Self {
        Self::Otlp
    }
}

impl From<ProtobufSerializerConfig> for SerializerConfig {
    fn from(config: ProtobufSerializerConfig) -> Self {
        Self::Protobuf(config)
    }
}

impl From<RawMessageSerializerConfig> for SerializerConfig {
    fn from(_: RawMessageSerializerConfig) -> Self {
        Self::RawMessage
    }
}

impl From<TextSerializerConfig> for SerializerConfig {
    fn from(config: TextSerializerConfig) -> Self {
        Self::Text(config)
    }
}

impl SerializerConfig {
    /// Build the `Serializer` from this configuration.
    pub fn build(&self) -> Result<Serializer, Box<dyn std::error::Error + Send + Sync + 'static>> {
        match self {
            SerializerConfig::Avro { avro } => Ok(Serializer::Avro(
                AvroSerializerConfig::new(avro.schema.clone()).build()?,
            )),
            SerializerConfig::Cef(config) => Ok(Serializer::Cef(config.build()?)),
            SerializerConfig::Csv(config) => Ok(Serializer::Csv(config.build()?)),
            SerializerConfig::Gelf(config) => Ok(Serializer::Gelf(config.build())),
            SerializerConfig::Json(config) => Ok(Serializer::Json(config.build())),
            SerializerConfig::Logfmt => Ok(Serializer::Logfmt(LogfmtSerializerConfig.build())),
            SerializerConfig::Native => Ok(Serializer::Native(NativeSerializerConfig.build())),
            SerializerConfig::NativeJson => {
                Ok(Serializer::NativeJson(NativeJsonSerializerConfig.build()))
            }
            #[cfg(feature = "opentelemetry")]
            SerializerConfig::Otlp => {
                Ok(Serializer::Otlp(OtlpSerializerConfig::default().build()?))
            }
            SerializerConfig::Protobuf(config) => Ok(Serializer::Protobuf(config.build()?)),
            SerializerConfig::RawMessage => {
                Ok(Serializer::RawMessage(RawMessageSerializerConfig.build()))
            }
            SerializerConfig::Text(config) => Ok(Serializer::Text(config.build())),
            #[cfg(feature = "syslog")]
            SerializerConfig::Syslog(config) => Ok(Serializer::Syslog(config.build())),
        }
    }

    /// Return an appropriate default framer for the given serializer.
    pub fn default_stream_framing(&self) -> FramingConfig {
        match self {
            // TODO: Technically, Avro messages are supposed to be framed[1] as a vector of
            // length-delimited buffers -- `len` as big-endian 32-bit unsigned integer, followed by
            // `len` bytes -- with a "zero-length buffer" to terminate the overall message... which
            // our length delimited framer obviously will not do.
            //
            // This is OK for now, because the Avro serializer is more ceremonial than anything
            // else, existing to curry serializer config options to Pulsar's native client, not to
            // actually serialize the bytes themselves... but we're still exposing this method and
            // we should do so accurately, even if practically it doesn't need to be.
            //
            // [1]: https://avro.apache.org/docs/1.11.1/specification/_print/#message-framing
            SerializerConfig::Avro { .. } | SerializerConfig::Native => {
                FramingConfig::LengthDelimited(LengthDelimitedEncoderConfig::default())
            }
            #[cfg(feature = "opentelemetry")]
            SerializerConfig::Otlp => FramingConfig::Bytes,
            SerializerConfig::Protobuf(_) => {
                FramingConfig::VarintLengthDelimited(VarintLengthDelimitedEncoderConfig::default())
            }
            SerializerConfig::Cef(_)
            | SerializerConfig::Csv(_)
            | SerializerConfig::Json(_)
            | SerializerConfig::Logfmt
            | SerializerConfig::NativeJson
            | SerializerConfig::RawMessage
            | SerializerConfig::Text(_) => FramingConfig::NewlineDelimited,
            #[cfg(feature = "syslog")]
            SerializerConfig::Syslog(_) => FramingConfig::NewlineDelimited,
            SerializerConfig::Gelf(_) => {
                FramingConfig::CharacterDelimited(CharacterDelimitedEncoderConfig::new(0))
            }
        }
    }

    /// The data type of events that are accepted by this `Serializer`.
    pub fn input_type(&self) -> DataType {
        match self {
            SerializerConfig::Avro { avro } => {
                AvroSerializerConfig::new(avro.schema.clone()).input_type()
            }
            SerializerConfig::Cef(config) => config.input_type(),
            SerializerConfig::Csv(config) => config.input_type(),
            SerializerConfig::Gelf(config) => config.input_type(),
            SerializerConfig::Json(config) => config.input_type(),
            SerializerConfig::Logfmt => LogfmtSerializerConfig.input_type(),
            SerializerConfig::Native => NativeSerializerConfig.input_type(),
            SerializerConfig::NativeJson => NativeJsonSerializerConfig.input_type(),
            #[cfg(feature = "opentelemetry")]
            SerializerConfig::Otlp => OtlpSerializerConfig::default().input_type(),
            SerializerConfig::Protobuf(config) => config.input_type(),
            SerializerConfig::RawMessage => RawMessageSerializerConfig.input_type(),
            SerializerConfig::Text(config) => config.input_type(),
            #[cfg(feature = "syslog")]
            SerializerConfig::Syslog(config) => config.input_type(),
        }
    }

    /// The schema required by the serializer.
    pub fn schema_requirement(&self) -> schema::Requirement {
        match self {
            SerializerConfig::Avro { avro } => {
                AvroSerializerConfig::new(avro.schema.clone()).schema_requirement()
            }
            SerializerConfig::Cef(config) => config.schema_requirement(),
            SerializerConfig::Csv(config) => config.schema_requirement(),
            SerializerConfig::Gelf(config) => config.schema_requirement(),
            SerializerConfig::Json(config) => config.schema_requirement(),
            SerializerConfig::Logfmt => LogfmtSerializerConfig.schema_requirement(),
            SerializerConfig::Native => NativeSerializerConfig.schema_requirement(),
            SerializerConfig::NativeJson => NativeJsonSerializerConfig.schema_requirement(),
            #[cfg(feature = "opentelemetry")]
            SerializerConfig::Otlp => OtlpSerializerConfig::default().schema_requirement(),
            SerializerConfig::Protobuf(config) => config.schema_requirement(),
            SerializerConfig::RawMessage => RawMessageSerializerConfig.schema_requirement(),
            SerializerConfig::Text(config) => config.schema_requirement(),
            #[cfg(feature = "syslog")]
            SerializerConfig::Syslog(config) => config.schema_requirement(),
        }
    }
}

/// Serialize structured events as bytes.
#[derive(Debug, Clone)]
pub enum Serializer {
    /// Uses an `AvroSerializer` for serialization.
    Avro(AvroSerializer),
    /// Uses a `CefSerializer` for serialization.
    Cef(CefSerializer),
    /// Uses a `CsvSerializer` for serialization.
    Csv(CsvSerializer),
    /// Uses a `GelfSerializer` for serialization.
    Gelf(GelfSerializer),
    /// Uses a `JsonSerializer` for serialization.
    Json(JsonSerializer),
    /// Uses a `LogfmtSerializer` for serialization.
    Logfmt(LogfmtSerializer),
    /// Uses a `NativeSerializer` for serialization.
    Native(NativeSerializer),
    /// Uses a `NativeJsonSerializer` for serialization.
    NativeJson(NativeJsonSerializer),
    /// Uses an `OtlpSerializer` for serialization.
    #[cfg(feature = "opentelemetry")]
    Otlp(OtlpSerializer),
    /// Uses a `ProtobufSerializer` for serialization.
    Protobuf(ProtobufSerializer),
    /// Uses a `RawMessageSerializer` for serialization.
    RawMessage(RawMessageSerializer),
    /// Uses a `TextSerializer` for serialization.
    Text(TextSerializer),
    /// Uses a `SyslogSerializer` for serialization.
    #[cfg(feature = "syslog")]
    Syslog(SyslogSerializer),
}

impl Serializer {
    /// Check if the serializer supports encoding an event to JSON via `Serializer::to_json_value`.
    pub fn supports_json(&self) -> bool {
        match self {
            Serializer::Json(_) | Serializer::NativeJson(_) | Serializer::Gelf(_) => true,
            Serializer::Avro(_)
            | Serializer::Cef(_)
            | Serializer::Csv(_)
            | Serializer::Logfmt(_)
            | Serializer::Text(_)
            | Serializer::Native(_)
            | Serializer::Protobuf(_)
            | Serializer::RawMessage(_) => false,
            #[cfg(feature = "syslog")]
            Serializer::Syslog(_) => false,
            #[cfg(feature = "opentelemetry")]
            Serializer::Otlp(_) => false,
        }
    }

    /// Encode event and represent it as JSON value.
    ///
    /// # Panics
    ///
    /// Panics if the serializer does not support encoding to JSON. Call `Serializer::supports_json`
    /// if you need to determine the capability to encode to JSON at runtime.
    pub fn to_json_value(&self, event: Event) -> Result<serde_json::Value, vector_common::Error> {
        match self {
            Serializer::Gelf(serializer) => serializer.to_json_value(event),
            Serializer::Json(serializer) => serializer.to_json_value(event),
            Serializer::NativeJson(serializer) => serializer.to_json_value(event),
            Serializer::Avro(_)
            | Serializer::Cef(_)
            | Serializer::Csv(_)
            | Serializer::Logfmt(_)
            | Serializer::Text(_)
            | Serializer::Native(_)
            | Serializer::Protobuf(_)
            | Serializer::RawMessage(_) => {
                panic!("Serializer does not support JSON")
            }
            #[cfg(feature = "syslog")]
            Serializer::Syslog(_) => {
                panic!("Serializer does not support JSON")
            }
            #[cfg(feature = "opentelemetry")]
            Serializer::Otlp(_) => {
                panic!("Serializer does not support JSON")
            }
        }
    }

    /// Returns the chunking implementation for the serializer, if any is supported.
    pub fn chunker(&self) -> Option<Chunker> {
        match self {
            Serializer::Gelf(gelf) => Some(Chunker::Gelf(gelf.chunker())),
            _ => None,
        }
    }

    /// Returns whether the serializer produces binary output.
    ///
    /// Binary serializers produce raw bytes that should not be interpreted as text,
    /// while text serializers produce UTF-8 encoded strings.
    pub const fn is_binary(&self) -> bool {
        match self {
            Serializer::RawMessage(_)
            | Serializer::Avro(_)
            | Serializer::Native(_)
            | Serializer::Protobuf(_) => true,
            #[cfg(feature = "opentelemetry")]
            Serializer::Otlp(_) => true,
            #[cfg(feature = "syslog")]
            Serializer::Syslog(_) => false,
            Serializer::Cef(_)
            | Serializer::Csv(_)
            | Serializer::Logfmt(_)
            | Serializer::Gelf(_)
            | Serializer::Json(_)
            | Serializer::Text(_)

            | Serializer::NativeJson(_) => false,
        }
    }
}

impl From<AvroSerializer> for Serializer {
    fn from(serializer: AvroSerializer) -> Self {
        Self::Avro(serializer)
    }
}

impl From<CefSerializer> for Serializer {
    fn from(serializer: CefSerializer) -> Self {
        Self::Cef(serializer)
    }
}

impl From<CsvSerializer> for Serializer {
    fn from(serializer: CsvSerializer) -> Self {
        Self::Csv(serializer)
    }
}

impl From<GelfSerializer> for Serializer {
    fn from(serializer: GelfSerializer) -> Self {
        Self::Gelf(serializer)
    }
}

impl From<JsonSerializer> for Serializer {
    fn from(serializer: JsonSerializer) -> Self {
        Self::Json(serializer)
    }
}

impl From<LogfmtSerializer> for Serializer {
    fn from(serializer: LogfmtSerializer) -> Self {
        Self::Logfmt(serializer)
    }
}

impl From<NativeSerializer> for Serializer {
    fn from(serializer: NativeSerializer) -> Self {
        Self::Native(serializer)
    }
}

impl From<NativeJsonSerializer> for Serializer {
    fn from(serializer: NativeJsonSerializer) -> Self {
        Self::NativeJson(serializer)
    }
}

#[cfg(feature = "opentelemetry")]
impl From<OtlpSerializer> for Serializer {
    fn from(serializer: OtlpSerializer) -> Self {
        Self::Otlp(serializer)
    }
}

impl From<ProtobufSerializer> for Serializer {
    fn from(serializer: ProtobufSerializer) -> Self {
        Self::Protobuf(serializer)
    }
}

impl From<RawMessageSerializer> for Serializer {
    fn from(serializer: RawMessageSerializer) -> Self {
        Self::RawMessage(serializer)
    }
}

impl From<TextSerializer> for Serializer {
    fn from(serializer: TextSerializer) -> Self {
        Self::Text(serializer)
    }
}
#[cfg(feature = "syslog")]
impl From<SyslogSerializer> for Serializer {
    fn from(serializer: SyslogSerializer) -> Self {
        Self::Syslog(serializer)
    }
}

impl tokio_util::codec::Encoder<Event> for Serializer {
    type Error = vector_common::Error;

    fn encode(&mut self, event: Event, buffer: &mut BytesMut) -> Result<(), Self::Error> {
        match self {
            Serializer::Avro(serializer) => serializer.encode(event, buffer),
            Serializer::Cef(serializer) => serializer.encode(event, buffer),
            Serializer::Csv(serializer) => serializer.encode(event, buffer),
            Serializer::Gelf(serializer) => serializer.encode(event, buffer),
            Serializer::Json(serializer) => serializer.encode(event, buffer),
            Serializer::Logfmt(serializer) => serializer.encode(event, buffer),
            Serializer::Native(serializer) => serializer.encode(event, buffer),
            Serializer::NativeJson(serializer) => serializer.encode(event, buffer),
            #[cfg(feature = "opentelemetry")]
            Serializer::Otlp(serializer) => serializer.encode(event, buffer),
            Serializer::Protobuf(serializer) => serializer.encode(event, buffer),
            Serializer::RawMessage(serializer) => serializer.encode(event, buffer),
            Serializer::Text(serializer) => serializer.encode(event, buffer),
            #[cfg(feature = "syslog")]
            Serializer::Syslog(serializer) => serializer.encode(event, buffer),
        }
    }
}

#[cfg(test)]
mod tests {
    use super::*;

    #[test]
    fn test_serializer_config_default() {
        // SerializerConfig should default to Json
        let config = SerializerConfig::default();
        assert!(matches!(config, SerializerConfig::Json(_)));
    }

    #[test]
    fn test_serializer_is_binary() {
        // Test that is_binary correctly identifies binary serializers
        let json_config = JsonSerializerConfig::default();
        let json_serializer = Serializer::Json(json_config.build());
        assert!(!json_serializer.is_binary());

        let native_serializer = Serializer::Native(NativeSerializerConfig.build());
        assert!(native_serializer.is_binary());

        let raw_message_serializer = Serializer::RawMessage(RawMessageSerializerConfig.build());
        assert!(raw_message_serializer.is_binary());
    }

    #[test]
    fn test_serializer_supports_json() {
        // Test that supports_json correctly identifies JSON-capable serializers
        let json_config = JsonSerializerConfig::default();
        let json_serializer = Serializer::Json(json_config.build());
        assert!(json_serializer.supports_json());

        let text_config = TextSerializerConfig::default();
        let text_serializer = Serializer::Text(text_config.build());
        assert!(!text_serializer.supports_json());
    }

    #[test]
    fn test_serializer_config_build() {
        // Test that SerializerConfig can be built successfully
        let config = SerializerConfig::Json(JsonSerializerConfig::default());
        let serializer = config.build();
        assert!(serializer.is_ok());
        assert!(matches!(serializer.unwrap(), Serializer::Json(_)));
    }

    #[test]
    fn test_serializer_config_default_framing() {
        // Test that default framing is appropriate for each serializer type
        let json_config = SerializerConfig::Json(JsonSerializerConfig::default());
        assert!(matches!(
            json_config.default_stream_framing(),
            FramingConfig::NewlineDelimited
        ));

        let native_config = SerializerConfig::Native;
        assert!(matches!(
            native_config.default_stream_framing(),
            FramingConfig::LengthDelimited(_)
        ));
    }
}<|MERGE_RESOLUTION|>--- conflicted
+++ resolved
@@ -4,24 +4,12 @@
 use vector_config::configurable_component;
 use vector_core::{config::DataType, event::Event, schema};
 
-<<<<<<< HEAD
-use super::chunking::Chunker;
-use super::format::{
-    AvroSerializer, AvroSerializerConfig, AvroSerializerOptions, CefSerializer,
-    CefSerializerConfig, CsvSerializer, CsvSerializerConfig, GelfSerializer, GelfSerializerConfig,
-    JsonSerializer, JsonSerializerConfig, LogfmtSerializer, LogfmtSerializerConfig,
-    NativeJsonSerializer, NativeJsonSerializerConfig, NativeSerializer, NativeSerializerConfig,
-    ProtobufSerializer, ProtobufSerializerConfig, RawMessageSerializer, RawMessageSerializerConfig,
-    TextSerializer, TextSerializerConfig,
-};
+#[cfg(feature = "arrow")]
+use super::format::{ArrowStreamSerializer, ArrowStreamSerializerConfig};
+#[cfg(feature = "opentelemetry")]
+use super::format::{OtlpSerializer, OtlpSerializerConfig};
 #[cfg(feature = "syslog")]
 use super::format::{SyslogSerializer, SyslogSerializerConfig};
-=======
-#[cfg(feature = "arrow")]
-use super::format::{ArrowStreamSerializer, ArrowStreamSerializerConfig};
->>>>>>> 6996ec55
-#[cfg(feature = "opentelemetry")]
-use super::format::{OtlpSerializer, OtlpSerializerConfig};
 use super::{
     chunking::Chunker,
     format::{
@@ -502,7 +490,6 @@
             | Serializer::Gelf(_)
             | Serializer::Json(_)
             | Serializer::Text(_)
-
             | Serializer::NativeJson(_) => false,
         }
     }
