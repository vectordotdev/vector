--- conflicted
+++ resolved
@@ -13,10 +13,6 @@
 dyn-clone = { version = "1", default-features = false }
 lookup = { path = "../lookup", default-features = false }
 memchr = { version = "2", default-features = false }
-<<<<<<< HEAD
-metrics = { version = "0.17.1", default-features = false, features = ["std"] }
-=======
->>>>>>> d52101de
 once_cell = { version = "1.12", default-features = false }
 ordered-float = { version = "3.0.0", default-features = false }
 prost = { version = "0.10.4", default-features = false, features = ["std"] }
