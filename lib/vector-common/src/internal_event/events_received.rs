--- conflicted
+++ resolved
@@ -18,11 +18,6 @@
         #[allow(clippy::cast_precision_loss)]
         self.events_count.record(count as f64);
         self.events.increment(count as u64);
-<<<<<<< HEAD
-        self.events_in.increment(count as u64);
         self.event_bytes.increment(byte_size.get() as u64);
-=======
-        self.event_bytes.increment(byte_size as u64);
->>>>>>> 98c54ad3
     }
 );