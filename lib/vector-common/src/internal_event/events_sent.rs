--- conflicted
+++ resolved
@@ -35,12 +35,7 @@
         }
 
         self.events.increment(count as u64);
-<<<<<<< HEAD
-        self.events_out.increment(count as u64);
         self.event_bytes.increment(byte_size.get() as u64);
-=======
-        self.event_bytes.increment(byte_size as u64);
->>>>>>> 98c54ad3
     }
 );
 
