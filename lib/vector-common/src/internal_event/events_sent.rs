--- conflicted
+++ resolved
@@ -1,10 +1,6 @@
 use std::sync::Arc;
 
-<<<<<<< HEAD
-use metrics::{counter, Counter};
-=======
 use metrics::{Counter, counter};
->>>>>>> eee6e669
 use tracing::trace;
 
 use super::{CountByteSize, OptionalTag, Output, SharedString};
