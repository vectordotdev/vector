--- conflicted
+++ resolved
@@ -1,10 +1,6 @@
 use metrics::{Counter, counter};
 
 use super::{Count, InternalEvent, InternalEventHandle, RegisterInternalEvent};
-<<<<<<< HEAD
-use metrics::{counter, Counter};
-=======
->>>>>>> eee6e669
 
 pub const INTENTIONAL: bool = true;
 pub const UNINTENTIONAL: bool = false;
@@ -63,6 +59,7 @@
                 intentional = INTENDED,
                 count = data.0,
                 reason = self.reason,
+                internal_log_rate_limit = true,
             );
         } else {
             error!(
@@ -70,6 +67,7 @@
                 intentional = INTENDED,
                 count = data.0,
                 reason = self.reason,
+                internal_log_rate_limit = true,
             );
         }
         self.discarded_events.increment(data.0 as u64);
