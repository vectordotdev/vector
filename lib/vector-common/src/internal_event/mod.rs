mod bytes_received;
mod bytes_sent;
pub mod cached_event;
pub mod component_events_dropped;
mod events_received;
mod events_sent;
mod optional_tag;
mod prelude;
pub mod service;

use std::ops::{Add, AddAssign};

pub use metrics::SharedString;

pub use bytes_received::BytesReceived;
pub use bytes_sent::BytesSent;
#[allow(clippy::module_name_repetitions)]
pub use cached_event::{RegisterTaggedInternalEvent, RegisteredEventCache};
pub use component_events_dropped::{ComponentEventsDropped, INTENTIONAL, UNINTENTIONAL};
pub use events_received::EventsReceived;
pub use events_sent::{EventsSent, TaggedEventsSent, DEFAULT_OUTPUT};
pub use optional_tag::OptionalTag;
pub use prelude::{error_stage, error_type};
pub use service::{CallError, PollReadyError};

use crate::json_size::JsonSize;

pub trait InternalEvent: Sized {
    fn emit(self);

    // Optional for backwards compat until all events implement this
    fn name(&self) -> Option<&'static str> {
        None
    }
}

#[allow(clippy::module_name_repetitions)]
pub trait RegisterInternalEvent: Sized {
    type Handle: InternalEventHandle;

    fn register(self) -> Self::Handle;

    fn name(&self) -> Option<&'static str> {
        None
    }
}

#[allow(clippy::module_name_repetitions)]
pub trait InternalEventHandle: Sized {
    type Data: Sized;
    fn emit(&self, data: Self::Data);
}

// Sets the name of an event if it doesn't have one
pub struct DefaultName<E> {
    pub name: &'static str,
    pub event: E,
}

impl<E: InternalEvent> InternalEvent for DefaultName<E> {
    fn emit(self) {
        self.event.emit();
    }

    fn name(&self) -> Option<&'static str> {
        Some(self.event.name().unwrap_or(self.name))
    }
}

impl<E: RegisterInternalEvent> RegisterInternalEvent for DefaultName<E> {
    type Handle = E::Handle;

    fn register(self) -> Self::Handle {
        self.event.register()
    }

    fn name(&self) -> Option<&'static str> {
        Some(self.event.name().unwrap_or(self.name))
    }
}

#[cfg(any(test, feature = "test"))]
pub fn emit(event: impl InternalEvent) {
    if let Some(name) = event.name() {
        super::event_test_util::record_internal_event(name);
    }
    event.emit();
}

#[cfg(not(any(test, feature = "test")))]
pub fn emit(event: impl InternalEvent) {
    event.emit();
}

#[cfg(any(test, feature = "test"))]
pub fn register<E: RegisterInternalEvent>(event: E) -> E::Handle {
    if let Some(name) = event.name() {
        super::event_test_util::record_internal_event(name);
    }
    event.register()
}

#[cfg(not(any(test, feature = "test")))]
pub fn register<E: RegisterInternalEvent>(event: E) -> E::Handle {
    event.register()
}

pub type Registered<T> = <T as RegisterInternalEvent>::Handle;

// Wrapper types used to hold data emitted by registered events

#[derive(Clone, Copy)]
pub struct ByteSize(pub usize);

#[derive(Clone, Copy)]
pub struct Count(pub usize);

/// Holds the tuple `(count_of_events, estimated_json_size_of_events)`.
#[derive(Clone, Copy, Debug, PartialEq, Eq, PartialOrd, Ord)]
pub struct CountByteSize(pub usize, pub JsonSize);

impl AddAssign for CountByteSize {
    fn add_assign(&mut self, rhs: Self) {
        self.0 += rhs.0;
        self.1 += rhs.1;
    }
}

impl Add<CountByteSize> for CountByteSize {
    type Output = CountByteSize;

    fn add(self, rhs: CountByteSize) -> Self::Output {
        CountByteSize(self.0 + rhs.0, self.1 + rhs.1)
    }
}

// Wrapper types used to hold parameters for registering events

pub struct Output(pub Option<SharedString>);

pub struct Protocol(pub SharedString);

impl Protocol {
    pub const HTTP: Protocol = Protocol(SharedString::const_str("http"));
    pub const HTTPS: Protocol = Protocol(SharedString::const_str("https"));
    pub const NONE: Protocol = Protocol(SharedString::const_str("none"));
    pub const TCP: Protocol = Protocol(SharedString::const_str("tcp"));
    pub const UDP: Protocol = Protocol(SharedString::const_str("udp"));
    pub const UNIX: Protocol = Protocol(SharedString::const_str("unix"));
}

impl From<&'static str> for Protocol {
    fn from(s: &'static str) -> Self {
        Self(SharedString::const_str(s))
    }
}

impl From<Protocol> for SharedString {
    fn from(value: Protocol) -> Self {
        value.0
    }
}

/// Macro to take care of some of the repetitive boilerplate in implementing a registered event. See
/// the other events in this module for examples of how to use this.
///
/// ## Usage
///
/// ```ignore
/// registered_event!(
///     Event {
///         event_field: &'static str,
///     } => {
///         handle_field: Counter = register_counter!("name", "tag" => self.event_field),
///     }
///     fn emit(&self, data: DataType) {
///         self.handle_field.increment(data.0);
///     }
/// );
///
/// let handle = register!(Event { event_field: "message" });
///
/// handle.emit(DataType(123));
/// ```
///
/// In this example, the first set of fields describes the data required to register the event. This
/// is what would be used by the `register!` macro. For example, `register!(Event { event_field:
/// "something" })`. The second set of fields describes the data required to store the registered
/// handle, namely the `Counter`s and `Gauge`s that record the handle from `metrics` as well as any
/// associated data for emitting traces or debug messages, followed by an initialization assignment
/// value. The `emit` function is the code required to update the metrics and generate any log
/// messages.
#[macro_export]
macro_rules! registered_event {
    // A registered event struct with no fields (zero-sized type).
    ($event:ident => $($tail:tt)*) => {
        #[derive(Debug)]
        pub struct $event;

        $crate::registered_event!(=> $event $($tail)*);
    };

    // A normal registered event struct.
    ($event:ident { $( $field:ident: $type:ty, )* } => $($tail:tt)*) => {
        #[derive(Debug)]
        pub struct $event {
            $( pub $field: $type, )*
        }

        $crate::registered_event!(=> $event $($tail)*);
    };

    // Sub-matcher to implement the common bits in the above two cases.
    (
        => $event:ident {
            $( $field:ident: $type:ty = $value:expr, )*
        }

        fn emit(&$slf:ident, $data_name:ident: $data:ident)
            $emit_body:block

        $(fn register($fixed_name:ident: $fixed_tags:ty, $tags_name:ident: $tags:ty)
            $register_body:block)?
    ) => {
        paste::paste!{
            #[derive(Clone)]
            pub struct [<$event Handle>] {
                $( $field: $type, )*
            }

            impl $crate::internal_event::RegisterInternalEvent for $event {
                type Handle = [<$event Handle>];

                fn name(&self) -> Option<&'static str> {
                    Some(stringify!($event))
                }

                fn register($slf) -> Self::Handle {
                    Self::Handle {
                        $( $field: $value, )*
                    }
                }
            }

            impl $crate::internal_event::InternalEventHandle for [<$event Handle>] {
                type Data = $data;

                fn emit(&$slf, $data_name: $data)
                    $emit_body
            }

            $(impl $crate::internal_event::cached_event::RegisterTaggedInternalEvent for $event {
                type Tags = $tags;
                type Fixed = $fixed_tags;

                fn register(
                    $fixed_name: $fixed_tags,
                    $tags_name: $tags,
<<<<<<< HEAD
                ) -> <$event as super::RegisterInternalEvent>::Handle {
=======
                ) -> <Self as $crate::internal_event::RegisterInternalEvent>::Handle {
>>>>>>> 911477a1
                    $register_body
                }
            })?

        }
    };
}<|MERGE_RESOLUTION|>--- conflicted
+++ resolved
@@ -256,11 +256,7 @@
                 fn register(
                     $fixed_name: $fixed_tags,
                     $tags_name: $tags,
-<<<<<<< HEAD
-                ) -> <$event as super::RegisterInternalEvent>::Handle {
-=======
                 ) -> <Self as $crate::internal_event::RegisterInternalEvent>::Handle {
->>>>>>> 911477a1
                     $register_body
                 }
             })?
