--- conflicted
+++ resolved
@@ -91,11 +91,7 @@
 #[cfg(test)]
 mod tests {
     #![allow(unreachable_pub)]
-<<<<<<< HEAD
-    use metrics::{counter, Counter};
-=======
     use metrics::{Counter, counter};
->>>>>>> eee6e669
 
     use super::*;
 
