#![allow(clippy::module_name_repetitions)]

use std::{
    collections::HashMap,
    future::Future,
    pin::Pin,
    sync::Arc,
    task::{Context, Poll, ready},
};

use futures::{FutureExt, future};
use stream_cancel::{Trigger, Tripwire};
use tokio::time::{Instant, timeout_at};

use crate::{config::ComponentKey, trigger::DisabledTrigger};

pub async fn tripwire_handler(closed: bool) {
    std::future::poll_fn(|_| {
        if closed {
            Poll::Ready(())
        } else {
            Poll::Pending
        }
    })
    .await;
}

/// When this struct goes out of scope and its internal refcount goes to 0 it is a signal that its
/// corresponding `Source` has completed executing and may be cleaned up.  It is the responsibility
/// of each `Source` to ensure that at least one copy of this handle remains alive for the entire
/// lifetime of the Source.
#[derive(Clone, Debug)]
pub struct ShutdownSignalToken {
    _shutdown_complete: Arc<Trigger>,
}

impl ShutdownSignalToken {
    fn new(shutdown_complete: Trigger) -> Self {
        Self {
            _shutdown_complete: Arc::new(shutdown_complete),
        }
    }
}

/// Passed to each `Source` to coordinate the global shutdown process.
#[pin_project::pin_project]
#[derive(Clone, Debug)]
pub struct ShutdownSignal {
    /// This will be triggered when global shutdown has begun, and is a sign to the Source to begin
    /// its shutdown process.
    #[pin]
    begin_shutdown: Option<Tripwire>,

    /// When a Source allows this to go out of scope it informs the global shutdown coordinator that
    /// this Source's local shutdown process is complete.
    /// Optional only so that `poll()` can move the handle out and return it.
    shutdown_complete: Option<ShutdownSignalToken>,
}

impl Future for ShutdownSignal {
    type Output = ShutdownSignalToken;

    fn poll(mut self: Pin<&mut Self>, cx: &mut Context<'_>) -> Poll<Self::Output> {
        match self.as_mut().project().begin_shutdown.as_pin_mut() {
            Some(fut) => {
                let closed = ready!(fut.poll(cx));
                let mut pinned = self.project();
                pinned.begin_shutdown.set(None);
                if closed {
                    Poll::Ready(pinned.shutdown_complete.take().unwrap())
                } else {
                    Poll::Pending
                }
            }
            // TODO: This should almost certainly be a panic to avoid deadlocking in the case of a
            // poll-after-ready situation.
            None => Poll::Pending,
        }
    }
}

impl ShutdownSignal {
    #[must_use]
    pub fn new(tripwire: Tripwire, trigger: Trigger) -> Self {
        Self {
            begin_shutdown: Some(tripwire),
            shutdown_complete: Some(ShutdownSignalToken::new(trigger)),
        }
    }

    #[must_use]
    pub fn noop() -> Self {
        let (trigger, tripwire) = Tripwire::new();
        Self {
            begin_shutdown: Some(tripwire),
            shutdown_complete: Some(ShutdownSignalToken::new(trigger)),
        }
    }

    #[must_use]
    pub fn new_wired() -> (Trigger, ShutdownSignal, Tripwire) {
        let (trigger_shutdown, tripwire) = Tripwire::new();
        let (trigger, shutdown_done) = Tripwire::new();
        let shutdown = ShutdownSignal::new(tripwire, trigger);

        (trigger_shutdown, shutdown, shutdown_done)
    }
}

type IsInternal = bool;

#[derive(Debug, Default)]
pub struct SourceShutdownCoordinator {
    begun_triggers: HashMap<ComponentKey, (IsInternal, Trigger)>,
    force_triggers: HashMap<ComponentKey, Trigger>,
    complete_tripwires: HashMap<ComponentKey, Tripwire>,
}

impl SourceShutdownCoordinator {
    /// Creates the necessary Triggers and Tripwires for coordinating shutdown of this Source and
    /// stores them as needed.  Returns the `ShutdownSignal` for this Source as well as a Tripwire
    /// that will be notified if the Source should be forcibly shut down.
    pub fn register_source(
        &mut self,
        id: &ComponentKey,
        internal: bool,
    ) -> (ShutdownSignal, impl Future<Output = ()> + use<>) {
        let (shutdown_begun_trigger, shutdown_begun_tripwire) = Tripwire::new();
        let (force_shutdown_trigger, force_shutdown_tripwire) = Tripwire::new();
        let (shutdown_complete_trigger, shutdown_complete_tripwire) = Tripwire::new();

        self.begun_triggers
            .insert(id.clone(), (internal, shutdown_begun_trigger));
        self.force_triggers
            .insert(id.clone(), force_shutdown_trigger);
        self.complete_tripwires
            .insert(id.clone(), shutdown_complete_tripwire);

        let shutdown_signal =
            ShutdownSignal::new(shutdown_begun_tripwire, shutdown_complete_trigger);

        // `force_shutdown_tripwire` resolves even if canceled when we should *not* be shutting down.
        // `tripwire_handler` handles cancel by never resolving.
        let force_shutdown_tripwire = force_shutdown_tripwire.then(tripwire_handler);
        (shutdown_signal, force_shutdown_tripwire)
    }

    /// Takes ownership of all internal state for the given source from another `ShutdownCoordinator`.
    ///
    /// # Panics
    ///
    /// Panics if the other coordinator already had its triggers removed.
    pub fn takeover_source(&mut self, id: &ComponentKey, other: &mut Self) {
        let existing = self.begun_triggers.insert(
            id.clone(),
            other.begun_triggers.remove(id).unwrap_or_else(|| {
                panic!(
                    "Other ShutdownCoordinator didn't have a shutdown_begun_trigger for \"{id}\""
                )
            }),
        );
        assert!(
            existing.is_none(),
            "ShutdownCoordinator already has a shutdown_begin_trigger for source \"{id}\""
        );

        let existing = self.force_triggers.insert(
            id.clone(),
            other.force_triggers.remove(id).unwrap_or_else(|| {
                panic!(
                    "Other ShutdownCoordinator didn't have a shutdown_force_trigger for \"{id}\""
                )
            }),
        );
        assert!(
            existing.is_none(),
            "ShutdownCoordinator already has a shutdown_force_trigger for source \"{id}\""
        );

        let existing = self.complete_tripwires.insert(
            id.clone(),
            other
                .complete_tripwires
                .remove(id)
                .unwrap_or_else(|| {
                    panic!(
                        "Other ShutdownCoordinator didn't have a shutdown_complete_tripwire for \"{id}\""
                    )
                }),
        );
        assert!(
            existing.is_none(),
            "ShutdownCoordinator already has a shutdown_complete_tripwire for source \"{id}\""
        );
    }

    /// Sends a signal to begin shutting down to all sources, and returns a future that
    /// resolves once all sources have either shut down completely, or have been sent the
    /// force shutdown signal.  The force shutdown signal will be sent to any sources that
    /// don't cleanly shut down before the given `deadline`.
    ///
    /// # Panics
    ///
    /// Panics if this coordinator has had its triggers removed (ie
    /// has been taken over with `Self::takeover_source`).
    pub fn shutdown_all(self, deadline: Option<Instant>) -> impl Future<Output = ()> {
        let mut internal_sources_complete_futures = Vec::new();
        let mut external_sources_complete_futures = Vec::new();

        let shutdown_begun_triggers = self.begun_triggers;
        let mut shutdown_complete_tripwires = self.complete_tripwires;
        let mut shutdown_force_triggers = self.force_triggers;

        for (id, (internal, trigger)) in shutdown_begun_triggers {
            trigger.cancel();

            let shutdown_complete_tripwire =
                shutdown_complete_tripwires.remove(&id).unwrap_or_else(|| {
                    panic!(
                "shutdown_complete_tripwire for source \"{id}\" not found in the ShutdownCoordinator"
            )
                });
            let shutdown_force_trigger = shutdown_force_triggers.remove(&id).unwrap_or_else(|| {
                panic!(
                    "shutdown_force_trigger for source \"{id}\" not found in the ShutdownCoordinator"
                )
            });

            let source_complete = SourceShutdownCoordinator::shutdown_source_complete(
                shutdown_complete_tripwire,
                shutdown_force_trigger,
                id.clone(),
                deadline,
            );

            if internal {
                internal_sources_complete_futures.push(source_complete);
            } else {
                external_sources_complete_futures.push(source_complete);
            }
        }

        futures::future::join_all(external_sources_complete_futures)
            .then(|_| futures::future::join_all(internal_sources_complete_futures))
            .map(|_| ())
    }

    /// Sends the signal to the given source to begin shutting down. Returns a future that resolves
    /// when the source has finished shutting down cleanly or been sent the force shutdown signal.
    /// The returned future resolves to a bool that indicates if the source shut down cleanly before
    /// the given `deadline`. If the result is false then that means the source failed to shut down
    /// before `deadline` and had to be force-shutdown.
    ///
    /// # Panics
    ///
    /// Panics if this coordinator has had its triggers removed (ie
    /// has been taken over with `Self::takeover_source`).
    pub fn shutdown_source(
        &mut self,
        id: &ComponentKey,
        deadline: Instant,
<<<<<<< HEAD
    ) -> impl Future<Output = bool> {
=======
    ) -> impl Future<Output = bool> + use<> {
>>>>>>> eee6e669
        let (_, begin_shutdown_trigger) = self.begun_triggers.remove(id).unwrap_or_else(|| {
            panic!(
                "shutdown_begun_trigger for source \"{id}\" not found in the ShutdownCoordinator"
            )
        });
        // This is what actually triggers the source to begin shutting down.
        begin_shutdown_trigger.cancel();

        let shutdown_complete_tripwire = self
            .complete_tripwires
            .remove(id)
            .unwrap_or_else(|| {
                panic!(
                "shutdown_complete_tripwire for source \"{id}\" not found in the ShutdownCoordinator"
            )
            });
        let shutdown_force_trigger = self.force_triggers.remove(id).unwrap_or_else(|| {
            panic!(
                "shutdown_force_trigger for source \"{id}\" not found in the ShutdownCoordinator"
            )
        });
        SourceShutdownCoordinator::shutdown_source_complete(
            shutdown_complete_tripwire,
            shutdown_force_trigger,
            id.clone(),
            Some(deadline),
        )
    }

    /// Returned future will finish once all *current* sources have finished.
    #[must_use]
    pub fn shutdown_tripwire(&self) -> future::BoxFuture<'static, ()> {
        let futures = self
            .complete_tripwires
            .values()
            .cloned()
            .map(|tripwire| tripwire.then(tripwire_handler).boxed());

        future::join_all(futures)
            .map(|_| info!("All sources have finished."))
            .boxed()
    }

    fn shutdown_source_complete(
        shutdown_complete_tripwire: Tripwire,
        shutdown_force_trigger: Trigger,
        id: ComponentKey,
        deadline: Option<Instant>,
    ) -> impl Future<Output = bool> {
        async move {
            let fut = shutdown_complete_tripwire.then(tripwire_handler);
            if let Some(deadline) = deadline {
                // Call `shutdown_force_trigger.disable()` on drop.
                let shutdown_force_trigger = DisabledTrigger::new(shutdown_force_trigger);
                if timeout_at(deadline, fut).await.is_ok() {
                    shutdown_force_trigger.into_inner().disable();
                    true
                } else {
                    error!(
                        "Source '{}' failed to shutdown before deadline. Forcing shutdown.",
                        id,
                    );
                    shutdown_force_trigger.into_inner().cancel();
                    false
                }
            } else {
                fut.await;
                true
            }
        }
        .boxed()
    }
}

#[cfg(test)]
mod test {
    use tokio::time::{Duration, Instant};

    use super::*;
    use crate::shutdown::SourceShutdownCoordinator;

    #[tokio::test]
    async fn shutdown_coordinator_shutdown_source_clean() {
        let mut shutdown = SourceShutdownCoordinator::default();
        let id = ComponentKey::from("test");

        let (shutdown_signal, _) = shutdown.register_source(&id, false);

        let deadline = Instant::now() + Duration::from_secs(1);
        let shutdown_complete = shutdown.shutdown_source(&id, deadline);

        drop(shutdown_signal);

        let success = shutdown_complete.await;
        assert!(success);
    }

    #[tokio::test]
    async fn shutdown_coordinator_shutdown_source_force() {
        let mut shutdown = SourceShutdownCoordinator::default();
        let id = ComponentKey::from("test");

        let (_shutdown_signal, force_shutdown_tripwire) = shutdown.register_source(&id, false);

        let deadline = Instant::now() + Duration::from_secs(1);
        let shutdown_complete = shutdown.shutdown_source(&id, deadline);

        // Since we never drop the `ShutdownSignal` the `ShutdownCoordinator` assumes the Source is
        // still running and must force shutdown.
        let success = shutdown_complete.await;
        assert!(!success);

        let finished = futures::poll!(force_shutdown_tripwire.boxed());
        assert_eq!(finished, Poll::Ready(()));
    }
}<|MERGE_RESOLUTION|>--- conflicted
+++ resolved
@@ -259,11 +259,7 @@
         &mut self,
         id: &ComponentKey,
         deadline: Instant,
-<<<<<<< HEAD
-    ) -> impl Future<Output = bool> {
-=======
     ) -> impl Future<Output = bool> + use<> {
->>>>>>> eee6e669
         let (_, begin_shutdown_trigger) = self.begun_triggers.remove(id).unwrap_or_else(|| {
             panic!(
                 "shutdown_begun_trigger for source \"{id}\" not found in the ShutdownCoordinator"
