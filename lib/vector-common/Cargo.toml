--- conflicted
+++ resolved
@@ -56,12 +56,8 @@
 indexmap = { version = "~1.9.2", default-features = false }
 metrics = "0.20.1"
 nom = { version = "7", optional = true }
-<<<<<<< HEAD
-ordered-float = { version = "3.3.0", default-features = false }
+ordered-float = { version = "3.4.0", default-features = false }
 paste = "1.0.9"
-=======
-ordered-float = { version = "3.4.0", default-features = false }
->>>>>>> 272a238b
 pin-project = { version = "1.0.12", default-features = false }
 ryu = { version = "1", default-features = false }
 serde_json = { version = "1.0.89", default-features = false, features = ["std", "raw_value"] }
