--- conflicted
+++ resolved
@@ -11,78 +11,6 @@
 winapi = { version = "0.3", features = ["winioctl"] }
 
 [dependencies]
-<<<<<<< HEAD
-crc = "3.3.0"
-glob.workspace = true
-scan_fmt = "0.2.6"
-vector-common = { path = "../vector-common", default-features = false }
-vector-config = { path = "../vector-config", default-features = false }
-
-[dependencies.bstr]
-version = "1.12"
-default-features = false
-features = []
-
-[dependencies.bytes]
-version = "1.10.1"
-default-features = false
-features = []
-
-[dependencies.chrono]
-version = "0.4"
-default-features = false
-features = ["clock", "serde"]
-
-[dependencies.dashmap]
-version = "6.1"
-default-features = false
-features = []
-
-[dependencies.indexmap]
-version = "2.10.0"
-default-features = false
-features = ["serde"]
-
-[dependencies.flate2]
-version = "1.1"
-default-features = false
-features = ["rust_backend"]
-
-[dependencies.futures]
-version = "0.3"
-default-features = false
-features = ["executor"]
-
-[dependencies.serde]
-version = "1.0"
-default-features = false
-features = ["derive"]
-
-[dependencies.serde_json]
-version = "1.0"
-default-features = false
-features = []
-
-[dependencies.tracing]
-version = "0.1"
-default-features = false
-features = []
-
-[dependencies.tokio]
-version = "1.45.1"
-default-features = false
-features = ["full"]
-
-[dev-dependencies]
-criterion = "0.7"
-quickcheck = "1"
-tempfile.workspace = true
-similar-asserts = "1.7.0"
-
-[[bench]]
-name = "buffer"
-harness = false
-=======
 glob.workspace = true
 chrono.workspace = true
 tokio = { workspace = true, features = ["full"] }
@@ -98,5 +26,4 @@
 [dev-dependencies]
 tokio = { workspace = true, features = ["full"] }
 quickcheck = "1"
-tempfile.workspace = true
->>>>>>> eee6e669
+tempfile.workspace = true