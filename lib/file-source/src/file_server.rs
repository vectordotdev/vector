--- conflicted
+++ resolved
@@ -1,10 +1,6 @@
 use std::{
     cmp,
     collections::{BTreeMap, HashMap},
-<<<<<<< HEAD
-    fs::{self, remove_file},
-=======
->>>>>>> eee6e669
     path::PathBuf,
     sync::Arc,
     time::{self, Duration},
@@ -31,13 +27,7 @@
 use tracing::{debug, error, info, trace};
 
 use crate::{
-<<<<<<< HEAD
-    checkpointer::{Checkpointer, CheckpointsView},
     file_watcher::{FileWatcher, RawLineResult},
-    fingerprinter::{FileFingerprint, Fingerprinter},
-=======
-    file_watcher::{FileWatcher, RawLineResult},
->>>>>>> eee6e669
     paths_provider::PathsProvider,
 };
 
@@ -267,27 +257,6 @@
 
             // Cleanup the known_small_files
             if let Some(grace_period) = self.remove_after {
-<<<<<<< HEAD
-                known_small_files.retain(|path, last_time_open| {
-                    // Should the file be removed
-                    if last_time_open.elapsed() >= grace_period {
-                        // Try to remove
-                        match remove_file(path) {
-                            Ok(()) => {
-                                self.emitter.emit_file_deleted(path);
-                                false
-                            }
-                            Err(error) => {
-                                // We will try again after some time.
-                                self.emitter.emit_file_delete_error(path, error);
-                                true
-                            }
-                        }
-                    } else {
-                        true
-                    }
-                });
-=======
                 let mut set = JoinSet::new();
 
                 let remove_file_tasks: HashMap<Id, PathBuf> = known_small_files
@@ -324,7 +293,6 @@
                         }
                     }
                 }
->>>>>>> eee6e669
             }
 
             // Collect lines by polling files.
@@ -340,11 +308,7 @@
                 while let Ok(RawLineResult {
                     raw_line: Some(line),
                     discarded_for_size_and_truncated,
-<<<<<<< HEAD
-                }) = watcher.read_line()
-=======
                 }) = watcher.read_line().await
->>>>>>> eee6e669
                 {
                     discarded_for_size_and_truncated.iter().for_each(|buf| {
                         self.emitter.emit_file_line_too_long(
