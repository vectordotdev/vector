--- conflicted
+++ resolved
@@ -16,13 +16,8 @@
 use vector_common::constants::GZIP_MAGIC;
 
 use file_source_common::{
-<<<<<<< HEAD
-    buffer::{read_until_with_max_size, ReadResult},
     FilePosition, ReadFrom,
-=======
-    FilePosition, PortableFileExt, ReadFrom,
     buffer::{ReadResult, read_until_with_max_size},
->>>>>>> 09461c96
 };
 
 #[cfg(test)]
