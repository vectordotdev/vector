--- conflicted
+++ resolved
@@ -1,22 +1,7 @@
-<<<<<<< HEAD
-use hickory_proto::dnssec::{PublicKey, Verifier};
-use std::fmt::Write as _;
-use std::str::Utf8Error;
-=======
 use std::{fmt::Write as _, str::Utf8Error};
->>>>>>> eee6e669
 
 use data_encoding::{BASE32HEX_NOPAD, BASE64, HEXUPPER};
-use hickory_proto::dnssec::rdata::{DNSSECRData, CDNSKEY, CDS, DNSKEY, DS};
-use hickory_proto::dnssec::SupportedAlgorithms;
-use hickory_proto::rr::rdata::caa::Property;
 use hickory_proto::{
-<<<<<<< HEAD
-    op::{message::Message as TrustDnsMessage, Query},
-    rr::{
-        rdata::{
-            opt::{EdnsCode, EdnsOption},
-=======
     ProtoError,
     dnssec::{
         PublicKey, SupportedAlgorithms, Verifier,
@@ -26,7 +11,6 @@
     rr::{
         Name, RecordType,
         rdata::{
->>>>>>> eee6e669
             A, AAAA, NULL, OPT, SVCB,
             caa::Property,
             opt::{EdnsCode, EdnsOption},
@@ -35,14 +19,8 @@
         resource::Record,
     },
     serialize::binary::{BinDecodable, BinDecoder},
-    ProtoError,
 };
 use snafu::Snafu;
-<<<<<<< HEAD
-
-use crate::ede::{EDE, EDE_OPTION_CODE};
-=======
->>>>>>> eee6e669
 
 use super::dns_message::{
     self, DnsQueryMessage, DnsRecord, DnsUpdateMessage, EdnsOptionEntry, OptPseudoSection,
@@ -1319,39 +1297,13 @@
     #[allow(deprecated)]
     use hickory_proto::dnssec::rdata::key::UpdateScope;
     use hickory_proto::{
-<<<<<<< HEAD
-        dnssec::PublicKeyBuf,
-        rr::{
-            domain::Name,
-            rdata::{
-                caa::KeyValue,
-                sshfp::{Algorithm, FingerprintType},
-                svcb,
-                tlsa::{CertUsage, Matching, Selector},
-                CAA, CSYNC, HINFO, HTTPS, NAPTR, OPT, SSHFP, TLSA, TXT,
-            },
-        },
-    };
-    use hickory_proto::{
-=======
->>>>>>> eee6e669
         dnssec::{
             Algorithm as DNSSEC_Algorithm, DigestType, Nsec3HashAlgorithm, PublicKeyBuf,
             rdata::{
-<<<<<<< HEAD
-                key::{KeyTrust, KeyUsage, Protocol},
-                KEY, NSEC, NSEC3, NSEC3PARAM, RRSIG, SIG,
-=======
                 KEY, NSEC, NSEC3, NSEC3PARAM, RRSIG, SIG,
                 key::{KeyTrust, KeyUsage, Protocol},
->>>>>>> eee6e669
             },
         },
-<<<<<<< HEAD
-        rr::rdata::{
-            cert::{Algorithm as CertAlgorithm, CertType},
-            CERT,
-=======
         rr::{
             domain::Name,
             rdata::{
@@ -1362,7 +1314,6 @@
                 svcb,
                 tlsa::{CertUsage, Matching, Selector},
             },
->>>>>>> eee6e669
         },
         serialize::binary::Restrict,
     };
@@ -1592,18 +1543,6 @@
                 .parse_as_query_message()
                 .is_err()
         );
-    }
-
-    #[test]
-    fn test_parse_bad_prefix_value() {
-        // this testcase have prefix value of 160,
-        let raw_dns_message = "oAAAMgABAAAAAAABAAABAAAAACYAAC8BAAAAAaAAAAAAAA==";
-        let raw_query_message = BASE64
-            .decode(raw_dns_message.as_bytes())
-            .expect("Invalid base64 encoded data.");
-        assert!(DnsMessageParser::new(raw_query_message)
-            .parse_as_query_message()
-            .is_err());
     }
 
     #[test]
