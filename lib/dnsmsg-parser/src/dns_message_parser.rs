use std::str::Utf8Error;
use std::{fmt::Write as _, ops::Deref};

use data_encoding::{BASE32HEX_NOPAD, BASE64, HEXUPPER};
use hickory_proto::{
    error::ProtoError,
    op::{message::Message as TrustDnsMessage, Query},
    rr::{
        dnssec::{
            rdata::{DNSSECRData, DNSKEY, DS},
            Algorithm, SupportedAlgorithms,
        },
        rdata::{
            caa::Value,
            opt::{EdnsCode, EdnsOption},
            A, AAAA, NULL, OPT, SVCB,
        },
        record_data::RData,
        resource::Record,
        Name, RecordType,
    },
    serialize::binary::{BinDecodable, BinDecoder},
};
use thiserror::Error;

use crate::ede::{EDE, EDE_OPTION_CODE};

use super::dns_message::{
    self, DnsQueryMessage, DnsRecord, DnsUpdateMessage, EdnsOptionEntry, OptPseudoSection,
    QueryHeader, QueryQuestion, UpdateHeader, ZoneInfo,
};

/// Error type for DNS message parsing
#[derive(Error, Debug)]
pub enum DnsMessageParserError {
    #[error("Encountered error : {}", cause)]
    SimpleError { cause: String },
    #[error("Encountered error from TrustDns: {}", source.to_string())]
    TrustDnsError { source: ProtoError },
    #[error("UTF8Error: {}", source)]
    Utf8ParsingError { source: Utf8Error },
}

/// Result alias for parsing
pub type DnsParserResult<T> = Result<T, DnsMessageParserError>;

/// A DNS message parser
#[derive(Debug)]
pub struct DnsMessageParser {
    raw_message: Vec<u8>,
    // This field is used to facilitate parsing of compressed domain names contained
    // in some record data. We could instantiate a new copy of the raw_message whenever
    // we need to parse rdata, but to avoid impact on performance, we'll instantiate
    // only one copy of raw_message upon the first call to parse an rdata that may
    // contain compressed domain name, and store it here as a member field; for
    // subsequent invocations of the same call, we simply reuse this copy.
    raw_message_for_rdata_parsing: Option<Vec<u8>>,
}

impl DnsMessageParser {
    pub fn new(raw_message: Vec<u8>) -> Self {
        DnsMessageParser {
            raw_message,
            raw_message_for_rdata_parsing: None,
        }
    }

    pub fn raw_message(&self) -> &[u8] {
        &self.raw_message
    }

    pub fn parse_as_query_message(&mut self) -> DnsParserResult<DnsQueryMessage> {
        let msg = TrustDnsMessage::from_vec(&self.raw_message)
            .map_err(|source| DnsMessageParserError::TrustDnsError { source })?;
        let header = parse_dns_query_message_header(&msg);
        let edns_section = parse_edns(&msg).transpose()?;
        let rcode_high = edns_section.as_ref().map_or(0, |edns| edns.extended_rcode);
        let response_code = (u16::from(rcode_high) << 4) | ((u16::from(header.rcode)) & 0x000F);

        Ok(DnsQueryMessage {
            response_code,
            response: parse_response_code(response_code),
            header,
            question_section: self.parse_dns_query_message_question_section(&msg),
            answer_section: self.parse_dns_message_section(msg.answers())?,
            authority_section: self.parse_dns_message_section(msg.name_servers())?,
            additional_section: self.parse_dns_message_section(msg.additionals())?,
            opt_pseudo_section: edns_section,
        })
    }

    pub fn parse_as_update_message(&mut self) -> DnsParserResult<DnsUpdateMessage> {
        let msg = TrustDnsMessage::from_vec(&self.raw_message)
            .map_err(|source| DnsMessageParserError::TrustDnsError { source })?;
        let header = parse_dns_update_message_header(&msg);
        let response_code = (u16::from(header.rcode)) & 0x000F;
        Ok(DnsUpdateMessage {
            response_code,
            response: parse_response_code(response_code),
            header,
            zone_to_update: self.parse_dns_update_message_zone_section(&msg)?,
            prerequisite_section: self.parse_dns_message_section(msg.answers())?,
            update_section: self.parse_dns_message_section(msg.name_servers())?,
            additional_section: self.parse_dns_message_section(msg.additionals())?,
        })
    }

    fn parse_dns_query_message_question_section(
        &self,
        dns_message: &TrustDnsMessage,
    ) -> Vec<QueryQuestion> {
        dns_message
            .queries()
            .iter()
            .map(|query| self.parse_dns_query_question(query))
            .collect()
    }

    fn parse_dns_query_question(&self, question: &Query) -> QueryQuestion {
        QueryQuestion {
            name: question.name().to_string(),
            class: question.query_class().to_string(),
            record_type: format_record_type(question.query_type()),
            record_type_id: u16::from(question.query_type()),
        }
    }

    fn parse_dns_update_message_zone_section(
        &self,
        dns_message: &TrustDnsMessage,
    ) -> DnsParserResult<ZoneInfo> {
        let zones = dns_message
            .queries()
            .iter()
            .map(|query| self.parse_dns_query_question(query).into())
            .collect::<Vec<ZoneInfo>>();

        zones
            .first()
            .cloned()
            .ok_or_else(|| DnsMessageParserError::SimpleError {
                cause: format!(
                    "Unexpected number of records in update section: {}",
                    zones.len()
                ),
            })
    }

    fn parse_dns_message_section(&mut self, records: &[Record]) -> DnsParserResult<Vec<DnsRecord>> {
        records
            .iter()
            .map(|record| self.parse_dns_record(record))
            .collect::<Result<Vec<_>, _>>()
    }

    fn parse_dns_record(&mut self, record: &Record) -> DnsParserResult<DnsRecord> {
        let record_data = match record.data() {
            Some(RData::Unknown { code, rdata }) => {
                self.format_unknown_rdata((*code).into(), rdata)
            }
            Some(rdata) => format_rdata(rdata),
            None => Ok((Some(String::from("")), None)), // NULL record
        }?;

        Ok(DnsRecord {
            name: record.name().to_string(),
            class: record.dns_class().to_string(),
            record_type: format_record_type(record.record_type()),
            record_type_id: u16::from(record.record_type()),
            ttl: record.ttl(),
            rdata: record_data.0,
            rdata_bytes: record_data.1,
        })
    }

    fn get_rdata_decoder_with_raw_message(&mut self, raw_rdata: &[u8]) -> BinDecoder<'_> {
        let (index, raw_message_for_rdata_parsing_data) =
            match self.raw_message_for_rdata_parsing.take() {
                Some(mut buf) => {
                    let index = buf.len();
                    buf.extend_from_slice(raw_rdata);
                    (index, buf)
                }
                None => {
                    let mut buf = Vec::<u8>::with_capacity(self.raw_message.len() * 2);
                    buf.extend(&self.raw_message);
                    buf.extend_from_slice(raw_rdata);
                    (self.raw_message.len(), buf)
                }
            };
        self.raw_message_for_rdata_parsing = Some(raw_message_for_rdata_parsing_data);

        BinDecoder::new(self.raw_message_for_rdata_parsing.as_ref().unwrap()).clone(index as u16)
    }

    fn parse_wks_rdata(
        &mut self,
        raw_rdata: &[u8],
    ) -> DnsParserResult<(Option<String>, Option<Vec<u8>>)> {
        let mut decoder = BinDecoder::new(raw_rdata);
        let address = parse_ipv4_address(&mut decoder)?;
        let protocol = parse_u8(&mut decoder)?;
        let port = {
            let mut port_string = String::new();
            let mut current_bit: u32 = 0;
            while !decoder.is_empty() {
                let mut current_byte = parse_u8(&mut decoder)?;
                if current_byte == 0 {
                    current_bit += 8;
                    continue;
                }
                for _i in 0..8 {
                    if current_byte & 0b1000_0000 == 0b1000_0000 {
                        write!(port_string, "{} ", current_bit)
                            .expect("can always write to String");
                    }
                    current_byte <<= 1;
                    current_bit += 1;
                }
            }
            port_string
        };
        Ok((
            Some(format!("{} {} {}", address, protocol, port.trim_end())),
            None,
        ))
    }

    fn parse_a6_rdata(
        &mut self,
        raw_rdata: &[u8],
    ) -> DnsParserResult<(Option<String>, Option<Vec<u8>>)> {
        let mut decoder = BinDecoder::new(raw_rdata);
        let prefix = parse_u8(&mut decoder)?;
        let ipv6_address = {
            let address_length = (128 - prefix) / 8;
            let mut address_vec = parse_vec(&mut decoder, address_length)?;
            if address_vec.len() < 16 {
                let pad_len = 16 - address_length;
                let mut padded_address_vec = vec![0; pad_len as usize];
                padded_address_vec.extend(&address_vec);
                address_vec = padded_address_vec;
            }
            let mut dec = BinDecoder::new(&address_vec);
            parse_ipv6_address(&mut dec)?
        };
        let domain_name = parse_domain_name(&mut decoder)?;
        Ok((
            Some(format!("{} {} {}", prefix, ipv6_address, domain_name)),
            None,
        ))
    }

    fn parse_loc_rdata(
        &mut self,
        raw_rdata: &[u8],
    ) -> DnsParserResult<(Option<String>, Option<Vec<u8>>)> {
        let mut decoder = BinDecoder::new(raw_rdata);
        let _max_latitude: u32 = 0x8000_0000 + 90 * 3_600_000;
        let _min_latitude: u32 = 0x8000_0000 - 90 * 3_600_000;
        let _max_longitude: u32 = 0x8000_0000 + 180 * 3_600_000;
        let _min_longitude: u32 = 0x8000_0000 - 180 * 3_600_000;
        let _version = parse_u8(&mut decoder)?;
        if _version != 0 {
            return Err(DnsMessageParserError::SimpleError {
                cause: String::from("LOC record version should be 0."),
            });
        }
        let size = parse_loc_rdata_size(parse_u8(&mut decoder)?)?;
        let horizontal_precision = parse_loc_rdata_size(parse_u8(&mut decoder)?)?;
        let vertical_precision = parse_loc_rdata_size(parse_u8(&mut decoder)?)?;

        let latitude = {
            let received_lat = parse_u32(&mut decoder)?;
            if received_lat < _min_latitude || received_lat > _max_latitude {
                return Err(DnsMessageParserError::SimpleError {
                    cause: String::from("LOC record latitude out of bounds"),
                });
            }
            let dir = if received_lat > 0x8000_0000 { "N" } else { "S" };
            parse_loc_rdata_coordinates(received_lat, dir)
        };

        let longitude = {
            let received_lon = parse_u32(&mut decoder)?;
            if received_lon < _min_longitude || received_lon > _max_longitude {
                return Err(DnsMessageParserError::SimpleError {
                    cause: String::from("LOC record longitude out of bounds"),
                });
            }
            let dir = if received_lon > 0x8000_0000 { "E" } else { "W" };
            parse_loc_rdata_coordinates(received_lon, dir)
        };
        let altitude = (parse_u32(&mut decoder)? as f64 - 10_000_000.0) / 100.0;

        Ok((
            Some(format!(
                "{} {} {:.2}m {}m {}m {}m",
                latitude, longitude, altitude, size, horizontal_precision, vertical_precision
            )),
            None,
        ))
    }

    fn parse_apl_rdata(
        &mut self,
        raw_rdata: &[u8],
    ) -> DnsParserResult<(Option<String>, Option<Vec<u8>>)> {
        let mut decoder = BinDecoder::new(raw_rdata);
        let mut apl_rdata = "".to_string();
        while !decoder.is_empty() {
            let address_family = parse_u16(&mut decoder)?;
            let prefix = parse_u8(&mut decoder)?;
            let mut afd_length = parse_u8(&mut decoder)?;
            let negation = if afd_length > 127 {
                afd_length -= 128;
                "!"
            } else {
                ""
            };
            let mut address_vec = parse_vec(&mut decoder, afd_length)?;
            let address = if address_family == 1 {
                if afd_length < 4 {
                    address_vec.resize(4, 0);
                }
                let mut dec = BinDecoder::new(&address_vec);
                parse_ipv4_address(&mut dec)?
            } else {
                if afd_length < 16 {
                    address_vec.resize(16, 0);
                }
                let mut dec = BinDecoder::new(&address_vec);
                parse_ipv6_address(&mut dec)?
            };
            write!(
                apl_rdata,
                "{}{}:{}/{}",
                negation, address_family, address, prefix
            )
            .expect("can always write to String");
            apl_rdata.push(' ');
        }
        Ok((Some(apl_rdata.trim_end().to_string()), None))
    }

    pub fn format_unknown_rdata(
        &mut self,
        code: u16,
        rdata: &NULL,
    ) -> DnsParserResult<(Option<String>, Option<Vec<u8>>)> {
        match code {
            dns_message::RTYPE_MB => {
                let mut decoder = self.get_rdata_decoder_with_raw_message(rdata.anything());
                let madname = parse_domain_name(&mut decoder)?;
                Ok((Some(madname.to_string()), None))
            }

            dns_message::RTYPE_MG => {
                let mut decoder = self.get_rdata_decoder_with_raw_message(rdata.anything());
                let mgname = parse_domain_name(&mut decoder)?;
                Ok((Some(mgname.to_string()), None))
            }

            dns_message::RTYPE_MR => {
                let mut decoder = self.get_rdata_decoder_with_raw_message(rdata.anything());
                let newname = parse_domain_name(&mut decoder)?;
                Ok((Some(newname.to_string()), None))
            }

            dns_message::RTYPE_WKS => self.parse_wks_rdata(rdata.anything()),

            dns_message::RTYPE_MINFO => {
                let mut decoder = self.get_rdata_decoder_with_raw_message(rdata.anything());
                let rmailbx = parse_domain_name(&mut decoder)?;
                let emailbx = parse_domain_name(&mut decoder)?;
                Ok((Some(format!("{} {}", rmailbx, emailbx)), None))
            }

            dns_message::RTYPE_RP => {
                let mut decoder = self.get_rdata_decoder_with_raw_message(rdata.anything());
                let mbox = parse_domain_name(&mut decoder)?;
                let txt = parse_domain_name(&mut decoder)?;
                Ok((Some(format!("{} {}", mbox, txt)), None))
            }

            dns_message::RTYPE_AFSDB => {
                let mut decoder = self.get_rdata_decoder_with_raw_message(rdata.anything());
                let subtype = parse_u16(&mut decoder)?;
                let hostname = parse_domain_name(&mut decoder)?;
                Ok((Some(format!("{} {}", subtype, hostname)), None))
            }

            dns_message::RTYPE_X25 => {
                let mut decoder = BinDecoder::new(rdata.anything());
                let psdn_address = parse_character_string(&mut decoder)?;
                Ok((
                    Some(format!(
                        "\"{}\"",
                        escape_string_for_text_representation(psdn_address)
                    )),
                    None,
                ))
            }

            dns_message::RTYPE_ISDN => {
                let mut decoder = BinDecoder::new(rdata.anything());
                let address = parse_character_string(&mut decoder)?;
                if decoder.is_empty() {
                    Ok((
                        Some(format!(
                            "\"{}\"",
                            escape_string_for_text_representation(address)
                        )),
                        None,
                    ))
                } else {
                    let sub_address = parse_character_string(&mut decoder)?;
                    Ok((
                        Some(format!(
                            "\"{}\" \"{}\"",
                            escape_string_for_text_representation(address),
                            escape_string_for_text_representation(sub_address)
                        )),
                        None,
                    ))
                }
            }

            dns_message::RTYPE_RT => {
                let mut decoder = self.get_rdata_decoder_with_raw_message(rdata.anything());
                let preference = parse_u16(&mut decoder)?;
                let intermediate_host = parse_domain_name(&mut decoder)?;
                Ok((Some(format!("{} {}", preference, intermediate_host)), None))
            }

            dns_message::RTYPE_NSAP => {
                let raw_rdata = rdata.anything();
                let mut decoder = BinDecoder::new(raw_rdata);
                let rdata_len = raw_rdata.len() as u16;
                let nsap_rdata = HEXUPPER.encode(&parse_vec_with_u16_len(&mut decoder, rdata_len)?);
                Ok((Some(format!("0x{}", nsap_rdata)), None))
            }

            dns_message::RTYPE_PX => {
                let mut decoder = self.get_rdata_decoder_with_raw_message(rdata.anything());
                let preference = parse_u16(&mut decoder)?;
                let map822 = parse_domain_name(&mut decoder)?;
                let mapx400 = parse_domain_name(&mut decoder)?;
                Ok((Some(format!("{} {} {}", preference, map822, mapx400)), None))
            }

            dns_message::RTYPE_LOC => self.parse_loc_rdata(rdata.anything()),

            dns_message::RTYPE_KX => {
                let mut decoder = self.get_rdata_decoder_with_raw_message(rdata.anything());
                let preference = parse_u16(&mut decoder)?;
                let exchanger = parse_domain_name(&mut decoder)?;
                Ok((Some(format!("{} {}", preference, exchanger)), None))
            }

            dns_message::RTYPE_CERT => {
                let raw_rdata = rdata.anything();
                let mut decoder = BinDecoder::new(raw_rdata);
                let cert_type = parse_u16(&mut decoder)?;
                let key_tag = parse_u16(&mut decoder)?;
                let algorithm = Algorithm::from_u8(parse_u8(&mut decoder)?).as_str();
                let crl_len = raw_rdata.len() as u16 - 5;
                let crl = BASE64.encode(&parse_vec_with_u16_len(&mut decoder, crl_len)?);
                Ok((
                    Some(format!("{} {} {} {}", cert_type, key_tag, algorithm, crl)),
                    None,
                ))
            }

            dns_message::RTYPE_A6 => self.parse_a6_rdata(rdata.anything()),

            dns_message::RTYPE_SINK => {
                let raw_rdata = rdata.anything();
                let mut decoder = BinDecoder::new(raw_rdata);
                let meaning = parse_u8(&mut decoder)?;
                let coding = parse_u8(&mut decoder)?;
                let subcoding = parse_u8(&mut decoder)?;
                let data_len = raw_rdata.len() as u16 - 3;
                let data = BASE64.encode(&parse_vec_with_u16_len(&mut decoder, data_len)?);

                Ok((
                    Some(format!("{} {} {} {}", meaning, coding, subcoding, data)),
                    None,
                ))
            }

            dns_message::RTYPE_APL => self.parse_apl_rdata(rdata.anything()),

            dns_message::RTYPE_DHCID => {
                let raw_rdata = rdata.anything();
                let mut decoder = BinDecoder::new(raw_rdata);
                let raw_data_len = raw_rdata.len() as u16;
                let digest = BASE64.encode(&parse_vec_with_u16_len(&mut decoder, raw_data_len)?);
                Ok((Some(digest), None))
            }

            dns_message::RTYPE_SPF => {
                let mut decoder = BinDecoder::new(rdata.anything());
                let mut text = String::new();
                while !decoder.is_empty() {
                    text.push('\"');
                    text.push_str(&parse_character_string(&mut decoder)?);
                    text.push_str("\" ");
                }
                Ok((Some(text.trim_end().to_string()), None))
            }

            _ => Ok((None, Some(rdata.anything().to_vec()))),
        }
    }
}

fn format_rdata(rdata: &RData) -> DnsParserResult<(Option<String>, Option<Vec<u8>>)> {
    match rdata {
        RData::A(ip) => Ok((Some(ip.to_string()), None)),
        RData::AAAA(ip) => Ok((Some(ip.to_string()), None)),
        RData::ANAME(name) => Ok((Some(name.to_string()), None)),
        RData::CNAME(name) => Ok((Some(name.to_string()), None)),
        RData::CSYNC(csync) => {
            // Using CSYNC's formatter since not all data is exposed otherwise
            let csync_rdata = format!("{}", csync);
            Ok((Some(csync_rdata), None))
        }
        RData::MX(mx) => {
            let srv_rdata = format!("{} {}", mx.preference(), mx.exchange(),);
            Ok((Some(srv_rdata), None))
        }
        RData::NULL(null) => Ok((Some(BASE64.encode(null.anything())), None)),
        RData::NS(ns) => Ok((Some(ns.to_string()), None)),
        RData::OPENPGPKEY(key) => {
            if let Ok(key_string) = String::from_utf8(Vec::from(key.public_key())) {
                Ok((Some(format!("({})", &key_string)), None))
            } else {
                Err(DnsMessageParserError::SimpleError {
                    cause: String::from("Invalid OPENPGPKEY rdata"),
                })
            }
        }
        RData::PTR(ptr) => Ok((Some(ptr.to_string()), None)),
        RData::SOA(soa) => Ok((
            Some(format!(
                "{} {} {} {} {} {} {}",
                soa.mname(),
                soa.rname(),
                soa.serial(),
                soa.refresh(),
                soa.retry(),
                soa.expire(),
                soa.minimum()
            )),
            None,
        )),
        RData::SRV(srv) => {
            let srv_rdata = format!(
                "{} {} {} {}",
                srv.priority(),
                srv.weight(),
                srv.port(),
                srv.target()
            );
            Ok((Some(srv_rdata), None))
        }
        RData::TXT(txt) => {
            let txt_rdata = txt
                .txt_data()
                .iter()
                .map(|value| {
                    format!(
                        "\"{}\"",
                        escape_string_for_text_representation(
                            String::from_utf8_lossy(value).to_string()
                        )
                    )
                })
                .collect::<Vec<String>>()
                .join(" ");
            Ok((Some(txt_rdata), None))
        }
        RData::CAA(caa) => {
            let caa_rdata = format!(
                "{} {} \"{}\"",
                caa.issuer_critical() as u8,
                caa.tag().as_str(),
                match caa.value() {
                    Value::Url(url) => {
                        url.as_str().to_string()
                    }
                    Value::Issuer(option_name, vec_keyvalue) => {
                        let mut final_issuer = String::new();
                        if let Some(name) = option_name {
                            final_issuer.push_str(&name.to_utf8());
                            for keyvalue in vec_keyvalue.iter() {
                                final_issuer.push_str("; ");
                                final_issuer.push_str(keyvalue.key());
                                final_issuer.push('=');
                                final_issuer.push_str(keyvalue.value());
                            }
                        }
                        final_issuer.trim_end().to_string()
                    }
                    Value::Unknown(unknown) => std::str::from_utf8(unknown)
                        .map_err(|source| DnsMessageParserError::Utf8ParsingError { source })?
                        .to_string(),
                }
            );
            Ok((Some(caa_rdata), None))
        }

        RData::TLSA(tlsa) => {
            let tlsa_rdata = format!(
                "{} {} {} {}",
                u8::from(tlsa.cert_usage()),
                u8::from(tlsa.selector()),
                u8::from(tlsa.matching()),
                HEXUPPER.encode(tlsa.cert_data())
            );
            Ok((Some(tlsa_rdata), None))
        }
        RData::SSHFP(sshfp) => {
            let sshfp_rdata = format!(
                "{} {} {}",
                Into::<u8>::into(sshfp.algorithm()),
                Into::<u8>::into(sshfp.fingerprint_type()),
                HEXUPPER.encode(sshfp.fingerprint())
            );
            Ok((Some(sshfp_rdata), None))
        }
        RData::NAPTR(naptr) => {
            let naptr_rdata = format!(
                r#"{} {} "{}" "{}" "{}" {}"#,
                naptr.order(),
                naptr.preference(),
                escape_string_for_text_representation(
                    std::str::from_utf8(naptr.flags())
                        .map_err(|source| DnsMessageParserError::Utf8ParsingError { source })?
                        .to_string()
                ),
                escape_string_for_text_representation(
                    std::str::from_utf8(naptr.services())
                        .map_err(|source| DnsMessageParserError::Utf8ParsingError { source })?
                        .to_string()
                ),
                escape_string_for_text_representation(
                    std::str::from_utf8(naptr.regexp())
                        .map_err(|source| DnsMessageParserError::Utf8ParsingError { source })?
                        .to_string()
                ),
                naptr.replacement().to_utf8()
            );
            Ok((Some(naptr_rdata), None))
        }
        RData::HINFO(hinfo) => {
            let hinfo_data = format!(
                r#""{}" "{}""#,
                std::str::from_utf8(hinfo.cpu())
                    .map_err(|source| DnsMessageParserError::Utf8ParsingError { source })?,
                std::str::from_utf8(hinfo.os())
                    .map_err(|source| DnsMessageParserError::Utf8ParsingError { source })?,
            );
            Ok((Some(hinfo_data), None))
        }
        RData::HTTPS(https) => {
            let https_data = format_svcb_record(&https.0);
            Ok((Some(https_data), None))
        }
        RData::SVCB(svcb) => {
            let svcb_data = format_svcb_record(svcb);
            Ok((Some(svcb_data), None))
        }
        RData::OPT(opt) => {
            let parsed = parse_edns_options(opt)?;
            let opt_data = parsed
                .iter()
                .map(|entry| format!("{}={}", entry.opt_name, entry.opt_data))
                .collect::<Vec<String>>()
                .join(",");
            Ok((Some(opt_data), None))
        }
        RData::DNSSEC(dnssec) => match dnssec {
            // See https://tools.ietf.org/html/rfc4034 for details
            // on dnssec related rdata formats
            DNSSECRData::CDS(cds) => Ok((Some(format_ds_record(cds.deref())), None)),
            DNSSECRData::DS(ds) => Ok((Some(format_ds_record(ds)), None)),
            DNSSECRData::CDNSKEY(cdnskey) => {
                Ok((Some(format_dnskey_record(cdnskey.deref())), None))
            }
            DNSSECRData::DNSKEY(dnskey) => Ok((Some(format_dnskey_record(dnskey)), None)),
            DNSSECRData::NSEC(nsec) => {
                let nsec_rdata = format!(
                    "{} {}",
                    nsec.next_domain_name(),
                    nsec.type_bit_maps()
                        .iter()
                        .flat_map(|e| format_record_type(*e))
                        .collect::<Vec<String>>()
                        .join(" ")
                );
                Ok((Some(nsec_rdata), None))
            }
            DNSSECRData::NSEC3(nsec3) => {
                let nsec3_rdata = format!(
                    "{} {} {} {} {} {}",
                    u8::from(nsec3.hash_algorithm()),
                    nsec3.opt_out() as u8,
                    nsec3.iterations(),
                    HEXUPPER.encode(nsec3.salt()),
                    BASE32HEX_NOPAD.encode(nsec3.next_hashed_owner_name()),
                    nsec3
                        .type_bit_maps()
                        .iter()
                        .flat_map(|e| format_record_type(*e))
                        .collect::<Vec<String>>()
                        .join(" ")
                );
                Ok((Some(nsec3_rdata), None))
            }
            DNSSECRData::NSEC3PARAM(nsec3param) => {
                let nsec3param_rdata = format!(
                    "{} {} {} {}",
                    u8::from(nsec3param.hash_algorithm()),
                    nsec3param.opt_out() as u8,
                    nsec3param.iterations(),
                    HEXUPPER.encode(nsec3param.salt()),
                );
                Ok((Some(nsec3param_rdata), None))
            }

            DNSSECRData::SIG(sig) => {
                let sig_rdata = format!(
                    "{} {} {} {} {} {} {} {} {}",
                    match format_record_type(sig.type_covered()) {
                        Some(record_type) => record_type,
                        None => String::from("Unknown record type"),
                    },
                    u8::from(sig.algorithm()),
                    sig.num_labels(),
                    sig.original_ttl(),
                    sig.sig_expiration(), // currently in epoch convert to human readable ?
                    sig.sig_inception(),  // currently in epoch convert to human readable ?
                    sig.key_tag(),
                    sig.signer_name(),
                    BASE64.encode(sig.sig())
                );
                Ok((Some(sig_rdata), None))
            }
            // RSIG is a derivation of SIG but choosing to keep this duplicate code in lieu of the alternative
            // which is to allocate to the heap with Box in order to deref.
            DNSSECRData::RRSIG(sig) => {
                let sig_rdata = format!(
                    "{} {} {} {} {} {} {} {} {}",
                    match format_record_type(sig.type_covered()) {
                        Some(record_type) => record_type,
                        None => String::from("Unknown record type"),
                    },
                    u8::from(sig.algorithm()),
                    sig.num_labels(),
                    sig.original_ttl(),
                    sig.sig_expiration(), // currently in epoch convert to human readable ?
                    sig.sig_inception(),  // currently in epoch convert to human readable ?
                    sig.key_tag(),
                    sig.signer_name(),
                    BASE64.encode(sig.sig())
                );
                Ok((Some(sig_rdata), None))
            }
            DNSSECRData::KEY(key) => {
                let key_rdata = format!(
                    "{} {} {} {}",
                    key.flags(),
                    u8::from(key.protocol()),
                    u8::from(key.algorithm()),
                    BASE64.encode(key.public_key())
                );
                Ok((Some(key_rdata), None))
            }
            DNSSECRData::Unknown { code: _, rdata } => Ok((None, Some(rdata.anything().to_vec()))),
            _ => Err(DnsMessageParserError::SimpleError {
                cause: format!("Unsupported rdata {:?}", rdata),
            }),
        },
        _ => Err(DnsMessageParserError::SimpleError {
            cause: format!("Unsupported rdata {:?}", rdata),
        }),
    }
}

fn format_record_type(record_type: RecordType) -> Option<String> {
    match record_type {
        RecordType::Unknown(code) => parse_unknown_record_type(code),
        _ => Some(record_type.to_string()),
    }
}

fn format_svcb_record(svcb: &SVCB) -> String {
    format!(
        "{} {} {}",
        svcb.svc_priority(),
        svcb.target_name(),
        svcb.svc_params()
            .iter()
            .map(|(key, value)| format!(r#"{}="{}""#, key, value.to_string().trim_end_matches(',')))
            .collect::<Vec<_>>()
            .join(" ")
    )
}

fn format_dnskey_record(dnskey: &DNSKEY) -> String {
    format!(
        "{} 3 {} {}",
        {
            if dnskey.revoke() {
                0b0000_0000_0000_0000
            } else if dnskey.zone_key() && dnskey.secure_entry_point() {
                0b0000_0001_0000_0001
            } else {
                0b0000_0001_0000_0000
            }
        },
        u8::from(dnskey.algorithm()),
        BASE64.encode(dnskey.public_key())
    )
}

fn format_ds_record(ds: &DS) -> String {
    format!(
        "{} {} {} {}",
        ds.key_tag(),
        u8::from(ds.algorithm()),
        u8::from(ds.digest_type()),
        HEXUPPER.encode(ds.digest())
    )
}

fn parse_response_code(rcode: u16) -> Option<&'static str> {
    match rcode {
        0 => Some("NoError"), // 0    NoError    No Error                             [RFC1035]
        1 => Some("FormErr"), // 1    FormErr    Format Error                         [RFC1035]
        2 => Some("ServFail"), // 2    ServFail   Server Failure                       [RFC1035]
        3 => Some("NXDomain"), // 3    NXDomain   Non-Existent Domain                  [RFC1035]
        4 => Some("NotImp"),  // 4    NotImp     Not Implemented                      [RFC1035]
        5 => Some("Refused"), // 5    Refused    Query Refused                        [RFC1035]
        6 => Some("YXDomain"), // 6    YXDomain   Name Exists when it should not       [RFC2136][RFC6672]
        7 => Some("YXRRSet"),  // 7    YXRRSet    RR Set Exists when it should not     [RFC2136]
        8 => Some("NXRRSet"),  // 8    NXRRSet    RR Set that should exist does not    [RFC2136]
        9 => Some("NotAuth"),  // 9    NotAuth    Server Not Authoritative for zone    [RFC2136]
        10 => Some("NotZone"), // 10   NotZone    Name not contained in zone           [RFC2136]
        // backwards compat for 4 bit ResponseCodes so far.
        // 16    BADVERS    Bad OPT Version    [RFC6891]
        16 => Some("BADSIG"), // 16    BADSIG    TSIG Signature Failure               [RFC2845]
        17 => Some("BADKEY"), // 17    BADKEY    Key not recognized                   [RFC2845]
        18 => Some("BADTIME"), // 18    BADTIME   Signature out of time window         [RFC2845]
        19 => Some("BADMODE"), // 19    BADMODE   Bad TKEY Mode                        [RFC2930]
        20 => Some("BADNAME"), // 20    BADNAME   Duplicate key name                   [RFC2930]
        21 => Some("BADALG"), // 21    BADALG    Algorithm not supported              [RFC2930]
        22 => Some("BADTRUNC"), // 22    BADTRUNC  Bad Truncation                       [RFC4635]
        23 => Some("BADCOOKIE"), // 23    BADCOOKIE (TEMPORARY - registered 2015-07-26, expires 2016-07-26)    Bad/missing server cookie    [draft-ietf-dnsop-cookies]
        _ => None,
    }
}

fn parse_dns_query_message_header(dns_message: &TrustDnsMessage) -> QueryHeader {
    QueryHeader {
        id: dns_message.header().id(),
        opcode: dns_message.header().op_code().into(),
        rcode: dns_message.header().response_code(),
        qr: dns_message.header().message_type() as u8,
        aa: dns_message.header().authoritative(),
        tc: dns_message.header().truncated(),
        rd: dns_message.header().recursion_desired(),
        ra: dns_message.header().recursion_available(),
        ad: dns_message.header().authentic_data(),
        cd: dns_message.header().checking_disabled(),
        question_count: dns_message.header().query_count(),
        answer_count: dns_message.header().answer_count(),
        authority_count: dns_message.header().name_server_count(),
        additional_count: dns_message.header().additional_count(),
    }
}

fn parse_dns_update_message_header(dns_message: &TrustDnsMessage) -> UpdateHeader {
    UpdateHeader {
        id: dns_message.header().id(),
        opcode: dns_message.header().op_code().into(),
        rcode: dns_message.header().response_code(),
        qr: dns_message.header().message_type() as u8,
        zone_count: dns_message.header().query_count(),
        prerequisite_count: dns_message.header().answer_count(),
        update_count: dns_message.header().name_server_count(),
        additional_count: dns_message.header().additional_count(),
    }
}

fn parse_edns(dns_message: &TrustDnsMessage) -> Option<DnsParserResult<OptPseudoSection>> {
    dns_message.extensions().as_ref().map(|edns| {
<<<<<<< HEAD
        parse_edns_options(edns.options()).map(|options| OptPseudoSection {
=======
        parse_edns_options(edns).map(|(ede, rest)| OptPseudoSection {
>>>>>>> 43a91293
            extended_rcode: edns.rcode_high(),
            version: edns.version(),
            dnssec_ok: edns.dnssec_ok(),
            udp_max_payload_size: edns.max_payload(),
            ede,
            options: rest,
        })
    })
}

<<<<<<< HEAD
fn parse_edns_options(edns: &OPT) -> DnsParserResult<Vec<EdnsOptionEntry>> {
    edns.as_ref()
=======
fn parse_edns_options(edns: &Edns) -> DnsParserResult<(Vec<EDE>, Vec<EdnsOptionEntry>)> {
    let ede_opts: Vec<EDE> = edns
        .options()
        .as_ref()
        .iter()
        .filter_map(|(_, option)| {
            if let EdnsOption::Unknown(EDE_OPTION_CODE, option) = option {
                Some(
                    EDE::from_bytes(option)
                        .map_err(|source| DnsMessageParserError::TrustDnsError { source }),
                )
            } else {
                None
            }
        })
        .collect::<Result<Vec<EDE>, DnsMessageParserError>>()?;

    let rest: Vec<EdnsOptionEntry> = edns
        .options()
        .as_ref()
>>>>>>> 43a91293
        .iter()
        .filter(|(&code, _)| u16::from(code) != EDE_OPTION_CODE)
        .map(|(code, option)| match option {
            EdnsOption::DAU(algorithms)
            | EdnsOption::DHU(algorithms)
            | EdnsOption::N3U(algorithms) => {
                Ok(parse_edns_opt_dnssec_algorithms(*code, *algorithms))
            }
            EdnsOption::Unknown(_, opt_data) => Ok(parse_edns_opt(*code, opt_data)),
            option => Vec::<u8>::try_from(option)
                .map(|bytes| parse_edns_opt(*code, &bytes))
                .map_err(|source| DnsMessageParserError::TrustDnsError { source }),
        })
        .collect::<Result<Vec<EdnsOptionEntry>, DnsMessageParserError>>()?;

    Ok((ede_opts, rest))
}

fn parse_edns_opt_dnssec_algorithms(
    opt_code: EdnsCode,
    algorithms: SupportedAlgorithms,
) -> EdnsOptionEntry {
    let algorithm_names: Vec<String> = algorithms.iter().map(|alg| alg.to_string()).collect();
    EdnsOptionEntry {
        opt_code: Into::<u16>::into(opt_code),
        opt_name: format!("{:?}", opt_code),
        opt_data: algorithm_names.join(" "),
    }
}

fn parse_edns_opt(opt_code: EdnsCode, opt_data: &[u8]) -> EdnsOptionEntry {
    EdnsOptionEntry {
        opt_code: Into::<u16>::into(opt_code),
        opt_name: format!("{:?}", opt_code),
        opt_data: BASE64.encode(opt_data),
    }
}

fn parse_loc_rdata_size(data: u8) -> DnsParserResult<f64> {
    let base = (data & 0xF0) >> 4;
    if base > 9 {
        return Err(DnsMessageParserError::SimpleError {
            cause: format!("The base shouldnt be greater than 9. Base: {}", base),
        });
    }

    let exponent = data & 0x0F;
    if exponent > 9 {
        return Err(DnsMessageParserError::SimpleError {
            cause: format!(
                "The exponent shouldnt be greater than 9. Exponent: {}",
                exponent
            ),
        });
    }

    let ten: u64 = 10;
    let ans = (base as f64) * ten.pow(exponent as u32) as f64;
    Ok(ans / 100.0) // convert cm to metre
}

fn parse_loc_rdata_coordinates(coordinates: u32, dir: &str) -> String {
    let degree = (coordinates as i64 - 0x8000_0000) as f64 / 3_600_000.00;
    let minute = degree.fract() * 60.0;
    let second = minute.fract() * 60.0;

    format!(
        "{} {} {:.3} {}",
        degree.trunc().abs(),
        minute.trunc().abs(),
        second.abs(),
        dir
    )
}

fn parse_character_string(decoder: &mut BinDecoder<'_>) -> DnsParserResult<String> {
    let raw_len = decoder
        .read_u8()
        .map_err(|source| DnsMessageParserError::TrustDnsError {
            source: ProtoError::from(source),
        })?;
    let len = raw_len.unverified() as usize;
    let raw_text =
        decoder
            .read_slice(len)
            .map_err(|source| DnsMessageParserError::TrustDnsError {
                source: ProtoError::from(source),
            })?;
    match raw_text.verify_unwrap(|r| r.len() == len) {
        Ok(verified_text) => Ok(String::from_utf8_lossy(verified_text).to_string()),
        Err(raw_data) => Err(DnsMessageParserError::SimpleError {
            cause: format!(
                "Unexpected data length: expected {}, got {}. Raw data {}",
                len,
                raw_data.len(),
                format_bytes_as_hex_string(raw_data)
            ),
        }),
    }
}

fn parse_u8(decoder: &mut BinDecoder<'_>) -> DnsParserResult<u8> {
    Ok(decoder
        .read_u8()
        .map_err(|source| DnsMessageParserError::TrustDnsError {
            source: ProtoError::from(source),
        })?
        .unverified())
}

fn parse_u16(decoder: &mut BinDecoder<'_>) -> DnsParserResult<u16> {
    Ok(decoder
        .read_u16()
        .map_err(|source| DnsMessageParserError::TrustDnsError {
            source: ProtoError::from(source),
        })?
        .unverified())
}

fn parse_u32(decoder: &mut BinDecoder<'_>) -> DnsParserResult<u32> {
    Ok(decoder
        .read_u32()
        .map_err(|source| DnsMessageParserError::TrustDnsError {
            source: ProtoError::from(source),
        })?
        .unverified())
}

fn parse_vec(decoder: &mut BinDecoder<'_>, buffer_len: u8) -> DnsParserResult<Vec<u8>> {
    let len = buffer_len as usize;
    Ok(decoder
        .read_vec(len)
        .map_err(|source| DnsMessageParserError::TrustDnsError {
            source: ProtoError::from(source),
        })?
        .unverified())
}

fn parse_vec_with_u16_len(
    decoder: &mut BinDecoder<'_>,
    buffer_len: u16,
) -> DnsParserResult<Vec<u8>> {
    let len = buffer_len as usize;
    Ok(decoder
        .read_vec(len)
        .map_err(|source| DnsMessageParserError::TrustDnsError {
            source: ProtoError::from(source),
        })?
        .unverified())
}

fn parse_ipv6_address(decoder: &mut BinDecoder<'_>) -> DnsParserResult<String> {
    Ok(<AAAA as BinDecodable>::read(decoder)
        .map_err(|source| DnsMessageParserError::TrustDnsError { source })?
        .to_string())
}

fn parse_ipv4_address(decoder: &mut BinDecoder<'_>) -> DnsParserResult<String> {
    Ok(<A as BinDecodable>::read(decoder)
        .map_err(|source| DnsMessageParserError::TrustDnsError { source })?
        .to_string())
}

fn parse_domain_name(decoder: &mut BinDecoder<'_>) -> DnsParserResult<Name> {
    Name::read(decoder).map_err(|source| DnsMessageParserError::TrustDnsError { source })
}

fn escape_string_for_text_representation(original_string: String) -> String {
    original_string.replace('\\', "\\\\").replace('\"', "\\\"")
}

fn parse_unknown_record_type(rtype: u16) -> Option<String> {
    match rtype {
        1 => Some(String::from("A")),
        2 => Some(String::from("NS")),
        3 => Some(String::from("MD")),
        4 => Some(String::from("MF")),
        5 => Some(String::from("CNAME")),
        6 => Some(String::from("SOA")),
        7 => Some(String::from("MB")),
        8 => Some(String::from("MG")),
        9 => Some(String::from("MR")),
        10 => Some(String::from("NULL")),
        11 => Some(String::from("WKS")),
        12 => Some(String::from("PTR")),
        13 => Some(String::from("HINFO")),
        14 => Some(String::from("MINFO")),
        15 => Some(String::from("MX")),
        16 => Some(String::from("TXT")),
        17 => Some(String::from("RP")),
        18 => Some(String::from("AFSDB")),
        19 => Some(String::from("X25")),
        20 => Some(String::from("ISDN")),
        21 => Some(String::from("RT")),
        22 => Some(String::from("NSAP")),
        23 => Some(String::from("NSAP-PTR")),
        24 => Some(String::from("SIG")),
        25 => Some(String::from("KEY")),
        26 => Some(String::from("PX")),
        27 => Some(String::from("GPOS")),
        28 => Some(String::from("AAAA")),
        29 => Some(String::from("LOC")),
        30 => Some(String::from("NXT")),
        31 => Some(String::from("EID")),
        32 => Some(String::from("NIMLOC")),
        33 => Some(String::from("SRV")),
        34 => Some(String::from("ATMA")),
        35 => Some(String::from("NAPTR")),
        36 => Some(String::from("KX")),
        37 => Some(String::from("CERT")),
        38 => Some(String::from("A6")),
        39 => Some(String::from("DNAME")),
        40 => Some(String::from("SINK")),
        41 => Some(String::from("OPT")),
        42 => Some(String::from("APL")),
        43 => Some(String::from("DS")),
        44 => Some(String::from("SSHFP")),
        45 => Some(String::from("IPSECKEY")),
        46 => Some(String::from("RRSIG")),
        47 => Some(String::from("NSEC")),
        48 => Some(String::from("DNSKEY")),
        49 => Some(String::from("DHCID")),
        50 => Some(String::from("NSEC3")),
        51 => Some(String::from("NSEC3PARAM")),
        52 => Some(String::from("TLSA")),
        53 => Some(String::from("SMIMEA")),
        55 => Some(String::from("HIP")),
        56 => Some(String::from("NINFO")),
        57 => Some(String::from("RKEY")),
        58 => Some(String::from("TALINK")),
        59 => Some(String::from("CDS")),
        60 => Some(String::from("CDNSKEY")),
        61 => Some(String::from("OPENPGPKEY")),
        62 => Some(String::from("CSYNC")),
        63 => Some(String::from("ZONEMD")),
        99 => Some(String::from("SPF")),
        100 => Some(String::from("UINFO")),
        101 => Some(String::from("UID")),
        102 => Some(String::from("GID")),
        103 => Some(String::from("UNSPEC")),
        104 => Some(String::from("NID")),
        105 => Some(String::from("L32")),
        106 => Some(String::from("L64")),
        107 => Some(String::from("LP")),
        108 => Some(String::from("EUI48")),
        109 => Some(String::from("EUI64")),
        249 => Some(String::from("TKEY")),
        250 => Some(String::from("TSIG")),
        251 => Some(String::from("IXFR")),
        252 => Some(String::from("AXFR")),
        253 => Some(String::from("MAILB")),
        254 => Some(String::from("MAILA")),
        255 => Some(String::from("ANY")),
        256 => Some(String::from("URI")),
        257 => Some(String::from("CAA")),
        258 => Some(String::from("AVC")),
        259 => Some(String::from("DOA")),
        260 => Some(String::from("AMTRELAY")),
        32768 => Some(String::from("TA")),
        32769 => Some(String::from("DLV")),

        _ => None,
    }
}

fn format_bytes_as_hex_string(bytes: &[u8]) -> String {
    bytes
        .iter()
        .map(|e| format!("{:02X}", e))
        .collect::<Vec<String>>()
        .join(".")
}

#[cfg(test)]
mod tests {
    use std::{
        collections::HashMap,
        net::{Ipv4Addr, Ipv6Addr},
        str::FromStr,
    };

    #[allow(deprecated)]
    use hickory_proto::rr::{
        dnssec::{
            rdata::{
                dnskey::DNSKEY,
                ds::DS,
                key::{KeyTrust, KeyUsage, Protocol, UpdateScope},
                nsec::NSEC,
                nsec3::NSEC3,
                nsec3param::NSEC3PARAM,
                sig::SIG,
                DNSSECRData, KEY, RRSIG,
            },
            Algorithm as DNSSEC_Algorithm, DigestType, Nsec3HashAlgorithm,
        },
        domain::Name,
        rdata::{
            caa::KeyValue,
            sshfp::{Algorithm, FingerprintType},
            svcb,
            tlsa::{CertUsage, Matching, Selector},
            CAA, CSYNC, HINFO, HTTPS, NAPTR, OPT, SSHFP, TLSA, TXT,
        },
    };

    use super::*;

    impl DnsMessageParser {
        pub fn raw_message_for_rdata_parsing(&self) -> Option<&Vec<u8>> {
            self.raw_message_for_rdata_parsing.as_ref()
        }
    }

    #[test]
    fn test_parse_as_query_message() {
        let raw_dns_message = "szgAAAABAAAAAAAAAmg1B2V4YW1wbGUDY29tAAAGAAE=";
        let raw_query_message = BASE64
            .decode(raw_dns_message.as_bytes())
            .expect("Invalid base64 encoded data.");
        let parse_result = DnsMessageParser::new(raw_query_message).parse_as_query_message();
        assert!(parse_result.is_ok());
        let message = parse_result.expect("Message is not parsed.");
        assert_eq!(message.header.qr, 0);
        assert_eq!(message.question_section.len(), 1);
        assert_eq!(
            message.question_section.first().unwrap().name,
            "h5.example.com."
        );
        assert_eq!(
            &message
                .question_section
                .first()
                .unwrap()
                .record_type
                .clone()
                .unwrap(),
            "SOA"
        );
    }

    #[test]
    fn test_parse_as_query_message_with_ede() {
        let raw_dns_message =
            "szgAAAABAAAAAAABAmg1B2V4YW1wbGUDY29tAAAGAAEAACkE0AEBQAAABgAPAAIAFQ==";
        let raw_query_message = BASE64
            .decode(raw_dns_message.as_bytes())
            .expect("Invalid base64 encoded data.");
        let parse_result = DnsMessageParser::new(raw_query_message).parse_as_query_message();
        assert!(parse_result.is_ok());
        let message = parse_result.expect("Message is not parsed.");
        let opt_pseudo_section = message.opt_pseudo_section.expect("OPT section was missing");
        assert_eq!(opt_pseudo_section.ede.len(), 1);
        assert_eq!(opt_pseudo_section.ede[0].info_code(), 21u16);
        assert_eq!(opt_pseudo_section.ede[0].purpose(), Some("Not Supported"));
        assert_eq!(opt_pseudo_section.ede[0].extra_text(), None);
    }

    #[test]
    fn test_parse_as_query_message_with_ede_with_extra_text() {
        let raw_dns_message =
            "szgAAAABAAAAAAABAmg1B2V4YW1wbGUDY29tAAAGAAEAACkE0AEBQAAAOQAPADUACW5vIFNFUCBtYXRjaGluZyB0aGUgRFMgZm91bmQgZm9yIGRuc3NlYy1mYWlsZWQub3JnLg==";
        let raw_query_message = BASE64
            .decode(raw_dns_message.as_bytes())
            .expect("Invalid base64 encoded data.");
        let parse_result = DnsMessageParser::new(raw_query_message).parse_as_query_message();
        assert!(parse_result.is_ok());
        let message = parse_result.expect("Message is not parsed.");
        let opt_pseudo_section = message.opt_pseudo_section.expect("OPT section was missing");
        assert_eq!(opt_pseudo_section.ede.len(), 1);
        assert_eq!(opt_pseudo_section.ede[0].info_code(), 9u16);
        assert_eq!(opt_pseudo_section.ede[0].purpose(), Some("DNSKEY Missing"));
        assert_eq!(
            opt_pseudo_section.ede[0].extra_text(),
            Some("no SEP matching the DS found for dnssec-failed.org.".to_string())
        );
    }

    #[test]
    fn test_parse_as_query_message_with_invalid_data() {
        let err = DnsMessageParser::new(vec![1, 2, 3])
            .parse_as_query_message()
            .expect_err("Expected TrustDnsError.");
        match err {
            DnsMessageParserError::TrustDnsError { source: e } => {
                assert_eq!(e.to_string(), "unexpected end of input reached")
            }
            DnsMessageParserError::SimpleError { cause: e } => {
                panic!("Expected TrustDnsError, got {}.", &e)
            }
            _ => panic!("{}.", err),
        }
    }

    #[test]
    fn test_parse_as_query_message_with_unsupported_rdata() {
        let raw_query_message_base64 = "eEaFgAABAAEAAAAABGRvYTEHZXhhbXBsZQNjb20AAQMAAcAMAQMAAQAADhAAIAAAAAAAAAAAAgIiImh0dHBzOi8vd3d3LmlzYy5vcmcv";
        let raw_query_message = BASE64
            .decode(raw_query_message_base64.as_bytes())
            .expect("Invalid base64 encoded data.");
        let dns_query_message = DnsMessageParser::new(raw_query_message)
            .parse_as_query_message()
            .expect("Invalid DNS query message.");
        assert_eq!(dns_query_message.answer_section[0].rdata, None);
        assert_ne!(dns_query_message.answer_section[0].rdata_bytes, None);
    }

    #[test]
    fn test_parse_response_with_https_rdata() {
        let raw_response_message_base64 = "Oe2BgAABAAEAAAABBGNkbnAHc2FuamFnaANjb20AAEEAAcAMAEEAAQAAASwAPQABAAABAAYCaDMCaDIABAAIrEDEHKxAxRwABgAgJgZHAADmAAAAAAAArEDEHCYGRwAA5gAAAAAAAKxAxRwAACkE0AAAAAAAHAAKABjWOVAgEGik/gEAAABlwiAuXkvEOviB1sk=";
        let raw_response_message = BASE64
            .decode(raw_response_message_base64.as_bytes())
            .expect("Invalid base64 encoded data.");
        let dns_response_message = DnsMessageParser::new(raw_response_message)
            .parse_as_query_message()
            .expect("Invalid DNS query message.");
        assert_eq!(
            dns_response_message.answer_section[0].rdata,
            Some(r#"1 . alpn="h3,h2" ipv4hint="172.64.196.28,172.64.197.28" ipv6hint="2606:4700:e6::ac40:c41c,2606:4700:e6::ac40:c51c""#.to_string())
        );
        assert_eq!(dns_response_message.answer_section[0].record_type_id, 65u16);
        assert_eq!(dns_response_message.answer_section[0].rdata_bytes, None);
    }

    #[test]
    fn test_parse_response_with_hinfo_rdata() {
        let raw_response_message_base64 =
            "wS2BgAABAAEAAAAAB3RyYWNrZXIEZGxlcgNvcmcAAP8AAcAMAA0AAQAAC64ACQdSRkM4NDgyAA==";
        let raw_response_message = BASE64
            .decode(raw_response_message_base64.as_bytes())
            .expect("Invalid base64 encoded data.");
        let dns_response_message = DnsMessageParser::new(raw_response_message)
            .parse_as_query_message()
            .expect("Invalid DNS query message.");
        assert_eq!(
            dns_response_message.answer_section[0].rdata,
            Some(r#""RFC8482" """#.to_string())
        );
        assert_eq!(dns_response_message.answer_section[0].record_type_id, 13u16);
        assert_eq!(dns_response_message.answer_section[0].rdata_bytes, None);
    }

    #[test]
    fn test_format_bytes_as_hex_string() {
        assert_eq!(
            "01.02.03.AB.CD.EF",
            &format_bytes_as_hex_string(&[1, 2, 3, 0xab, 0xcd, 0xef])
        );
    }

    #[test]
    fn test_parse_unknown_record_type() {
        assert_eq!("A", parse_unknown_record_type(1).unwrap());
        assert_eq!("ANY", parse_unknown_record_type(255).unwrap());
        assert!(parse_unknown_record_type(22222).is_none());
    }

    #[test]
    fn test_parse_as_update_message_failure() {
        let raw_dns_message = "ChVqYW1lcy1WaXJ0dWFsLU1hY2hpbmUSC0JJTkQgOS4xNi4zcq0ICAQQARgBIgSs\
        FDetKgTAN1MeMMn/Ajg1QL6m6fcFTQLEKhVS+QMSSIIAAAEAAAAFAAUJZmFjZWJvb2sxA2NvbQAAAQABwAwAAgABAAKjA\
        AAPA25zMQhyZW50b25kY8AWwAwAAgABAAKjAAAGA25zMsAvIENLMFBPSk1HODc0TEpSRUY3RUZOODQzMFFWSVQ4QlNNwB\
        YAMgABAAFRgAAjAQEAAAAUZQGgwlcg7hVvbE45Y2s62gMS2SoAByIAAAAAApDATAAuAAEAAVGAALcAMggCAAFRgF8ACGF\
        e9r15m6QDY29tAFOih16McCzogcR6RZIu3kqZa27Bo1jtfzwzDENJIZItSCRuLqRO6oA90sCLItOEQv0skpQKtJQXmTZU\
        nqe3XK+1t/Op8G9cmeMXgCvynTJmm0WouSv+SuwBOjgqCaNuWpwbiIcaXY/NlId1lPpl8LJyTIRtFqGifW0FnYFe/Lzs3\
        pfZLoKMAG4/8Upqqv4F+Ij1oue1C6KWe0hn+beIKkIgN0pLMjVFTUhITThBMDFNTzBBRVFRTjdHMlVQSjI4NjfAFgAyAA\
        EAAVGAACIBAQAAABQ86ELf24DH1kAfgQ4dyyuf0+6y5wAGIAAAAAASwCsAAQABAAKjAAAEbD0TCsArAAEAAQACowAABKx\
        iwCLARgABAAEAAqMAAAQuprYzwEYAAQABAAKjAAAEXXMcaAAAKRAAAACAAAAAWgUDY29tAGC+pun3BW2/LUQYcvkDEkiC\
        AAABAAAABQAFCWZhY2Vib29rMQNjb20AAAEAAcAMAAIAAQACowAADwNuczEIcmVudG9uZGPAFsAMAAIAAQACowAABgNuc\
        zLALyBDSzBQT0pNRzg3NExKUkVGN0VGTjg0MzBRVklUOEJTTcAWADIAAQABUYAAIwEBAAAAFGUBoMJXIO4Vb2xOOWNrOt\
        oDEtkqAAciAAAAAAKQwEwALgABAAFRgAC3ADIIAgABUYBfAAhhXva9eZukA2NvbQBToodejHAs6IHEekWSLt5KmWtuwaN\
        Y7X88MwxDSSGSLUgkbi6kTuqAPdLAiyLThEL9LJKUCrSUF5k2VJ6nt1yvtbfzqfBvXJnjF4Ar8p0yZptFqLkr/krsATo4\
        KgmjblqcG4iHGl2PzZSHdZT6ZfCyckyEbRahon1tBZ2BXvy87N6X2S6CjABuP/FKaqr+BfiI9aLntQuilntIZ/m3iCpCI\
        DdKSzI1RU1ISE04QTAxTU8wQUVRUU43RzJVUEoyODY3wBYAMgABAAFRgAAiAQEAAAAUPOhC39uAx9ZAH4EOHcsrn9Pusu\
        cABiAAAAAAEsArAAEAAQACowAABGw9EwrAKwABAAEAAqMAAASsYsAiwEYAAQABAAKjAAAELqa2M8BGAAEAAQACowAABF1\
        zHGgAACkQAAAAgAAAAHgB";
        let raw_update_message = BASE64
            .decode(raw_dns_message.as_bytes())
            .expect("Invalid base64 encoded data.");
        assert!(DnsMessageParser::new(raw_update_message)
            .parse_as_update_message()
            .is_err());
    }

    #[test]
    fn test_parse_as_update_message() {
        let raw_dns_message = "xjUoAAABAAAAAQAAB2V4YW1wbGUDY29tAAAGAAECaDXADAD/AP8AAAAAAAA=";
        let raw_update_message = BASE64
            .decode(raw_dns_message.as_bytes())
            .expect("Invalid base64 encoded data.");
        let parse_result = DnsMessageParser::new(raw_update_message).parse_as_update_message();
        assert!(parse_result.is_ok());
        let message = parse_result.expect("Message is not parsed.");
        assert_eq!(message.header.qr, 0);
        assert_eq!(message.update_section.len(), 1);
        assert_eq!(message.update_section.first().unwrap().class, "ANY");
        assert_eq!(&message.zone_to_update.zone_type.clone().unwrap(), "SOA");
        assert_eq!(message.zone_to_update.name, "example.com.");
    }

    #[test]
    fn test_parse_loc_rdata_size() {
        let data: u8 = 51;
        let expected: f64 = 30.0;
        assert!((expected - parse_loc_rdata_size(data).unwrap()).abs() < f64::EPSILON);

        let data: u8 = 22;
        let expected: f64 = 10000.0;
        assert!((expected - parse_loc_rdata_size(data).unwrap()).abs() < f64::EPSILON);

        let data: u8 = 19;
        let expected: f64 = 10.0;
        assert!((expected - parse_loc_rdata_size(data).unwrap()).abs() < f64::EPSILON);
    }

    #[test]
    fn test_parse_loc_rdata_coordinates() {
        let coordinates: u32 = 2299997648;
        let dir = "N";
        let expected = String::from("42 21 54.000 N");
        assert_eq!(expected, parse_loc_rdata_coordinates(coordinates, dir));

        let coordinates: u32 = 1891505648;
        let dir = "W";
        let expected = String::from("71 6 18.000 W");
        assert_eq!(expected, parse_loc_rdata_coordinates(coordinates, dir));
    }

    #[test]
    fn test_format_rdata_for_a_type() {
        let rdata = RData::A(Ipv4Addr::from_str("1.2.3.4").unwrap().into());
        let rdata_text = format_rdata(&rdata);
        assert!(rdata_text.is_ok());
        if let Ok((parsed, raw_rdata)) = rdata_text {
            assert!(raw_rdata.is_none());
            assert_eq!("1.2.3.4", parsed.unwrap());
        }
    }

    #[test]
    fn test_format_rdata_for_aaaa_type() {
        let rdata = RData::AAAA(Ipv6Addr::from_str("2001::1234").unwrap().into());
        let rdata_text = format_rdata(&rdata);
        assert!(rdata_text.is_ok());
        if let Ok((parsed, raw_rdata)) = rdata_text {
            assert!(raw_rdata.is_none());
            assert_eq!("2001::1234", parsed.unwrap());
        }
    }

    #[test]
    fn test_format_rdata_for_cname_type() {
        let rdata = RData::CNAME(hickory_proto::rr::rdata::CNAME(
            Name::from_str("www.example.com.").unwrap(),
        ));
        let rdata_text = format_rdata(&rdata);
        assert!(rdata_text.is_ok());
        if let Ok((parsed, raw_rdata)) = rdata_text {
            assert!(raw_rdata.is_none());
            assert_eq!("www.example.com.", parsed.unwrap());
        }
    }

    #[test]
    fn test_format_rdata_for_txt_type() {
        let rdata = RData::TXT(TXT::new(vec![
            "abc\"def".to_string(),
            "gh\\i".to_string(),
            "".to_string(),
            "j".to_string(),
        ]));
        let rdata_text = format_rdata(&rdata);
        assert!(rdata_text.is_ok());
        if let Ok((parsed, raw_rdata)) = rdata_text {
            assert!(raw_rdata.is_none());
            assert_eq!(r#""abc\"def" "gh\\i" "" "j""#, parsed.unwrap());
        }
    }

    #[test]
    fn test_format_rdata_for_caa_type() {
        let rdata1 = RData::CAA(CAA::new_issue(
            true,
            Some(Name::parse("example.com", None).unwrap()),
            vec![],
        ));
        let rdata2 = RData::CAA(CAA::new_issue(
            true,
            Some(Name::parse("example.com", None).unwrap()),
            vec![KeyValue::new("key", "value")],
        ));
        let rdata_text1 = format_rdata(&rdata1);
        let rdata_text2 = format_rdata(&rdata2);

        assert!(rdata_text1.is_ok());
        assert!(rdata_text2.is_ok());

        if let Ok((parsed, raw_rdata)) = rdata_text1 {
            assert!(raw_rdata.is_none());
            assert_eq!("1 issue \"example.com\"", parsed.unwrap());
        }

        if let Ok((parsed, raw_rdata)) = rdata_text2 {
            assert!(raw_rdata.is_none());
            assert_eq!("1 issue \"example.com; key=value\"", parsed.unwrap());
        }
    }

    #[test]
    fn test_format_rdata_for_tlsa_type() {
        let rdata = RData::TLSA(TLSA::new(
            CertUsage::Service,
            Selector::Spki,
            Matching::Sha256,
            vec![1, 2, 3, 4, 5, 6, 7, 8],
        ));
        let rdata_text = format_rdata(&rdata);
        assert!(rdata_text.is_ok());
        if let Ok((parsed, raw_rdata)) = rdata_text {
            assert!(raw_rdata.is_none());
            assert_eq!("1 1 1 0102030405060708", parsed.unwrap());
        }
    }

    #[test]
    fn test_format_rdata_for_sshfp_type() {
        let rdata = RData::SSHFP(SSHFP::new(
            Algorithm::ECDSA,
            FingerprintType::SHA1,
            vec![115, 115, 104, 102, 112],
        ));
        let rdata_text = format_rdata(&rdata);
        assert!(rdata_text.is_ok());
        if let Ok((parsed, raw_rdata)) = rdata_text {
            assert!(raw_rdata.is_none());
            assert_eq!("3 1 7373686670", parsed.unwrap());
        }
    }

    #[test]
    fn test_format_rdata_for_naptr_type() {
        let rdata1 = RData::NAPTR(NAPTR::new(
            8,
            16,
            b"aa11AA-".to_vec().into_boxed_slice(),
            b"services".to_vec().into_boxed_slice(),
            b"regexpr".to_vec().into_boxed_slice(),
            Name::from_str("naptr.example.com").unwrap(),
        ));
        let rdata_text1 = format_rdata(&rdata1);

        let rdata2 = RData::NAPTR(NAPTR::new(
            8,
            16,
            b"aa1\"\\1AA-".to_vec().into_boxed_slice(),
            b"\\services2\"".to_vec().into_boxed_slice(),
            b"re%ge\"xp.r\\".to_vec().into_boxed_slice(),
            Name::from_str("naptr.example.com").unwrap(),
        ));
        let rdata_text2 = format_rdata(&rdata2);

        assert!(rdata_text1.is_ok());
        assert!(rdata_text2.is_ok());

        if let Ok((parsed, raw_rdata)) = rdata_text1 {
            assert!(raw_rdata.is_none());
            assert_eq!(
                "8 16 \"aa11AA-\" \"services\" \"regexpr\" naptr.example.com",
                parsed.unwrap()
            );
        }

        if let Ok((parsed, raw_rdata)) = rdata_text2 {
            assert!(raw_rdata.is_none());
            assert_eq!(
                "8 16 \"aa1\\\"\\\\1AA-\" \"\\\\services2\\\"\" \"re%ge\\\"xp.r\\\\\" naptr.example.com",
                parsed.unwrap()
            );
        }
    }

    #[test]
    fn test_format_rdata_for_dnskey_type() {
        let rdata1 = RData::DNSSEC(DNSSECRData::DNSKEY(DNSKEY::new(
            true,
            true,
            false,
            DNSSEC_Algorithm::RSASHA256,
            vec![0, 1, 2, 3, 4, 5, 6, 7],
        )));
        let rdata_text1 = format_rdata(&rdata1);

        let rdata2 = RData::DNSSEC(DNSSECRData::DNSKEY(DNSKEY::new(
            true,
            false,
            false,
            DNSSEC_Algorithm::RSASHA256,
            vec![0, 1, 2, 3, 4, 5, 6, 7],
        )));
        let rdata_text2 = format_rdata(&rdata2);

        let rdata3 = RData::DNSSEC(DNSSECRData::DNSKEY(DNSKEY::new(
            true,
            true,
            true,
            DNSSEC_Algorithm::RSASHA256,
            vec![0, 1, 2, 3, 4, 5, 6, 7],
        )));
        let rdata_text3 = format_rdata(&rdata3);

        assert!(rdata_text1.is_ok());
        assert!(rdata_text2.is_ok());
        assert!(rdata_text3.is_ok());

        if let Ok((parsed, raw_rdata)) = rdata_text1 {
            assert!(raw_rdata.is_none());
            assert_eq!("257 3 8 AAECAwQFBgc=", parsed.unwrap());
        }
        if let Ok((parsed, raw_rdata)) = rdata_text2 {
            assert!(raw_rdata.is_none());
            assert_eq!("256 3 8 AAECAwQFBgc=", parsed.unwrap());
        }
        if let Ok((parsed, raw_rdata)) = rdata_text3 {
            assert!(raw_rdata.is_none());
            assert_eq!("0 3 8 AAECAwQFBgc=", parsed.unwrap());
        }
    }

    #[test]
    fn test_format_rdata_for_nsec_type() {
        let rdata = RData::DNSSEC(DNSSECRData::NSEC(NSEC::new(
            Name::from_str("www.example.com").unwrap(),
            vec![RecordType::A, RecordType::AAAA],
        )));
        let rdata_text = format_rdata(&rdata);
        assert!(rdata_text.is_ok());
        if let Ok((parsed, raw_rdata)) = rdata_text {
            assert!(raw_rdata.is_none());
            assert_eq!("www.example.com A AAAA", parsed.unwrap());
        }
    }

    #[test]
    fn test_format_rdata_for_nsec3_type() {
        let rdata = RData::DNSSEC(DNSSECRData::NSEC3(NSEC3::new(
            Nsec3HashAlgorithm::SHA1,
            true,
            2,
            vec![1, 2, 3, 4, 5],
            vec![6, 7, 8, 9, 0],
            vec![RecordType::A, RecordType::AAAA],
        )));
        let rdata_text = format_rdata(&rdata);
        assert!(rdata_text.is_ok());
        if let Ok((parsed, raw_rdata)) = rdata_text {
            assert!(raw_rdata.is_none());
            assert_eq!("1 1 2 0102030405 0O3GG280 A AAAA", parsed.unwrap());
        }
    }

    #[test]
    fn test_format_rdata_for_nsec3param_type() {
        let rdata = RData::DNSSEC(DNSSECRData::NSEC3PARAM(NSEC3PARAM::new(
            Nsec3HashAlgorithm::SHA1,
            true,
            2,
            vec![1, 2, 3, 4, 5],
        )));
        let rdata_text = format_rdata(&rdata);
        assert!(rdata_text.is_ok());
        if let Ok((parsed, raw_rdata)) = rdata_text {
            assert!(raw_rdata.is_none());
            assert_eq!("1 1 2 0102030405", parsed.unwrap());
        }
    }

    #[test]
    fn test_format_rdata_for_sig_type() {
        let rdata = RData::DNSSEC(DNSSECRData::SIG(SIG::new(
            RecordType::NULL,
            DNSSEC_Algorithm::RSASHA256,
            0,
            0,
            2,
            1,
            5,
            Name::from_str("www.example.com").unwrap(),
            vec![
                0, 1, 2, 3, 4, 5, 6, 7, 8, 9, 10, 11, 12, 13, 14, 15, 16, 17, 18, 19, 20, 21, 22,
                23, 24, 25, 26, 27, 28, 29, 29, 31,
            ],
        )));
        let rdata_text = format_rdata(&rdata);
        assert!(rdata_text.is_ok());
        if let Ok((parsed, raw_rdata)) = rdata_text {
            assert!(raw_rdata.is_none());
            assert_eq!(
                "NULL 8 0 0 2 1 5 www.example.com AAECAwQFBgcICQoLDA0ODxAREhMUFRYXGBkaGxwdHR8=",
                parsed.unwrap()
            );
        }
    }

    #[test]
    fn test_format_rdata_for_key_type() {
        let rdata = RData::DNSSEC(DNSSECRData::KEY(KEY::new(
            KeyTrust::NotPrivate,
            KeyUsage::Host,
            #[allow(deprecated)]
            UpdateScope {
                zone: false,
                strong: false,
                unique: true,
                general: true,
            },
            Protocol::DNSSEC,
            DNSSEC_Algorithm::RSASHA256,
            vec![
                0, 1, 2, 3, 4, 5, 6, 7, 8, 9, 10, 11, 12, 13, 14, 15, 16, 17, 18, 19, 20, 21, 22,
                23, 24, 25, 26, 27, 28, 29, 29, 31,
            ],
        )));
        let rdata_text = format_rdata(&rdata);
        assert!(rdata_text.is_ok());
        if let Ok((parsed, raw_rdata)) = rdata_text {
            assert!(raw_rdata.is_none());
            assert_eq!(
                "16387 3 8 AAECAwQFBgcICQoLDA0ODxAREhMUFRYXGBkaGxwdHR8=",
                parsed.unwrap()
            );
        }
    }

    // rsig is a derivation of the SIG record data, but the upstream crate does not handle that with an trait
    // so there isn't really a great way to reduce code duplication here.
    #[test]
    fn test_format_rdata_for_rsig_type() {
        let rdata = RData::DNSSEC(DNSSECRData::RRSIG(RRSIG::new(
            RecordType::NULL,
            DNSSEC_Algorithm::RSASHA256,
            0,
            0,
            2,
            1,
            5,
            Name::from_str("www.example.com").unwrap(),
            vec![
                0, 1, 2, 3, 4, 5, 6, 7, 8, 9, 10, 11, 12, 13, 14, 15, 16, 17, 18, 19, 20, 21, 22,
                23, 24, 25, 26, 27, 28, 29, 29, 31,
            ],
        )));
        let rdata_text = format_rdata(&rdata);
        assert!(rdata_text.is_ok());
        if let Ok((parsed, raw_rdata)) = rdata_text {
            assert!(raw_rdata.is_none());
            assert_eq!(
                "NULL 8 0 0 2 1 5 www.example.com AAECAwQFBgcICQoLDA0ODxAREhMUFRYXGBkaGxwdHR8=",
                parsed.unwrap()
            );
        }
    }

    #[test]
    fn test_format_rdata_for_ds_type() {
        let rdata = RData::DNSSEC(DNSSECRData::DS(DS::new(
            0xF00F,
            DNSSEC_Algorithm::RSASHA256,
            DigestType::SHA256,
            vec![5, 6, 7, 8],
        )));
        let rdata_text = format_rdata(&rdata);
        assert!(rdata_text.is_ok());
        if let Ok((parsed, raw_rdata)) = rdata_text {
            assert!(raw_rdata.is_none());
            assert_eq!("61455 8 2 05060708", parsed.unwrap());
        }
    }

    #[test]
    fn test_format_rdata_for_svcb_type() {
        let rdata = RData::SVCB(svcb::SVCB::new(
            1,
            Name::root(),
            vec![
                (
                    svcb::SvcParamKey::Alpn,
                    svcb::SvcParamValue::Alpn(svcb::Alpn(vec!["h3".to_string(), "h2".to_string()])),
                ),
                (
                    svcb::SvcParamKey::Ipv4Hint,
                    svcb::SvcParamValue::Ipv4Hint(svcb::IpHint(vec![
                        A(Ipv4Addr::new(104, 18, 36, 155)),
                        A(Ipv4Addr::new(172, 64, 151, 101)),
                    ])),
                ),
            ],
        ));
        let rdata_text = format_rdata(&rdata);
        assert!(rdata_text.is_ok());
        if let Ok((parsed, raw_rdata)) = rdata_text {
            assert!(raw_rdata.is_none());
            assert_eq!(
                r#"1 . alpn="h3,h2" ipv4hint="104.18.36.155,172.64.151.101""#,
                parsed.unwrap()
            );
        }
    }

    #[test]
    fn test_format_rdata_for_https_type() {
        let rdata = RData::HTTPS(HTTPS(svcb::SVCB::new(
            1,
            Name::root(),
            vec![
                (
                    svcb::SvcParamKey::Alpn,
                    svcb::SvcParamValue::Alpn(svcb::Alpn(vec!["h3".to_string(), "h2".to_string()])),
                ),
                (
                    svcb::SvcParamKey::Ipv4Hint,
                    svcb::SvcParamValue::Ipv4Hint(svcb::IpHint(vec![
                        A(Ipv4Addr::new(104, 18, 36, 155)),
                        A(Ipv4Addr::new(172, 64, 151, 101)),
                    ])),
                ),
            ],
        )));
        let rdata_text = format_rdata(&rdata);
        assert!(rdata_text.is_ok());
        if let Ok((parsed, raw_rdata)) = rdata_text {
            assert!(raw_rdata.is_none());
            assert_eq!(
                r#"1 . alpn="h3,h2" ipv4hint="104.18.36.155,172.64.151.101""#,
                parsed.unwrap()
            );
        }
    }

    #[test]
    fn test_format_rdata_for_hinfo_type() {
        let rdata = RData::HINFO(HINFO::new("intel".to_string(), "linux".to_string()));
        let rdata_text = format_rdata(&rdata);
        assert!(rdata_text.is_ok());
        if let Ok((parsed, raw_rdata)) = rdata_text {
            assert!(raw_rdata.is_none());
            assert_eq!(r#""intel" "linux""#, parsed.unwrap());
        }
    }

    #[test]
    fn test_format_rdata_for_csync_type() {
        let types = vec![RecordType::A, RecordType::NS, RecordType::AAAA];
        let rdata = RData::CSYNC(CSYNC::new(123, true, true, types));
        let rdata_text = format_rdata(&rdata);
        assert!(rdata_text.is_ok());
        if let Ok((parsed, raw_rdata)) = rdata_text {
            assert!(raw_rdata.is_none());
            assert_eq!("123 3 A NS AAAA", parsed.unwrap());
        }
    }

    #[test]
    fn test_format_rdata_for_opt_type() {
        let mut options = HashMap::new();
        options.insert(
            EdnsCode::LLQ,
            EdnsOption::Unknown(u16::from(EdnsCode::LLQ), vec![0x01; 18]),
        );
        let rdata = RData::OPT(OPT::new(options));
        let rdata_text = format_rdata(&rdata);
        assert!(rdata_text.is_ok());
        if let Ok((parsed, raw_rdata)) = rdata_text {
            assert!(raw_rdata.is_none());
            assert_eq!("LLQ=AQEBAQEBAQEBAQEBAQEBAQEB", parsed.unwrap());
        }
    }

    #[test]
    fn test_format_rdata_for_minfo_type() {
        test_format_rdata_with_compressed_domain_names(
            "5ZWBgAABAAEAAAABBm1pbmZvbwhleGFtcGxlMQNjb20AAA4AAcAMAA4AAQAADGsADQRmcmVkwBMDam9lwBMAACkQAAAAAAAAHAAKABgZ5zwJEK3VJQEAAABfSBqpS2bKf9CNBXg=",
            "BGZyZWTAEwNqb2XAEw==",
            14,
            "fred.example1.com. joe.example1.com."
        );
    }

    #[test]
    fn test_format_rdata_for_mb_type() {
        test_format_rdata_with_compressed_domain_names(
            "t8eBgAABAAEAAAABAm1iCGV4YW1wbGUxA2NvbQAABwABwAwABwABAAAA5AAJBmFhYmJjY8APAA\
            ApEAAAAAAAABwACgAYedbJkVVpMhsBAAAAX0U+y6UJQtCd0MuPBmFhYmJjY8AP",
            "BmFhYmJjY8AP",
            7,
            "aabbcc.example1.com.",
        );
    }

    #[test]
    fn test_format_rdata_for_mg_type() {
        test_format_rdata_with_compressed_domain_names(
            "o8ABIAABAAAAAAABAm1nCGV4YW1wbGUxA2NvbQAACAABAAApEAAAAAAAAAwACgAICQ3LVdp9euQ=",
            "wAw=",
            8,
            "mg.example1.com.",
        );
    }

    #[test]
    fn test_format_rdata_for_mr_type() {
        test_format_rdata_with_compressed_domain_names(
            "VWQBIAABAAAAAAABAm1yCGV4YW1wbGUxA2NvbQAACQABAAApEAAAAAAAAAwACgAIaPayFPJ4rmY=",
            "wAw=",
            9,
            "mr.example1.com.",
        );
    }

    #[test]
    fn test_format_rdata_for_wks_type() {
        test_format_rdata("gAgBDgYAAAFA", 11, "128.8.1.14 6 23 25");

        test_format_rdata("gAgBDgYAAAE=", 11, "128.8.1.14 6 23");
    }

    #[test]
    fn test_format_rdata_for_rp_type() {
        test_format_rdata_with_compressed_domain_names(
            "Xc0BIAABAAAAAAABAnJwCGV4YW1wbGUxA2NvbQAAEQABAAApEAAAAAAAAAwACgAIMoUjsVrqjwo=",
            "BWxvdWllB3RyYW50b3IDdW1kA2VkdQAETEFNMQZwZW9wbGUDdW1kA2VkdQA=",
            17,
            "louie.trantor.umd.edu. LAM1.people.umd.edu.",
        );
    }

    #[test]
    fn test_format_rdata_for_afsdb_type() {
        test_format_rdata_with_compressed_domain_names(
            "uaMBIAABAAAAAAABBWFmc2RiCGV4YW1wbGUxA2NvbQAAEgABAAApEAAAAAAAAAwACgAINy\
            n/qwKTyVc=",
            "AAEHYmlnYmlyZAd0b2FzdGVyA2NvbQA=",
            18,
            "1 bigbird.toaster.com.",
        );
    }

    #[test]
    fn test_format_rdata_for_x25_type() {
        test_format_rdata("DDMxMTA2MTcwMDk1Ng==", 19, "\"311061700956\"");
    }

    #[test]
    fn test_format_rdata_for_isdn_type() {
        test_format_rdata("DzE1MDg2MjAyODAwMzIxNw==", 20, "\"150862028003217\"");
    }

    #[test]
    fn test_format_rdata_for_rt_type() {
        test_format_rdata_with_compressed_domain_names(
            "K1cBEAABAAAAAAABAnJ0CGV4YW1wbGUxA2NvbQAAFQABAAApAgAAAIAAABwACgAY4Rzxu\
            TfOxRwNw0bSX0VXy7WIF30GJ7DD",
            "AAoCYWEHZXhhbXBsZQNjb20A",
            21,
            "10 aa.example.com.",
        );
    }

    #[test]
    fn test_format_rdata_for_nsap_type() {
        test_format_rdata(
            "RwAFgABaAAAAAAHhM////wABYQA=",
            22,
            "0x47000580005A0000000001E133FFFFFF00016100",
        );
    }

    #[test]
    fn test_format_rdata_for_px_type() {
        test_format_rdata_with_compressed_domain_names(
            "QF+BgAABAAEAAAABAnB4CGV4YW1wbGUxA2NvbQAAGgABwAwAGgABAAAOEAAlAAoEbmV0\
            MgJpdAAJUFJNRC1uZXQyCUFETUQtcDQwMARDLWl0AAAAKRAAAAAAAAAcAAoAGDnSHBrTcxU1AQAAAF9FWK\
            fIBBM9awy20w==",
            "AAoEbmV0MgJpdAAJUFJNRC1uZXQyCUFETUQtcDQwMARDLWl0AA==",
            26,
            "10 net2.it. PRMD-net2.ADMD-p400.C-it.",
        );
    }

    #[test]
    fn test_format_rdata_for_loc_type() {
        test_format_rdata(
            "ADMWE4kXLdBwvhXwAJiNIA==",
            29,
            "42 21 54.000 N 71 6 18.000 W -24.00m 30m 10000m 10m",
        );
    }

    #[test]
    fn test_format_rdata_for_kx_type() {
        test_format_rdata_with_compressed_domain_names(
            "E4yBgAABAAEAAAABAmt4CGV4YW1wbGUxA2NvbQAAJAABwAwAJAABAAAOEAASAAoCYWEHZ\
            XhhbXBsZQNjb20AAAApEAAAAAAAABwACgAYohY6RsSf9dsBAAAAX0VY5DfEoTM1iq9G",
            "AAoCYWEHZXhhbXBsZQNjb20A",
            36,
            "10 aa.example.com.",
        );
    }

    #[test]
    fn test_format_rdata_for_cert_type() {
        test_format_rdata(
            "//7//wUzEVxvL2T/K950x9CArOEfl6vQy7+8gvPjkiSyRx4UaCJYKf8bEeFq\
            LpUC4cCg1TPhihTW1V9IJKpBifr//XVTo2V3zSMR4LxpOs74oqYJpg==",
            37,
            "65534 65535 RSASHA1 MxFcby9k/yvedMfQgKzhH5er0Mu/vILz4\
            5IkskceFGgiWCn/GxHhai6VAuHAoNUz4YoU1tVfSCSqQYn6//11U6Nld80jEeC8aTrO+KKmCaY=",
        );
    }

    #[test]
    fn test_format_rdata_for_a6_type() {
        test_format_rdata(
            "QBI0VniavN7wCFNVQk5FVC0xA0lQNghleGFtcGxlMQNjb20A",
            38,
            "64 ::1234:5678:9abc:def0 SUBNET-1.IP6.example1.com.",
        );
    }

    #[test]
    fn test_format_rdata_for_sink_type() {
        test_format_rdata("AQIDdddd", 40, "1 2 3 dddd");
    }

    #[test]
    fn test_format_rdata_for_apl_type() {
        test_format_rdata(
            "AAEVA8CoIAABHIPAqCY=",
            42,
            "1:192.168.32.0/21 !1:192.168.38.0/28",
        );

        test_format_rdata("AAEEAeAAAggB/w==", 42, "1:224.0.0.0/4 2:ff00::/8");

        test_format_rdata(
            "AAEVA8CoIAABHATAqCYsAAEdA8AAJgABHYPAACYAAR2EwAAmCA==",
            42,
            "1:192.168.32.0/21 1:192.168.38.44/28 \
            1:192.0.38.0/29 !1:192.0.38.0/29 !1:192.0.38.8/29",
        );

        test_format_rdata(
            "AAEVA8CoIAABHATAqCYsAAEdA8AAJg==",
            42,
            "1:192.168.32.0/21 1:192.168.38.44/28 1:192.0.38.0/29",
        );
    }

    #[test]
    fn test_format_rdata_for_dhcid_type() {
        test_format_rdata(
            "AAIBY2/AuCccgoJbsaxcQc9TUapptP69lOjxfNuVAA2kjEA=",
            49,
            "AAIBY2/AuCccgoJbsaxcQc9TUapptP69lOjxfNuVAA2kjEA=",
        );
    }

    #[test]
    fn test_format_rdata_for_spf_type() {
        test_format_rdata(
            "BnY9c3BmMQMrbXgVYTpjb2xvLmV4YW1wbGUuY29tLzI4BC1hbGw=",
            99,
            "\"v=spf1\" \"+mx\" \"a:colo.example.com/28\" \"-all\"",
        );
    }

    fn test_format_rdata(raw_data: &str, code: u16, expected_output: &str) {
        let raw_rdata = BASE64
            .decode(raw_data.as_bytes())
            .expect("Invalid base64 encoded rdata.");
        let record_rdata = NULL::with(raw_rdata);
        let rdata_text =
            DnsMessageParser::new(Vec::<u8>::new()).format_unknown_rdata(code, &record_rdata);
        assert!(rdata_text.is_ok());
        assert_eq!(expected_output, rdata_text.unwrap().0.unwrap());
    }

    fn test_format_rdata_with_compressed_domain_names(
        raw_message: &str,
        raw_data_encoded: &str,
        code: u16,
        expected_output: &str,
    ) {
        let raw_message = BASE64
            .decode(raw_message.as_bytes())
            .expect("Invalid base64 encoded raw message.");
        let raw_message_len = raw_message.len();
        let mut message_parser = DnsMessageParser::new(raw_message);
        let raw_rdata = BASE64
            .decode(raw_data_encoded.as_bytes())
            .expect("Invalid base64 encoded raw rdata.");
        for i in 1..=2 {
            let record_rdata = NULL::with(raw_rdata.clone());
            let rdata_text = message_parser.format_unknown_rdata(code, &record_rdata);
            assert!(rdata_text.is_ok());
            assert_eq!(expected_output, rdata_text.unwrap().0.unwrap());
            assert_eq!(
                raw_message_len + i * raw_rdata.len(),
                message_parser
                    .raw_message_for_rdata_parsing()
                    .unwrap()
                    .len()
            );
        }
    }
}<|MERGE_RESOLUTION|>--- conflicted
+++ resolved
@@ -897,11 +897,7 @@
 
 fn parse_edns(dns_message: &TrustDnsMessage) -> Option<DnsParserResult<OptPseudoSection>> {
     dns_message.extensions().as_ref().map(|edns| {
-<<<<<<< HEAD
-        parse_edns_options(edns.options()).map(|options| OptPseudoSection {
-=======
-        parse_edns_options(edns).map(|(ede, rest)| OptPseudoSection {
->>>>>>> 43a91293
+        parse_edns_options(edns.options()).map(|(ede, rest)| OptPseudoSection {
             extended_rcode: edns.rcode_high(),
             version: edns.version(),
             dnssec_ok: edns.dnssec_ok(),
@@ -912,14 +908,8 @@
     })
 }
 
-<<<<<<< HEAD
-fn parse_edns_options(edns: &OPT) -> DnsParserResult<Vec<EdnsOptionEntry>> {
+fn parse_edns_options(edns: &OPT) -> DnsParserResult<(Vec<EDE>, Vec<EdnsOptionEntry>)> {
     edns.as_ref()
-=======
-fn parse_edns_options(edns: &Edns) -> DnsParserResult<(Vec<EDE>, Vec<EdnsOptionEntry>)> {
-    let ede_opts: Vec<EDE> = edns
-        .options()
-        .as_ref()
         .iter()
         .filter_map(|(_, option)| {
             if let EdnsOption::Unknown(EDE_OPTION_CODE, option) = option {
@@ -936,7 +926,6 @@
     let rest: Vec<EdnsOptionEntry> = edns
         .options()
         .as_ref()
->>>>>>> 43a91293
         .iter()
         .filter(|(&code, _)| u16::from(code) != EDE_OPTION_CODE)
         .map(|(code, option)| match option {
