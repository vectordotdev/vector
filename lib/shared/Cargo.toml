[package]
name = "shared"
version = "0.1.0"
authors = ["Vector Contributors <vector@timber.io>"]
edition = "2018"
publish = false
license = "MPL-2.0"

[dependencies]
bytes = { version = "1.1.0", optional = true }
chrono = { version = "0.4", optional = true }
chrono-tz = "0.5.3"
derivative = "2.1.3"
nom = { version = "6", optional = true }
<<<<<<< HEAD
serde = { version = "1.0.129", optional = true, features = ["derive"] }
=======
serde = { version = "1.0.130", optional = true }
>>>>>>> 11c65981
snafu = { version = "0.6", optional = true }
tracing = { version = "0.1", optional = true }
serde_json = { version = "1.0.66", optional = true }

[features]
default = [
  "aws_cloudwatch_logs_subscription",
  "btreemap",
  "conversion",
  "tokenize",
  "encoding"
]

aws_cloudwatch_logs_subscription = [
  "chrono/serde",
  "serde/derive",
]

btreemap = []

conversion = [
  "bytes",
  "chrono",
  "snafu",
  "tracing",
]

encoding = [
  "serde",
  "nom",
  "serde_json",
  "snafu",
  "btreemap"
]

tokenize = [
  "nom",
]<|MERGE_RESOLUTION|>--- conflicted
+++ resolved
@@ -12,11 +12,7 @@
 chrono-tz = "0.5.3"
 derivative = "2.1.3"
 nom = { version = "6", optional = true }
-<<<<<<< HEAD
-serde = { version = "1.0.129", optional = true, features = ["derive"] }
-=======
-serde = { version = "1.0.130", optional = true }
->>>>>>> 11c65981
+serde = { version = "1.0.130", optional = true, features = ["derive"] }
 snafu = { version = "0.6", optional = true }
 tracing = { version = "0.1", optional = true }
 serde_json = { version = "1.0.66", optional = true }
