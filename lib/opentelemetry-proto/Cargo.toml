[package]
name = "opentelemetry-proto"
version = "0.1.0"
authors = ["Vector Contributors <vector@datadoghq.com>"]
edition = "2024"
publish = false

[build-dependencies]
prost-build.workspace = true
tonic-build.workspace = true
<<<<<<< HEAD

[dependencies]
bytes = { version = "1.10.1", default-features = false, features = ["serde"] }
chrono.workspace = true
hex = { version = "0.4.3", default-features = false, features = ["std"] }
lookup = { package = "vector-lookup", path = "../vector-lookup", default-features = false }
ordered-float = { version = "4.6.0", default-features = false }
prost .workspace = true
=======
glob.workspace = true

[dependencies]
bytes.workspace = true
chrono.workspace = true
hex = { version = "0.4.3", default-features = false, features = ["std"] }
lookup = { package = "vector-lookup", path = "../vector-lookup", default-features = false }
ordered-float.workspace = true
prost.workspace = true
>>>>>>> eee6e669
tonic.workspace = true
vrl.workspace = true
vector-core = { path = "../vector-core", default-features = false }<|MERGE_RESOLUTION|>--- conflicted
+++ resolved
@@ -8,16 +8,6 @@
 [build-dependencies]
 prost-build.workspace = true
 tonic-build.workspace = true
-<<<<<<< HEAD
-
-[dependencies]
-bytes = { version = "1.10.1", default-features = false, features = ["serde"] }
-chrono.workspace = true
-hex = { version = "0.4.3", default-features = false, features = ["std"] }
-lookup = { package = "vector-lookup", path = "../vector-lookup", default-features = false }
-ordered-float = { version = "4.6.0", default-features = false }
-prost .workspace = true
-=======
 glob.workspace = true
 
 [dependencies]
@@ -27,7 +17,6 @@
 lookup = { package = "vector-lookup", path = "../vector-lookup", default-features = false }
 ordered-float.workspace = true
 prost.workspace = true
->>>>>>> eee6e669
 tonic.workspace = true
 vrl.workspace = true
 vector-core = { path = "../vector-core", default-features = false }