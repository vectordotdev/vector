--- conflicted
+++ resolved
@@ -1,11 +1,7 @@
 use darling::util::path_to_string;
 use proc_macro::TokenStream;
 use quote::quote;
-<<<<<<< HEAD
-use syn::{parse_macro_input, spanned::Spanned, Attribute, DeriveInput, Error, LitStr};
-=======
 use syn::{Attribute, DeriveInput, Error, LitStr, parse_macro_input, spanned::Spanned};
->>>>>>> eee6e669
 
 use crate::attrs::{self, path_matches};
 
@@ -186,12 +182,8 @@
     if component_name == component_name_converted {
         Ok(())
     } else {
-<<<<<<< HEAD
-        Err(format!("component names must be lowercase, and contain only letters, numbers, and underscores (e.g. \"{component_name_converted}\")"))
-=======
         Err(format!(
             "component names must be lowercase, and contain only letters, numbers, and underscores (e.g. \"{component_name_converted}\")"
         ))
->>>>>>> eee6e669
     }
 }