--- conflicted
+++ resolved
@@ -35,13 +35,9 @@
 lookup = { path = "../lookup" }
 ordered-float = "3"
 parser = { package = "vrl-parser", path = "../parser" }
-<<<<<<< HEAD
 value = { path = "../value", default-features = false }
 vrl-core = { path = "../core" }
-=======
-vector-common = { path = "../../vector-common", default-features = false }
-value = { path = "../value", default-features = false }
->>>>>>> bdc67e66
+#vector-common = { path = "../../vector-common", default-features = false }
 
 [dev-dependencies]
 criterion = "0.4"
