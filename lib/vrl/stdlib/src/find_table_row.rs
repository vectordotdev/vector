--- conflicted
+++ resolved
@@ -70,13 +70,8 @@
             .iter()
             .map(|(key, value)| {
                 Ok(Condition::Equals {
-<<<<<<< HEAD
-                    field: key.to_string(),
+                    field: key,
                     value: value.resolve(ctx)?.try_bytes_utf8_lossy()?.into_owned(),
-=======
-                    field: key,
-                    value: value.resolve(ctx)?.try_bytes_utf8_lossy()?.to_string(),
->>>>>>> ef487e62
                 })
             })
             .collect::<Result<Vec<Condition>>>()?;
@@ -86,15 +81,8 @@
             .as_ref()
             .ok_or("enrichment tables not loaded")?;
 
-<<<<<<< HEAD
-        let data = tables.find_table_row(&self.table, condition, self.index)?;
+        let data = tables.find_table_row(&self.table, &condition, self.index)?;
         Ok(Value::Object(data))
-=======
-        match tables.find_table_row(&self.table, &condition)? {
-            None => Err("data not found".into()),
-            Some(data) => Ok(Value::Object(data)),
-        }
->>>>>>> ef487e62
     }
 
     fn update_state(
@@ -131,7 +119,7 @@
 mod tests {
     use super::*;
     use shared::{btreemap, TimeZone};
-    use vrl::{Condition, EnrichmentTableSearch, EnrichmentTableSetup};
+    use vrl::{EnrichmentTableSearch, EnrichmentTableSetup};
 
     #[derive(Clone)]
     struct DummyEnrichmentTable;
@@ -157,14 +145,9 @@
         fn find_table_row<'a>(
             &self,
             table: &str,
-<<<<<<< HEAD
-            condition: Vec<Condition>,
+            condition: &'a [Condition<'a>],
             index: Option<IndexHandle>,
         ) -> std::result::Result<BTreeMap<String, Value>, String> {
-=======
-            condition: &'a [Condition<'a>],
-        ) -> std::result::Result<Option<BTreeMap<String, Value>>, String> {
->>>>>>> ef487e62
             assert_eq!(table, "table");
             assert_eq!(
                 condition,
