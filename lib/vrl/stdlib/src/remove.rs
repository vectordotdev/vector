--- conflicted
+++ resolved
@@ -157,22 +157,11 @@
             compact,
         }))
     }
-<<<<<<< HEAD
-
-    fn call_by_vm(&self, _ctx: &mut Context, args: &mut VmArgumentList) -> Resolved {
-        let value = args.required("value");
-        let path = args.required("path");
-        let compact = args.optional("compact").unwrap_or_else(|| value!(false));
-
-        remove(path, compact, value)
-    }
 
     fn symbol(&self) -> Option<(&'static str, usize)> {
         // TODO
         None
     }
-=======
->>>>>>> d483777f
 }
 
 #[derive(Debug, Clone)]
