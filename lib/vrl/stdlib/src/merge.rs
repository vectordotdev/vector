--- conflicted
+++ resolved
@@ -74,12 +74,8 @@
     fn type_def(&self, state: (&state::LocalEnv, &state::ExternalEnv)) -> TypeDef {
         self.to
             .type_def(state)
-<<<<<<< HEAD
-            .merge_overwrite(self.from.type_def(state))
-=======
             .restrict_object()
-            .merge_shallow(self.from.type_def(state).restrict_object())
->>>>>>> d3015542
+            .merge_overwrite(self.from.type_def(state).restrict_object())
     }
 }
 
