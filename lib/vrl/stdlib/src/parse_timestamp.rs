use vector_common::conversion::Conversion;
use vrl::prelude::*;

fn parse_timestamp(
    value: Value,
    format: Value,
    ctx: &Context,
) -> std::result::Result<Value, ExpressionError> {
    match value {
        Value::Bytes(v) => {
            let format = format.try_bytes_utf8_lossy()?;
            Conversion::parse(format!("timestamp|{}", format), ctx.timezone().to_owned())
                .map_err(|e| format!("{}", e))?
                .convert(v)
                .map_err(|e| e.to_string().into())
        }
        Value::Timestamp(_) => Ok(value),
        _ => Err("unable to convert value to timestamp".into()),
    }
}

#[derive(Clone, Copy, Debug)]
pub struct ParseTimestamp;

impl Function for ParseTimestamp {
    fn identifier(&self) -> &'static str {
        "parse_timestamp"
    }

    fn examples(&self) -> &'static [Example] {
        &[Example {
            title: "valid",
            source: r#"parse_timestamp!("11-Feb-2021 16:00 +00:00", format: "%v %R %z")"#,
            result: Ok("t'2021-02-11T16:00:00Z'"),
        }]
    }

    fn compile(
        &self,
        _state: &state::Compiler,
        _ctx: &mut FunctionCompileContext,
        mut arguments: ArgumentList,
    ) -> Compiled {
        let value = arguments.required("value");
        let format = arguments.required("format");

        Ok(Box::new(ParseTimestampFn { value, format }))
    }

    fn parameters(&self) -> &'static [Parameter] {
        &[
            Parameter {
                keyword: "value",
                kind: kind::BYTES | kind::TIMESTAMP,
                required: true,
            },
            Parameter {
                keyword: "format",
                kind: kind::BYTES,
                required: true,
            },
        ]
    }

    fn call_by_vm(&self, ctx: &mut Context, args: &mut VmArgumentList) -> Resolved {
        let value = args.required("value");
        let format = args.required("format");
        parse_timestamp(value, format, ctx)
    }
}

#[derive(Debug, Clone)]
struct ParseTimestampFn {
    value: Box<dyn Expression>,
    format: Box<dyn Expression>,
}

impl Expression for ParseTimestampFn {
    fn resolve(&self, ctx: &mut Context) -> Resolved {
        let value = self.value.resolve(ctx)?;
<<<<<<< HEAD
        let format = self.format.resolve(ctx)?;
        parse_timestamp(value, format, ctx)
=======

        match value {
            Value::Bytes(v) => {
                let bytes = self.format.resolve(ctx)?;
                let format = bytes.try_bytes_utf8_lossy()?;
                Conversion::parse(format!("timestamp|{}", format), ctx.timezone().to_owned())
                    .map_err(|e| e.to_string())?
                    .convert(v)
                    .map_err(|e| e.to_string().into())
            }
            Value::Timestamp(_) => Ok(value),
            _ => Err("unable to convert value to timestamp".into()),
        }
>>>>>>> ff436b2f
    }

    fn type_def(&self, _: &state::Compiler) -> TypeDef {
        TypeDef::timestamp().fallible(/* always fallible because the format needs to be parsed at runtime */)
    }
}

#[cfg(test)]
mod tests {
    use chrono::{DateTime, Utc};

    use super::*;

    test_function![
        parse_timestamp => ParseTimestamp;

        parse_timestamp {
            args: func_args![
                value: DateTime::parse_from_rfc2822("Wed, 16 Oct 2019 12:00:00 +0000")
                    .unwrap()
                    .with_timezone(&Utc),
                format:"%d/%m/%Y:%H:%M:%S %z"
            ],
            want: Ok(value!(
                DateTime::parse_from_rfc2822("Wed, 16 Oct 2019 12:00:00 +0000")
                    .unwrap()
                    .with_timezone(&Utc)
            )),
            tdef: TypeDef::timestamp().fallible(),
            tz: vector_common::TimeZone::default(),
        }

        parse_text {
            args: func_args![
                value: "16/10/2019:12:00:00 +0000",
                format: "%d/%m/%Y:%H:%M:%S %z"
            ],
            want: Ok(value!(
                DateTime::parse_from_rfc2822("Wed, 16 Oct 2019 12:00:00 +0000")
                    .unwrap()
                    .with_timezone(&Utc)
            )),
            tdef: TypeDef::timestamp().fallible(),
            tz: vector_common::TimeZone::default(),
        }

        parse_text_with_tz {
            args: func_args![
                value: "16/10/2019:12:00:00",
                format:"%d/%m/%Y:%H:%M:%S"
            ],
            want: Ok(value!(
                DateTime::parse_from_rfc2822("Wed, 16 Oct 2019 10:00:00 +0000")
                    .unwrap()
                    .with_timezone(&Utc)
            )),
            tdef: TypeDef::timestamp().fallible(),
            tz: vector_common::TimeZone::Named(chrono_tz::Europe::Paris),
        }
    ];
}<|MERGE_RESOLUTION|>--- conflicted
+++ resolved
@@ -10,7 +10,7 @@
         Value::Bytes(v) => {
             let format = format.try_bytes_utf8_lossy()?;
             Conversion::parse(format!("timestamp|{}", format), ctx.timezone().to_owned())
-                .map_err(|e| format!("{}", e))?
+                .map_err(|e| e.to_string())?
                 .convert(v)
                 .map_err(|e| e.to_string().into())
         }
@@ -78,24 +78,8 @@
 impl Expression for ParseTimestampFn {
     fn resolve(&self, ctx: &mut Context) -> Resolved {
         let value = self.value.resolve(ctx)?;
-<<<<<<< HEAD
         let format = self.format.resolve(ctx)?;
         parse_timestamp(value, format, ctx)
-=======
-
-        match value {
-            Value::Bytes(v) => {
-                let bytes = self.format.resolve(ctx)?;
-                let format = bytes.try_bytes_utf8_lossy()?;
-                Conversion::parse(format!("timestamp|{}", format), ctx.timezone().to_owned())
-                    .map_err(|e| e.to_string())?
-                    .convert(v)
-                    .map_err(|e| e.to_string().into())
-            }
-            Value::Timestamp(_) => Ok(value),
-            _ => Err("unable to convert value to timestamp".into()),
-        }
->>>>>>> ff436b2f
     }
 
     fn type_def(&self, _: &state::Compiler) -> TypeDef {
