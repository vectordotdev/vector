--- conflicted
+++ resolved
@@ -47,15 +47,11 @@
             .into_owned();
         let condition = arguments.required_object("condition")?;
 
-<<<<<<< HEAD
-        Ok(Box::new(FindTableRowFn {
+        Ok(Box::new(GetEnrichmentTableRecordFn {
             table,
             condition,
             index: None,
         }))
-=======
-        Ok(Box::new(GetEnrichmentTableRecordFn { table, condition }))
->>>>>>> 6e92b934
     }
 }
 
