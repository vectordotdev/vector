--- conflicted
+++ resolved
@@ -120,35 +120,6 @@
 
         Ok(ParseGrokFn { value, pattern }.as_expr())
     }
-<<<<<<< HEAD
-=======
-
-    fn compile_argument(
-        &self,
-        _args: &[(&'static str, Option<FunctionArgument>)],
-        _ctx: &mut FunctionCompileContext,
-        name: &str,
-        expr: Option<&expression::Expr>,
-    ) -> CompiledArgument {
-        match (name, expr) {
-            ("pattern", Some(expr)) => {
-                let pattern = expr
-                    .as_literal("pattern")?
-                    .try_bytes_utf8_lossy()
-                    .expect("grok pattern not bytes")
-                    .into_owned();
-
-                let mut grok = grok::Grok::with_default_patterns();
-                let pattern = Arc::new(grok.compile(&pattern, true).map_err(|e| {
-                    Box::new(Error::InvalidGrokPattern(e)) as Box<dyn DiagnosticMessage>
-                })?);
-
-                Ok(Some(Box::new(pattern) as _))
-            }
-            _ => Ok(None),
-        }
-    }
->>>>>>> e3d4eda2
 }
 
 #[derive(Clone, Debug)]
