[package]
name = "vrl-stdlib"
version = "0.1.0"
authors = ["Vector Contributors <vector@timber.io>"]
edition = "2018"
publish = false
license = "MPL-2.0"

[dependencies]
vrl = { path = "../core" }

base64 = { version = "0.13", optional = true }
bytes = { version = "0.5.6", optional = true }
chrono = { version = "0.4", optional = true }
cidr-utils = { version = "0.5", optional = true }
grok = { version = "1", optional = true }
hex = { version = "0.4", optional = true }
hostname = { version = "0.3", optional = true }
lazy_static = { version = "1", optional = true }
md-5 = { version = "0.9", optional = true }
nom = { version = "6", optional = true }
regex = { version = "1", optional = true }
rust_decimal = { version = "1", optional = true }
serde_json = { version = "1", optional = true }
sha-1 = { version = "0.9", optional = true }
sha-2 = { package = "sha2", version = "0.9", optional = true }
sha-3 = { package = "sha3", version = "0.9", optional = true }
shared = { path = "../../shared", default-features = false, optional = true }
strip-ansi-escapes = { version = "0.1", optional = true }
syslog_loose = { version = "0.10", optional = true }
tracing = { version = "0.1", optional = true }
url = { version = "2", optional = true }
uuid = { version = "0.8", features = ["v4"], optional = true }

[dev-dependencies]
anyhow = "1"
criterion = "0.3"

[features]
default = [
    "append",
    "array",
    "assert",
    "boolean",
    "ceil",
    "compact",
    "contains",
    "decode_base64",
    "del",
    "downcase",
    "encode_base64",
    "encode_json",
    "ends_with",
    "exists",
    "flatten",
    "float",
    "floor",
    "format_number",
    "format_timestamp",
    "get_env_var",
    "get_hostname",
    "includes",
    "integer",
    "ip_cidr_contains",
    "ip_subnet",
    "ip_to_ipv6",
    "ipv6_to_ipv4",
    "is_nullish",
    "join",
    "length",
    "log",
    "match",
    "md5",
    "merge",
    "now",
    "object",
    "parse_aws_alb_log",
    "parse_aws_cloudwatch_log_subscription_message",
    "parse_aws_vpc_flow_log",
    "parse_apache_log",
    "parse_common_log",
    "parse_duration",
    "parse_glog",
    "parse_grok",
    "parse_json",
    "parse_key_value",
<<<<<<< HEAD
=======
    "parse_logfmt",
    "parse_regex_all",
>>>>>>> 25a7bd9d
    "parse_regex",
    "parse_regex_all",
    "parse_syslog",
    "parse_timestamp",
    "parse_tokens",
    "parse_url",
    "push",
    "redact",
    "replace",
    "round",
    "sha1",
    "sha2",
    "sha3",
    "slice",
    "split",
    "starts_with",
    "string",
    "strip_ansi_escape_codes",
    "strip_whitespace",
    "timestamp",
    "to_bool",
    "to_float",
    "to_int",
    "to_string",
    "to_syslog_facility",
    "to_syslog_level",
    "to_syslog_severity",
    "to_timestamp",
    "to_unix_timestamp",
    "truncate",
    "upcase",
    "uuid_v4",
]

append = []
array = []
assert = []
boolean = []
ceil = []
compact = []
contains = []
decode_base64 = ["base64"]
del = []
downcase = []
encode_base64 = ["base64"]
encode_json = ["serde_json"]
ends_with = []
exists = []
flatten = []
float = []
floor = []
format_number = ["rust_decimal"]
format_timestamp = ["chrono"]
get_env_var = []
get_hostname = ["hostname"]
includes = []
integer = []
ip_cidr_contains = ["cidr-utils"]
ip_subnet = ["lazy_static", "regex"]
ip_to_ipv6 = []
ipv6_to_ipv4 = []
is_nullish = []
join = []
length = []
log = ["tracing"]
match = ["regex"]
md5 = ["md-5", "hex"]
merge = []
now = ["chrono"]
object = []
parse_apache_log = ["chrono"]
parse_aws_alb_log = ["nom"]
parse_aws_cloudwatch_log_subscription_message = ["serde_json", "shared/aws_cloudwatch_logs_subscription", "shared/btreemap"]
parse_aws_vpc_flow_log = []
parse_common_log = ["chrono"]
parse_duration = ["rust_decimal"]
parse_glog = ["chrono"]
parse_grok = ["grok"]
parse_json = ["serde_json"]
parse_key_value = ["nom"]
parse_logfmt = ["parse_key_value"]
parse_regex = ["regex"]
parse_regex_all = ["regex"]
parse_syslog = ["syslog_loose"]
parse_timestamp = ["shared/conversion"]
parse_tokens = ["shared/tokenize"]
parse_url = ["url"]
push = []
redact = []
replace = []
round = []
sha1 = ["sha-1", "hex"]
sha2 = ["sha-2", "hex"]
sha3 = ["sha-3", "hex"]
slice = []
split = []
starts_with = []
string = []
strip_ansi_escape_codes = ["bytes", "strip-ansi-escapes"]
strip_whitespace = []
timestamp = []
to_bool = ["shared/conversion"]
to_float = ["shared/conversion"]
to_int = ["shared/conversion"]
to_string = []
to_syslog_facility = []
to_syslog_level = []
to_syslog_severity = []
to_timestamp = ["shared/conversion", "chrono"]
to_unix_timestamp = ["chrono"]
truncate = []
upcase = []
uuid_v4 = ["bytes", "uuid"]

[lib]
bench = false

[[bench]]
name = "benches"
harness = false<|MERGE_RESOLUTION|>--- conflicted
+++ resolved
@@ -84,11 +84,7 @@
     "parse_grok",
     "parse_json",
     "parse_key_value",
-<<<<<<< HEAD
-=======
     "parse_logfmt",
-    "parse_regex_all",
->>>>>>> 25a7bd9d
     "parse_regex",
     "parse_regex_all",
     "parse_syslog",
