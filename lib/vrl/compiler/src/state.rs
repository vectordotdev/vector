<<<<<<< HEAD
use std::collections::{hash_map::Entry, BTreeSet, HashMap};

use anymap::AnyMap;
use lookup::{PathPrefix, TargetPath};
=======
use std::collections::{hash_map::Entry, HashMap};
>>>>>>> 7a887d40
use value::{Kind, Value};

use crate::{parser::ast::Ident, type_def::Details, value::Collection, TypeDef};

#[derive(Debug, Clone)]
pub struct TypeInfo {
    pub state: TypeState,
    pub result: TypeDef,
}

impl TypeInfo {
    pub fn new(state: impl Into<TypeState>, result: TypeDef) -> Self {
        Self {
            state: state.into(),
            result,
        }
    }
}

impl From<&TypeState> for TypeState {
    fn from(state: &TypeState) -> Self {
        state.clone()
    }
}

#[derive(Debug, Clone, Default)]
pub struct TypeState {
    pub local: LocalEnv,
    pub external: ExternalEnv,
}

impl TypeState {
    pub fn merge(self, other: Self) -> Self {
        Self {
            local: self.local.merge(other.local),
            external: self.external.merge(other.external),
        }
    }
}

/// Local environment, limited to a given scope.
#[derive(Debug, Default, Clone, PartialEq)]
pub struct LocalEnv {
    pub(crate) bindings: HashMap<Ident, Details>,
}

impl LocalEnv {
    pub(crate) fn variable_idents(&self) -> impl Iterator<Item = &Ident> + '_ {
        self.bindings.keys()
    }

    pub(crate) fn variable(&self, ident: &Ident) -> Option<&Details> {
        self.bindings.get(ident)
    }

    #[cfg(any(feature = "expr-assignment", feature = "expr-function_call"))]
    pub(crate) fn insert_variable(&mut self, ident: Ident, details: Details) {
        self.bindings.insert(ident, details);
    }

    #[cfg(feature = "expr-function_call")]
    pub(crate) fn remove_variable(&mut self, ident: &Ident) -> Option<Details> {
        self.bindings.remove(ident)
    }

    /// Any state the child scope modified that was part of the parent is copied to the parent scope
    pub(crate) fn apply_child_scope(mut self, child: Self) -> Self {
        for (ident, child_details) in child.bindings {
            if let Some(self_details) = self.bindings.get_mut(&ident) {
                *self_details = child_details;
            }
        }

        self
    }

    /// Merges two local envs together. This is useful in cases such as if statements
    /// where different `LocalEnv`'s can be created, and the result is decided at runtime.
    /// The compile-time type must be the union of the options.
    pub(crate) fn merge(mut self, other: Self) -> Self {
        for (ident, other_details) in other.bindings {
            if let Some(self_details) = self.bindings.get_mut(&ident) {
                *self_details = self_details.clone().merge(other_details);
            }
        }
        self
    }
}

/// A lexical scope within the program.
#[derive(Debug, Clone)]
pub struct ExternalEnv {
    /// The external target of the program.
    target: Details,

    /// The type of metadata
    metadata: Kind,
<<<<<<< HEAD

    read_only_paths: BTreeSet<ReadOnlyPath>,

    /// Custom context injected by the external environment
    custom: AnyMap,
}

#[derive(Debug, Ord, Eq, PartialEq, PartialOrd)]
pub struct ReadOnlyPath {
    path: TargetPath,
    recursive: bool,
=======
>>>>>>> 7a887d40
}

impl Default for ExternalEnv {
    fn default() -> Self {
        Self::new_with_kind(
            Kind::object(Collection::any()),
            Kind::object(Collection::any()),
        )
    }
}

impl ExternalEnv {
    pub fn merge(self, other: Self) -> Self {
        Self {
            target: self.target.merge(other.target),
            metadata: self.metadata.union(other.metadata),
        }
    }

    /// Creates a new external environment that starts with an initial given
    /// [`Kind`].
    #[must_use]
    pub fn new_with_kind(target: Kind, metadata: Kind) -> Self {
        Self {
            target: Details {
                type_def: target.into(),
                value: None,
            },
            metadata,
        }
    }

<<<<<<< HEAD
    pub fn is_read_only_path(&self, target_path: &TargetPath) -> bool {
        for read_only_path in &self.read_only_paths {
            // any paths that are a parent of read-only paths also can't be modified
            if read_only_path.path.can_start_with(&target_path) {
                return true;
            }

            if read_only_path.recursive {
                if target_path.can_start_with(&read_only_path.path) {
                    return true;
                }
            } else if target_path == &read_only_path.path {
                return true;
            }
        }
        false
    }

    /// Adds a path that is considered read only. Assignments to any paths that match
    /// will fail at compile time.
    pub fn set_read_only_path(&mut self, path: TargetPath, recursive: bool) {
        self.read_only_paths
            .insert(ReadOnlyPath { path, recursive });
    }

=======
>>>>>>> 7a887d40
    pub(crate) fn target(&self) -> &Details {
        &self.target
    }

    pub(crate) fn target_mut(&mut self) -> &mut Details {
        &mut self.target
    }

    pub fn target_kind(&self) -> &Kind {
        self.target().type_def.kind()
    }

    pub fn kind(&self, prefix: PathPrefix) -> Kind {
        match prefix {
            PathPrefix::Event => self.target_kind(),
            PathPrefix::Metadata => self.metadata_kind()
        }.clone()
    }

    pub fn metadata_kind(&self) -> &Kind {
        &self.metadata
    }

    #[cfg(any(feature = "expr-assignment", feature = "expr-query"))]
    pub(crate) fn update_target(&mut self, details: Details) {
        self.target = details;
    }

    pub fn update_metadata(&mut self, kind: Kind) {
        self.metadata = kind;
    }
<<<<<<< HEAD

    /// Sets the external context data for VRL functions to use.
    pub fn set_external_context<T: 'static>(&mut self, data: T) {
        self.custom.insert::<T>(data);
    }

    /// Marks everything as read only. Any mutations on read-only values will result in a
    /// compile time error.
    pub fn read_only(mut self) -> Self {
        self.set_read_only_path(TargetPath::event_root(), true);
        self.set_read_only_path(TargetPath::metadata_root(), true);
        self
    }

    /// Get external context data from the external environment.
    pub fn get_external_context<T: 'static>(&self) -> Option<&T> {
        self.custom.get::<T>()
    }

    /// Swap the existing external contexts with new ones, returning the old ones.
    #[must_use]
    #[cfg(feature = "expr-function_call")]
    pub(crate) fn swap_external_context(&mut self, ctx: AnyMap) -> AnyMap {
        std::mem::replace(&mut self.custom, ctx)
    }
=======
>>>>>>> 7a887d40
}

/// The state used at runtime to track changes as they happen.
#[derive(Debug, Default)]
pub struct Runtime {
    /// The [`Value`] stored in each variable.
    variables: HashMap<Ident, Value>,
}

impl Runtime {
    #[must_use]
    pub fn is_empty(&self) -> bool {
        self.variables.is_empty()
    }

    pub fn clear(&mut self) {
        self.variables.clear();
    }

    #[must_use]
    pub fn variable(&self, ident: &Ident) -> Option<&Value> {
        self.variables.get(ident)
    }

    pub fn variable_mut(&mut self, ident: &Ident) -> Option<&mut Value> {
        self.variables.get_mut(ident)
    }

    pub(crate) fn insert_variable(&mut self, ident: Ident, value: Value) {
        self.variables.insert(ident, value);
    }

    pub(crate) fn remove_variable(&mut self, ident: &Ident) {
        self.variables.remove(ident);
    }

    pub(crate) fn swap_variable(&mut self, ident: Ident, value: Value) -> Option<Value> {
        match self.variables.entry(ident) {
            Entry::Occupied(mut v) => Some(std::mem::replace(v.get_mut(), value)),
            Entry::Vacant(v) => {
                v.insert(value);
                None
            }
        }
    }
}<|MERGE_RESOLUTION|>--- conflicted
+++ resolved
@@ -1,11 +1,7 @@
-<<<<<<< HEAD
 use std::collections::{hash_map::Entry, BTreeSet, HashMap};
 
 use anymap::AnyMap;
 use lookup::{PathPrefix, TargetPath};
-=======
-use std::collections::{hash_map::Entry, HashMap};
->>>>>>> 7a887d40
 use value::{Kind, Value};
 
 use crate::{parser::ast::Ident, type_def::Details, value::Collection, TypeDef};
@@ -103,20 +99,6 @@
 
     /// The type of metadata
     metadata: Kind,
-<<<<<<< HEAD
-
-    read_only_paths: BTreeSet<ReadOnlyPath>,
-
-    /// Custom context injected by the external environment
-    custom: AnyMap,
-}
-
-#[derive(Debug, Ord, Eq, PartialEq, PartialOrd)]
-pub struct ReadOnlyPath {
-    path: TargetPath,
-    recursive: bool,
-=======
->>>>>>> 7a887d40
 }
 
 impl Default for ExternalEnv {
@@ -149,34 +131,6 @@
         }
     }
 
-<<<<<<< HEAD
-    pub fn is_read_only_path(&self, target_path: &TargetPath) -> bool {
-        for read_only_path in &self.read_only_paths {
-            // any paths that are a parent of read-only paths also can't be modified
-            if read_only_path.path.can_start_with(&target_path) {
-                return true;
-            }
-
-            if read_only_path.recursive {
-                if target_path.can_start_with(&read_only_path.path) {
-                    return true;
-                }
-            } else if target_path == &read_only_path.path {
-                return true;
-            }
-        }
-        false
-    }
-
-    /// Adds a path that is considered read only. Assignments to any paths that match
-    /// will fail at compile time.
-    pub fn set_read_only_path(&mut self, path: TargetPath, recursive: bool) {
-        self.read_only_paths
-            .insert(ReadOnlyPath { path, recursive });
-    }
-
-=======
->>>>>>> 7a887d40
     pub(crate) fn target(&self) -> &Details {
         &self.target
     }
@@ -208,34 +162,6 @@
     pub fn update_metadata(&mut self, kind: Kind) {
         self.metadata = kind;
     }
-<<<<<<< HEAD
-
-    /// Sets the external context data for VRL functions to use.
-    pub fn set_external_context<T: 'static>(&mut self, data: T) {
-        self.custom.insert::<T>(data);
-    }
-
-    /// Marks everything as read only. Any mutations on read-only values will result in a
-    /// compile time error.
-    pub fn read_only(mut self) -> Self {
-        self.set_read_only_path(TargetPath::event_root(), true);
-        self.set_read_only_path(TargetPath::metadata_root(), true);
-        self
-    }
-
-    /// Get external context data from the external environment.
-    pub fn get_external_context<T: 'static>(&self) -> Option<&T> {
-        self.custom.get::<T>()
-    }
-
-    /// Swap the existing external contexts with new ones, returning the old ones.
-    #[must_use]
-    #[cfg(feature = "expr-function_call")]
-    pub(crate) fn swap_external_context(&mut self, ctx: AnyMap) -> AnyMap {
-        std::mem::replace(&mut self.custom, ctx)
-    }
-=======
->>>>>>> 7a887d40
 }
 
 /// The state used at runtime to track changes as they happen.
