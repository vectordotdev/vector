use std::collections::{hash_map::Entry, BTreeSet, HashMap};

use anymap::AnyMap;
use lookup::LookupBuf;
use value::{Kind, Value};

use crate::{parser::ast::Ident, type_def::Details, value::Collection};

/// Local environment, limited to a given scope.
#[derive(Debug, Default, Clone, PartialEq)]
pub struct LocalEnv {
    pub(crate) bindings: HashMap<Ident, Details>,
}

impl LocalEnv {
    pub(crate) fn variable_idents(&self) -> impl Iterator<Item = &Ident> + '_ {
        self.bindings.keys()
    }

    pub(crate) fn variable(&self, ident: &Ident) -> Option<&Details> {
        self.bindings.get(ident)
    }

    #[cfg(any(feature = "expr-assignment", feature = "expr-function_call"))]
    pub(crate) fn insert_variable(&mut self, ident: Ident, details: Details) {
        self.bindings.insert(ident, details);
    }

    #[cfg(feature = "expr-function_call")]
    pub(crate) fn remove_variable(&mut self, ident: &Ident) -> Option<Details> {
        self.bindings.remove(ident)
    }

    /// Any state the child scope modified that was part of the parent is copied to the parent scope
    pub(crate) fn apply_child_scope(mut self, child: Self) -> Self {
        for (ident, child_details) in child.bindings {
            if let Some(self_details) = self.bindings.get_mut(&ident) {
                *self_details = child_details;
            }
        }

        self
    }

    /// Merges two local envs together. This is useful in cases such as if statements
    /// where different `LocalEnv`'s can be created, and the result is decided at runtime.
    /// The compile-time type must be the union of the options.
    pub(crate) fn merge(mut self, other: Self) -> Self {
        for (ident, other_details) in other.bindings {
            if let Some(self_details) = self.bindings.get_mut(&ident) {
                *self_details = self_details.clone().merge(other_details);
            }
        }
        self
    }
}

/// A lexical scope within the program.
#[derive(Debug)]
pub struct ExternalEnv {
    /// The external target of the program.
    target: Details,

<<<<<<< HEAD
    /// The type of metadata
    metadata: Kind,

    read_only_paths: Vec<ReadOnlyPath>,
=======
    read_only_paths: BTreeSet<ReadOnlyPath>,
>>>>>>> 1ef6e434

    /// Custom context injected by the external environment
    custom: AnyMap,
}

// temporary until paths can point to metadata
#[derive(Debug, Ord, Eq, PartialEq, PartialOrd)]
pub enum PathRoot {
    Event,
    Metadata,
}

#[derive(Debug, Ord, Eq, PartialEq, PartialOrd)]
pub struct ReadOnlyPath {
    path: LookupBuf,
    recursive: bool,
    root: PathRoot,
}

impl Default for ExternalEnv {
    fn default() -> Self {
        Self::new_with_kind(
            Kind::object(Collection::any()),
            Kind::object(Collection::any()),
        )
    }
}

impl ExternalEnv {
    /// Creates a new external environment that starts with an initial given
    /// [`Kind`].
    #[must_use]
    pub fn new_with_kind(target: Kind, metadata: Kind) -> Self {
        Self {
            target: Details {
                type_def: target.into(),
                value: None,
            },
            metadata,
            custom: AnyMap::new(),
            read_only_paths: BTreeSet::new(),
        }
    }

    pub fn is_read_only_event_path(&self, path: &LookupBuf) -> bool {
        self.is_read_only_path(path, PathRoot::Event)
    }

    pub fn is_read_only_metadata_path(&self, path: &LookupBuf) -> bool {
        self.is_read_only_path(path, PathRoot::Metadata)
    }

    pub(crate) fn is_read_only_path(&self, path: &LookupBuf, root: PathRoot) -> bool {
        for read_only_path in &self.read_only_paths {
            if read_only_path.root != root {
                continue;
            }

            // any paths that are a parent of read-only paths also can't be modified
            if read_only_path.path.can_start_with(path) {
                return true;
            }

            if read_only_path.recursive {
                if path.can_start_with(&read_only_path.path) {
                    return true;
                }
            } else if path == &read_only_path.path {
                return true;
            }
        }
        false
    }

    /// Adds a path that is considered read only. Assignments to any paths that match
    /// will fail at compile time.
    pub(crate) fn set_read_only_path(&mut self, path: LookupBuf, recursive: bool, root: PathRoot) {
        self.read_only_paths.insert(ReadOnlyPath {
            path,
            recursive,
            root,
        });
    }

    pub fn set_read_only_event_path(&mut self, path: LookupBuf, recursive: bool) {
        self.set_read_only_path(path, recursive, PathRoot::Event);
    }

    pub fn set_read_only_metadata_path(&mut self, path: LookupBuf, recursive: bool) {
        self.set_read_only_path(path, recursive, PathRoot::Metadata);
    }

    pub(crate) fn target(&self) -> &Details {
        &self.target
    }

    pub(crate) fn target_mut(&mut self) -> &mut Details {
        &mut self.target
    }

    pub fn target_kind(&self) -> &Kind {
        self.target().type_def.kind()
    }

    pub fn metadata_kind(&self) -> &Kind {
        &self.metadata
    }

    #[cfg(any(feature = "expr-assignment", feature = "expr-query"))]
    pub(crate) fn update_target(&mut self, details: Details) {
        self.target = details;
    }

    /// Sets the external context data for VRL functions to use.
    pub fn set_external_context<T: 'static>(&mut self, data: T) {
        self.custom.insert::<T>(data);
    }

    /// Marks everything as read only. Any mutations on read-only values will result in a
    /// compile time error.
    pub fn read_only(mut self) -> Self {
        self.set_read_only_event_path(LookupBuf::root(), true);
        self.set_read_only_metadata_path(LookupBuf::root(), true);
        self
    }

    /// Get external context data from the external environment.
    pub fn get_external_context<T: 'static>(&self) -> Option<&T> {
        self.custom.get::<T>()
    }

    /// Swap the existing external contexts with new ones, returning the old ones.
    #[must_use]
    #[cfg(feature = "expr-function_call")]
    pub(crate) fn swap_external_context(&mut self, ctx: AnyMap) -> AnyMap {
        std::mem::replace(&mut self.custom, ctx)
    }
}

/// The state used at runtime to track changes as they happen.
#[derive(Debug, Default)]
pub struct Runtime {
    /// The [`Value`] stored in each variable.
    variables: HashMap<Ident, Value>,
}

impl Runtime {
    #[must_use]
    pub fn is_empty(&self) -> bool {
        self.variables.is_empty()
    }

    pub fn clear(&mut self) {
        self.variables.clear();
    }

    #[must_use]
    pub fn variable(&self, ident: &Ident) -> Option<&Value> {
        self.variables.get(ident)
    }

    pub fn variable_mut(&mut self, ident: &Ident) -> Option<&mut Value> {
        self.variables.get_mut(ident)
    }

    pub(crate) fn insert_variable(&mut self, ident: Ident, value: Value) {
        self.variables.insert(ident, value);
    }

    pub(crate) fn remove_variable(&mut self, ident: &Ident) {
        self.variables.remove(ident);
    }

    pub(crate) fn swap_variable(&mut self, ident: Ident, value: Value) -> Option<Value> {
        match self.variables.entry(ident) {
            Entry::Occupied(mut v) => Some(std::mem::replace(v.get_mut(), value)),
            Entry::Vacant(v) => {
                v.insert(value);
                None
            }
        }
    }
}<|MERGE_RESOLUTION|>--- conflicted
+++ resolved
@@ -61,14 +61,10 @@
     /// The external target of the program.
     target: Details,
 
-<<<<<<< HEAD
     /// The type of metadata
     metadata: Kind,
 
-    read_only_paths: Vec<ReadOnlyPath>,
-=======
     read_only_paths: BTreeSet<ReadOnlyPath>,
->>>>>>> 1ef6e434
 
     /// Custom context injected by the external environment
     custom: AnyMap,
@@ -182,6 +178,10 @@
         self.target = details;
     }
 
+    pub fn update_metadata(&mut self, kind: Kind) {
+        self.metadata = kind;
+    }
+
     /// Sets the external context data for VRL functions to use.
     pub fn set_external_context<T: 'static>(&mut self, data: T) {
         self.custom.insert::<T>(data);
