use crate::expression::assignment;
use crate::{parser::ast::Ident, TypeDef, Value};
use std::{any::Any, collections::HashMap};

/// The state held by the compiler.
///
/// This state allows the compiler to track certain invariants during
/// compilation, which in turn drives our progressive type checking system.
#[derive(Default)]
pub struct Compiler {
    /// stored external target type definition
    target: Option<assignment::Details>,

    /// stored internal variable type definitions
    variables: HashMap<Ident, assignment::Details>,

    /// context passed between the client program and a VRL function.
<<<<<<< HEAD
    external_context: Vec<Box<dyn Any>>,
=======
    external_context: Option<Box<dyn Any>>,
>>>>>>> e0ccf2de

    /// On request, the compiler can store its state in this field, which can
    /// later be used to revert the compiler state to the previously stored
    /// state.
    ///
    /// This is used by the compiler to try and parse part of an expression, but
    /// back out of it if only part of the expression could be parsed. We still
    /// want the parser to continue parsing, and so it can swap the failed
    /// expression with a "no-op" one, but has to have a way for the compiler to
    /// forget any state it started tracking while parsing the old, defunct
    /// expression.
    snapshot: Option<Box<Self>>,
}

impl Compiler {
    pub fn new() -> Self {
        Default::default()
    }

    /// Creates a new compiler that starts with an initial given typedef.
    pub fn new_with_type_def(type_def: TypeDef) -> Self {
        Self {
            target: Some(assignment::Details {
                type_def,
                value: None,
            }),
            ..Default::default()
        }
    }

    pub(crate) fn variable_idents(&self) -> impl Iterator<Item = &Ident> + '_ {
        self.variables.keys()
    }

    pub(crate) fn variable(&self, ident: &Ident) -> Option<&assignment::Details> {
        self.variables.get(ident)
    }

    pub(crate) fn insert_variable(&mut self, ident: Ident, details: assignment::Details) {
        self.variables.insert(ident, details);
    }

    pub(crate) fn target(&self) -> Option<&assignment::Details> {
        self.target.as_ref()
    }

    pub(crate) fn update_target(&mut self, details: assignment::Details) {
        self.target = Some(details);
    }

    /// Take a snapshot of the current state of the compiler.
    ///
    /// This overwrites any existing snapshot currently stored.
    pub(crate) fn snapshot(&mut self) {
        let target = self.target.clone();
        let variables = self.variables.clone();

        let snapshot = Self {
            target,
            variables,
<<<<<<< HEAD
            external_context: Default::default(),
=======
            external_context: None,
>>>>>>> e0ccf2de
            snapshot: None,
        };

        self.snapshot = Some(Box::new(snapshot));
    }

    /// Roll back the compiler state to a previously stored snapshot.
    pub(crate) fn rollback(&mut self) {
<<<<<<< HEAD
        if let Some(snapshot) = self.snapshot.take() {
            // TODO Copy the data..
=======
        if let Some(mut snapshot) = self.snapshot.take() {
            let context = snapshot.external_context.take();
>>>>>>> e0ccf2de
            *self = *snapshot;
            self.external_context = context;
        }
    }

    /// Returns the root typedef for the paths (not the variables) of the object.
    pub fn target_type_def(&self) -> Option<&TypeDef> {
        self.target.as_ref().map(|assignment| &assignment.type_def)
    }

<<<<<<< HEAD
    /// Adds external context data for VRL functions to use.
    pub fn add_external_context(&mut self, data: Vec<Box<dyn Any>>) {
=======
    /// Sets the external context data for VRL functions to use.
    pub fn set_external_context(&mut self, data: Option<Box<dyn Any>>) {
>>>>>>> e0ccf2de
        self.external_context = data;
    }

    /// Retrieves the first data of the required type from the external context.
    pub fn get_external_context<T: 'static>(&self) -> Option<&T> {
        self.external_context
<<<<<<< HEAD
            .iter()
            .find_map(|data| data.downcast_ref::<T>())
=======
            .as_ref()
            .and_then(|data| data.downcast_ref::<T>())
>>>>>>> e0ccf2de
    }

    /// Retrieves a mutable reference to the first data of the required type from
    /// the external context.
    pub fn get_external_context_mut<T: 'static>(&mut self) -> Option<&mut T> {
        self.external_context
<<<<<<< HEAD
            .iter_mut()
            .find_map(|data| data.downcast_mut::<T>())
=======
            .as_mut()
            .and_then(|data| data.downcast_mut::<T>())
>>>>>>> e0ccf2de
    }
}

/// The state used at runtime to track changes as they happen.
#[derive(Debug, Default)]
pub struct Runtime {
    /// The [`Value`] stored in each variable.
    variables: HashMap<Ident, Value>,
}

impl Runtime {
    pub fn variable(&self, ident: &Ident) -> Option<&Value> {
        self.variables.get(ident)
    }

    pub fn variable_mut(&mut self, ident: &Ident) -> Option<&mut Value> {
        self.variables.get_mut(ident)
    }

    pub(crate) fn insert_variable(&mut self, ident: Ident, value: Value) {
        self.variables.insert(ident, value);
    }
}<|MERGE_RESOLUTION|>--- conflicted
+++ resolved
@@ -15,11 +15,7 @@
     variables: HashMap<Ident, assignment::Details>,
 
     /// context passed between the client program and a VRL function.
-<<<<<<< HEAD
-    external_context: Vec<Box<dyn Any>>,
-=======
     external_context: Option<Box<dyn Any>>,
->>>>>>> e0ccf2de
 
     /// On request, the compiler can store its state in this field, which can
     /// later be used to revert the compiler state to the previously stored
@@ -80,11 +76,7 @@
         let snapshot = Self {
             target,
             variables,
-<<<<<<< HEAD
-            external_context: Default::default(),
-=======
             external_context: None,
->>>>>>> e0ccf2de
             snapshot: None,
         };
 
@@ -93,13 +85,8 @@
 
     /// Roll back the compiler state to a previously stored snapshot.
     pub(crate) fn rollback(&mut self) {
-<<<<<<< HEAD
-        if let Some(snapshot) = self.snapshot.take() {
-            // TODO Copy the data..
-=======
         if let Some(mut snapshot) = self.snapshot.take() {
             let context = snapshot.external_context.take();
->>>>>>> e0ccf2de
             *self = *snapshot;
             self.external_context = context;
         }
@@ -110,39 +97,24 @@
         self.target.as_ref().map(|assignment| &assignment.type_def)
     }
 
-<<<<<<< HEAD
-    /// Adds external context data for VRL functions to use.
-    pub fn add_external_context(&mut self, data: Vec<Box<dyn Any>>) {
-=======
     /// Sets the external context data for VRL functions to use.
     pub fn set_external_context(&mut self, data: Option<Box<dyn Any>>) {
->>>>>>> e0ccf2de
         self.external_context = data;
     }
 
     /// Retrieves the first data of the required type from the external context.
     pub fn get_external_context<T: 'static>(&self) -> Option<&T> {
         self.external_context
-<<<<<<< HEAD
-            .iter()
-            .find_map(|data| data.downcast_ref::<T>())
-=======
             .as_ref()
             .and_then(|data| data.downcast_ref::<T>())
->>>>>>> e0ccf2de
     }
 
     /// Retrieves a mutable reference to the first data of the required type from
     /// the external context.
     pub fn get_external_context_mut<T: 'static>(&mut self) -> Option<&mut T> {
         self.external_context
-<<<<<<< HEAD
-            .iter_mut()
-            .find_map(|data| data.downcast_mut::<T>())
-=======
             .as_mut()
             .and_then(|data| data.downcast_mut::<T>())
->>>>>>> e0ccf2de
     }
 }
 
