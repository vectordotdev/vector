--- conflicted
+++ resolved
@@ -1,11 +1,4 @@
-<<<<<<< HEAD
-use std::fmt;
-
 use lookup::{LookupBuf, OwnedPath, PathPrefix, TargetPath};
-use value::{kind::remove, Kind, Value};
-
-=======
->>>>>>> 7a887d40
 use crate::{
     expression::{Container, Resolved, Variable},
     parser::ast::Ident,
@@ -14,9 +7,8 @@
     type_def::Details,
     Context, Expression,
 };
-use lookup::LookupBuf;
+use value::{kind::remove, Kind, Value};
 use std::fmt;
-use value::{kind::remove, Kind, Value};
 
 #[derive(Clone, PartialEq)]
 pub struct Query {
@@ -139,26 +131,14 @@
     fn type_info(&self, state: &TypeState) -> TypeInfo {
         use Target::{Container, External, FunctionCall, Internal};
 
-<<<<<<< HEAD
-        match &self.target {
-            External(prefix) => match prefix {
-                PathPrefix::Event => state.1.target().clone().type_def.at_path(&self.path.clone().into()),
-                PathPrefix::Metadata => state.1.metadata_kind().at_path(&self.path.clone()).into()
-            },
+        let result = match &self.target {
+            External(prefix) => state.external.kind(*prefix).at_path(&self.path.clone()).into(),
             Internal(variable) => variable.type_def(state).at_path(&self.path.clone().into()),
             FunctionCall(call) => call.type_def(state).at_path(&self.path.clone().into()),
             Container(container) => container.type_def(state).at_path(&self.path.clone().into()),
-        }
-=======
-        let result = match &self.target {
-            External => state.external.target().clone().type_def.at_path(&self.path),
-            Internal(variable) => variable.type_info(state).result.at_path(&self.path),
-            FunctionCall(call) => call.type_info(state).result.at_path(&self.path),
-            Container(container) => container.type_info(state).result.at_path(&self.path),
         };
 
         TypeInfo::new(state, result)
->>>>>>> 7a887d40
     }
 }
 
