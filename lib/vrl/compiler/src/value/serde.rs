--- conflicted
+++ resolved
@@ -1,23 +1,3 @@
-<<<<<<< HEAD
-
-=======
-use std::{collections::BTreeMap, fmt};
-
-use bytes::Bytes;
-use chrono::SecondsFormat;
-use ordered_float::NotNan;
-use serde::{
-    de::{MapAccess, SeqAccess, Visitor},
-    Deserialize, Serialize, Serializer,
-};
->>>>>>> 690c683d
-
-
-
-
-
-
-<<<<<<< HEAD
 // TODO: audit to make sure these match
 
 // use super::Value;
@@ -143,94 +123,4 @@
 //
 //         deserializer.deserialize_any(ValueVisitor)
 //     }
-// }
-=======
-            fn expecting(&self, formatter: &mut fmt::Formatter) -> fmt::Result {
-                formatter.write_str("any valid JSON value")
-            }
-
-            #[inline]
-            fn visit_bool<E>(self, value: bool) -> Result<Value, E> {
-                Ok(value.into())
-            }
-
-            #[inline]
-            fn visit_i64<E>(self, value: i64) -> Result<Value, E> {
-                Ok(value.into())
-            }
-
-            #[inline]
-            fn visit_u64<E>(self, value: u64) -> Result<Value, E> {
-                Ok((value as i64).into())
-            }
-
-            #[inline]
-            fn visit_f64<E>(self, value: f64) -> Result<Value, E>
-            where
-                E: serde::de::Error,
-            {
-                // JSON doesn't support NaN values
-                Ok(Value::from(NotNan::new(value).unwrap()))
-            }
-
-            #[inline]
-            fn visit_str<E>(self, value: &str) -> Result<Value, E>
-            where
-                E: serde::de::Error,
-            {
-                Ok(Value::Bytes(Bytes::copy_from_slice(value.as_bytes())))
-            }
-
-            #[inline]
-            fn visit_string<E>(self, value: String) -> Result<Value, E> {
-                Ok(Value::Bytes(value.into()))
-            }
-
-            #[inline]
-            fn visit_none<E>(self) -> Result<Value, E> {
-                Ok(Value::Null)
-            }
-
-            #[inline]
-            fn visit_some<D>(self, deserializer: D) -> Result<Value, D::Error>
-            where
-                D: serde::Deserializer<'de>,
-            {
-                Deserialize::deserialize(deserializer)
-            }
-
-            #[inline]
-            fn visit_unit<E>(self) -> Result<Value, E> {
-                Ok(Value::Null)
-            }
-
-            #[inline]
-            fn visit_seq<V>(self, mut visitor: V) -> Result<Value, V::Error>
-            where
-                V: SeqAccess<'de>,
-            {
-                let mut vec = Vec::new();
-                while let Some(value) = visitor.next_element()? {
-                    vec.push(value);
-                }
-
-                Ok(Value::Array(vec))
-            }
-
-            fn visit_map<V>(self, mut visitor: V) -> Result<Value, V::Error>
-            where
-                V: MapAccess<'de>,
-            {
-                let mut map = BTreeMap::new();
-                while let Some((key, value)) = visitor.next_entry()? {
-                    map.insert(key, value);
-                }
-
-                Ok(Value::Object(map))
-            }
-        }
-
-        deserializer.deserialize_any(ValueVisitor)
-    }
-}
->>>>>>> 690c683d
+// }