use dyn_clone::DynClone;
use std::collections::BTreeMap;

<<<<<<< HEAD
use crate::Value;

#[derive(Copy, Clone, Debug, PartialEq)]
pub struct IndexHandle(pub usize);

#[derive(Clone, Debug, PartialEq)]
pub enum Condition {
    Equals { field: String, value: String },
=======
#[derive(Debug, PartialEq)]
pub enum Condition<'a> {
    Equals { field: &'a str, value: String },
>>>>>>> ef487e62
}

pub trait EnrichmentTableSetup: DynClone {
    fn table_ids(&self) -> Vec<String>;
    fn add_index(&mut self, table: &str, fields: &[&str]) -> Result<IndexHandle, String>;
}

dyn_clone::clone_trait_object!(EnrichmentTableSetup);

pub trait EnrichmentTableSearch: DynClone {
    fn find_table_row<'a>(
        &'a self,
        table: &str,
<<<<<<< HEAD
        criteria: Vec<Condition>,
        index: Option<IndexHandle>,
    ) -> Result<BTreeMap<String, Value>, String>;
=======
        criteria: &'a [Condition<'a>],
    ) -> Result<Option<BTreeMap<String, Value>>, String>;
>>>>>>> ef487e62
}

dyn_clone::clone_trait_object!(EnrichmentTableSearch);

/// Create a empty enrichment for situations when we don't have any tables loaded.
#[derive(Clone, Debug)]
pub struct EmptyEnrichmentTables;

impl EnrichmentTableSetup for EmptyEnrichmentTables {
    fn table_ids(&self) -> Vec<String> {
        Vec::new()
    }

    fn add_index(&mut self, _table: &str, _fields: &[&str]) -> Result<IndexHandle, String> {
        Ok(IndexHandle(0))
    }
}

impl EnrichmentTableSearch for EmptyEnrichmentTables {
    fn find_table_row<'a>(
        &self,
        _table: &str,
<<<<<<< HEAD
        _condition: Vec<Condition>,
        _index: Option<IndexHandle>,
    ) -> Result<BTreeMap<String, Value>, String> {
        Err("no data found".to_string())
=======
        _criteria: &'a [Condition<'a>],
    ) -> Result<Option<BTreeMap<String, Value>>, String> {
        Ok(None)
>>>>>>> ef487e62
    }
}<|MERGE_RESOLUTION|>--- conflicted
+++ resolved
@@ -1,20 +1,13 @@
+use crate::Value;
 use dyn_clone::DynClone;
 use std::collections::BTreeMap;
-
-<<<<<<< HEAD
-use crate::Value;
 
 #[derive(Copy, Clone, Debug, PartialEq)]
 pub struct IndexHandle(pub usize);
 
 #[derive(Clone, Debug, PartialEq)]
-pub enum Condition {
-    Equals { field: String, value: String },
-=======
-#[derive(Debug, PartialEq)]
 pub enum Condition<'a> {
     Equals { field: &'a str, value: String },
->>>>>>> ef487e62
 }
 
 pub trait EnrichmentTableSetup: DynClone {
@@ -28,14 +21,9 @@
     fn find_table_row<'a>(
         &'a self,
         table: &str,
-<<<<<<< HEAD
-        criteria: Vec<Condition>,
+        condition: &'a [Condition<'a>],
         index: Option<IndexHandle>,
     ) -> Result<BTreeMap<String, Value>, String>;
-=======
-        criteria: &'a [Condition<'a>],
-    ) -> Result<Option<BTreeMap<String, Value>>, String>;
->>>>>>> ef487e62
 }
 
 dyn_clone::clone_trait_object!(EnrichmentTableSearch);
@@ -58,15 +46,9 @@
     fn find_table_row<'a>(
         &self,
         _table: &str,
-<<<<<<< HEAD
-        _condition: Vec<Condition>,
+        _condition: &'a [Condition<'a>],
         _index: Option<IndexHandle>,
     ) -> Result<BTreeMap<String, Value>, String> {
         Err("no data found".to_string())
-=======
-        _criteria: &'a [Condition<'a>],
-    ) -> Result<Option<BTreeMap<String, Value>>, String> {
-        Ok(None)
->>>>>>> ef487e62
     }
 }