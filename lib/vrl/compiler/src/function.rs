use std::{
    collections::{BTreeMap, HashMap},
    fmt,
};

use anymap::AnyMap;
use diagnostic::{DiagnosticError, Label, Note};
use value::kind::Collection;

use crate::{
    expression::{
        container::Variant, Container, Expr, Expression, FunctionArgument, Literal, Query,
    },
    parser::Node,
<<<<<<< HEAD
    value::{kind, Kind, VrlValueConvert},
=======
    state::{ExternalEnv, LocalEnv},
    value::{kind, Kind},
>>>>>>> cd85b43a
    vm::VmArgumentList,
    Context, ExpressionError, Span, Value,
};

pub type Compiled = Result<Box<dyn Expression>, Box<dyn DiagnosticError>>;
pub type CompiledArgument =
    Result<Option<Box<dyn std::any::Any + Send + Sync>>, Box<dyn DiagnosticError>>;

pub trait Function: Send + Sync + fmt::Debug {
    /// The identifier by which the function can be called.
    fn identifier(&self) -> &'static str;

    /// A brief single-line description explaining what this function does.
    fn summary(&self) -> &'static str {
        "TODO"
    }

    /// A more elaborate multi-paragraph description on how to use the function.
    fn usage(&self) -> &'static str {
        "TODO"
    }

    /// One or more examples demonstrating usage of the function in VRL source
    /// code.
    fn examples(&self) -> &'static [Example];
    // fn examples(&self) -> &'static [Example] {
    //     &[/* ODO */]
    // }

    /// Compile a [`Function`] into a type that can be resolved to an
    /// [`Expression`].
    ///
    /// This function is called at compile-time for any `Function` used in the
    /// program.
    ///
    /// At runtime, the `Expression` returned by this function is executed and
    /// resolved to its final [`Value`].
    fn compile(
        &self,
        state: (&mut LocalEnv, &mut ExternalEnv),
        info: &mut FunctionCompileContext,
        arguments: ArgumentList,
    ) -> Compiled;

    /// An optional list of parameters the function accepts.
    ///
    /// This list is used at compile-time to check function arity, keyword names
    /// and argument type definition.
    fn parameters(&self) -> &'static [Parameter] {
        &[]
    }

    /// Implement this function if you need to manipulate and store any function parameters
    /// at compile time.
    fn compile_argument(
        &self,
        _args: &[(&'static str, Option<FunctionArgument>)],
        _ctx: &mut FunctionCompileContext,
        _name: &str,
        _expr: Option<&Expr>,
    ) -> Result<Option<Box<dyn std::any::Any + Send + Sync>>, Box<dyn DiagnosticError>> {
        Ok(None)
    }

    /// This function is called by the VM.
    fn call_by_vm(
        &self,
        _ctx: &mut Context,
        _args: &mut VmArgumentList,
    ) -> Result<Value, ExpressionError>;
}

// -----------------------------------------------------------------------------

#[derive(Debug, Copy, Clone, PartialEq)]
pub struct Example {
    pub title: &'static str,
    pub source: &'static str,
    pub result: Result<&'static str, &'static str>,
}

#[derive(Debug)]
pub struct FunctionCompileContext {
    span: Span,
    external_context: AnyMap,
}

impl FunctionCompileContext {
    pub fn new(span: Span) -> Self {
        Self {
            span,
            external_context: AnyMap::new(),
        }
    }

    /// Add an external context to the compile context.
    pub fn with_external_context(mut self, context: AnyMap) -> Self {
        self.external_context = context;
        self
    }

    /// Span information for the function call.
    pub fn span(&self) -> Span {
        self.span
    }

    /// Get an immutable reference to a stored external context, if one exists.
    pub fn get_external_context<T: 'static>(&self) -> Option<&T> {
        self.external_context.get::<T>()
    }

    /// Get a mutable reference to a stored external context, if one exists.
    pub fn get_external_context_mut<T: 'static>(&mut self) -> Option<&mut T> {
        self.external_context.get_mut::<T>()
    }

    /// Consume the `FunctionCompileContext`, returning the (potentially mutated) `AnyMap`.
    pub fn into_external_context(self) -> AnyMap {
        self.external_context
    }
}

// -----------------------------------------------------------------------------

#[derive(Debug, Copy, Clone, PartialEq)]
pub struct Parameter {
    /// The keyword of the parameter.
    ///
    /// Arguments can be passed in both using the keyword, or as a positional
    /// argument.
    pub keyword: &'static str,

    /// The type kind(s) this parameter expects to receive.
    ///
    /// If an invalid kind is provided, the compiler will return a compile-time
    /// error.
    pub kind: u16,

    /// Whether or not this is a required parameter.
    ///
    /// If it isn't, the function can be called without errors, even if the
    /// argument matching this parameter is missing.
    pub required: bool,
}

impl Parameter {
    #[allow(arithmetic_overflow)]
    pub fn kind(&self) -> Kind {
        let mut kind = Kind::empty();

        let n = self.kind;

        if (n & kind::BYTES) == kind::BYTES {
            kind.add_bytes();
        }

        if (n & kind::INTEGER) == kind::INTEGER {
            kind.add_integer();
        }

        if (n & kind::FLOAT) == kind::FLOAT {
            kind.add_float();
        }

        if (n & kind::BOOLEAN) == kind::BOOLEAN {
            kind.add_boolean();
        }

        if (n & kind::OBJECT) == kind::OBJECT {
            kind.add_object(Collection::any());
        }

        if (n & kind::ARRAY) == kind::ARRAY {
            kind.add_array(Collection::any());
        }

        if (n & kind::TIMESTAMP) == kind::TIMESTAMP {
            kind.add_timestamp();
        }

        if (n & kind::REGEX) == kind::REGEX {
            kind.add_regex();
        }

        if (n & kind::NULL) == kind::NULL {
            kind.add_null();
        }

        kind
    }
}

// -----------------------------------------------------------------------------

#[derive(Debug, Default, Clone)]
pub struct ArgumentList(HashMap<&'static str, Expr>);

impl ArgumentList {
    pub fn optional(&mut self, keyword: &'static str) -> Option<Box<dyn Expression>> {
        self.optional_expr(keyword).map(|v| Box::new(v) as _)
    }

    pub fn required(&mut self, keyword: &'static str) -> Box<dyn Expression> {
        Box::new(self.required_expr(keyword)) as _
    }

    pub fn optional_literal(&mut self, keyword: &'static str) -> Result<Option<Literal>, Error> {
        self.optional_expr(keyword)
            .map(|expr| match expr {
                Expr::Literal(literal) => Ok(literal),
                Expr::Variable(var) if var.value().is_some() => {
                    match var.value().unwrap().clone().into() {
                        Expr::Literal(literal) => Ok(literal),
                        expr => Err(Error::UnexpectedExpression {
                            keyword,
                            expected: "literal",
                            expr,
                        }),
                    }
                }
                expr => Err(Error::UnexpectedExpression {
                    keyword,
                    expected: "literal",
                    expr,
                }),
            })
            .transpose()
    }

    /// Returns the argument if it is a literal, an object or an array.
    pub fn optional_value(&mut self, keyword: &'static str) -> Result<Option<Value>, Error> {
        self.optional_expr(keyword)
            .map(|expr| {
                expr.try_into().map_err(|err| Error::UnexpectedExpression {
                    keyword,
                    expected: "literal",
                    expr: err,
                })
            })
            .transpose()
    }

    pub fn required_literal(&mut self, keyword: &'static str) -> Result<Literal, Error> {
        Ok(required(self.optional_literal(keyword)?))
    }

    pub fn optional_enum(
        &mut self,
        keyword: &'static str,
        variants: &[Value],
    ) -> Result<Option<Value>, Error> {
        self.optional_literal(keyword)?
            .map(|literal| literal.to_value())
            .map(|value| {
                variants
                    .iter()
                    .find(|v| *v == &value)
                    .cloned()
                    .ok_or(Error::InvalidEnumVariant {
                        keyword,
                        value,
                        variants: variants.to_vec(),
                    })
            })
            .transpose()
    }

    pub fn required_enum(
        &mut self,
        keyword: &'static str,
        variants: &[Value],
    ) -> Result<Value, Error> {
        Ok(required(self.optional_enum(keyword, variants)?))
    }

    pub fn optional_query(&mut self, keyword: &'static str) -> Result<Option<Query>, Error> {
        self.optional_expr(keyword)
            .map(|expr| match expr {
                Expr::Query(query) => Ok(query),
                expr => Err(Error::UnexpectedExpression {
                    keyword,
                    expected: "query",
                    expr,
                }),
            })
            .transpose()
    }

    pub fn required_query(&mut self, keyword: &'static str) -> Result<Query, Error> {
        Ok(required(self.optional_query(keyword)?))
    }

    pub fn optional_regex(&mut self, keyword: &'static str) -> Result<Option<regex::Regex>, Error> {
        self.optional_expr(keyword)
            .map(|expr| match expr {
                Expr::Literal(Literal::Regex(regex)) => Ok((*regex).clone()),
                expr => Err(Error::UnexpectedExpression {
                    keyword,
                    expected: "regex",
                    expr,
                }),
            })
            .transpose()
    }

    pub fn required_regex(&mut self, keyword: &'static str) -> Result<regex::Regex, Error> {
        Ok(required(self.optional_regex(keyword)?))
    }

    pub fn optional_object(
        &mut self,
        keyword: &'static str,
    ) -> Result<Option<Vec<(Expr, Expr)>>, Error> {
        self.optional_expr(keyword)
            .map(|expr| match expr {
                Expr::Container(Container {
                    variant: Variant::Object(object),
                }) => Ok((*object).clone()),
                expr => Err(Error::UnexpectedExpression {
                    keyword,
                    expected: "object",
                    expr,
                }),
            })
            .transpose()
    }

    pub fn required_object(&mut self, keyword: &'static str) -> Result<Vec<(Expr, Expr)>, Error> {
        Ok(required(self.optional_object(keyword)?))
    }

    pub fn required_static_object(
        &mut self,
        keyword: &'static str,
    ) -> Result<BTreeMap<String, Expr>, Error> {
        let object = required(self.optional_object(keyword)?);

        let object = object
            .into_iter()
            .map(|(key, value)| {
                let key = key
                    .as_value()
                    .ok_or_else(|| Error::ExpectedStaticExpression {
                        keyword: "patterns",
                        expr: key.clone(),
                    })?
                    .try_bytes_utf8_lossy()
                    .map_err(|_| Error::UnexpectedExpression {
                        keyword: "patterns",
                        expected: "string",
                        expr: key.clone(),
                    })?
                    .into_owned();
                Ok((key, value))
            })
            .collect::<Result<BTreeMap<_, _>, _>>()?;

        Ok(object)
    }

    pub fn optional_array(&mut self, keyword: &'static str) -> Result<Option<Vec<Expr>>, Error> {
        self.optional_expr(keyword)
            .map(|expr| match expr {
                Expr::Container(Container {
                    variant: Variant::Array(array),
                }) => Ok((*array).clone()),
                expr => Err(Error::UnexpectedExpression {
                    keyword,
                    expected: "array",
                    expr,
                }),
            })
            .transpose()
    }

    pub fn required_array(&mut self, keyword: &'static str) -> Result<Vec<Expr>, Error> {
        Ok(required(self.optional_array(keyword)?))
    }

    pub(crate) fn keywords(&self) -> Vec<&'static str> {
        self.0.keys().copied().collect::<Vec<_>>()
    }

    pub(crate) fn insert(&mut self, k: &'static str, v: Expr) {
        self.0.insert(k, v);
    }

    fn optional_expr(&mut self, keyword: &'static str) -> Option<Expr> {
        self.0.remove(keyword)
    }

    fn required_expr(&mut self, keyword: &'static str) -> Expr {
        required(self.optional_expr(keyword))
    }
}

fn required<T>(argument: Option<T>) -> T {
    argument.expect("invalid function signature")
}

impl From<HashMap<&'static str, Value>> for ArgumentList {
    fn from(map: HashMap<&'static str, Value>) -> Self {
        Self(
            map.into_iter()
                .map(|(k, v)| (k, v.into()))
                .collect::<HashMap<_, _>>(),
        )
    }
}

impl From<Vec<Node<FunctionArgument>>> for ArgumentList {
    fn from(arguments: Vec<Node<FunctionArgument>>) -> Self {
        let arguments = arguments
            .into_iter()
            .map(|arg| {
                let arg = arg.into_inner();
                // TODO: find a better API design that doesn't require unwrapping.
                let key = arg.parameter().expect("exists").keyword;
                let expr = arg.into_inner();

                (key, expr)
            })
            .collect::<HashMap<_, _>>();

        Self(arguments)
    }
}

impl From<ArgumentList> for Vec<(&'static str, Option<FunctionArgument>)> {
    fn from(args: ArgumentList) -> Self {
        args.0
            .iter()
            .map(|(key, expr)| {
                (
                    *key,
                    Some(FunctionArgument::new(
                        None,
                        Node::new(Span::default(), expr.clone()),
                    )),
                )
            })
            .collect()
    }
}

// -----------------------------------------------------------------------------

#[derive(thiserror::Error, Debug, PartialEq)]
pub enum Error {
    #[error("unexpected expression type")]
    UnexpectedExpression {
        keyword: &'static str,
        expected: &'static str,
        expr: Expr,
    },

    #[error(r#"invalid enum variant""#)]
    InvalidEnumVariant {
        keyword: &'static str,
        value: Value,
        variants: Vec<Value>,
    },

    #[error("this argument must be a static expression")]
    ExpectedStaticExpression { keyword: &'static str, expr: Expr },

    #[error(r#"invalid argument"#)]
    InvalidArgument {
        keyword: &'static str,
        value: Value,
        error: &'static str,
    },
}

impl diagnostic::DiagnosticError for Error {
    fn code(&self) -> usize {
        use Error::*;

        match self {
            UnexpectedExpression { .. } => 400,
            InvalidEnumVariant { .. } => 401,
            ExpectedStaticExpression { .. } => 402,
            InvalidArgument { .. } => 403,
        }
    }

    fn labels(&self) -> Vec<Label> {
        use Error::*;

        match self {
            UnexpectedExpression {
                keyword,
                expected,
                expr,
            } => vec![
                Label::primary(
                    format!(r#"unexpected expression for argument "{}""#, keyword),
                    Span::default(),
                ),
                Label::context(format!("received: {}", expr.as_str()), Span::default()),
                Label::context(format!("expected: {}", expected), Span::default()),
            ],

            InvalidEnumVariant {
                keyword,
                value,
                variants,
            } => vec![
                Label::primary(
                    format!(r#"invalid enum variant for argument "{}""#, keyword),
                    Span::default(),
                ),
                Label::context(format!("received: {}", value), Span::default()),
                Label::context(
                    format!(
                        "expected one of: {}",
                        variants
                            .iter()
                            .map(|v| v.to_string())
                            .collect::<Vec<_>>()
                            .join(", ")
                    ),
                    Span::default(),
                ),
            ],

            ExpectedStaticExpression { keyword, expr } => vec![
                Label::primary(
                    format!(r#"expected static expression for argument "{}""#, keyword),
                    Span::default(),
                ),
                Label::context(format!("received: {}", expr.as_str()), Span::default()),
            ],

            InvalidArgument {
                keyword,
                value,
                error,
            } => vec![
                Label::primary(
                    format!(r#"invalid argument "{}""#, keyword),
                    Span::default(),
                ),
                Label::context(format!("received: {}", value), Span::default()),
                Label::context(format!("error: {}", error), Span::default()),
            ],
        }
    }

    fn notes(&self) -> Vec<Note> {
        vec![Note::SeeCodeDocs(self.code())]
    }
}

impl From<Error> for Box<dyn diagnostic::DiagnosticError> {
    fn from(error: Error) -> Self {
        Box::new(error) as _
    }
}

#[cfg(test)]
mod tests {
    use super::*;

    #[test]
    fn test_parameter_kind() {
        struct TestCase {
            parameter_kind: u16,
            kind: Kind,
        }

        for (
            title,
            TestCase {
                parameter_kind,
                kind,
            },
        ) in HashMap::from([
            (
                "bytes",
                TestCase {
                    parameter_kind: kind::BYTES,
                    kind: Kind::bytes(),
                },
            ),
            (
                "integer",
                TestCase {
                    parameter_kind: kind::INTEGER,
                    kind: Kind::integer(),
                },
            ),
        ]) {
            let parameter = Parameter {
                keyword: "",
                kind: parameter_kind,
                required: false,
            };

            assert_eq!(parameter.kind(), kind, "{}", title);
        }
    }
}<|MERGE_RESOLUTION|>--- conflicted
+++ resolved
@@ -12,12 +12,8 @@
         container::Variant, Container, Expr, Expression, FunctionArgument, Literal, Query,
     },
     parser::Node,
-<<<<<<< HEAD
+    state::{ExternalEnv, LocalEnv},
     value::{kind, Kind, VrlValueConvert},
-=======
-    state::{ExternalEnv, LocalEnv},
-    value::{kind, Kind},
->>>>>>> cd85b43a
     vm::VmArgumentList,
     Context, ExpressionError, Span, Value,
 };
