use compiler::{
    vm::{OpCode, Vm},
    ExpressionError, Function,
};
use lookup::LookupBuf;
<<<<<<< HEAD
use shared::TimeZone;
use std::{error::Error, fmt};
=======
use vector_common::TimeZone;
>>>>>>> be03df2a

use crate::{state, Context, Program, Target, Value};

pub type RuntimeResult = Result<Value, Terminate>;

#[derive(Debug, Default)]
pub struct Runtime {
    state: state::Runtime,
    root_lookup: LookupBuf,
}

/// The error raised if the runtime is terminated.
#[derive(Debug, Clone, PartialEq, Eq)]
pub enum Terminate {
    /// A manual `abort` call.
    ///
    /// This is an intentional termination that does not result in an
    /// `Ok(Value)` result, but should neither be interpreted as an unexpected
    /// outcome.
    Abort(ExpressionError),

    /// An unexpected program termination.
    Error(ExpressionError),
}

impl fmt::Display for Terminate {
    fn fmt(&self, f: &mut fmt::Formatter<'_>) -> fmt::Result {
        match self {
            Terminate::Abort(error) => error.fmt(f),
            Terminate::Error(error) => error.fmt(f),
        }
    }
}

impl Error for Terminate {
    fn source(&self) -> Option<&(dyn Error + 'static)> {
        None
    }
}

impl Runtime {
    pub fn new(state: state::Runtime) -> Self {
        Self {
            state,
            root_lookup: LookupBuf::root(),
        }
    }

    pub fn is_empty(&self) -> bool {
        self.state.is_empty()
    }

    pub fn clear(&mut self) {
        self.state.clear();
    }

    /// Given the provided [`Target`], resolve the provided [`Program`] to
    /// completion.
    pub fn resolve(
        &mut self,
        target: &mut dyn Target,
        program: &Program,
        timezone: &TimeZone,
    ) -> RuntimeResult {
        // Validate that the path is an object.
        //
        // VRL technically supports any `Value` object as the root, but the
        // assumption is people are expected to use it to query objects.
        match target.get(&self.root_lookup) {
            Ok(Some(Value::Object(_))) => {}
            Ok(Some(value)) => {
                return Err(Terminate::Error(
                    format!(
                        "target must be a valid object, got {}: {}",
                        value.kind(),
                        value
                    )
                    .into(),
                ))
            }
            Ok(None) => {
                return Err(Terminate::Error(
                    "expected target object, got nothing".to_owned().into(),
                ))
            }
            Err(err) => {
                return Err(Terminate::Error(
                    format!("error querying target object: {}", err).into(),
                ))
            }
        };

        let mut context = Context::new(target, &mut self.state, timezone);

        let mut values = program
            .iter()
            .map(|expr| {
                expr.resolve(&mut context).map_err(|err| match err {
                    ExpressionError::Abort { .. } => Terminate::Abort(err),
                    err @ ExpressionError::Error { .. } => Terminate::Error(err),
                })
            })
            .collect::<Result<Vec<_>, _>>()?;

        Ok(values.pop().unwrap_or(Value::Null))
    }

    pub fn compile(&self, fns: Vec<Box<dyn Function>>, program: &Program) -> Result<Vm, String> {
        let mut vm = Vm::new(fns);

        for expr in program.iter() {
            expr.compile_to_vm(&mut vm)?;
        }

        vm.write_opcode(OpCode::Return);

        Ok(vm)
    }

    /// Given the provided [`Target`], runs the [`Vm`] to completion.
    pub fn run_vm(
        &mut self,
        vm: &Vm,
        target: &mut dyn Target,
        timezone: &TimeZone,
    ) -> Result<Value, Terminate> {
        let mut context = Context::new(target, &mut self.state, timezone);
        vm.interpret(&mut context).map_err(|err| match err {
            ExpressionError::Abort { .. } => Terminate::Abort(err),
            err @ ExpressionError::Error { .. } => Terminate::Error(err),
        })
    }
}<|MERGE_RESOLUTION|>--- conflicted
+++ resolved
@@ -3,12 +3,8 @@
     ExpressionError, Function,
 };
 use lookup::LookupBuf;
-<<<<<<< HEAD
-use shared::TimeZone;
 use std::{error::Error, fmt};
-=======
 use vector_common::TimeZone;
->>>>>>> be03df2a
 
 use crate::{state, Context, Program, Target, Value};
 
