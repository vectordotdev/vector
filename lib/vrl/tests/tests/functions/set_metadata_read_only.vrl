--- conflicted
+++ resolved
@@ -7,11 +7,7 @@
 #   │ ^^^^^^^^^^^^^^^^^^^^^^^^^^^^^^^^^
 #   │ │
 #   │ mutation of read-only value
-<<<<<<< HEAD
-#   │ @read_only is read-only, and cannot be modified
-=======
 #   │ %read_only is read-only, and cannot be modified
->>>>>>> 05fc485f
 #   │
 #   = learn more about error code 315 at https://errors.vrl.dev/315
 #   = see language documentation at https://vrl.dev
