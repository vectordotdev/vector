[package]
name = "vrl-tests"
version = "0.1.0"
authors = ["Vector Contributors <vector@timber.io>"]
edition = "2021"
publish = false

[dependencies]
parser = { package = "vrl-parser", path = "../parser" }
shared = { path = "../../shared", default-features = false }
enrichment = { path = "../../enrichment" }
stdlib = { package = "vrl-stdlib", path = "../stdlib" }
vrl = { path = "../core" }

ansi_term = "0.12"
chrono = "0.4"
chrono-tz = "0.6"
glob = "0.3"
prettydiff = "0.5"
regex = "1"
serde = "1"
serde_json = "1"
structopt = { version = "0.3", default-features = false }
<<<<<<< HEAD
tracing-subscriber = { version = "0.3", default-features = false, features = ["fmt"] }
=======
tracing-subscriber = { version = "0.2.25", default-features = false, features = ["fmt"] }
>>>>>>> b6466143
<|MERGE_RESOLUTION|>--- conflicted
+++ resolved
@@ -21,8 +21,4 @@
 serde = "1"
 serde_json = "1"
 structopt = { version = "0.3", default-features = false }
-<<<<<<< HEAD
-tracing-subscriber = { version = "0.3", default-features = false, features = ["fmt"] }
-=======
-tracing-subscriber = { version = "0.2.25", default-features = false, features = ["fmt"] }
->>>>>>> b6466143
+tracing-subscriber = { version = "0.3.3", default-features = false, features = ["fmt"] }