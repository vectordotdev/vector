use crate::lookup_v2::{parse_path, BorrowedSegment, Path};
use serde::{Deserialize, Deserializer, Serialize, Serializer};

#[derive(Debug, Clone, PartialEq, Eq, Default)]
pub struct OwnedPath {
    pub segments: Vec<OwnedSegment>,
}

impl OwnedPath {
    pub fn root() -> Self {
        vec![].into()
    }

    pub fn push_field(&mut self, field: &str) {
        self.segments.push(OwnedSegment::field(field));
    }

    pub fn with_field_appended(&self, field: &str) -> Self {
        let mut new_path = self.clone();
        new_path.push_field(field);
        new_path
    }

    pub fn push_index(&mut self, index: isize) {
        self.segments.push(OwnedSegment::index(index));
    }

    pub fn with_index_appended(&self, index: isize) -> Self {
        let mut new_path = self.clone();
        new_path.push_index(index);
        new_path
    }

    pub fn single_field(field: &str) -> Self {
        vec![OwnedSegment::field(field)].into()
    }
}

impl<'de> Deserialize<'de> for OwnedPath {
    fn deserialize<D>(deserializer: D) -> Result<Self, D::Error>
    where
        D: Deserializer<'de>,
    {
        let path: String = Deserialize::deserialize(deserializer)?;
        Ok(parse_path(&path))
    }
}

impl Serialize for OwnedPath {
    fn serialize<S>(&self, serializer: S) -> Result<S::Ok, S::Error>
    where
        S: Serializer,
    {
        if self.segments.is_empty() {
            serializer.serialize_str("<invalid>")
        } else {
            let mut coalesce_i = 0;

            let path = self
                .segments
                .iter()
                .enumerate()
                .map(|(i, segment)| match segment {
                    OwnedSegment::Field(field) => {
                        serialize_field(field.as_ref(), (i != 0).then(|| "."))
                    }

                    OwnedSegment::CoalesceField(field) => {
                        let output = serialize_field(
                            field.as_ref(),
                            Some(if coalesce_i == 0 {
                                if i == 0 {
                                    "("
                                } else {
                                    ".("
                                }
                            } else {
                                "|"
                            }),
                        );
                        coalesce_i += 1;
                        output
                    }
                    OwnedSegment::Index(index) => format!("[{}]", index),
                    OwnedSegment::Invalid => {
                        (if i == 0 { "<invalid>" } else { ".<invalid>" }).to_owned()
                    }
                    OwnedSegment::CoalesceEnd(field) => {
                        format!(
                            "{})",
                            serialize_field(field.as_ref(), (coalesce_i != 0).then(|| "|"))
                        )
                    }
                })
                .collect::<Vec<_>>()
                .join("");
            serializer.serialize_str(&path)
        }
    }
}

fn serialize_field(field: &str, separator: Option<&str>) -> String {
    let needs_quotes = field
        .chars()
        .any(|c| !matches!(c, 'A'..='Z' | 'a'..='z' | '_' | '0'..='9' | '@'));
    // Allocate enough to fit the field, a `.` and two `"` characters. This
    // should suffice for the majority of cases when no escape sequence is used.
<<<<<<< HEAD
    let mut string = String::with_capacity(field.as_bytes().len() + 3);
=======

    let separator_len = separator.map(|x|x.len()).unwrap_or(0);
    let mut string = String::with_capacity(field.as_bytes().len() + 2 + separator_len);
>>>>>>> 8ab759ce
    if let Some(separator) = separator {
        string.push_str(separator);
    }
    if needs_quotes {
        string.push('"');
        for c in field.chars() {
            if matches!(c, '"' | '\\') {
                string.push('\\');
            }
            string.push(c);
        }
        string.push('"');
        string
    } else {
        string.push_str(field);
        string
    }
}

impl From<Vec<OwnedSegment>> for OwnedPath {
    fn from(segments: Vec<OwnedSegment>) -> Self {
        Self { segments }
    }
}

impl<const N: usize> From<[OwnedSegment; N]> for OwnedPath {
    fn from(segments: [OwnedSegment; N]) -> Self {
        OwnedPath::from(Vec::from(segments))
    }
}

impl<'a, const N: usize> From<[BorrowedSegment<'a>; N]> for OwnedPath {
    fn from(segments: [BorrowedSegment<'a>; N]) -> Self {
        OwnedPath::from(segments.map(OwnedSegment::from))
    }
}

#[derive(Debug, PartialEq, Eq, Clone)]
pub enum OwnedSegment {
    Field(String),
    Index(isize),
    CoalesceField(String),
    CoalesceEnd(String),
    Invalid,
}

impl OwnedSegment {
    pub fn field(value: &str) -> OwnedSegment {
<<<<<<< HEAD
        OwnedSegment::Field(value.to_string().into())
=======
        OwnedSegment::Field(value.to_string())
>>>>>>> 8ab759ce
    }
    pub fn index(value: isize) -> OwnedSegment {
        OwnedSegment::Index(value)
    }

    pub fn coalesce_field(field: impl Into<String>) -> OwnedSegment {
        OwnedSegment::CoalesceField(field.into())
    }

    pub fn coalesce_end(field: impl Into<String>) -> OwnedSegment {
        OwnedSegment::CoalesceEnd(field.into())
    }

    pub fn is_field(&self) -> bool {
        matches!(self, OwnedSegment::Field(_))
    }
    pub fn is_index(&self) -> bool {
        matches!(self, OwnedSegment::Index(_))
    }
    pub fn is_invalid(&self) -> bool {
        matches!(self, OwnedSegment::Invalid)
    }
}

impl<'a> From<BorrowedSegment<'a>> for OwnedSegment {
    fn from(x: BorrowedSegment<'a>) -> Self {
        match x {
            BorrowedSegment::Field(value) => OwnedSegment::Field(value.to_string()),
            BorrowedSegment::Index(value) => OwnedSegment::Index(value),
            BorrowedSegment::Invalid => OwnedSegment::Invalid,
            BorrowedSegment::CoalesceField(field) => OwnedSegment::CoalesceField(field.to_string()),
            BorrowedSegment::CoalesceEnd(field) => OwnedSegment::CoalesceEnd(field.to_string()),
        }
    }
}

impl<'a> From<&'a str> for OwnedSegment {
    fn from(field: &'a str) -> Self {
        OwnedSegment::field(field)
    }
}

impl<'a> From<&'a String> for OwnedSegment {
    fn from(field: &'a String) -> Self {
        OwnedSegment::field(field.as_str())
    }
}

impl From<isize> for OwnedSegment {
    fn from(index: isize) -> Self {
        OwnedSegment::index(index)
    }
}

impl<'a> Path<'a> for &'a Vec<OwnedSegment> {
    type Iter = OwnedSegmentSliceIter<'a>;

    fn segment_iter(&self) -> Self::Iter {
        OwnedSegmentSliceIter {
            segments: self.as_slice(),
            index: 0,
        }
    }
}

impl<'a> Path<'a> for &'a OwnedPath {
    type Iter = OwnedSegmentSliceIter<'a>;

    fn segment_iter(&self) -> Self::Iter {
        (&self.segments).segment_iter()
    }
}

pub struct OwnedSegmentSliceIter<'a> {
    segments: &'a [OwnedSegment],
    index: usize,
}

impl<'a> Iterator for OwnedSegmentSliceIter<'a> {
    type Item = BorrowedSegment<'a>;

    fn next(&mut self) -> Option<Self::Item> {
        let output = self.segments.get(self.index).map(|x| x.into());
        self.index += 1;
        output
    }
}

#[cfg(test)]
mod test {
    use crate::lookup_v2::parse_path;

    #[test]
    fn owned_path_serialize() {
        let test_cases = [
            ("", "<invalid>"),
            ("]", "<invalid>"),
            ("]foo", "<invalid>"),
            ("..", "<invalid>"),
            ("...", "<invalid>"),
            ("f", "f"),
            ("foo", "foo"),
            (
                r#"ec2.metadata."availability-zone""#,
                r#"ec2.metadata."availability-zone""#,
            ),
            ("@timestamp", "@timestamp"),
            ("foo[", "foo.<invalid>"),
            ("foo$", "<invalid>"),
            (r#""$peci@l chars""#, r#""$peci@l chars""#),
            ("foo.foo bar", "foo.<invalid>"),
            (r#"foo."foo bar".bar"#, r#"foo."foo bar".bar"#),
            ("[1]", "[1]"),
            ("[42]", "[42]"),
            ("foo.[42]", "foo.<invalid>"),
            ("[42].foo", "[42].foo"),
            ("[-1]", "[-1]"),
            ("[-42]", "[-42]"),
            ("[-42].foo", "[-42].foo"),
            ("[-42]foo", "[-42].foo"),
            (r#""[42]. {}-_""#, r#""[42]. {}-_""#),
            (r#""a\"a""#, r#""a\"a""#),
            (r#"foo."a\"a"."b\\b".bar"#, r#"foo."a\"a"."b\\b".bar"#),
            ("<invalid>", "<invalid>"),
            (r#""🤖""#, r#""🤖""#),
            (".(a|b)", "(a|b)"),
            (".(a|b|c)", "(a|b|c)"),
            ("foo.(a|b|c)", "foo.(a|b|c)"),
            ("[0].(a|b|c)", "[0].(a|b|c)"),
            (".(a|b|c).foo", "(a|b|c).foo"),
        ];

        for (path, expected) in test_cases {
            let path = parse_path(path);
            let path = serde_json::to_string(&path).unwrap();
            let path = serde_json::from_str::<serde_json::Value>(&path).unwrap();
            assert_eq!(path, expected);
        }
    }
}<|MERGE_RESOLUTION|>--- conflicted
+++ resolved
@@ -105,13 +105,9 @@
         .any(|c| !matches!(c, 'A'..='Z' | 'a'..='z' | '_' | '0'..='9' | '@'));
     // Allocate enough to fit the field, a `.` and two `"` characters. This
     // should suffice for the majority of cases when no escape sequence is used.
-<<<<<<< HEAD
-    let mut string = String::with_capacity(field.as_bytes().len() + 3);
-=======
 
     let separator_len = separator.map(|x|x.len()).unwrap_or(0);
     let mut string = String::with_capacity(field.as_bytes().len() + 2 + separator_len);
->>>>>>> 8ab759ce
     if let Some(separator) = separator {
         string.push_str(separator);
     }
@@ -160,11 +156,7 @@
 
 impl OwnedSegment {
     pub fn field(value: &str) -> OwnedSegment {
-<<<<<<< HEAD
-        OwnedSegment::Field(value.to_string().into())
-=======
         OwnedSegment::Field(value.to_string())
->>>>>>> 8ab759ce
     }
     pub fn index(value: isize) -> OwnedSegment {
         OwnedSegment::Index(value)
