--- conflicted
+++ resolved
@@ -59,7 +59,6 @@
         self.segment_iter().eq(other.segment_iter())
     }
 
-<<<<<<< HEAD
     fn can_start_with(&self, _prefix: impl Path<'a>) -> bool {
         false
         // let mut self_iter = self;
@@ -85,7 +84,7 @@
         //     }
         // }
         // true
-=======
+    }
     fn to_owned_path(&self) -> OwnedPath {
         let mut owned_path = OwnedPath::root();
         let mut coalesce = vec![];
@@ -106,7 +105,6 @@
             }
         }
         owned_path
->>>>>>> 33610f30
     }
 }
 
@@ -141,16 +139,22 @@
     pub fn root(prefix: PathPrefix) -> Self {
         Self {
             prefix,
-            path: OwnedPath::root()
+            path: OwnedPath::root(),
         }
     }
 
     pub fn event(path: OwnedPath) -> Self {
-        Self {prefix: PathPrefix::Event, path}
+        Self {
+            prefix: PathPrefix::Event,
+            path,
+        }
     }
 
     pub fn metadata(path: OwnedPath) -> Self {
-        Self {prefix: PathPrefix::Metadata, path}
+        Self {
+            prefix: PathPrefix::Metadata,
+            path,
+        }
     }
 
     pub fn can_start_with(&self, prefix: &Self) -> bool {
