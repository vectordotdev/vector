--- conflicted
+++ resolved
@@ -16,11 +16,7 @@
 glob.workspace = true
 serde.workspace = true
 serde_json.workspace = true
-<<<<<<< HEAD
-tracing-subscriber = { version = "0.3.19", default-features = false, features = ["fmt"] }
-=======
 tracing-subscriber = { workspace = true, features = ["fmt"] }
->>>>>>> eee6e669
 
 [target.'cfg(not(target_env = "msvc"))'.dependencies]
 tikv-jemallocator = { version = "0.6.0" }
