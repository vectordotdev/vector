--- conflicted
+++ resolved
@@ -51,11 +51,7 @@
 			syntax: "literal"
 		}
 	}
-<<<<<<< HEAD
-	metric_tags_values: {
-=======
 	metric_tag_values: {
->>>>>>> 383b4131
 		description: """
 			When set to `single`, metric tag values will be exposed as single strings, the
 			same as they were before this config option. Tags with multiple values will show the last assigned value, and null values
