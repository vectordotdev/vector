--- conflicted
+++ resolved
@@ -44,6 +44,7 @@
 	}
 
 	configuration: {
+		timezone: configuration._timezone
 		source: {
 			description: """
 				The [Vector Remap Language](\(urls.vrl_reference)) (VRL) program to execute for each event.
@@ -103,9 +104,6 @@
 				"""
 			type: bool: default: true
 		}
-<<<<<<< HEAD
-		timezone: configuration._timezone
-=======
 		reroute_dropped: {
 			common:   false
 			required: false
@@ -115,7 +113,6 @@
 				"""
 			type: bool: default: false
 		}
->>>>>>> 4dddc6ef
 	}
 
 	input: {
