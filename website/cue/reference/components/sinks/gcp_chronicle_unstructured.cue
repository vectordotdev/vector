--- conflicted
+++ resolved
@@ -13,11 +13,7 @@
 	}
 
 	features: {
-<<<<<<< HEAD
-		auto_generated: true
-=======
 		auto_generated:   true
->>>>>>> 9449d179
 		acknowledgements: true
 		healthcheck: enabled: true
 		send: {
