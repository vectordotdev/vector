--- conflicted
+++ resolved
@@ -85,9 +85,8 @@
 		connection_shutdown_total:    components.sources.internal_metrics.output.metrics.connection_shutdown_total
 	}
 
-<<<<<<< HEAD
 	configuration: base.components.sinks.websocket_server.configuration
-=======
+
 	how_it_works: {
 		simple_configuration: {
 			title: "Example configuration"
@@ -121,5 +120,4 @@
 				"""
 		}
 	}
->>>>>>> aa43a167
 }