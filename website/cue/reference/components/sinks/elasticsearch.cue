package metadata

components: sinks: elasticsearch: {
	title: "Elasticsearch"

	classes: {
		commonly_used: true
		delivery:      "at_least_once"
		development:   "stable"
		egress_method: "batch"
		service_providers: ["AWS", "Azure", "Elastic", "GCP"]
		stateful: false
	}

	features: {
		acknowledgements: true
		auto_generated:   true
		healthcheck: enabled: true
		send: {
			batch: {
				enabled:      true
				common:       false
				max_bytes:    10_000_000
				timeout_secs: 1.0
			}
			compression: {
				enabled: true
				default: "none"
				algorithms: ["none", "gzip"]
				levels: ["none", "fast", "default", "best", 0, 1, 2, 3, 4, 5, 6, 7, 8, 9]
			}
			encoding: {
				enabled: true
				codec: enabled: false
			}
			proxy: enabled: true
			request: {
				enabled: true
				headers: true
			}
			tls: {
				enabled:                true
				can_verify_certificate: true
				can_verify_hostname:    true
				enabled_default:        false
				enabled_by_scheme:      true
			}
			to: {
				service: services.elasticsearch

				interface: {
					socket: {
						api: {
							title: "Elasticsearch bulk API"
							url:   urls.elasticsearch_bulk
						}
						direction: "outgoing"
						protocols: ["http"]
						ssl: "optional"
					}
				}
			}
		}
	}

	support: {
		requirements: [
			#"""
				Elasticsearch's Data streams feature requires Vector to be configured with the `create` `bulk.action`.
				This is *not* enabled by default.
				"""#,
		]
		warnings: []
		notices: [
			#"""
				This sink is compatible with OpenSearch, including both self-managed OpenSearch instances
				and Amazon OpenSearch Service. For OpenSearch Serverless, set `opensearch_service_type = "serverless"`
				and use AWS authentication.
				"""#,
		]
	}

	configuration: generated.components.sinks.elasticsearch.configuration

	input: {
		logs: true
		metrics: {
			counter:      true
			distribution: true
			gauge:        true
			histogram:    true
			set:          true
			summary:      true
		}
		traces: false
	}

	how_it_works: {
		conflicts: {
			title: "Conflicts"
			body:  """
				Vector [batches](#buffers-and-batches) data and flushes it to Elasticsearch's
				[`_bulk` API endpoint](\(urls.elasticsearch_bulk)). By default, all events are
				inserted via the `index` action, which replaces documents if an existing
				one has the same `id`. If `bulk.action` is configured with `create`, Elasticsearch
				does _not_ replace an existing document and instead returns a conflict error.
				When `bulk.action` is set to `update`, the document is updated with several constraints.
				The message must be added in `.doc` and have `.doc_as_upsert` to true.
				The `update` operation requires the `id_key` to be set, and the `encoding` field should specify `doc` and `doc_as_upsert` as values.
				"""
		}

		data_streams: {
			title: "Data streams"
			body:  """
				By default, Vector uses the `index` action with Elasticsearch's Bulk API.
				To use [Data streams](\(urls.elasticsearch_data_streams)), set the `mode` to
				`data_stream`. Use the combination of `data_stream.type`, `data_stream.dataset` and
				`data_stream.namespace` instead of `index`.
				"""
		}

		distribution: {
			title: "Distribution"
			body: """
				If multiple endpoints are specified in `endpoints` option, events will be distributed among them
				according to their estimated load with failover.

				Rate limit is applied to the sink as a whole, while concurrency settings manage each endpoint individually.

				Health of endpoints is actively monitored and if an endpoint is deemed unhealthy, Vector will stop sending events to it
				until it is healthy again. This is managed by a circuit breaker that monitors responses and triggers after a sufficient
				streak of failures. Once triggered it will enter exponential backoff loop and pass a single request in each iteration
				to test the endpoint. Once a successful response is received, the circuit breaker will reset.
				"""
		}

		partial_failures: {
			title: "Partial Failures"
			body:  """
				By default, Elasticsearch allows partial bulk ingestion failures. This is typically
				due to Elasticsearch index mapping errors, where data keys aren't consistently
				typed. To change this behavior, refer to the Elasticsearch [`ignore_malformed`
				setting](\(urls.elasticsearch_ignore_malformed)).

				By default, partial failures are not retried. To enable retries, set `request_retry_partial`. Once enabled it will
				retry whole partially failed requests. As such it is advised to use `id_key` to avoid duplicates.
				"""
		}

		query_params_structure: {
			title: "Query params structure"
			body: """
				Query params can either be single key value pair or a key with multiple values

				```yaml
				sources:
					source0:
						query:
							field: value
							fruit:
								- mango
								- papaya
								- kiwi
				```
				"""
		}

<<<<<<< HEAD
=======
		opensearch_compatibility: {
			title: "OpenSearch Compatibility"
			body: """
				This sink is fully compatible with OpenSearch, which is an open-source fork of Elasticsearch.
				Vector can connect to:

				- **Self-managed OpenSearch**: Use the same configuration as Elasticsearch with `opensearch_service_type = "managed"` (default)
				- **Amazon OpenSearch Service**: Configure AWS authentication and set `opensearch_service_type = "managed"`
				- **Amazon OpenSearch Serverless**: Set `opensearch_service_type = "serverless"` and use AWS authentication

				All Elasticsearch sink features are supported with OpenSearch, including:
				- Bulk indexing and data streams
				- Authentication (Basic, AWS)
				- TLS/SSL encryption
				- Automatic API version detection
				- Compression and custom headers

				Example configuration for OpenSearch:
				```toml
				[sinks.opensearch]
				type = "elasticsearch"
				endpoints = ["https://opensearch.example.com:9200"]
				opensearch_service_type = "managed"
				# ... other configuration options
				```
				"""
		}

>>>>>>> eee6e669
		aws_authentication: components._aws.how_it_works.aws_authentication
	}
}<|MERGE_RESOLUTION|>--- conflicted
+++ resolved
@@ -166,8 +166,6 @@
 				"""
 		}
 
-<<<<<<< HEAD
-=======
 		opensearch_compatibility: {
 			title: "OpenSearch Compatibility"
 			body: """
@@ -196,7 +194,6 @@
 				"""
 		}
 
->>>>>>> eee6e669
 		aws_authentication: components._aws.how_it_works.aws_authentication
 	}
 }