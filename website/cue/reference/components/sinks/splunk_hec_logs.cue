--- conflicted
+++ resolved
@@ -73,118 +73,8 @@
 		notices: []
 	}
 
-<<<<<<< HEAD
-	configuration: {
-		endpoint: {
-			description: "The base URL of the Splunk instance."
-			required:    true
-			type: string: {
-				examples: ["https://http-inputs-hec.splunkcloud.com", "https://hec.splunk.com:8088", "http://example.com"]
-			}
-		}
-		endpoint_target: {
-			common:      false
-			description: """
-                                     The Splunk endpoint to send to. Either the [event endpoint](\(urls.splunk_hec_event_endpoint)) or the
-                                     [raw endpoint](\(urls.splunk_hec_raw_endpoint)). [metadata](\(urls.splunk_hec_metadata)) for the event
-                                     endpoint is sent with each event. For the `raw` endpoint, configured [event metadata](\(urls.splunk_hec_metadata))
-                                     is sent as query parameters - except the `timestamp` field.
-                                     """
-			required:    false
-			warnings: []
-			type: string: {
-				default: "event"
-				enum: {
-					event: "[Event endpoint](\(urls.splunk_hec_event_endpoint))"
-					raw:   "[Raw endpoint](\(urls.splunk_hec_raw_endpoint))"
-				}
-				syntax: "literal"
-			}
-		}
-		host_key: {
-			common:      true
-			description: """
-				The name of the log field to be used as the hostname sent to Splunk HEC. This overrides the
-				[global `host_key` option](\(urls.vector_configuration)/global-options#log_schema.host_key).
-				"""
-			required:    false
-			type: string: {
-				default: null
-				examples: ["hostname"]
-			}
-		}
-		index: {
-			common:      false
-			description: "The name of the index where to send the events to. If not specified, the default index is used."
-			required:    false
-			type: string: {
-				default: null
-				examples: ["{{ host }}", "custom_index"]
-				syntax: "template"
-			}
-		}
-		indexed_fields: {
-			common:      true
-			description: "Fields to be [added to Splunk index](\(urls.splunk_hec_indexed_fields))."
-			required:    false
-			type: array: {
-				default: null
-				items: type: string: {
-					examples: ["field1", "field2"]
-					syntax: "field_path"
-				}
-			}
-		}
-		source: {
-			common:      false
-			description: "The source of events sent to this sink. Typically the filename the logs originated from. If unset, the Splunk collector will set it."
-			required:    false
-			type: string: {
-				default: null
-				examples: ["{{ file }}", "/var/log/syslog", "UDP:514"]
-				syntax: "template"
-			}
-		}
-		sourcetype: {
-			common:      false
-			description: "The sourcetype of events sent to this sink. If unset, Splunk will default to httpevent."
-			required:    false
-			type: string: {
-				default: null
-				examples: ["{{ sourcetype }}", "_json", "httpevent"]
-				syntax: "template"
-			}
-		}
-		timestamp_key: {
-			common:      false
-			description: """
-				The name of the log field to be used as the timestamp sent to Splunk HEC. This overrides the
-				[global `timestamp_key` option](\(urls.vector_configuration)/global-options#log_schema.timestamp_key).
-				When set to "", vector omits setting a timestamp in the events sent to Splunk HEC.
-				"""
-			required:    false
-			type: string: {
-				default: null
-				examples: ["timestamp", ""]
-			}
-		}
-		auto_extract_timestamp: {
-			common: false
-			description: """
-				    Passes the auto_extract_timestamp option to Splunk.
-				    Note this option is only used by Version 8 and above of Splunk.
-				    This will cause Splunk to extract the timestamp from the message text rather than use
-				    the timestamp embedded in the event. The timestamp must be in the format yyyy-mm-dd hh:mm:ss.
-				    This option only applies for the `Event` endpoint target.
-				"""
-			required: false
-			type: bool: default: false
-		}
-	}
-=======
 	configuration: base.components.sinks.splunk_hec_logs.configuration
 
->>>>>>> 364da891
 	input: {
 		logs:    true
 		metrics: null
