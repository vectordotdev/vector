package metadata

generated: components: sinks: opentelemetry: configuration: {
	protocol: {
		description: "Protocol configuration"
		required:    true
		type: object: options: {
			acknowledgements: {
				description: """
<<<<<<< HEAD
					Controls how acknowledgements are handled for this sink.
=======
					Controls whether or not end-to-end acknowledgements are enabled.
>>>>>>> 28de351c

					See [End-to-end Acknowledgements][e2e_acks] for more information on how event acknowledgement is handled.

					[e2e_acks]: https://vector.dev/docs/architecture/end-to-end-acknowledgements/
					"""
				required: false
				type: object: options: enabled: {
					description: """
						Whether or not end-to-end acknowledgements are enabled.

						When enabled for a sink, any source that supports end-to-end
						acknowledgements that is connected to that sink waits for events
						to be acknowledged by **all connected sinks** before acknowledging them at the source.

						Enabling or disabling acknowledgements at the sink level takes precedence over any global
						[`acknowledgements`][global_acks] configuration.

						[global_acks]: https://vector.dev/docs/reference/configuration/global-options/#acknowledgements
						"""
					required: false
					type: bool: {}
				}
			}
			auth: {
				description: """
					Configuration of the authentication strategy for HTTP requests.

					HTTP authentication should be used with HTTPS only, as the authentication credentials are passed as an
					HTTP header without any additional encryption beyond what is provided by the transport itself.
					"""
				required: false
				type: object: options: {
					auth: {
						description:   "The AWS authentication configuration."
						relevant_when: "strategy = \"aws\""
						required:      true
						type: object: options: {
							access_key_id: {
								description: "The AWS access key ID."
								required:    true
								type: string: examples: ["AKIAIOSFODNN7EXAMPLE"]
							}
							assume_role: {
								description: """
																				The ARN of an [IAM role][iam_role] to assume.

																				[iam_role]: https://docs.aws.amazon.com/IAM/latest/UserGuide/id_roles.html
																				"""
								required: true
								type: string: examples: ["arn:aws:iam::123456789098:role/my_role"]
							}
							credentials_file: {
								description: "Path to the credentials file."
								required:    true
								type: string: examples: ["/my/aws/credentials"]
							}
							external_id: {
								description: """
																				The optional unique external ID in conjunction with role to assume.

																				[external_id]: https://docs.aws.amazon.com/IAM/latest/UserGuide/id_roles_create_for-user_externalid.html
																				"""
								required: false
								type: string: examples: ["randomEXAMPLEidString"]
							}
							imds: {
								description: "Configuration for authenticating with AWS through IMDS."
								required:    false
								type: object: options: {
									connect_timeout_seconds: {
										description: "Connect timeout for IMDS."
										required:    false
										type: uint: {
											default: 1
											unit:    "seconds"
										}
									}
									max_attempts: {
										description: "Number of IMDS retries for fetching tokens and metadata."
										required:    false
										type: uint: default: 4
									}
									read_timeout_seconds: {
										description: "Read timeout for IMDS."
										required:    false
										type: uint: {
											default: 1
											unit:    "seconds"
										}
									}
								}
							}
							load_timeout_secs: {
								description: """
																				Timeout for successfully loading any credentials, in seconds.

																				Relevant when the default credentials chain or `assume_role` is used.
																				"""
								required: false
								type: uint: {
									examples: [30]
									unit: "seconds"
								}
							}
							profile: {
								description: """
																				The credentials profile to use.

																				Used to select AWS credentials from a provided credentials file.
																				"""
								required: false
								type: string: {
									default: "default"
									examples: ["develop"]
								}
							}
							region: {
								description: """
																				The [AWS region][aws_region] to send STS requests to.

																				If not set, this defaults to the configured region
																				for the service itself.

																				[aws_region]: https://docs.aws.amazon.com/general/latest/gr/rande.html#regional-endpoints
																				"""
								required: false
								type: string: examples: ["us-west-2"]
							}
							secret_access_key: {
								description: "The AWS secret access key."
								required:    true
								type: string: examples: ["wJalrXUtnFEMI/K7MDENG/bPxRfiCYEXAMPLEKEY"]
							}
							session_name: {
								description: """
																				The optional [RoleSessionName][role_session_name] is a unique session identifier for your assumed role.

																				Should be unique per principal or reason.
																				If not set, the session name is autogenerated like assume-role-provider-1736428351340

																				[role_session_name]: https://docs.aws.amazon.com/STS/latest/APIReference/API_AssumeRole.html
																				"""
								required: false
								type: string: examples: ["vector-indexer-role"]
							}
							session_token: {
								description: """
																				The AWS session token.
																				See [AWS temporary credentials](https://docs.aws.amazon.com/IAM/latest/UserGuide/id_credentials_temp_use-resources.html)
																				"""
								required: false
								type: string: examples: ["AQoDYXdz...AQoDYXdz..."]
							}
						}
					}
					password: {
						description:   "The basic authentication password."
						relevant_when: "strategy = \"basic\""
						required:      true
						type: string: examples: ["${PASSWORD}", "password"]
					}
					service: {
						description:   "The AWS service name to use for signing."
						relevant_when: "strategy = \"aws\""
						required:      true
						type: string: {}
					}
					strategy: {
						description: "The authentication strategy to use."
						required:    true
						type: string: enum: {
							aws: "AWS authentication."
							basic: """
																			Basic authentication.

																			The username and password are concatenated and encoded using [base64][base64].

																			[base64]: https://en.wikipedia.org/wiki/Base64
																			"""
							bearer: """
																			Bearer authentication.

																			The bearer token value (OAuth2, JWT, etc.) is passed as-is.
																			"""
						}
					}
					token: {
						description:   "The bearer authentication token."
						relevant_when: "strategy = \"bearer\""
						required:      true
						type: string: {}
					}
					user: {
						description:   "The basic authentication username."
						relevant_when: "strategy = \"basic\""
						required:      true
						type: string: examples: ["${USERNAME}", "username"]
					}
				}
			}
			batch: {
				description: "Event batching behavior."
				required:    false
				type: object: options: {
					max_bytes: {
						description: """
																The maximum size of a batch that is processed by a sink.

																This is based on the uncompressed size of the batched events, before they are
																serialized or compressed.
																"""
						required: false
						type: uint: {
							default: 10000000
							unit:    "bytes"
						}
					}
					max_events: {
						description: "The maximum size of a batch before it is flushed."
						required:    false
						type: uint: unit: "events"
					}
					timeout_secs: {
						description: "The maximum age of a batch before it is flushed."
						required:    false
						type: float: {
							default: 1.0
							unit:    "seconds"
						}
					}
				}
			}
			compression: {
				description: """
					Compression configuration.

					All compression algorithms use the default compression level unless otherwise specified.
					"""
				required: false
				type: string: {
					default: "none"
					enum: {
						gzip: """
															[Gzip][gzip] compression.

															[gzip]: https://www.gzip.org/
															"""
						none: "No compression."
						snappy: """
															[Snappy][snappy] compression.

															[snappy]: https://github.com/google/snappy/blob/main/docs/README.md
															"""
						zlib: """
															[Zlib][zlib] compression.

															[zlib]: https://zlib.net/
															"""
						zstd: """
															[Zstandard][zstd] compression.

															[zstd]: https://facebook.github.io/zstd/
															"""
					}
				}
			}
			encoding: {
				description: """
					Encoding configuration.
					Configures how events are encoded into raw bytes.
					The selected encoding also determines which input types (logs, metrics, traces) are supported.
					"""
				required: true
				type: object: options: {
					avro: {
						description:   "Apache Avro-specific encoder options."
						relevant_when: "codec = \"avro\""
						required:      true
						type: object: options: schema: {
							description: "The Avro schema."
							required:    true
							type: string: examples: ["{ \"type\": \"record\", \"name\": \"log\", \"fields\": [{ \"name\": \"message\", \"type\": \"string\" }] }"]
						}
					}
					cef: {
						description:   "The CEF Serializer Options."
						relevant_when: "codec = \"cef\""
						required:      true
						type: object: options: {
							device_event_class_id: {
								description: """
																				Unique identifier for each event type. Identifies the type of event reported.
																				The value length must be less than or equal to 1023.
																				"""
								required: true
								type: string: {}
							}
							device_product: {
								description: """
																				Identifies the product of a vendor.
																				The part of a unique device identifier. No two products can use the same combination of device vendor and device product.
																				The value length must be less than or equal to 63.
																				"""
								required: true
								type: string: {}
							}
							device_vendor: {
								description: """
																				Identifies the vendor of the product.
																				The part of a unique device identifier. No two products can use the same combination of device vendor and device product.
																				The value length must be less than or equal to 63.
																				"""
<<<<<<< HEAD
								required: true
								type: string: {}
							}
							device_version: {
								description: """
																				Identifies the version of the problem. The combination of the device product, vendor and this value make up the unique id of the device that sends messages.
=======
							required: true
							type: string: {}
						}
						device_version: {
							description: """
																				Identifies the version of the problem. The combination of the device product, vendor, and this value make up the unique id of the device that sends messages.
>>>>>>> 28de351c
																				The value length must be less than or equal to 31.
																				"""
								required: true
								type: string: {}
							}
							extensions: {
								description: """
																				The collection of key-value pairs. Keys are the keys of the extensions, and values are paths that point to the extension values of a log event.
																				The event can have any number of key-value pairs in any order.
																				"""
								required: false
								type: object: options: "*": {
									description: "This is a path that points to the extension value of a log event."
									required:    true
									type: string: {}
								}
							}
							name: {
								description: """
																				This is a path that points to the human-readable description of a log event.
																				The value length must be less than or equal to 512.
																				Equals "cef.name" by default.
																				"""
								required: true
								type: string: {}
							}
							severity: {
								description: """
																				This is a path that points to the field of a log event that reflects importance of the event.

																				It must point to a number from 0 to 10.
																				0 = lowest_importance, 10 = highest_importance.
																				Set to "cef.severity" by default.
																				"""
								required: true
								type: string: {}
							}
							version: {
								description: """
																				CEF Version. Can be either 0 or 1.
																				Set to "0" by default.
																				"""
								required: true
								type: string: enum: {
									V0: "CEF specification version 0.1."
									V1: "CEF specification version 1.x."
								}
							}
						}
					}
					codec: {
						description: "The codec to use for encoding events."
						required:    true
						type: string: enum: {
							avro: """
																			Encodes an event as an [Apache Avro][apache_avro] message.

																			[apache_avro]: https://avro.apache.org/
																			"""
							cef: "Encodes an event as a CEF (Common Event Format) formatted message."
							csv: """
																			Encodes an event as a CSV message.

																			This codec must be configured with fields to encode.
																			"""
							gelf: """
																			Encodes an event as a [GELF][gelf] message.

																			This codec is experimental for the following reason:

																			The GELF specification is more strict than the actual Graylog receiver.
																			Vector's encoder currently adheres more strictly to the GELF spec, with
																			the exception that some characters such as `@`  are allowed in field names.

																			Other GELF codecs, such as Loki's, use a [Go SDK][implementation] that is maintained
																			by Graylog and is much more relaxed than the GELF spec.

																			Going forward, Vector will use that [Go SDK][implementation] as the reference implementation, which means
																			the codec might continue to relax the enforcement of the specification.

																			[gelf]: https://docs.graylog.org/docs/gelf
																			[implementation]: https://github.com/Graylog2/go-gelf/blob/v2/gelf/reader.go
																			"""
							json: """
																			Encodes an event as [JSON][json].

																			[json]: https://www.json.org/
																			"""
							logfmt: """
																			Encodes an event as a [logfmt][logfmt] message.

																			[logfmt]: https://brandur.org/logfmt
																			"""
							native: """
																			Encodes an event in the [native Protocol Buffers format][vector_native_protobuf].

																			This codec is **[experimental][experimental]**.

																			[vector_native_protobuf]: https://github.com/vectordotdev/vector/blob/master/lib/vector-core/proto/event.proto
																			[experimental]: https://vector.dev/highlights/2022-03-31-native-event-codecs
																			"""
							native_json: """
																			Encodes an event in the [native JSON format][vector_native_json].

																			This codec is **[experimental][experimental]**.

																			[vector_native_json]: https://github.com/vectordotdev/vector/blob/master/lib/codecs/tests/data/native_encoding/schema.cue
																			[experimental]: https://vector.dev/highlights/2022-03-31-native-event-codecs
																			"""
							protobuf: """
																			Encodes an event as a [Protobuf][protobuf] message.

																			[protobuf]: https://protobuf.dev/
																			"""
							raw_message: """
																			No encoding.

																			This encoding uses the `message` field of a log event.

																			Be careful if you are modifying your log events (for example, by using a `remap`
																			transform) and removing the message field while doing additional parsing on it, as this
																			could lead to the encoding emitting empty strings for the given event.
																			"""
							text: """
																			Plain text encoding.

																			This encoding uses the `message` field of a log event. For metrics, it uses an
																			encoding that resembles the Prometheus export format.

																			Be careful if you are modifying your log events (for example, by using a `remap`
																			transform) and removing the message field while doing additional parsing on it, as this
																			could lead to the encoding emitting empty strings for the given event.
																			"""
						}
					}
					csv: {
						description:   "The CSV Serializer Options."
						relevant_when: "codec = \"csv\""
						required:      true
						type: object: options: {
							capacity: {
								description: """
																				Sets the capacity (in bytes) of the internal buffer used in the CSV writer.
																				This defaults to 8192 bytes (8KB).
																				"""
								required: false
								type: uint: default: 8192
							}
							delimiter: {
								description: "The field delimiter to use when writing CSV."
								required:    false
								type: ascii_char: default: ","
							}
							double_quote: {
								description: """
																				Enables double quote escapes.

																				This is enabled by default, but you can disable it. When disabled, quotes in
																				field data are escaped instead of doubled.
																				"""
								required: false
								type: bool: default: true
							}
							escape: {
								description: """
																				The escape character to use when writing CSV.

																				In some variants of CSV, quotes are escaped using a special escape character
																				like \\ (instead of escaping quotes by doubling them).

																				To use this, `double_quotes` needs to be disabled as well; otherwise, this setting is ignored.
																				"""
								required: false
								type: ascii_char: default: "\""
							}
							fields: {
								description: """
																				Configures the fields that are encoded, as well as the order in which they
																				appear in the output.

																				If a field is not present in the event, the output for that field is an empty string.

																				Values of type `Array`, `Object`, and `Regex` are not supported, and the
																				output for any of these types is an empty string.
																				"""
								required: true
								type: array: items: type: string: {}
							}
							quote: {
								description: "The quote character to use when writing CSV."
								required:    false
								type: ascii_char: default: "\""
							}
							quote_style: {
								description: "The quoting style to use when writing CSV data."
								required:    false
								type: string: {
									default: "necessary"
									enum: {
										always: "Always puts quotes around every field."
										necessary: """
																							Puts quotes around fields only when necessary.
																							They are necessary when fields contain a quote, delimiter, or record terminator.
																							Quotes are also necessary when writing an empty record
																							(which is indistinguishable from a record with one empty field).
																							"""
										never: "Never writes quotes, even if it produces invalid CSV data."
										non_numeric: """
																							Puts quotes around all fields that are non-numeric.
																							This means that when writing a field that does not parse as a valid float or integer,
																							quotes are used even if they aren't strictly necessary.
																							"""
									}
								}
							}
						}
					}
					except_fields: {
						description: "List of fields that are excluded from the encoded event."
						required:    false
						type: array: items: type: string: {}
					}
					gelf: {
						description:   "The GELF Serializer Options."
						relevant_when: "codec = \"gelf\""
						required:      false
						type: object: options: max_chunk_size: {
							description: """
																				Maximum size for each GELF chunked datagram (including 12-byte header).
																				Chunking starts when datagrams exceed this size.
																				For Graylog target, keep at or below 8192 bytes; for Vector target (`gelf` decoding with `chunked_gelf` framing), up to 65,500 bytes is recommended.
																				"""
							required: false
							type: uint: default: 8192
						}
					}
					json: {
						description:   "Options for the JsonSerializer."
						relevant_when: "codec = \"json\""
						required:      false
						type: object: options: pretty: {
							description: "Whether to use pretty JSON formatting."
							required:    false
							type: bool: default: false
						}
					}
<<<<<<< HEAD
					metric_tag_values: {
						description: """
																Controls how metric tag values are encoded.

																When set to `single`, only the last non-bare value of tags are displayed with the
																metric.  When set to `full`, all metric tags are exposed as separate assignments.
																"""
						relevant_when: "codec = \"json\" or codec = \"text\""
						required:      false
						type: string: {
							default: "single"
							enum: {
								full: "All tags are exposed as arrays of either string or null values."
								single: """
=======
				}
				metric_tag_values: {
					description: """
						Controls how metric tag values are encoded.

						When set to `single`, only the last non-bare value of tags are displayed with the
						metric. When set to `full`, all metric tags are exposed as separate assignments.
						"""
					relevant_when: "codec = \"json\" or codec = \"text\""
					required:      false
					type: string: {
						default: "single"
						enum: {
							full: "All tags are exposed as arrays of either string or null values."
							single: """
>>>>>>> 28de351c
																			Tag values are exposed as single strings, the same as they were before this config
																			option. Tags with multiple values show the last assigned value, and null values
																			are ignored.
																			"""
							}
						}
					}
					only_fields: {
						description: "List of fields that are included in the encoded event."
						required:    false
						type: array: items: type: string: {}
					}
					protobuf: {
						description:   "Options for the Protobuf serializer."
						relevant_when: "codec = \"protobuf\""
						required:      true
						type: object: options: {
							desc_file: {
								description: """
																				The path to the protobuf descriptor set file.

																				This file is the output of `protoc -I <include path> -o <desc output path> <proto>`

																				You can read more [here](https://buf.build/docs/reference/images/#how-buf-images-work).
																				"""
								required: true
								type: string: examples: ["/etc/vector/protobuf_descriptor_set.desc"]
							}
							message_type: {
								description: "The name of the message type to use for serializing."
								required:    true
								type: string: examples: ["package.Message"]
							}
						}
					}
<<<<<<< HEAD
					timestamp_format: {
						description: "Format used for timestamp fields."
						required:    false
						type: string: enum: {
							rfc3339:    "Represent the timestamp as a RFC 3339 timestamp."
							unix:       "Represent the timestamp as a Unix timestamp."
							unix_float: "Represent the timestamp as a Unix timestamp in floating point."
							unix_ms:    "Represent the timestamp as a Unix timestamp in milliseconds."
							unix_ns:    "Represent the timestamp as a Unix timestamp in nanoseconds."
							unix_us:    "Represent the timestamp as a Unix timestamp in microseconds"
						}
=======
				}
				timestamp_format: {
					description: "Format used for timestamp fields."
					required:    false
					type: string: enum: {
						rfc3339:    "Represent the timestamp as a RFC 3339 timestamp."
						unix:       "Represent the timestamp as a Unix timestamp."
						unix_float: "Represent the timestamp as a Unix timestamp in floating point."
						unix_ms:    "Represent the timestamp as a Unix timestamp in milliseconds."
						unix_ns:    "Represent the timestamp as a Unix timestamp in nanoseconds."
						unix_us:    "Represent the timestamp as a Unix timestamp in microseconds."
>>>>>>> 28de351c
					}
				}
			}
			framing: {
				description: "Framing configuration."
				required:    false
				type: object: options: {
					character_delimited: {
						description:   "Options for the character delimited encoder."
						relevant_when: "method = \"character_delimited\""
						required:      true
						type: object: options: delimiter: {
							description: "The ASCII (7-bit) character that delimits byte sequences."
							required:    true
							type: ascii_char: {}
						}
					}
					length_delimited: {
						description:   "Options for the length delimited decoder."
						relevant_when: "method = \"length_delimited\""
						required:      true
						type: object: options: {
							length_field_is_big_endian: {
								description: "Length field byte order (little or big endian)"
								required:    false
								type: bool: default: true
							}
							length_field_length: {
								description: "Number of bytes representing the field length"
								required:    false
								type: uint: default: 4
							}
							length_field_offset: {
								description: "Number of bytes in the header before the length field"
								required:    false
								type: uint: default: 0
							}
							max_frame_length: {
								description: "Maximum frame length"
								required:    false
								type: uint: default: 8388608
							}
						}
					}
					max_frame_length: {
						description:   "Maximum frame length"
						relevant_when: "method = \"varint_length_delimited\""
						required:      false
						type: uint: default: 8388608
					}
					method: {
						description: "The framing method."
						required:    true
						type: string: enum: {
							bytes:               "Event data is not delimited at all."
							character_delimited: "Event data is delimited by a single ASCII (7-bit) character."
							length_delimited: """
																			Event data is prefixed with its length in bytes.

																			The prefix is a 32-bit unsigned integer, little endian.
																			"""
							newline_delimited: "Event data is delimited by a newline (LF) character."
							varint_length_delimited: """
																			Event data is prefixed with its length in bytes as a varint.

																			This is compatible with protobuf's length-delimited encoding.
																			"""
						}
					}
				}
			}
			headers: {
				deprecated:         true
				deprecated_message: "This option has been deprecated, use `request.headers` instead."
				description:        "A list of custom headers to add to each request."
				required:           false
				type: object: options: "*": {
					description: "An HTTP request header and it's value."
					required:    true
					type: string: {}
				}
			}
			method: {
				description: "The HTTP method to use when making the request."
				required:    false
				type: string: {
					default: "post"
					enum: {
						delete:  "DELETE."
						get:     "GET."
						head:    "HEAD."
						options: "OPTIONS."
						patch:   "PATCH."
						post:    "POST."
						put:     "PUT."
						trace:   "TRACE."
					}
				}
			}
			payload_prefix: {
				description: """
					A string to prefix the payload with.

					This option is ignored if the encoding is not character delimited JSON.

					If specified, the `payload_suffix` must also be specified and together they must produce a valid JSON object.
					"""
				required: false
				type: string: {
					default: ""
					examples: ["{\"data\":"]
				}
			}
			payload_suffix: {
				description: """
					A string to suffix the payload with.

					This option is ignored if the encoding is not character delimited JSON.

					If specified, the `payload_prefix` must also be specified and together they must produce a valid JSON object.
					"""
				required: false
				type: string: {
					default: ""
					examples: ["}"]
				}
			}
			request: {
				description: "Outbound HTTP request settings."
				required:    false
				type: object: options: {
					adaptive_concurrency: {
						description: """
																Configuration of adaptive concurrency parameters.

																These parameters typically do not require changes from the default, and incorrect values can lead to meta-stable or
																unstable performance and sink behavior. Proceed with caution.
																"""
						required: false
						type: object: options: {
							decrease_ratio: {
								description: """
																				The fraction of the current value to set the new concurrency limit when decreasing the limit.

																				Valid values are greater than `0` and less than `1`. Smaller values cause the algorithm to scale back rapidly
																				when latency increases.

																				**Note**: The new limit is rounded down after applying this ratio.
																				"""
								required: false
								type: float: default: 0.9
							}
							ewma_alpha: {
								description: """
																				The weighting of new measurements compared to older measurements.

																				Valid values are greater than `0` and less than `1`.

																				ARC uses an exponentially weighted moving average (EWMA) of past RTT measurements as a reference to compare with
																				the current RTT. Smaller values cause this reference to adjust more slowly, which may be useful if a service has
																				unusually high response variability.
																				"""
								required: false
								type: float: default: 0.4
							}
							initial_concurrency: {
								description: """
																				The initial concurrency limit to use. If not specified, the initial limit is 1 (no concurrency).

																				Datadog recommends setting this value to your service's average limit if you're seeing that it takes a
																				long time to ramp up adaptive concurrency after a restart. You can find this value by looking at the
																				`adaptive_concurrency_limit` metric.
																				"""
								required: false
								type: uint: default: 1
							}
							max_concurrency_limit: {
								description: """
																				The maximum concurrency limit.

																				The adaptive request concurrency limit does not go above this bound. This is put in place as a safeguard.
																				"""
								required: false
								type: uint: default: 200
							}
							rtt_deviation_scale: {
								description: """
																				Scale of RTT deviations which are not considered anomalous.

																				Valid values are greater than or equal to `0`, and reasonable values range from `1.0` to `3.0`.

																				When calculating the past RTT average, a secondary “deviation” value is also computed that indicates how variable
																				those values are. That deviation is used when comparing the past RTT average to the current measurements, so we
																				can ignore increases in RTT that are within an expected range. This factor is used to scale up the deviation to
																				an appropriate range. Larger values cause the algorithm to ignore larger increases in the RTT.
																				"""
								required: false
								type: float: default: 2.5
							}
						}
					}
					concurrency: {
						description: """
																Configuration for outbound request concurrency.

																This can be set either to one of the below enum values or to a positive integer, which denotes
																a fixed concurrency limit.
																"""
						required: false
						type: {
							string: {
								default: "adaptive"
								enum: {
									adaptive: """
																			Concurrency is managed by Vector's [Adaptive Request Concurrency][arc] feature.

																			[arc]: https://vector.dev/docs/architecture/arc/
																			"""
									none: """
																			A fixed concurrency of 1.

																			Only one request can be outstanding at any given time.
																			"""
								}
							}
							uint: {}
						}
					}
					headers: {
						description: "Additional HTTP headers to add to every HTTP request."
						required:    false
						type: object: {
							examples: [{
								Accept:               "text/plain"
								"X-Event-Level":      "{{level}}"
								"X-Event-Timestamp":  "{{timestamp}}"
								"X-My-Custom-Header": "A-Value"
							}]
							options: "*": {
								description: "An HTTP request header and its value. Both header names and values support templating with event data."
								required:    true
								type: string: {}
							}
						}
					}
					rate_limit_duration_secs: {
						description: "The time window used for the `rate_limit_num` option."
						required:    false
						type: uint: {
							default: 1
							unit:    "seconds"
						}
					}
					rate_limit_num: {
						description: "The maximum number of requests allowed within the `rate_limit_duration_secs` time window."
						required:    false
						type: uint: {
							default: 9223372036854775807
							unit:    "requests"
						}
					}
					retry_attempts: {
						description: "The maximum number of retries to make for failed requests."
						required:    false
						type: uint: {
							default: 9223372036854775807
							unit:    "retries"
						}
					}
					retry_initial_backoff_secs: {
						description: """
																The amount of time to wait before attempting the first retry for a failed request.

<<<<<<< HEAD
																After the first retry has failed, the fibonacci sequence is used to select future backoffs.
																"""
						required: false
						type: uint: {
							default: 1
							unit:    "seconds"
						}
=======
						After the first retry has failed, the Fibonacci sequence is used to select future backoffs.
						"""
					required: false
					type: uint: {
						default: 1
						unit:    "seconds"
>>>>>>> 28de351c
					}
					retry_jitter_mode: {
						description: "The jitter mode to use for retry backoff behavior."
						required:    false
						type: string: {
							default: "Full"
							enum: {
								Full: """
																			Full jitter.

																			The random delay is anywhere from 0 up to the maximum current delay calculated by the backoff
																			strategy.

																			Incorporating full jitter into your backoff strategy can greatly reduce the likelihood
																			of creating accidental denial of service (DoS) conditions against your own systems when
																			many clients are recovering from a failure state.
																			"""
								None: "No jitter."
							}
						}
					}
					retry_max_duration_secs: {
						description: "The maximum amount of time to wait between retries."
						required:    false
						type: uint: {
							default: 30
							unit:    "seconds"
						}
					}
					timeout_secs: {
						description: """
																The time a request can take before being aborted.

																Datadog highly recommends that you do not lower this value below the service's internal timeout, as this could
																create orphaned requests, pile on retries, and result in duplicate data downstream.
																"""
						required: false
						type: uint: {
							default: 60
							unit:    "seconds"
						}
					}
				}
			}
			tls: {
				description: "TLS configuration."
				required:    false
				type: object: options: {
					alpn_protocols: {
						description: """
																Sets the list of supported ALPN protocols.

																Declare the supported ALPN protocols, which are used during negotiation with a peer. They are prioritized in the order
																that they are defined.
																"""
						required: false
						type: array: items: type: string: examples: ["h2"]
					}
					ca_file: {
						description: """
																Absolute path to an additional CA certificate file.

																The certificate must be in the DER or PEM (X.509) format. Additionally, the certificate can be provided as an inline string in PEM format.
																"""
						required: false
						type: string: examples: ["/path/to/certificate_authority.crt"]
					}
					crt_file: {
						description: """
																Absolute path to a certificate file used to identify this server.

																The certificate must be in DER, PEM (X.509), or PKCS#12 format. Additionally, the certificate can be provided as
																an inline string in PEM format.

																If this is set _and_ is not a PKCS#12 archive, `key_file` must also be set.
																"""
						required: false
						type: string: examples: ["/path/to/host_certificate.crt"]
					}
					key_file: {
						description: """
																Absolute path to a private key file used to identify this server.

																The key must be in DER or PEM (PKCS#8) format. Additionally, the key can be provided as an inline string in PEM format.
																"""
						required: false
						type: string: examples: ["/path/to/host_certificate.key"]
					}
					key_pass: {
						description: """
																Passphrase used to unlock the encrypted key file.

																This has no effect unless `key_file` is set.
																"""
						required: false
						type: string: examples: ["${KEY_PASS_ENV_VAR}", "PassWord1"]
					}
					server_name: {
						description: """
																Server name to use when using Server Name Indication (SNI).

																Only relevant for outgoing connections.
																"""
						required: false
						type: string: examples: ["www.example.com"]
					}
					verify_certificate: {
						description: """
																Enables certificate verification. For components that create a server, this requires that the
																client connections have a valid client certificate. For components that initiate requests,
																this validates that the upstream has a valid certificate.

																If enabled, certificates must not be expired and must be issued by a trusted
																issuer. This verification operates in a hierarchical manner, checking that the leaf certificate (the
																certificate presented by the client/server) is not only valid, but that the issuer of that certificate is also valid, and
																so on, until the verification process reaches a root certificate.

																Do NOT set this to `false` unless you understand the risks of not verifying the validity of certificates.
																"""
						required: false
						type: bool: {}
					}
					verify_hostname: {
						description: """
																Enables hostname verification.

																If enabled, the hostname used to connect to the remote host must be present in the TLS certificate presented by
																the remote host, either as the Common Name or as an entry in the Subject Alternative Name extension.

																Only relevant for outgoing connections.

																Do NOT set this to `false` unless you understand the risks of not verifying the remote hostname.
																"""
						required: false
						type: bool: {}
					}
				}
			}
			type: {
				description: "The communication protocol."
				required:    true
				type: string: enum: http: "Send data over HTTP."
			}
			uri: {
				description: """
					The full URI to make HTTP requests to.

					This should include the protocol and host, but can also include the port, path, and any other valid part of a URI.
					"""
				required: true
				type: string: {
					examples: ["https://10.22.212.22:9000/endpoint"]
					syntax: "template"
				}
			}
		}
	}
	use_otlp_encoding: {
		description: """
			Setting this field to `true`, will override all encoding settings and it will encode requests based on the
			[OpenTelemetry protocol](https://opentelemetry.io/docs/specs/otel/protocol/).

			The endpoint is used to determine the data type:
			* v1/logs → OTLP Logs
			* v1/traces → OTLP Traces
			* v1/metrics → OTLP Metrics

			More information available [here](https://opentelemetry.io/docs/specs/otlp/?utm_source=chatgpt.com#otlphttp-request).
			"""
		required: false
		type: bool: default: false
	}
}<|MERGE_RESOLUTION|>--- conflicted
+++ resolved
@@ -1,135 +1,130 @@
 package metadata
 
-generated: components: sinks: opentelemetry: configuration: {
-	protocol: {
-		description: "Protocol configuration"
-		required:    true
-		type: object: options: {
-			acknowledgements: {
+generated: components: sinks: opentelemetry: configuration: protocol: {
+	description: "Protocol configuration"
+	required:    true
+	type: object: options: {
+		acknowledgements: {
+			description: """
+				Controls how acknowledgements are handled for this sink.
+
+				See [End-to-end Acknowledgements][e2e_acks] for more information on how event acknowledgement is handled.
+
+				[e2e_acks]: https://vector.dev/docs/architecture/end-to-end-acknowledgements/
+				"""
+			required: false
+			type: object: options: enabled: {
 				description: """
-<<<<<<< HEAD
-					Controls how acknowledgements are handled for this sink.
-=======
 					Controls whether or not end-to-end acknowledgements are enabled.
->>>>>>> 28de351c
-
-					See [End-to-end Acknowledgements][e2e_acks] for more information on how event acknowledgement is handled.
-
-					[e2e_acks]: https://vector.dev/docs/architecture/end-to-end-acknowledgements/
+
+					When enabled for a sink, any source that supports end-to-end
+					acknowledgements that is connected to that sink waits for events
+					to be acknowledged by **all connected sinks** before acknowledging them at the source.
+
+					Enabling or disabling acknowledgements at the sink level takes precedence over any global
+					[`acknowledgements`][global_acks] configuration.
+
+					[global_acks]: https://vector.dev/docs/reference/configuration/global-options/#acknowledgements
 					"""
 				required: false
-				type: object: options: enabled: {
-					description: """
-						Whether or not end-to-end acknowledgements are enabled.
-
-						When enabled for a sink, any source that supports end-to-end
-						acknowledgements that is connected to that sink waits for events
-						to be acknowledged by **all connected sinks** before acknowledging them at the source.
-
-						Enabling or disabling acknowledgements at the sink level takes precedence over any global
-						[`acknowledgements`][global_acks] configuration.
-
-						[global_acks]: https://vector.dev/docs/reference/configuration/global-options/#acknowledgements
-						"""
-					required: false
-					type: bool: {}
-				}
-			}
-			auth: {
-				description: """
-					Configuration of the authentication strategy for HTTP requests.
-
-					HTTP authentication should be used with HTTPS only, as the authentication credentials are passed as an
-					HTTP header without any additional encryption beyond what is provided by the transport itself.
-					"""
-				required: false
-				type: object: options: {
-					auth: {
-						description:   "The AWS authentication configuration."
-						relevant_when: "strategy = \"aws\""
-						required:      true
-						type: object: options: {
-							access_key_id: {
-								description: "The AWS access key ID."
-								required:    true
-								type: string: examples: ["AKIAIOSFODNN7EXAMPLE"]
-							}
-							assume_role: {
-								description: """
+				type: bool: {}
+			}
+		}
+		auth: {
+			description: """
+				Configuration of the authentication strategy for HTTP requests.
+
+				HTTP authentication should be used with HTTPS only, as the authentication credentials are passed as an
+				HTTP header without any additional encryption beyond what is provided by the transport itself.
+				"""
+			required: false
+			type: object: options: {
+				auth: {
+					description:   "The AWS authentication configuration."
+					relevant_when: "strategy = \"aws\""
+					required:      true
+					type: object: options: {
+						access_key_id: {
+							description: "The AWS access key ID."
+							required:    true
+							type: string: examples: ["AKIAIOSFODNN7EXAMPLE"]
+						}
+						assume_role: {
+							description: """
 																				The ARN of an [IAM role][iam_role] to assume.
 
 																				[iam_role]: https://docs.aws.amazon.com/IAM/latest/UserGuide/id_roles.html
 																				"""
-								required: true
-								type: string: examples: ["arn:aws:iam::123456789098:role/my_role"]
-							}
-							credentials_file: {
-								description: "Path to the credentials file."
-								required:    true
-								type: string: examples: ["/my/aws/credentials"]
-							}
-							external_id: {
-								description: """
+							required: true
+							type: string: examples: ["arn:aws:iam::123456789098:role/my_role"]
+						}
+						credentials_file: {
+							description: "Path to the credentials file."
+							required:    true
+							type: string: examples: ["/my/aws/credentials"]
+						}
+						external_id: {
+							description: """
 																				The optional unique external ID in conjunction with role to assume.
 
 																				[external_id]: https://docs.aws.amazon.com/IAM/latest/UserGuide/id_roles_create_for-user_externalid.html
 																				"""
-								required: false
-								type: string: examples: ["randomEXAMPLEidString"]
-							}
-							imds: {
-								description: "Configuration for authenticating with AWS through IMDS."
-								required:    false
-								type: object: options: {
-									connect_timeout_seconds: {
-										description: "Connect timeout for IMDS."
-										required:    false
-										type: uint: {
-											default: 1
-											unit:    "seconds"
-										}
+							required: false
+							type: string: examples: ["randomEXAMPLEidString"]
+						}
+						imds: {
+							description: "Configuration for authenticating with AWS through IMDS."
+							required:    false
+							type: object: options: {
+								connect_timeout_seconds: {
+									description: "Connect timeout for IMDS."
+									required:    false
+									type: uint: {
+										default: 1
+										unit:    "seconds"
 									}
-									max_attempts: {
-										description: "Number of IMDS retries for fetching tokens and metadata."
-										required:    false
-										type: uint: default: 4
-									}
-									read_timeout_seconds: {
-										description: "Read timeout for IMDS."
-										required:    false
-										type: uint: {
-											default: 1
-											unit:    "seconds"
-										}
+								}
+								max_attempts: {
+									description: "Number of IMDS retries for fetching tokens and metadata."
+									required:    false
+									type: uint: default: 4
+								}
+								read_timeout_seconds: {
+									description: "Read timeout for IMDS."
+									required:    false
+									type: uint: {
+										default: 1
+										unit:    "seconds"
 									}
 								}
 							}
-							load_timeout_secs: {
-								description: """
+						}
+						load_timeout_secs: {
+							description: """
 																				Timeout for successfully loading any credentials, in seconds.
 
 																				Relevant when the default credentials chain or `assume_role` is used.
 																				"""
-								required: false
-								type: uint: {
-									examples: [30]
-									unit: "seconds"
-								}
+							required: false
+							type: uint: {
+								examples: [30]
+								unit: "seconds"
 							}
-							profile: {
-								description: """
+						}
+						profile: {
+							description: """
 																				The credentials profile to use.
 
 																				Used to select AWS credentials from a provided credentials file.
 																				"""
-								required: false
-								type: string: {
-									default: "default"
-									examples: ["develop"]
-								}
+							required: false
+							type: string: {
+								default: "default"
+								examples: ["develop"]
 							}
-							region: {
-								description: """
+						}
+						region: {
+							description: """
 																				The [AWS region][aws_region] to send STS requests to.
 
 																				If not set, this defaults to the configured region
@@ -137,16 +132,16 @@
 
 																				[aws_region]: https://docs.aws.amazon.com/general/latest/gr/rande.html#regional-endpoints
 																				"""
-								required: false
-								type: string: examples: ["us-west-2"]
-							}
-							secret_access_key: {
-								description: "The AWS secret access key."
-								required:    true
-								type: string: examples: ["wJalrXUtnFEMI/K7MDENG/bPxRfiCYEXAMPLEKEY"]
-							}
-							session_name: {
-								description: """
+							required: false
+							type: string: examples: ["us-west-2"]
+						}
+						secret_access_key: {
+							description: "The AWS secret access key."
+							required:    true
+							type: string: examples: ["wJalrXUtnFEMI/K7MDENG/bPxRfiCYEXAMPLEKEY"]
+						}
+						session_name: {
+							description: """
 																				The optional [RoleSessionName][role_session_name] is a unique session identifier for your assumed role.
 
 																				Should be unique per principal or reason.
@@ -154,257 +149,248 @@
 
 																				[role_session_name]: https://docs.aws.amazon.com/STS/latest/APIReference/API_AssumeRole.html
 																				"""
-								required: false
-								type: string: examples: ["vector-indexer-role"]
-							}
-							session_token: {
-								description: """
+							required: false
+							type: string: examples: ["vector-indexer-role"]
+						}
+						session_token: {
+							description: """
 																				The AWS session token.
 																				See [AWS temporary credentials](https://docs.aws.amazon.com/IAM/latest/UserGuide/id_credentials_temp_use-resources.html)
 																				"""
-								required: false
-								type: string: examples: ["AQoDYXdz...AQoDYXdz..."]
-							}
-						}
-					}
-					password: {
-						description:   "The basic authentication password."
-						relevant_when: "strategy = \"basic\""
-						required:      true
-						type: string: examples: ["${PASSWORD}", "password"]
-					}
-					service: {
-						description:   "The AWS service name to use for signing."
-						relevant_when: "strategy = \"aws\""
-						required:      true
-						type: string: {}
-					}
-					strategy: {
-						description: "The authentication strategy to use."
+							required: false
+							type: string: examples: ["AQoDYXdz...AQoDYXdz..."]
+						}
+					}
+				}
+				password: {
+					description:   "The basic authentication password."
+					relevant_when: "strategy = \"basic\""
+					required:      true
+					type: string: examples: ["${PASSWORD}", "password"]
+				}
+				service: {
+					description:   "The AWS service name to use for signing."
+					relevant_when: "strategy = \"aws\""
+					required:      true
+					type: string: {}
+				}
+				strategy: {
+					description: "The authentication strategy to use."
+					required:    true
+					type: string: enum: {
+						aws: "AWS authentication."
+						basic: """
+																			Basic authentication.
+
+																			The username and password are concatenated and encoded using [base64][base64].
+
+																			[base64]: https://en.wikipedia.org/wiki/Base64
+																			"""
+						bearer: """
+																			Bearer authentication.
+
+																			The bearer token value (OAuth2, JWT, etc.) is passed as-is.
+																			"""
+					}
+				}
+				token: {
+					description:   "The bearer authentication token."
+					relevant_when: "strategy = \"bearer\""
+					required:      true
+					type: string: {}
+				}
+				user: {
+					description:   "The basic authentication username."
+					relevant_when: "strategy = \"basic\""
+					required:      true
+					type: string: examples: ["${USERNAME}", "username"]
+				}
+			}
+		}
+		batch: {
+			description: "Event batching behavior."
+			required:    false
+			type: object: options: {
+				max_bytes: {
+					description: """
+						The maximum size of a batch that is processed by a sink.
+
+						This is based on the uncompressed size of the batched events, before they are
+						serialized or compressed.
+						"""
+					required: false
+					type: uint: {
+						default: 10000000
+						unit:    "bytes"
+					}
+				}
+				max_events: {
+					description: "The maximum size of a batch before it is flushed."
+					required:    false
+					type: uint: unit: "events"
+				}
+				timeout_secs: {
+					description: "The maximum age of a batch before it is flushed."
+					required:    false
+					type: float: {
+						default: 1.0
+						unit:    "seconds"
+					}
+				}
+			}
+		}
+		compression: {
+			description: """
+				Compression configuration.
+
+				All compression algorithms use the default compression level unless otherwise specified.
+				"""
+			required: false
+			type: string: {
+				default: "none"
+				enum: {
+					gzip: """
+						[Gzip][gzip] compression.
+
+						[gzip]: https://www.gzip.org/
+						"""
+					none: "No compression."
+					snappy: """
+						[Snappy][snappy] compression.
+
+						[snappy]: https://github.com/google/snappy/blob/main/docs/README.md
+						"""
+					zlib: """
+						[Zlib][zlib] compression.
+
+						[zlib]: https://zlib.net/
+						"""
+					zstd: """
+						[Zstandard][zstd] compression.
+
+						[zstd]: https://facebook.github.io/zstd/
+						"""
+				}
+			}
+		}
+		encoding: {
+			description: """
+				Encoding configuration.
+				Configures how events are encoded into raw bytes.
+				The selected encoding also determines which input types (logs, metrics, traces) are supported.
+				"""
+			required: true
+			type: object: options: {
+				avro: {
+					description:   "Apache Avro-specific encoder options."
+					relevant_when: "codec = \"avro\""
+					required:      true
+					type: object: options: schema: {
+						description: "The Avro schema."
 						required:    true
-						type: string: enum: {
-							aws: "AWS authentication."
-							basic: """
-																			Basic authentication.
-
-																			The username and password are concatenated and encoded using [base64][base64].
-
-																			[base64]: https://en.wikipedia.org/wiki/Base64
-																			"""
-							bearer: """
-																			Bearer authentication.
-
-																			The bearer token value (OAuth2, JWT, etc.) is passed as-is.
-																			"""
-						}
-					}
-					token: {
-						description:   "The bearer authentication token."
-						relevant_when: "strategy = \"bearer\""
-						required:      true
-						type: string: {}
-					}
-					user: {
-						description:   "The basic authentication username."
-						relevant_when: "strategy = \"basic\""
-						required:      true
-						type: string: examples: ["${USERNAME}", "username"]
-					}
-				}
-			}
-			batch: {
-				description: "Event batching behavior."
-				required:    false
-				type: object: options: {
-					max_bytes: {
-						description: """
-																The maximum size of a batch that is processed by a sink.
-
-																This is based on the uncompressed size of the batched events, before they are
-																serialized or compressed.
-																"""
-						required: false
-						type: uint: {
-							default: 10000000
-							unit:    "bytes"
-						}
-					}
-					max_events: {
-						description: "The maximum size of a batch before it is flushed."
-						required:    false
-						type: uint: unit: "events"
-					}
-					timeout_secs: {
-						description: "The maximum age of a batch before it is flushed."
-						required:    false
-						type: float: {
-							default: 1.0
-							unit:    "seconds"
-						}
-					}
-				}
-			}
-			compression: {
-				description: """
-					Compression configuration.
-
-					All compression algorithms use the default compression level unless otherwise specified.
-					"""
-				required: false
-				type: string: {
-					default: "none"
-					enum: {
-						gzip: """
-															[Gzip][gzip] compression.
-
-															[gzip]: https://www.gzip.org/
-															"""
-						none: "No compression."
-						snappy: """
-															[Snappy][snappy] compression.
-
-															[snappy]: https://github.com/google/snappy/blob/main/docs/README.md
-															"""
-						zlib: """
-															[Zlib][zlib] compression.
-
-															[zlib]: https://zlib.net/
-															"""
-						zstd: """
-															[Zstandard][zstd] compression.
-
-															[zstd]: https://facebook.github.io/zstd/
-															"""
-					}
-				}
-			}
-			encoding: {
-				description: """
-					Encoding configuration.
-					Configures how events are encoded into raw bytes.
-					The selected encoding also determines which input types (logs, metrics, traces) are supported.
-					"""
-				required: true
-				type: object: options: {
-					avro: {
-						description:   "Apache Avro-specific encoder options."
-						relevant_when: "codec = \"avro\""
-						required:      true
-						type: object: options: schema: {
-							description: "The Avro schema."
-							required:    true
-							type: string: examples: ["{ \"type\": \"record\", \"name\": \"log\", \"fields\": [{ \"name\": \"message\", \"type\": \"string\" }] }"]
-						}
-					}
-					cef: {
-						description:   "The CEF Serializer Options."
-						relevant_when: "codec = \"cef\""
-						required:      true
-						type: object: options: {
-							device_event_class_id: {
-								description: """
+						type: string: examples: ["{ \"type\": \"record\", \"name\": \"log\", \"fields\": [{ \"name\": \"message\", \"type\": \"string\" }] }"]
+					}
+				}
+				cef: {
+					description:   "The CEF Serializer Options."
+					relevant_when: "codec = \"cef\""
+					required:      true
+					type: object: options: {
+						device_event_class_id: {
+							description: """
 																				Unique identifier for each event type. Identifies the type of event reported.
 																				The value length must be less than or equal to 1023.
 																				"""
-								required: true
-								type: string: {}
-							}
-							device_product: {
-								description: """
+							required: true
+							type: string: {}
+						}
+						device_product: {
+							description: """
 																				Identifies the product of a vendor.
 																				The part of a unique device identifier. No two products can use the same combination of device vendor and device product.
 																				The value length must be less than or equal to 63.
 																				"""
-								required: true
-								type: string: {}
-							}
-							device_vendor: {
-								description: """
+							required: true
+							type: string: {}
+						}
+						device_vendor: {
+							description: """
 																				Identifies the vendor of the product.
 																				The part of a unique device identifier. No two products can use the same combination of device vendor and device product.
 																				The value length must be less than or equal to 63.
 																				"""
-<<<<<<< HEAD
-								required: true
+							required: true
+							type: string: {}
+						}
+						device_version: {
+							description: """
+																				Identifies the version of the problem. The combination of the device product, vendor, and this value make up the unique id of the device that sends messages.
+																				The value length must be less than or equal to 31.
+																				"""
+							required: true
+							type: string: {}
+						}
+						extensions: {
+							description: """
+																				The collection of key-value pairs. Keys are the keys of the extensions, and values are paths that point to the extension values of a log event.
+																				The event can have any number of key-value pairs in any order.
+																				"""
+							required: false
+							type: object: options: "*": {
+								description: "This is a path that points to the extension value of a log event."
+								required:    true
 								type: string: {}
 							}
-							device_version: {
-								description: """
-																				Identifies the version of the problem. The combination of the device product, vendor and this value make up the unique id of the device that sends messages.
-=======
-							required: true
-							type: string: {}
-						}
-						device_version: {
-							description: """
-																				Identifies the version of the problem. The combination of the device product, vendor, and this value make up the unique id of the device that sends messages.
->>>>>>> 28de351c
-																				The value length must be less than or equal to 31.
-																				"""
-								required: true
-								type: string: {}
-							}
-							extensions: {
-								description: """
-																				The collection of key-value pairs. Keys are the keys of the extensions, and values are paths that point to the extension values of a log event.
-																				The event can have any number of key-value pairs in any order.
-																				"""
-								required: false
-								type: object: options: "*": {
-									description: "This is a path that points to the extension value of a log event."
-									required:    true
-									type: string: {}
-								}
-							}
-							name: {
-								description: """
+						}
+						name: {
+							description: """
 																				This is a path that points to the human-readable description of a log event.
 																				The value length must be less than or equal to 512.
 																				Equals "cef.name" by default.
 																				"""
-								required: true
-								type: string: {}
-							}
-							severity: {
-								description: """
+							required: true
+							type: string: {}
+						}
+						severity: {
+							description: """
 																				This is a path that points to the field of a log event that reflects importance of the event.
 
 																				It must point to a number from 0 to 10.
 																				0 = lowest_importance, 10 = highest_importance.
 																				Set to "cef.severity" by default.
 																				"""
-								required: true
-								type: string: {}
-							}
-							version: {
-								description: """
+							required: true
+							type: string: {}
+						}
+						version: {
+							description: """
 																				CEF Version. Can be either 0 or 1.
 																				Set to "0" by default.
 																				"""
-								required: true
-								type: string: enum: {
-									V0: "CEF specification version 0.1."
-									V1: "CEF specification version 1.x."
-								}
+							required: true
+							type: string: enum: {
+								V0: "CEF specification version 0.1."
+								V1: "CEF specification version 1.x."
 							}
 						}
 					}
-					codec: {
-						description: "The codec to use for encoding events."
-						required:    true
-						type: string: enum: {
-							avro: """
+				}
+				codec: {
+					description: "The codec to use for encoding events."
+					required:    true
+					type: string: enum: {
+						avro: """
 																			Encodes an event as an [Apache Avro][apache_avro] message.
 
 																			[apache_avro]: https://avro.apache.org/
 																			"""
-							cef: "Encodes an event as a CEF (Common Event Format) formatted message."
-							csv: """
+						cef: "Encodes an event as a CEF (Common Event Format) formatted message."
+						csv: """
 																			Encodes an event as a CSV message.
 
 																			This codec must be configured with fields to encode.
 																			"""
-							gelf: """
+						gelf: """
 																			Encodes an event as a [GELF][gelf] message.
 
 																			This codec is experimental for the following reason:
@@ -422,17 +408,17 @@
 																			[gelf]: https://docs.graylog.org/docs/gelf
 																			[implementation]: https://github.com/Graylog2/go-gelf/blob/v2/gelf/reader.go
 																			"""
-							json: """
+						json: """
 																			Encodes an event as [JSON][json].
 
 																			[json]: https://www.json.org/
 																			"""
-							logfmt: """
+						logfmt: """
 																			Encodes an event as a [logfmt][logfmt] message.
 
 																			[logfmt]: https://brandur.org/logfmt
 																			"""
-							native: """
+						native: """
 																			Encodes an event in the [native Protocol Buffers format][vector_native_protobuf].
 
 																			This codec is **[experimental][experimental]**.
@@ -440,7 +426,7 @@
 																			[vector_native_protobuf]: https://github.com/vectordotdev/vector/blob/master/lib/vector-core/proto/event.proto
 																			[experimental]: https://vector.dev/highlights/2022-03-31-native-event-codecs
 																			"""
-							native_json: """
+						native_json: """
 																			Encodes an event in the [native JSON format][vector_native_json].
 
 																			This codec is **[experimental][experimental]**.
@@ -448,12 +434,12 @@
 																			[vector_native_json]: https://github.com/vectordotdev/vector/blob/master/lib/codecs/tests/data/native_encoding/schema.cue
 																			[experimental]: https://vector.dev/highlights/2022-03-31-native-event-codecs
 																			"""
-							protobuf: """
+						protobuf: """
 																			Encodes an event as a [Protobuf][protobuf] message.
 
 																			[protobuf]: https://protobuf.dev/
 																			"""
-							raw_message: """
+						raw_message: """
 																			No encoding.
 
 																			This encoding uses the `message` field of a log event.
@@ -462,7 +448,7 @@
 																			transform) and removing the message field while doing additional parsing on it, as this
 																			could lead to the encoding emitting empty strings for the given event.
 																			"""
-							text: """
+						text: """
 																			Plain text encoding.
 
 																			This encoding uses the `message` field of a log event. For metrics, it uses an
@@ -472,38 +458,38 @@
 																			transform) and removing the message field while doing additional parsing on it, as this
 																			could lead to the encoding emitting empty strings for the given event.
 																			"""
-						}
-					}
-					csv: {
-						description:   "The CSV Serializer Options."
-						relevant_when: "codec = \"csv\""
-						required:      true
-						type: object: options: {
-							capacity: {
-								description: """
+					}
+				}
+				csv: {
+					description:   "The CSV Serializer Options."
+					relevant_when: "codec = \"csv\""
+					required:      true
+					type: object: options: {
+						capacity: {
+							description: """
 																				Sets the capacity (in bytes) of the internal buffer used in the CSV writer.
 																				This defaults to 8192 bytes (8KB).
 																				"""
-								required: false
-								type: uint: default: 8192
-							}
-							delimiter: {
-								description: "The field delimiter to use when writing CSV."
-								required:    false
-								type: ascii_char: default: ","
-							}
-							double_quote: {
-								description: """
+							required: false
+							type: uint: default: 8192
+						}
+						delimiter: {
+							description: "The field delimiter to use when writing CSV."
+							required:    false
+							type: ascii_char: default: ","
+						}
+						double_quote: {
+							description: """
 																				Enables double quote escapes.
 
 																				This is enabled by default, but you can disable it. When disabled, quotes in
 																				field data are escaped instead of doubled.
 																				"""
-								required: false
-								type: bool: default: true
-							}
-							escape: {
-								description: """
+							required: false
+							type: bool: default: true
+						}
+						escape: {
+							description: """
 																				The escape character to use when writing CSV.
 
 																				In some variants of CSV, quotes are escaped using a special escape character
@@ -511,11 +497,11 @@
 
 																				To use this, `double_quotes` needs to be disabled as well; otherwise, this setting is ignored.
 																				"""
-								required: false
-								type: ascii_char: default: "\""
-							}
-							fields: {
-								description: """
+							required: false
+							type: ascii_char: default: "\""
+						}
+						fields: {
+							description: """
 																				Configures the fields that are encoded, as well as the order in which they
 																				appear in the output.
 
@@ -524,83 +510,66 @@
 																				Values of type `Array`, `Object`, and `Regex` are not supported, and the
 																				output for any of these types is an empty string.
 																				"""
-								required: true
-								type: array: items: type: string: {}
-							}
-							quote: {
-								description: "The quote character to use when writing CSV."
-								required:    false
-								type: ascii_char: default: "\""
-							}
-							quote_style: {
-								description: "The quoting style to use when writing CSV data."
-								required:    false
-								type: string: {
-									default: "necessary"
-									enum: {
-										always: "Always puts quotes around every field."
-										necessary: """
+							required: true
+							type: array: items: type: string: {}
+						}
+						quote: {
+							description: "The quote character to use when writing CSV."
+							required:    false
+							type: ascii_char: default: "\""
+						}
+						quote_style: {
+							description: "The quoting style to use when writing CSV data."
+							required:    false
+							type: string: {
+								default: "necessary"
+								enum: {
+									always: "Always puts quotes around every field."
+									necessary: """
 																							Puts quotes around fields only when necessary.
 																							They are necessary when fields contain a quote, delimiter, or record terminator.
 																							Quotes are also necessary when writing an empty record
 																							(which is indistinguishable from a record with one empty field).
 																							"""
-										never: "Never writes quotes, even if it produces invalid CSV data."
-										non_numeric: """
+									never: "Never writes quotes, even if it produces invalid CSV data."
+									non_numeric: """
 																							Puts quotes around all fields that are non-numeric.
 																							This means that when writing a field that does not parse as a valid float or integer,
 																							quotes are used even if they aren't strictly necessary.
 																							"""
-									}
 								}
 							}
 						}
 					}
-					except_fields: {
-						description: "List of fields that are excluded from the encoded event."
-						required:    false
-						type: array: items: type: string: {}
-					}
-					gelf: {
-						description:   "The GELF Serializer Options."
-						relevant_when: "codec = \"gelf\""
-						required:      false
-						type: object: options: max_chunk_size: {
-							description: """
+				}
+				except_fields: {
+					description: "List of fields that are excluded from the encoded event."
+					required:    false
+					type: array: items: type: string: {}
+				}
+				gelf: {
+					description:   "The GELF Serializer Options."
+					relevant_when: "codec = \"gelf\""
+					required:      false
+					type: object: options: max_chunk_size: {
+						description: """
 																				Maximum size for each GELF chunked datagram (including 12-byte header).
 																				Chunking starts when datagrams exceed this size.
 																				For Graylog target, keep at or below 8192 bytes; for Vector target (`gelf` decoding with `chunked_gelf` framing), up to 65,500 bytes is recommended.
 																				"""
-							required: false
-							type: uint: default: 8192
-						}
-					}
-					json: {
-						description:   "Options for the JsonSerializer."
-						relevant_when: "codec = \"json\""
-						required:      false
-						type: object: options: pretty: {
-							description: "Whether to use pretty JSON formatting."
-							required:    false
-							type: bool: default: false
-						}
-					}
-<<<<<<< HEAD
-					metric_tag_values: {
-						description: """
-																Controls how metric tag values are encoded.
-
-																When set to `single`, only the last non-bare value of tags are displayed with the
-																metric.  When set to `full`, all metric tags are exposed as separate assignments.
-																"""
-						relevant_when: "codec = \"json\" or codec = \"text\""
-						required:      false
-						type: string: {
-							default: "single"
-							enum: {
-								full: "All tags are exposed as arrays of either string or null values."
-								single: """
-=======
+						required: false
+						type: uint: default: 8192
+					}
+				}
+				json: {
+					description:   "Options for the JsonSerializer."
+					relevant_when: "codec = \"json\""
+					required:      false
+					type: object: options: pretty: {
+						description: "Whether to use pretty JSON formatting."
+						required:    false
+						type: bool: default: false
+					}
 				}
 				metric_tag_values: {
 					description: """
@@ -616,55 +585,40 @@
 						enum: {
 							full: "All tags are exposed as arrays of either string or null values."
 							single: """
->>>>>>> 28de351c
 																			Tag values are exposed as single strings, the same as they were before this config
 																			option. Tags with multiple values show the last assigned value, and null values
 																			are ignored.
 																			"""
-							}
-						}
-					}
-					only_fields: {
-						description: "List of fields that are included in the encoded event."
-						required:    false
-						type: array: items: type: string: {}
-					}
-					protobuf: {
-						description:   "Options for the Protobuf serializer."
-						relevant_when: "codec = \"protobuf\""
-						required:      true
-						type: object: options: {
-							desc_file: {
-								description: """
+						}
+					}
+				}
+				only_fields: {
+					description: "List of fields that are included in the encoded event."
+					required:    false
+					type: array: items: type: string: {}
+				}
+				protobuf: {
+					description:   "Options for the Protobuf serializer."
+					relevant_when: "codec = \"protobuf\""
+					required:      true
+					type: object: options: {
+						desc_file: {
+							description: """
 																				The path to the protobuf descriptor set file.
 
 																				This file is the output of `protoc -I <include path> -o <desc output path> <proto>`
 
 																				You can read more [here](https://buf.build/docs/reference/images/#how-buf-images-work).
 																				"""
-								required: true
-								type: string: examples: ["/etc/vector/protobuf_descriptor_set.desc"]
-							}
-							message_type: {
-								description: "The name of the message type to use for serializing."
-								required:    true
-								type: string: examples: ["package.Message"]
-							}
-						}
-					}
-<<<<<<< HEAD
-					timestamp_format: {
-						description: "Format used for timestamp fields."
-						required:    false
-						type: string: enum: {
-							rfc3339:    "Represent the timestamp as a RFC 3339 timestamp."
-							unix:       "Represent the timestamp as a Unix timestamp."
-							unix_float: "Represent the timestamp as a Unix timestamp in floating point."
-							unix_ms:    "Represent the timestamp as a Unix timestamp in milliseconds."
-							unix_ns:    "Represent the timestamp as a Unix timestamp in nanoseconds."
-							unix_us:    "Represent the timestamp as a Unix timestamp in microseconds"
-						}
-=======
+							required: true
+							type: string: examples: ["/etc/vector/protobuf_descriptor_set.desc"]
+						}
+						message_type: {
+							description: "The name of the message type to use for serializing."
+							required:    true
+							type: string: examples: ["package.Message"]
+						}
+					}
 				}
 				timestamp_format: {
 					description: "Format used for timestamp fields."
@@ -676,149 +630,149 @@
 						unix_ms:    "Represent the timestamp as a Unix timestamp in milliseconds."
 						unix_ns:    "Represent the timestamp as a Unix timestamp in nanoseconds."
 						unix_us:    "Represent the timestamp as a Unix timestamp in microseconds."
->>>>>>> 28de351c
-					}
-				}
-			}
-			framing: {
-				description: "Framing configuration."
-				required:    false
-				type: object: options: {
-					character_delimited: {
-						description:   "Options for the character delimited encoder."
-						relevant_when: "method = \"character_delimited\""
-						required:      true
-						type: object: options: delimiter: {
-							description: "The ASCII (7-bit) character that delimits byte sequences."
-							required:    true
-							type: ascii_char: {}
-						}
-					}
-					length_delimited: {
-						description:   "Options for the length delimited decoder."
-						relevant_when: "method = \"length_delimited\""
-						required:      true
-						type: object: options: {
-							length_field_is_big_endian: {
-								description: "Length field byte order (little or big endian)"
-								required:    false
-								type: bool: default: true
-							}
-							length_field_length: {
-								description: "Number of bytes representing the field length"
-								required:    false
-								type: uint: default: 4
-							}
-							length_field_offset: {
-								description: "Number of bytes in the header before the length field"
-								required:    false
-								type: uint: default: 0
-							}
-							max_frame_length: {
-								description: "Maximum frame length"
-								required:    false
-								type: uint: default: 8388608
-							}
-						}
-					}
-					max_frame_length: {
-						description:   "Maximum frame length"
-						relevant_when: "method = \"varint_length_delimited\""
-						required:      false
-						type: uint: default: 8388608
-					}
-					method: {
-						description: "The framing method."
+					}
+				}
+			}
+		}
+		framing: {
+			description: "Framing configuration."
+			required:    false
+			type: object: options: {
+				character_delimited: {
+					description:   "Options for the character delimited encoder."
+					relevant_when: "method = \"character_delimited\""
+					required:      true
+					type: object: options: delimiter: {
+						description: "The ASCII (7-bit) character that delimits byte sequences."
 						required:    true
-						type: string: enum: {
-							bytes:               "Event data is not delimited at all."
-							character_delimited: "Event data is delimited by a single ASCII (7-bit) character."
-							length_delimited: """
+						type: ascii_char: {}
+					}
+				}
+				length_delimited: {
+					description:   "Options for the length delimited decoder."
+					relevant_when: "method = \"length_delimited\""
+					required:      true
+					type: object: options: {
+						length_field_is_big_endian: {
+							description: "Length field byte order (little or big endian)"
+							required:    false
+							type: bool: default: true
+						}
+						length_field_length: {
+							description: "Number of bytes representing the field length"
+							required:    false
+							type: uint: default: 4
+						}
+						length_field_offset: {
+							description: "Number of bytes in the header before the length field"
+							required:    false
+							type: uint: default: 0
+						}
+						max_frame_length: {
+							description: "Maximum frame length"
+							required:    false
+							type: uint: default: 8388608
+						}
+					}
+				}
+				max_frame_length: {
+					description:   "Maximum frame length"
+					relevant_when: "method = \"varint_length_delimited\""
+					required:      false
+					type: uint: default: 8388608
+				}
+				method: {
+					description: "The framing method."
+					required:    true
+					type: string: enum: {
+						bytes:               "Event data is not delimited at all."
+						character_delimited: "Event data is delimited by a single ASCII (7-bit) character."
+						length_delimited: """
 																			Event data is prefixed with its length in bytes.
 
 																			The prefix is a 32-bit unsigned integer, little endian.
 																			"""
-							newline_delimited: "Event data is delimited by a newline (LF) character."
-							varint_length_delimited: """
+						newline_delimited: "Event data is delimited by a newline (LF) character."
+						varint_length_delimited: """
 																			Event data is prefixed with its length in bytes as a varint.
 
 																			This is compatible with protobuf's length-delimited encoding.
 																			"""
-						}
-					}
-				}
-			}
-			headers: {
-				deprecated:         true
-				deprecated_message: "This option has been deprecated, use `request.headers` instead."
-				description:        "A list of custom headers to add to each request."
-				required:           false
-				type: object: options: "*": {
-					description: "An HTTP request header and it's value."
-					required:    true
-					type: string: {}
-				}
-			}
-			method: {
-				description: "The HTTP method to use when making the request."
-				required:    false
-				type: string: {
-					default: "post"
-					enum: {
-						delete:  "DELETE."
-						get:     "GET."
-						head:    "HEAD."
-						options: "OPTIONS."
-						patch:   "PATCH."
-						post:    "POST."
-						put:     "PUT."
-						trace:   "TRACE."
-					}
-				}
-			}
-			payload_prefix: {
-				description: """
-					A string to prefix the payload with.
-
-					This option is ignored if the encoding is not character delimited JSON.
-
-					If specified, the `payload_suffix` must also be specified and together they must produce a valid JSON object.
-					"""
-				required: false
-				type: string: {
-					default: ""
-					examples: ["{\"data\":"]
-				}
-			}
-			payload_suffix: {
-				description: """
-					A string to suffix the payload with.
-
-					This option is ignored if the encoding is not character delimited JSON.
-
-					If specified, the `payload_prefix` must also be specified and together they must produce a valid JSON object.
-					"""
-				required: false
-				type: string: {
-					default: ""
-					examples: ["}"]
-				}
-			}
-			request: {
-				description: "Outbound HTTP request settings."
-				required:    false
-				type: object: options: {
-					adaptive_concurrency: {
-						description: """
-																Configuration of adaptive concurrency parameters.
-
-																These parameters typically do not require changes from the default, and incorrect values can lead to meta-stable or
-																unstable performance and sink behavior. Proceed with caution.
-																"""
-						required: false
-						type: object: options: {
-							decrease_ratio: {
-								description: """
+					}
+				}
+			}
+		}
+		headers: {
+			deprecated:         true
+			deprecated_message: "This option has been deprecated, use `request.headers` instead."
+			description:        "A list of custom headers to add to each request."
+			required:           false
+			type: object: options: "*": {
+				description: "An HTTP request header and it's value."
+				required:    true
+				type: string: {}
+			}
+		}
+		method: {
+			description: "The HTTP method to use when making the request."
+			required:    false
+			type: string: {
+				default: "post"
+				enum: {
+					delete:  "DELETE."
+					get:     "GET."
+					head:    "HEAD."
+					options: "OPTIONS."
+					patch:   "PATCH."
+					post:    "POST."
+					put:     "PUT."
+					trace:   "TRACE."
+				}
+			}
+		}
+		payload_prefix: {
+			description: """
+				A string to prefix the payload with.
+
+				This option is ignored if the encoding is not character delimited JSON.
+
+				If specified, the `payload_suffix` must also be specified and together they must produce a valid JSON object.
+				"""
+			required: false
+			type: string: {
+				default: ""
+				examples: ["{\"data\":"]
+			}
+		}
+		payload_suffix: {
+			description: """
+				A string to suffix the payload with.
+
+				This option is ignored if the encoding is not character delimited JSON.
+
+				If specified, the `payload_prefix` must also be specified and together they must produce a valid JSON object.
+				"""
+			required: false
+			type: string: {
+				default: ""
+				examples: ["}"]
+			}
+		}
+		request: {
+			description: "Outbound HTTP request settings."
+			required:    false
+			type: object: options: {
+				adaptive_concurrency: {
+					description: """
+						Configuration of adaptive concurrency parameters.
+
+						These parameters typically do not require changes from the default, and incorrect values can lead to meta-stable or
+						unstable performance and sink behavior. Proceed with caution.
+						"""
+					required: false
+					type: object: options: {
+						decrease_ratio: {
+							description: """
 																				The fraction of the current value to set the new concurrency limit when decreasing the limit.
 
 																				Valid values are greater than `0` and less than `1`. Smaller values cause the algorithm to scale back rapidly
@@ -826,11 +780,11 @@
 
 																				**Note**: The new limit is rounded down after applying this ratio.
 																				"""
-								required: false
-								type: float: default: 0.9
-							}
-							ewma_alpha: {
-								description: """
+							required: false
+							type: float: default: 0.9
+						}
+						ewma_alpha: {
+							description: """
 																				The weighting of new measurements compared to older measurements.
 
 																				Valid values are greater than `0` and less than `1`.
@@ -839,31 +793,31 @@
 																				the current RTT. Smaller values cause this reference to adjust more slowly, which may be useful if a service has
 																				unusually high response variability.
 																				"""
-								required: false
-								type: float: default: 0.4
-							}
-							initial_concurrency: {
-								description: """
+							required: false
+							type: float: default: 0.4
+						}
+						initial_concurrency: {
+							description: """
 																				The initial concurrency limit to use. If not specified, the initial limit is 1 (no concurrency).
 
 																				Datadog recommends setting this value to your service's average limit if you're seeing that it takes a
 																				long time to ramp up adaptive concurrency after a restart. You can find this value by looking at the
 																				`adaptive_concurrency_limit` metric.
 																				"""
-								required: false
-								type: uint: default: 1
-							}
-							max_concurrency_limit: {
-								description: """
+							required: false
+							type: uint: default: 1
+						}
+						max_concurrency_limit: {
+							description: """
 																				The maximum concurrency limit.
 
 																				The adaptive request concurrency limit does not go above this bound. This is put in place as a safeguard.
 																				"""
-								required: false
-								type: uint: default: 200
-							}
-							rtt_deviation_scale: {
-								description: """
+							required: false
+							type: uint: default: 200
+						}
+						rtt_deviation_scale: {
+							description: """
 																				Scale of RTT deviations which are not considered anomalous.
 
 																				Valid values are greater than or equal to `0`, and reasonable values range from `1.0` to `3.0`.
@@ -873,107 +827,98 @@
 																				can ignore increases in RTT that are within an expected range. This factor is used to scale up the deviation to
 																				an appropriate range. Larger values cause the algorithm to ignore larger increases in the RTT.
 																				"""
-								required: false
-								type: float: default: 2.5
+							required: false
+							type: float: default: 2.5
+						}
+					}
+				}
+				concurrency: {
+					description: """
+						Configuration for outbound request concurrency.
+
+						This can be set either to one of the below enum values or to a positive integer, which denotes
+						a fixed concurrency limit.
+						"""
+					required: false
+					type: {
+						string: {
+							default: "adaptive"
+							enum: {
+								adaptive: """
+																			Concurrency is managed by Vector's [Adaptive Request Concurrency][arc] feature.
+
+																			[arc]: https://vector.dev/docs/architecture/arc/
+																			"""
+								none: """
+																			A fixed concurrency of 1.
+
+																			Only one request can be outstanding at any given time.
+																			"""
 							}
 						}
-					}
-					concurrency: {
-						description: """
-																Configuration for outbound request concurrency.
-
-																This can be set either to one of the below enum values or to a positive integer, which denotes
-																a fixed concurrency limit.
-																"""
-						required: false
-						type: {
-							string: {
-								default: "adaptive"
-								enum: {
-									adaptive: """
-																			Concurrency is managed by Vector's [Adaptive Request Concurrency][arc] feature.
-
-																			[arc]: https://vector.dev/docs/architecture/arc/
-																			"""
-									none: """
-																			A fixed concurrency of 1.
-
-																			Only one request can be outstanding at any given time.
-																			"""
-								}
-							}
-							uint: {}
-						}
-					}
-					headers: {
-						description: "Additional HTTP headers to add to every HTTP request."
-						required:    false
-						type: object: {
-							examples: [{
-								Accept:               "text/plain"
-								"X-Event-Level":      "{{level}}"
-								"X-Event-Timestamp":  "{{timestamp}}"
-								"X-My-Custom-Header": "A-Value"
-							}]
-							options: "*": {
-								description: "An HTTP request header and its value. Both header names and values support templating with event data."
-								required:    true
-								type: string: {}
-							}
-						}
-					}
-					rate_limit_duration_secs: {
-						description: "The time window used for the `rate_limit_num` option."
-						required:    false
-						type: uint: {
-							default: 1
-							unit:    "seconds"
-						}
-					}
-					rate_limit_num: {
-						description: "The maximum number of requests allowed within the `rate_limit_duration_secs` time window."
-						required:    false
-						type: uint: {
-							default: 9223372036854775807
-							unit:    "requests"
-						}
-					}
-					retry_attempts: {
-						description: "The maximum number of retries to make for failed requests."
-						required:    false
-						type: uint: {
-							default: 9223372036854775807
-							unit:    "retries"
-						}
-					}
-					retry_initial_backoff_secs: {
-						description: """
-																The amount of time to wait before attempting the first retry for a failed request.
-
-<<<<<<< HEAD
-																After the first retry has failed, the fibonacci sequence is used to select future backoffs.
-																"""
-						required: false
-						type: uint: {
-							default: 1
-							unit:    "seconds"
-						}
-=======
-						After the first retry has failed, the Fibonacci sequence is used to select future backoffs.
-						"""
-					required: false
+						uint: {}
+					}
+				}
+				headers: {
+					description: "Additional HTTP headers to add to every HTTP request."
+					required:    false
+					type: object: {
+						examples: [{
+							Accept:               "text/plain"
+							"X-Event-Level":      "{{level}}"
+							"X-Event-Timestamp":  "{{timestamp}}"
+							"X-My-Custom-Header": "A-Value"
+						}]
+						options: "*": {
+							description: "An HTTP request header and its value. Both header names and values support templating with event data."
+							required:    true
+							type: string: {}
+						}
+					}
+				}
+				rate_limit_duration_secs: {
+					description: "The time window used for the `rate_limit_num` option."
+					required:    false
 					type: uint: {
 						default: 1
 						unit:    "seconds"
->>>>>>> 28de351c
-					}
-					retry_jitter_mode: {
-						description: "The jitter mode to use for retry backoff behavior."
-						required:    false
-						type: string: {
-							default: "Full"
-							enum: {
-								Full: """
+					}
+				}
+				rate_limit_num: {
+					description: "The maximum number of requests allowed within the `rate_limit_duration_secs` time window."
+					required:    false
+					type: uint: {
+						default: 9223372036854775807
+						unit:    "requests"
+					}
+				}
+				retry_attempts: {
+					description: "The maximum number of retries to make for failed requests."
+					required:    false
+					type: uint: {
+						default: 9223372036854775807
+						unit:    "retries"
+					}
+				}
+				retry_initial_backoff_secs: {
+					description: """
+						The amount of time to wait before attempting the first retry for a failed request.
+
+						After the first retry has failed, the Fibonacci sequence is used to select future backoffs.
+						"""
+					required: false
+					type: uint: {
+						default: 1
+						unit:    "seconds"
+					}
+				}
+				retry_jitter_mode: {
+					description: "The jitter mode to use for retry backoff behavior."
+					required:    false
+					type: string: {
+						default: "Full"
+						enum: {
+							Full: """
 																			Full jitter.
 
 																			The random delay is anywhere from 0 up to the maximum current delay calculated by the backoff
@@ -983,159 +928,143 @@
 																			of creating accidental denial of service (DoS) conditions against your own systems when
 																			many clients are recovering from a failure state.
 																			"""
-								None: "No jitter."
-							}
-						}
-					}
-					retry_max_duration_secs: {
-						description: "The maximum amount of time to wait between retries."
-						required:    false
-						type: uint: {
-							default: 30
-							unit:    "seconds"
-						}
-					}
-					timeout_secs: {
-						description: """
-																The time a request can take before being aborted.
-
-																Datadog highly recommends that you do not lower this value below the service's internal timeout, as this could
-																create orphaned requests, pile on retries, and result in duplicate data downstream.
-																"""
-						required: false
-						type: uint: {
-							default: 60
-							unit:    "seconds"
-						}
-					}
-				}
-			}
-			tls: {
-				description: "TLS configuration."
-				required:    false
-				type: object: options: {
-					alpn_protocols: {
-						description: """
-																Sets the list of supported ALPN protocols.
-
-																Declare the supported ALPN protocols, which are used during negotiation with a peer. They are prioritized in the order
-																that they are defined.
-																"""
-						required: false
-						type: array: items: type: string: examples: ["h2"]
-					}
-					ca_file: {
-						description: """
-																Absolute path to an additional CA certificate file.
-
-																The certificate must be in the DER or PEM (X.509) format. Additionally, the certificate can be provided as an inline string in PEM format.
-																"""
-						required: false
-						type: string: examples: ["/path/to/certificate_authority.crt"]
-					}
-					crt_file: {
-						description: """
-																Absolute path to a certificate file used to identify this server.
-
-																The certificate must be in DER, PEM (X.509), or PKCS#12 format. Additionally, the certificate can be provided as
-																an inline string in PEM format.
-
-																If this is set _and_ is not a PKCS#12 archive, `key_file` must also be set.
-																"""
-						required: false
-						type: string: examples: ["/path/to/host_certificate.crt"]
-					}
-					key_file: {
-						description: """
-																Absolute path to a private key file used to identify this server.
-
-																The key must be in DER or PEM (PKCS#8) format. Additionally, the key can be provided as an inline string in PEM format.
-																"""
-						required: false
-						type: string: examples: ["/path/to/host_certificate.key"]
-					}
-					key_pass: {
-						description: """
-																Passphrase used to unlock the encrypted key file.
-
-																This has no effect unless `key_file` is set.
-																"""
-						required: false
-						type: string: examples: ["${KEY_PASS_ENV_VAR}", "PassWord1"]
-					}
-					server_name: {
-						description: """
-																Server name to use when using Server Name Indication (SNI).
-
-																Only relevant for outgoing connections.
-																"""
-						required: false
-						type: string: examples: ["www.example.com"]
-					}
-					verify_certificate: {
-						description: """
-																Enables certificate verification. For components that create a server, this requires that the
-																client connections have a valid client certificate. For components that initiate requests,
-																this validates that the upstream has a valid certificate.
-
-																If enabled, certificates must not be expired and must be issued by a trusted
-																issuer. This verification operates in a hierarchical manner, checking that the leaf certificate (the
-																certificate presented by the client/server) is not only valid, but that the issuer of that certificate is also valid, and
-																so on, until the verification process reaches a root certificate.
-
-																Do NOT set this to `false` unless you understand the risks of not verifying the validity of certificates.
-																"""
-						required: false
-						type: bool: {}
-					}
-					verify_hostname: {
-						description: """
-																Enables hostname verification.
-
-																If enabled, the hostname used to connect to the remote host must be present in the TLS certificate presented by
-																the remote host, either as the Common Name or as an entry in the Subject Alternative Name extension.
-
-																Only relevant for outgoing connections.
-
-																Do NOT set this to `false` unless you understand the risks of not verifying the remote hostname.
-																"""
-						required: false
-						type: bool: {}
-					}
-				}
-			}
-			type: {
-				description: "The communication protocol."
-				required:    true
-				type: string: enum: http: "Send data over HTTP."
-			}
-			uri: {
-				description: """
-					The full URI to make HTTP requests to.
-
-					This should include the protocol and host, but can also include the port, path, and any other valid part of a URI.
-					"""
-				required: true
-				type: string: {
-					examples: ["https://10.22.212.22:9000/endpoint"]
-					syntax: "template"
-				}
-			}
-		}
-	}
-	use_otlp_encoding: {
-		description: """
-			Setting this field to `true`, will override all encoding settings and it will encode requests based on the
-			[OpenTelemetry protocol](https://opentelemetry.io/docs/specs/otel/protocol/).
-
-			The endpoint is used to determine the data type:
-			* v1/logs → OTLP Logs
-			* v1/traces → OTLP Traces
-			* v1/metrics → OTLP Metrics
-
-			More information available [here](https://opentelemetry.io/docs/specs/otlp/?utm_source=chatgpt.com#otlphttp-request).
-			"""
-		required: false
-		type: bool: default: false
+							None: "No jitter."
+						}
+					}
+				}
+				retry_max_duration_secs: {
+					description: "The maximum amount of time to wait between retries."
+					required:    false
+					type: uint: {
+						default: 30
+						unit:    "seconds"
+					}
+				}
+				timeout_secs: {
+					description: """
+						The time a request can take before being aborted.
+
+						Datadog highly recommends that you do not lower this value below the service's internal timeout, as this could
+						create orphaned requests, pile on retries, and result in duplicate data downstream.
+						"""
+					required: false
+					type: uint: {
+						default: 60
+						unit:    "seconds"
+					}
+				}
+			}
+		}
+		tls: {
+			description: "TLS configuration."
+			required:    false
+			type: object: options: {
+				alpn_protocols: {
+					description: """
+						Sets the list of supported ALPN protocols.
+
+						Declare the supported ALPN protocols, which are used during negotiation with a peer. They are prioritized in the order
+						that they are defined.
+						"""
+					required: false
+					type: array: items: type: string: examples: ["h2"]
+				}
+				ca_file: {
+					description: """
+						Absolute path to an additional CA certificate file.
+
+						The certificate must be in the DER or PEM (X.509) format. Additionally, the certificate can be provided as an inline string in PEM format.
+						"""
+					required: false
+					type: string: examples: ["/path/to/certificate_authority.crt"]
+				}
+				crt_file: {
+					description: """
+						Absolute path to a certificate file used to identify this server.
+
+						The certificate must be in DER, PEM (X.509), or PKCS#12 format. Additionally, the certificate can be provided as
+						an inline string in PEM format.
+
+						If this is set _and_ is not a PKCS#12 archive, `key_file` must also be set.
+						"""
+					required: false
+					type: string: examples: ["/path/to/host_certificate.crt"]
+				}
+				key_file: {
+					description: """
+						Absolute path to a private key file used to identify this server.
+
+						The key must be in DER or PEM (PKCS#8) format. Additionally, the key can be provided as an inline string in PEM format.
+						"""
+					required: false
+					type: string: examples: ["/path/to/host_certificate.key"]
+				}
+				key_pass: {
+					description: """
+						Passphrase used to unlock the encrypted key file.
+
+						This has no effect unless `key_file` is set.
+						"""
+					required: false
+					type: string: examples: ["${KEY_PASS_ENV_VAR}", "PassWord1"]
+				}
+				server_name: {
+					description: """
+						Server name to use when using Server Name Indication (SNI).
+
+						Only relevant for outgoing connections.
+						"""
+					required: false
+					type: string: examples: ["www.example.com"]
+				}
+				verify_certificate: {
+					description: """
+						Enables certificate verification. For components that create a server, this requires that the
+						client connections have a valid client certificate. For components that initiate requests,
+						this validates that the upstream has a valid certificate.
+
+						If enabled, certificates must not be expired and must be issued by a trusted
+						issuer. This verification operates in a hierarchical manner, checking that the leaf certificate (the
+						certificate presented by the client/server) is not only valid, but that the issuer of that certificate is also valid, and
+						so on, until the verification process reaches a root certificate.
+
+						Do NOT set this to `false` unless you understand the risks of not verifying the validity of certificates.
+						"""
+					required: false
+					type: bool: {}
+				}
+				verify_hostname: {
+					description: """
+						Enables hostname verification.
+
+						If enabled, the hostname used to connect to the remote host must be present in the TLS certificate presented by
+						the remote host, either as the Common Name or as an entry in the Subject Alternative Name extension.
+
+						Only relevant for outgoing connections.
+
+						Do NOT set this to `false` unless you understand the risks of not verifying the remote hostname.
+						"""
+					required: false
+					type: bool: {}
+				}
+			}
+		}
+		type: {
+			description: "The communication protocol."
+			required:    true
+			type: string: enum: http: "Send data over HTTP."
+		}
+		uri: {
+			description: """
+				The full URI to make HTTP requests to.
+
+				This should include the protocol and host, but can also include the port, path, and any other valid part of a URI.
+				"""
+			required: true
+			type: string: {
+				examples: ["https://10.22.212.22:9000/endpoint"]
+				syntax: "template"
+			}
+		}
 	}
 }