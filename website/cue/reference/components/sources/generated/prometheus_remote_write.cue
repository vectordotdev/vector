package metadata

generated: components: sources: prometheus_remote_write: configuration: {
	acknowledgements: {
		deprecated: true
		description: """
			Controls how acknowledgements are handled by this source.

			This setting is **deprecated** in favor of enabling `acknowledgements` at the [global][global_acks] or sink level.

			Enabling or disabling acknowledgements at the source level has **no effect** on acknowledgement behavior.

			See [End-to-end Acknowledgements][e2e_acks] for more information on how event acknowledgement is handled.

			[global_acks]: https://vector.dev/docs/reference/configuration/global-options/#acknowledgements
			[e2e_acks]: https://vector.dev/docs/architecture/end-to-end-acknowledgements/
			"""
		required: false
		type: object: options: enabled: {
			description: "Whether or not end-to-end acknowledgements are enabled for this source."
			required:    false
			type: bool: {}
		}
	}
	address: {
		description: """
			The socket address to accept connections on.

			The address _must_ include a port.
			"""
		required: true
		type: string: examples: ["0.0.0.0:9090"]
	}
	auth: {
		description: """
			Configuration of the authentication strategy for server mode sinks and sources.

			Use the HTTP authentication with HTTPS only. The authentication credentials are passed as an
			HTTP header without any additional encryption beyond what is provided by the transport itself.
			"""
		required: false
		type: object: options: {
			password: {
				description:   "The basic authentication password."
				relevant_when: "strategy = \"basic\""
				required:      true
				type: string: examples: ["${PASSWORD}", "password"]
			}
			source: {
				description:   "The VRL boolean expression."
				relevant_when: "strategy = \"custom\""
				required:      true
				type: string: {}
			}
			strategy: {
				description: "The authentication strategy to use."
				required:    true
				type: string: enum: {
					basic: """
						Basic authentication.

						The username and password are concatenated and encoded using [base64][base64].

						[base64]: https://en.wikipedia.org/wiki/Base64
						"""
					custom: """
						Custom authentication using VRL code.

						Takes in request and validates it using VRL code.
						"""
				}
			}
			username: {
				description:   "The basic authentication username."
				relevant_when: "strategy = \"basic\""
				required:      true
				type: string: examples: ["${USERNAME}", "username"]
			}
		}
	}
	keepalive: {
		description: "Configuration of HTTP server keepalive parameters."
		required:    false
		type: object: options: {
			max_connection_age_jitter_factor: {
				description: """
					The factor by which to jitter the `max_connection_age_secs` value.

					A value of 0.1 means that the actual duration will be between 90% and 110% of the
					specified maximum duration.
					"""
				required: false
				type: float: default: 0.1
			}
			max_connection_age_secs: {
				description: """
					The maximum amount of time a connection may exist before it is closed by sending
					a `Connection: close` header on the HTTP response. Set this to a large value like
					`100000000` to "disable" this feature

					Only applies to HTTP/0.9, HTTP/1.0, and HTTP/1.1 requests.

					A random jitter configured by `max_connection_age_jitter_factor` is added
					to the specified duration to spread out connection storms.
					"""
				required: false
				type: uint: {
					default: 300
					examples: [600]
					unit: "seconds"
				}
			}
		}
	}
<<<<<<< HEAD
	metadata_conflict_strategy: {
		description: "Defines the behavior for handling conflicting metric metadata."
		required:    false
		type: string: {
			default: "reject"
			enum: {
				ignore: "Silently ignore metadata conflicts, keeping the first metadata entry. This aligns with Prometheus/Thanos behavior."
				reject: "Reject requests with conflicting metadata by returning an HTTP 400 error. This is the default to preserve backwards compatibility."
			}
=======
	path: {
		description: "The URL path on which metric POST requests are accepted."
		required:    false
		type: string: {
			default: "/"
			examples: ["/api/v1/write", "/remote-write"]
>>>>>>> e162bda8
		}
	}
	skip_nan_values: {
		description: """
			Whether to skip/discard received samples with NaN values.

			When enabled, any metric sample with a NaN value will be filtered out
			during parsing, preventing downstream processing of invalid metrics.
			"""
		required: false
		type: bool: default: false
	}
	tls: {
		description: "Configures the TLS options for incoming/outgoing connections."
		required:    false
		type: object: options: {
			alpn_protocols: {
				description: """
					Sets the list of supported ALPN protocols.

					Declare the supported ALPN protocols, which are used during negotiation with a peer. They are prioritized in the order
					that they are defined.
					"""
				required: false
				type: array: items: type: string: examples: ["h2"]
			}
			ca_file: {
				description: """
					Absolute path to an additional CA certificate file.

					The certificate must be in the DER or PEM (X.509) format. Additionally, the certificate can be provided as an inline string in PEM format.
					"""
				required: false
				type: string: examples: ["/path/to/certificate_authority.crt"]
			}
			crt_file: {
				description: """
					Absolute path to a certificate file used to identify this server.

					The certificate must be in DER, PEM (X.509), or PKCS#12 format. Additionally, the certificate can be provided as
					an inline string in PEM format.

					If this is set _and_ is not a PKCS#12 archive, `key_file` must also be set.
					"""
				required: false
				type: string: examples: ["/path/to/host_certificate.crt"]
			}
			enabled: {
				description: """
					Whether to require TLS for incoming or outgoing connections.

					When enabled and used for incoming connections, an identity certificate is also required. See `tls.crt_file` for
					more information.
					"""
				required: false
				type: bool: {}
			}
			key_file: {
				description: """
					Absolute path to a private key file used to identify this server.

					The key must be in DER or PEM (PKCS#8) format. Additionally, the key can be provided as an inline string in PEM format.
					"""
				required: false
				type: string: examples: ["/path/to/host_certificate.key"]
			}
			key_pass: {
				description: """
					Passphrase used to unlock the encrypted key file.

					This has no effect unless `key_file` is set.
					"""
				required: false
				type: string: examples: ["${KEY_PASS_ENV_VAR}", "PassWord1"]
			}
			server_name: {
				description: """
					Server name to use when using Server Name Indication (SNI).

					Only relevant for outgoing connections.
					"""
				required: false
				type: string: examples: ["www.example.com"]
			}
			verify_certificate: {
				description: """
					Enables certificate verification. For components that create a server, this requires that the
					client connections have a valid client certificate. For components that initiate requests,
					this validates that the upstream has a valid certificate.

					If enabled, certificates must not be expired and must be issued by a trusted
					issuer. This verification operates in a hierarchical manner, checking that the leaf certificate (the
					certificate presented by the client/server) is not only valid, but that the issuer of that certificate is also valid, and
					so on, until the verification process reaches a root certificate.

					Do NOT set this to `false` unless you understand the risks of not verifying the validity of certificates.
					"""
				required: false
				type: bool: {}
			}
			verify_hostname: {
				description: """
					Enables hostname verification.

					If enabled, the hostname used to connect to the remote host must be present in the TLS certificate presented by
					the remote host, either as the Common Name or as an entry in the Subject Alternative Name extension.

					Only relevant for outgoing connections.

					Do NOT set this to `false` unless you understand the risks of not verifying the remote hostname.
					"""
				required: false
				type: bool: {}
			}
		}
	}
}<|MERGE_RESOLUTION|>--- conflicted
+++ resolved
@@ -112,7 +112,6 @@
 			}
 		}
 	}
-<<<<<<< HEAD
 	metadata_conflict_strategy: {
 		description: "Defines the behavior for handling conflicting metric metadata."
 		required:    false
@@ -122,14 +121,14 @@
 				ignore: "Silently ignore metadata conflicts, keeping the first metadata entry. This aligns with Prometheus/Thanos behavior."
 				reject: "Reject requests with conflicting metadata by returning an HTTP 400 error. This is the default to preserve backwards compatibility."
 			}
-=======
+		}
+	}
 	path: {
 		description: "The URL path on which metric POST requests are accepted."
 		required:    false
 		type: string: {
 			default: "/"
 			examples: ["/api/v1/write", "/remote-write"]
->>>>>>> e162bda8
 		}
 	}
 	skip_nan_values: {
