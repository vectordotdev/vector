--- conflicted
+++ resolved
@@ -22,19 +22,6 @@
 			type: bool: {}
 		}
 	}
-<<<<<<< HEAD
-=======
-	assume_role: {
-		deprecated: true
-		description: """
-			The ARN of an [IAM role][iam_role] to assume at startup.
-
-			[iam_role]: https://docs.aws.amazon.com/IAM/latest/UserGuide/id_roles.html
-			"""
-		required: false
-		type: string: {}
-	}
->>>>>>> 6dcdba3d
 	auth: {
 		description: "Configuration of the authentication strategy for interacting with AWS services."
 		required:    false
@@ -203,11 +190,10 @@
 					Once this timeout is reached, the buffered message is guaranteed to be flushed, even if incomplete.
 					"""
 				required: true
-<<<<<<< HEAD
-				type: uint: unit: "milliseconds"
-=======
-				type: uint: examples: [1000, 600000]
->>>>>>> 6dcdba3d
+				type: uint: {
+					examples: [1000, 600000]
+					unit: "milliseconds"
+				}
 			}
 		}
 	}
