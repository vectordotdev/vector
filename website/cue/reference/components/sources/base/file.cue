--- conflicted
+++ resolved
@@ -87,15 +87,12 @@
 			"""
 		required: false
 		type: object: options: {
-<<<<<<< HEAD
-=======
 			bytes: {
 				description:   "Maximum number of bytes to use, from the lines that are read, for generating the checksum."
 				relevant_when: "strategy = \"checksum\""
 				required:      false
 				type: uint: {}
 			}
->>>>>>> eeb2bb5f
 			ignored_header_bytes: {
 				description: """
 					The number of bytes to skip ahead (or ignore) when reading the data used for generating the checksum.
