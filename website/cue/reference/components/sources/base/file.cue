package metadata

base: components: sources: file: configuration: {
	acknowledgements: {
		deprecated: true
		description: """
			Controls how acknowledgements are handled by this source.

			This setting is **deprecated** in favor of enabling `acknowledgements` at the [global][global_acks] or sink level.

			Enabling or disabling acknowledgements at the source level has **no effect** on acknowledgement behavior.

			See [End-to-end Acknowledgements][e2e_acks] for more information on how event acknowledgement is handled.

			[global_acks]: https://vector.dev/docs/reference/configuration/global-options/#acknowledgements
			[e2e_acks]: https://vector.dev/docs/about/under-the-hood/architecture/end-to-end-acknowledgements/
			"""
		required: false
		type: object: options: enabled: {
			description: "Whether or not end-to-end acknowledgements are enabled for this source."
			required:    false
			type: bool: {}
		}
	}
	data_dir: {
		description: """
			The directory used to persist file checkpoint positions.

			By default, the [global `data_dir` option][global_data_dir] is used. Make sure the running user has write
			permissions to this directory.

			[global_data_dir]: https://vector.dev/docs/reference/configuration/global-options/#data_dir
			"""
		required: false
		type: string: examples: ["/var/local/lib/vector/"]
	}
	encoding: {
		description: "Character set encoding."
		required:    false
		type: object: options: charset: {
			description: """
				Encoding of the source messages.

				Takes one of the encoding [label strings](https://encoding.spec.whatwg.org/#concept-encoding-get) defined as
				part of the [Encoding Standard](https://encoding.spec.whatwg.org/).

				When set, the messages are transcoded from the specified encoding to UTF-8, which is the encoding that is
				assumed internally for string-like data. Enable this transcoding operation if you need your data to
				be in UTF-8 for further processing. At the time of transcoding, any malformed sequences (that can't be mapped to
				UTF-8) is replaced with the Unicode [REPLACEMENT
				CHARACTER](https://en.wikipedia.org/wiki/Specials_(Unicode_block)#Replacement_character) and warnings are
				logged.
				"""
			required: true
			type: string: examples: ["utf-16le", "utf-16be"]
		}
	}
	exclude: {
		description: """
			Array of file patterns to exclude. [Globbing](https://vector.dev/docs/reference/configuration/sources/file/#globbing) is supported.

			Takes precedence over the `include` option. Note: The `exclude` patterns are applied _after_ the attempt to glob everything
			in `include`. This means that all files are first matched by `include` and then filtered by the `exclude`
			patterns. This can be impactful if `include` contains directories with contents that are not accessible.
			"""
		required: false
		type: array: {
			default: []
			items: type: string: examples: ["/var/log/binary-file.log"]
		}
	}
	file_key: {
		description: """
			Overrides the name of the log field used to add the file path to each event.

			The value will be the full path to the file where the event was read message.

			Set to `""` to suppress this key.
			"""
		required: false
		type: string: {
			default: "file"
			examples: [
				"path",
			]
		}
	}
	fingerprint: {
		description: """
			Configuration for how files should be identified.

			This is important for `checkpointing` when file rotation is used.
			"""
		required: false
		type: object: options: {
			ignored_header_bytes: {
				description: """
					The number of bytes to skip ahead (or ignore) when reading the data used for generating the checksum.

					This can be helpful if all files share a common header that should be skipped.
					"""
				relevant_when: "strategy = \"checksum\""
				required:      false
				type: uint: {
					default: 0
					unit:    "bytes"
				}
			}
			lines: {
				description: """
					The number of lines to read for generating the checksum.

					If your files share a common header that is not always a fixed size,

					If the file has less than this amount of lines, it won’t be read at all.
					"""
				relevant_when: "strategy = \"checksum\""
				required:      false
				type: uint: {
					default: 1
					unit:    "lines"
				}
			}
			strategy: {
				description: """
					The strategy used to uniquely identify files.

					This is important for checkpointing when file rotation is used.
					"""
				required: false
				type: string: {
					default: "checksum"
					enum: {
						checksum: "Read lines from the beginning of the file and compute a checksum over them."
						device_and_inode: """
															Use the [device and inode][inode] as the identifier.

															[inode]: https://en.wikipedia.org/wiki/Inode
															"""
					}
				}
			}
		}
	}
	glob_minimum_cooldown_ms: {
		description: """
			Delay between file discovery calls.

			This controls the interval at which files are searched. A higher value results in greater
			chances of some short-lived files being missed between searches, but a lower value increases
			the performance impact of file discovery.
			"""
		required: false
		type: uint: {
			default: 1000
			unit:    "milliseconds"
		}
	}
	host_key: {
		description: """
			Overrides the name of the log field used to add the current hostname to each event.

			By default, the [global `log_schema.host_key` option][global_host_key] is used.

			Set to `""` to suppress this key.

			[global_host_key]: https://vector.dev/docs/reference/configuration/global-options/#log_schema.host_key
			"""
		required: false
		type: string: {
			default: "host"
			examples: ["hostname"]
		}
	}
	ignore_checkpoints: {
		description: """
			Whether or not to ignore existing checkpoints when determining where to start reading a file.

			Checkpoints are still written normally.
			"""
		required: false
		type: bool: {}
	}
	ignore_not_found: {
		description: """
			Ignore missing files when fingerprinting.

			This may be useful when used with source directories containing dangling symlinks.
			"""
		required: false
		type: bool: default: false
	}
	ignore_older_secs: {
		description: "Ignore files with a data modification date older than the specified number of seconds."
		required:    false
		type: uint: {
			examples: [
				600,
			]
			unit: "seconds"
		}
	}
	include: {
		description: "Array of file patterns to include. [Globbing](https://vector.dev/docs/reference/configuration/sources/file/#globbing) is supported."
		required:    true
		type: array: items: type: string: examples: ["/var/log/**/*.log"]
	}
	line_delimiter: {
		description: "String sequence used to separate one file line from another."
		required:    false
		type: string: {
			default: "\n"
			examples: [
				"\r\n",
			]
		}
	}
	max_line_bytes: {
		description: """
			The maximum size of a line before it will be discarded.

			This protects against malformed lines or tailing incorrect files.
			"""
		required: false
		type: uint: {
			default: 102400
			unit:    "bytes"
		}
	}
	max_read_bytes: {
		description: "An approximate limit on the amount of data read from a single file at a given time."
		required:    false
<<<<<<< HEAD
		type: uint: default: 2048
	}
	message_start_indicator: {
		deprecated:         true
		deprecated_message: "The `message_start_indicator` option is deprecated, use `multiline` instead."
		description:        "String value used to identify the start of a multi-line message."
		required:           false
		type: string: {}
	}
	multi_line_timeout: {
		deprecated:         true
		deprecated_message: "The `multi_line_timeout` option is deprecated, use `multiline` instead."
		description:        "How long to wait for more data when aggregating a multi-line message, in milliseconds."
		required:           false
		type: uint: default: 1000
=======
		type: uint: {
			default: 2048
			unit:    "bytes"
		}
>>>>>>> 660e8786
	}
	multiline: {
		description: """
			Multiline aggregation configuration.

			If not specified, multiline aggregation is disabled.
			"""
		required: false
		type: object: options: {
			condition_pattern: {
				description: """
					Regular expression pattern that is used to determine whether or not more lines should be read.

					This setting must be configured in conjunction with `mode`.
					"""
				required: true
				type: string: examples: ["^[\\s]+", "\\\\$", "^(INFO|ERROR) ", ";$"]
			}
			mode: {
				description: """
					Aggregation mode.

					This setting must be configured in conjunction with `condition_pattern`.
					"""
				required: true
				type: string: enum: {
					continue_past: """
						All consecutive lines matching this pattern, plus one additional line, are included in the group.

						This is useful in cases where a log message ends with a continuation marker, such as a backslash, indicating
						that the following line is part of the same message.
						"""
					continue_through: """
						All consecutive lines matching this pattern are included in the group.

						The first line (the line that matched the start pattern) does not need to match the `ContinueThrough` pattern.

						This is useful in cases such as a Java stack trace, where some indicator in the line (such as leading
						whitespace) indicates that it is an extension of the proceeding line.
						"""
					halt_before: """
						All consecutive lines not matching this pattern are included in the group.

						This is useful where a log line contains a marker indicating that it begins a new message.
						"""
					halt_with: """
						All consecutive lines, up to and including the first line matching this pattern, are included in the group.

						This is useful where a log line ends with a termination marker, such as a semicolon.
						"""
				}
			}
			start_pattern: {
				description: "Regular expression pattern that is used to match the start of a new message."
				required:    true
				type: string: examples: ["^[\\s]+", "\\\\$", "^(INFO|ERROR) ", ";$"]
			}
			timeout_ms: {
				description: """
					The maximum amount of time to wait for the next additional line, in milliseconds.

					Once this timeout is reached, the buffered message is guaranteed to be flushed, even if incomplete.
					"""
				required: true
				type: uint: {
					examples: [1000, 600000]
					unit: "milliseconds"
				}
			}
		}
	}
	offset_key: {
		description: """
			Enables adding the file offset to each event and sets the name of the log field used.

			The value will be the byte offset of the start of the line within the file.

			Off by default, the offset is only added to the event if this is set.
			"""
		required: false
		type: string: examples: [
			"offset",
		]
	}
	oldest_first: {
		description: "Instead of balancing read capacity fairly across all watched files, prioritize draining the oldest files before moving on to read data from younger files."
		required:    false
		type: bool: default: false
	}
	read_from: {
		description: "File position to use when reading a new file."
		required:    false
		type: string: {
			default: "beginning"
			enum: {
				beginning: "Read from the beginning of the file."
				end:       "Start reading from the current end of the file."
			}
		}
	}
	remove_after_secs: {
		description: """
			Timeout from reaching `EOF` after which file will be removed from filesystem, unless new data is written in the meantime.

			If not specified, files will not be removed.
			"""
		required: false
<<<<<<< HEAD
		type: uint: {}
	}
	start_at_beginning: {
		deprecated:         true
		deprecated_message: "The `start_at_beginning` option is deprecated, use `ignore_checkpoints`/`read_from` instead."
		description:        "Whether or not to start reading from the beginning of a new file."
		required:           false
		type: bool: {}
=======
		type: uint: {
			examples: [0, 5, 60]
			unit: "seconds"
		}
>>>>>>> 660e8786
	}
}<|MERGE_RESOLUTION|>--- conflicted
+++ resolved
@@ -230,28 +230,10 @@
 	max_read_bytes: {
 		description: "An approximate limit on the amount of data read from a single file at a given time."
 		required:    false
-<<<<<<< HEAD
-		type: uint: default: 2048
-	}
-	message_start_indicator: {
-		deprecated:         true
-		deprecated_message: "The `message_start_indicator` option is deprecated, use `multiline` instead."
-		description:        "String value used to identify the start of a multi-line message."
-		required:           false
-		type: string: {}
-	}
-	multi_line_timeout: {
-		deprecated:         true
-		deprecated_message: "The `multi_line_timeout` option is deprecated, use `multiline` instead."
-		description:        "How long to wait for more data when aggregating a multi-line message, in milliseconds."
-		required:           false
-		type: uint: default: 1000
-=======
 		type: uint: {
 			default: 2048
 			unit:    "bytes"
 		}
->>>>>>> 660e8786
 	}
 	multiline: {
 		description: """
@@ -359,20 +341,9 @@
 			If not specified, files will not be removed.
 			"""
 		required: false
-<<<<<<< HEAD
-		type: uint: {}
-	}
-	start_at_beginning: {
-		deprecated:         true
-		deprecated_message: "The `start_at_beginning` option is deprecated, use `ignore_checkpoints`/`read_from` instead."
-		description:        "Whether or not to start reading from the beginning of a new file."
-		required:           false
-		type: bool: {}
-=======
 		type: uint: {
 			examples: [0, 5, 60]
 			unit: "seconds"
 		}
->>>>>>> 660e8786
 	}
 }