--- conflicted
+++ resolved
@@ -1,8 +1,6 @@
 package metadata
 
 base: components: sources: host_metrics: configuration: {
-<<<<<<< HEAD
-=======
 	cgroups: {
 		description: """
 			Options for the “cgroups” (controller groups) metrics collector.
@@ -66,7 +64,6 @@
 			}
 		}
 	}
->>>>>>> bd70509c
 	collectors: {
 		description: """
 			The list of host metric collector services to use.
@@ -74,16 +71,6 @@
 			Defaults to all collectors.
 			"""
 		required: false
-<<<<<<< HEAD
-		type: array: items: type: string: enum: {
-			cpu:        "CPU."
-			disk:       "Disk."
-			filesystem: "Filesystem."
-			host:       "Host."
-			load:       "Load average."
-			memory:     "Memory."
-			network:    "Network."
-=======
 		type: array: {
 			default: ["cpu", "disk", "filesystem", "load", "host", "memory", "network", "cgroups"]
 			items: type: string: {
@@ -103,7 +90,6 @@
 				}
 				examples: ["cgroups", "cpu", "disk", "filesystem", "load", "host", "memory", "network"]
 			}
->>>>>>> bd70509c
 		}
 	}
 	disk: {
