package metadata

base: components: sources: docker_logs: configuration: {
	auto_partial_merge: {
		description: "Enables automatic merging of partial events."
		required:    false
		type: bool: default: true
	}
	docker_host: {
		description: """
			Docker host to connect to.

			Use an HTTPS URL to enable TLS encryption.

			If absent, the `DOCKER_HOST` environment variable is used. If `DOCKER_HOST` is also absent, the default Docker local socket (`/var/run/docker.sock` on Unix platforms, `//./pipe/docker_engine` on Windows) is used.
			"""
		required: false
		type: string: {}
	}
	exclude_containers: {
		description: """
			A list of container IDs or names of containers to exclude from log collection.

			Matching is prefix first, so specifying a value of `foo` would match any container named `foo` as well as any
			container whose name started with `foo`. This applies equally whether matching container IDs or names.

			By default, the source will collect logs for all containers. If `exclude_containers` is configured, any
			container that matches a configured exclusion will be excluded even if it is also included via
			`include_containers`, so care should be taken when utilizing prefix matches as they cannot be overridden by a
			corresponding entry in `include_containers` e.g. excluding `foo` by attempting to include `foo-specific-id`.

			This can be used in conjunction with `include_containers`.
			"""
		required: false
		type: array: items: type: string: {}
	}
	host_key: {
		description: """
			Overrides the name of the log field used to add the current hostname to each event.

			By default, the [global `log_schema.host_key` option][global_host_key] is used.

			[global_host_key]: https://vector.dev/docs/reference/configuration/global-options/#log_schema.host_key
			"""
		required: false
		type: string: default: "host"
	}
	include_containers: {
		description: """
			A list of container IDs or names of containers to include in log collection.

			Matching is prefix first, so specifying a value of `foo` would match any container named `foo` as well as any
			container whose name started with `foo`. This applies equally whether matching container IDs or names.

			By default, the source will collect logs for all containers. If `include_containers` is configured, only
			containers that match a configured inclusion and are also not excluded will be matched.

			This can be used in conjunction with `include_containers`.
			"""
		required: false
		type: array: items: type: string: {}
	}
	include_images: {
		description: """
			A list of image names to match against.

			If not provided, all images will be included.
			"""
		required: false
		type: array: items: type: string: {}
	}
	include_labels: {
		description: """
			A list of container object labels to match against when filtering running containers.

			Labels should follow the syntax described in the [Docker object labels](https://docs.docker.com/config/labels-custom-metadata/) documentation.
			"""
		required: false
		type: array: items: type: string: {}
	}
	multiline: {
		description: """
			Multiline aggregation configuration.

			If not specified, multiline aggregation is disabled.
			"""
		required: false
		type: object: options: {
			condition_pattern: {
				description: """
					Regular expression pattern that is used to determine whether or not more lines should be read.

					This setting must be configured in conjunction with `mode`.
					"""
				required: true
				type: string: examples: ["^[\\s]+", "\\\\$", "^(INFO|ERROR) ", ";$"]
			}
			mode: {
				description: """
					Aggregation mode.

					This setting must be configured in conjunction with `condition_pattern`.
					"""
				required: true
				type: string: enum: {
					continue_past: """
						All consecutive lines matching this pattern, plus one additional line, are included in the group.

						This is useful in cases where a log message ends with a continuation marker, such as a backslash, indicating
						that the following line is part of the same message.
						"""
					continue_through: """
						All consecutive lines matching this pattern are included in the group.

						The first line (the line that matched the start pattern) does not need to match the `ContinueThrough` pattern.

						This is useful in cases such as a Java stack trace, where some indicator in the line (such as leading
						whitespace) indicates that it is an extension of the proceeding line.
						"""
					halt_before: """
						All consecutive lines not matching this pattern are included in the group.

						This is useful where a log line contains a marker indicating that it begins a new message.
						"""
					halt_with: """
						All consecutive lines, up to and including the first line matching this pattern, are included in the group.

						This is useful where a log line ends with a termination marker, such as a semicolon.
						"""
				}
			}
			start_pattern: {
				description: "Regular expression pattern that is used to match the start of a new message."
				required:    true
				type: string: examples: ["^[\\s]+", "\\\\$", "^(INFO|ERROR) ", ";$"]
			}
			timeout_ms: {
				description: """
					The maximum amount of time to wait for the next additional line, in milliseconds.

					Once this timeout is reached, the buffered message is guaranteed to be flushed, even if incomplete.
					"""
				required: true
<<<<<<< HEAD
				type: uint: unit: "milliseconds"
=======
				type: uint: examples: [1000, 600000]
>>>>>>> 6dcdba3d
			}
		}
	}
	partial_event_marker_field: {
		description: """
			Overrides the name of the log field used to mark an event as partial.

			If `auto_partial_merge` is disabled, partial events will be emitted with a log field, controlled by this
			configuration value, is set, indicating that the event is not complete.

			By default, `"_partial"` is used.
			"""
		required: false
		type: string: default: "_partial"
	}
	retry_backoff_secs: {
		description: "The amount of time, in seconds, to wait before retrying after an error."
		required:    false
		type: uint: default: 2
	}
	tls: {
		description: """
			Configuration of TLS when connecting to the Docker daemon.

			Only relevant when connecting to Docker via an HTTPS URL.

			If not configured, the environment variable `DOCKER_CERT_PATH` is used. If `DOCKER_CERT_PATH` is absent, then` DOCKER_CONFIG` is used. If both environment variables are absent, the certificates in `~/.docker/` are read.
			"""
		required: false
		type: object: options: {
			ca_file: {
				description: "Path to the CA certificate file."
				required:    true
				type: string: {}
			}
			crt_file: {
				description: "Path to the TLS certificate file."
				required:    true
				type: string: {}
			}
			key_file: {
				description: "Path to the TLS key file."
				required:    true
				type: string: {}
			}
		}
	}
}<|MERGE_RESOLUTION|>--- conflicted
+++ resolved
@@ -141,11 +141,10 @@
 					Once this timeout is reached, the buffered message is guaranteed to be flushed, even if incomplete.
 					"""
 				required: true
-<<<<<<< HEAD
-				type: uint: unit: "milliseconds"
-=======
-				type: uint: examples: [1000, 600000]
->>>>>>> 6dcdba3d
+				type: uint: {
+					examples: [1000, 600000]
+					unit: "milliseconds"
+				}
 			}
 		}
 	}
