--- conflicted
+++ resolved
@@ -333,14 +333,11 @@
 			}
 			max_connection_age_secs: {
 				description: """
-					The maximum amount of time a connection may exist before it is closed
-					by sending a `Connection: close` header on the HTTP response.
-
-<<<<<<< HEAD
-					Set this to a large value like `100000000` to "disable" this feature
-=======
+					The maximum amount of time a connection may exist before it is closed by sending
+					a `Connection: close` header on the HTTP response. Set this to a large value like
+					`100000000` to "disable" this feature
+
 					Only applies to HTTP/0.9, HTTP/1.0, and HTTP/1.1 requests.
->>>>>>> 509a858e
 
 					A random jitter configured by `max_connection_age_jitter_factor` is added
 					to the specified duration to spread out connection storms.
