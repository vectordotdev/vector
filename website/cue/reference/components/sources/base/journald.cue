package metadata

base: components: sources: journald: configuration: {
	acknowledgements: {
		deprecated: true
		description: """
			Controls how acknowledgements are handled by this source.

			This setting is **deprecated** in favor of enabling `acknowledgements` at the [global][global_acks] or sink level.

			Enabling or disabling acknowledgements at the source level has **no effect** on acknowledgement behavior.

			See [End-to-end Acknowledgements][e2e_acks] for more information on how event acknowledgement is handled.

			[global_acks]: https://vector.dev/docs/reference/configuration/global-options/#acknowledgements
			[e2e_acks]: https://vector.dev/docs/about/under-the-hood/architecture/end-to-end-acknowledgements/
			"""
		required: false
		type: object: options: enabled: {
			description: "Whether or not end-to-end acknowledgements are enabled for this source."
			required:    false
			type: bool: {}
		}
	}
	batch_size: {
		description: """
			The systemd journal is read in batches, and a checkpoint is set at the end of each batch.

			This option limits the size of the batch.
			"""
		required: false
		type: uint: {
			default: 16
			unit:    "events"
		}
	}
	current_boot_only: {
		description: "Only include entries that occurred after the current boot of the system."
		required:    false
		type: bool: default: true
	}
	data_dir: {
		description: """
			The directory used to persist file checkpoint positions.

			By default, the global `data_dir` option is used. Make sure the running user has write
			permissions to this directory.
			"""
		required: false
		type: string: examples: ["/var/lib/vector"]
	}
	exclude_matches: {
		description: """
			A list of sets of field/value pairs that, if any are present in a journal entry, will cause
			the entry to be excluded from this source.

			If `exclude_units` is specified, it will be merged into this list.
			"""
		required: false
		type: object: {
			examples: [{
				"_SYSTEMD_UNIT": ["ntpd.service", "sshd.service"]
				"_TRANSPORT": ["kernel"]
			}]
			options: "*": {
				description: "The set of field values to match in journal entries that are to be excluded."
				required:    true
				type: array: items: type: string: {}
			}
		}
	}
	exclude_units: {
		description: """
			A list of unit names to exclude from monitoring.

			Unit names lacking a `.` will have `.service` appended to make them a valid service unit
			name.
			"""
		required: true
		type: array: items: type: string: examples: ["badservice", "sysinit.target"]
	}
	include_matches: {
		description: """
			A list of sets of field/value pairs to monitor.

			If empty or not present, all journal fields are accepted. If `include_units` is specified,
			it will be merged into this list.
			"""
		required: false
		type: object: {
			examples: [{
				"_SYSTEMD_UNIT": ["ntpd.service", "sshd.service"]
				"_TRANSPORT": ["kernel"]
			}]
			options: "*": {
				description: "The set of field values to match in journal entries that are to be included."
				required:    true
				type: array: items: type: string: {}
			}
		}
	}
	include_units: {
		description: """
			A list of unit names to monitor.

			If empty or not present, all units are accepted. Unit names lacking a `.` will have
			`.service` appended to make them a valid service unit name.
			"""
		required: true
		type: array: items: type: string: examples: ["ntpd", "sysinit.target"]
	}
	journal_directory: {
		description: """
			The full path of the journal directory.

			If not set, `journalctl` will use the default system journal paths.
			"""
		required: false
		type: string: {}
	}
	journalctl_path: {
		description: """
			The full path of the `journalctl` executable.

			If not set, a search is done for the `journalctl` path.
			"""
		required: false
		type: string: {}
	}
	remap_priority: {
		deprecated:         true
<<<<<<< HEAD
		deprecated_message: "This option has been deprecated, use the `remap` transform and `to_syslog_level` function instead."
=======
		deprecated_message: "This option has been deprecated. Please use the `remap` transform and function `to_syslog_level` instead."
>>>>>>> 4064a5f5
		description: """
			Enables remapping the `PRIORITY` field from an integer to string value.

			Has no effect unless the value of the field is already an integer.
			"""
		required: false
		type: bool: default: false
	}
	since_now: {
		description: "Only include entries that appended to the journal after the entries have been read."
		required:    false
<<<<<<< HEAD
		type: bool: default: false
=======
		type: bool: {}
	}
	units: {
		deprecated:         true
		deprecated_message: "This option has been deprecated, use `include_units` instead."
		description: """
			The list of unit names to monitor.

			If empty or not present, all units are accepted. Unit names lacking a "." will have ".service" appended to make them a valid service unit name.
			"""
		required: false
		type: array: {
			default: []
			items: type: string: {}
		}
>>>>>>> 4064a5f5
	}
}<|MERGE_RESOLUTION|>--- conflicted
+++ resolved
@@ -129,11 +129,8 @@
 	}
 	remap_priority: {
 		deprecated:         true
-<<<<<<< HEAD
 		deprecated_message: "This option has been deprecated, use the `remap` transform and `to_syslog_level` function instead."
-=======
-		deprecated_message: "This option has been deprecated. Please use the `remap` transform and function `to_syslog_level` instead."
->>>>>>> 4064a5f5
+
 		description: """
 			Enables remapping the `PRIORITY` field from an integer to string value.
 
@@ -145,24 +142,6 @@
 	since_now: {
 		description: "Only include entries that appended to the journal after the entries have been read."
 		required:    false
-<<<<<<< HEAD
 		type: bool: default: false
-=======
-		type: bool: {}
-	}
-	units: {
-		deprecated:         true
-		deprecated_message: "This option has been deprecated, use `include_units` instead."
-		description: """
-			The list of unit names to monitor.
-
-			If empty or not present, all units are accepted. Unit names lacking a "." will have ".service" appended to make them a valid service unit name.
-			"""
-		required: false
-		type: array: {
-			default: []
-			items: type: string: {}
-		}
->>>>>>> 4064a5f5
 	}
 }