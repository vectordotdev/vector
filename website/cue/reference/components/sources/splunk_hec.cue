--- conflicted
+++ resolved
@@ -52,99 +52,7 @@
 		platform_name: null
 	}
 
-<<<<<<< HEAD
-	configuration: {
-		acknowledgements: configuration._source_acknowledgements & {
-			type: object: {
-				options: {
-					max_number_of_ack_channels: {
-						common:      false
-						description: "The maximum number of Splunk HEC channels clients can use with this source. Minimum of `1`."
-						required:    false
-						type: uint: {
-							default: 1000000
-							unit:    null
-						}
-					}
-					max_pending_acks: {
-						common:      false
-						description: "The maximum number of ack statuses pending query across all channels. Equivalent to the `max_number_of_acked_requests_pending_query` Splunk HEC setting. Minimum of `1`."
-						required:    false
-						type: uint: {
-							default: 10000000
-							unit:    null
-						}
-					}
-					max_pending_acks_per_channel: {
-						common:      false
-						description: "The maximum number of ack statuses pending query for a single channel. Equivalent to the `max_number_of_acked_requests_pending_query_per_ack_channel` Splunk HEC setting. Minimum of `1`."
-						required:    false
-						type: uint: {
-							default: 1000000
-							unit:    null
-						}
-					}
-					ack_idle_cleanup: {
-						common:      false
-						description: "Whether or not to remove channels after idling for `max_idle_time` seconds. A channel is idling if it is not used for sending data or querying ack statuses."
-						required:    false
-						type: bool: {
-							default: false
-						}
-					}
-					max_idle_time: {
-						common:      false
-						description: "The amount of time a channel is allowed to idle before removal. Channels can potentially idle for longer than this setting but clients should not rely on such behavior. Minimum of `1`."
-						required:    false
-						type: uint: {
-							default: 300
-							unit:    "seconds"
-						}
-					}
-				}
-			}
-		}
-		address: {
-			common:      true
-			description: "The address to accept connections on."
-			required:    false
-			type: string: {
-				default: "0.0.0.0:\(_port)"
-			}
-		}
-		token: {
-			common:      true
-			description: "If supplied, incoming requests must supply this token in the `Authorization` header, just as a client would if it was communicating with the Splunk HEC endpoint directly. If _not_ supplied, the `Authorization` header will be ignored and requests will not be authenticated."
-			required:    false
-			deprecated:  true
-			type: string: {
-				default: null
-				examples: ["A94A8FE5CCB19BA61C4C08"]
-			}
-		}
-		valid_tokens: {
-			common:      true
-			description: "If supplied, incoming requests must supply one of these tokens in the `Authorization` header, just as a client would if it was communicating with the Splunk HEC endpoint directly. If _not_ supplied, the `Authorization` header will be ignored and requests will not be authenticated."
-			required:    false
-			type: array: {
-				default: null
-
-				items: type: string: {
-					examples: ["A94A8FE5CCB19BA61C4C08"]
-				}
-			}
-		}
-		store_hec_token: {
-			common:      false
-			description: "When incoming requests contain a Splunk HEC token, if this setting is set to `true`, the token will kept in the event metadata and will be used if the event is sent to a Splunk HEC sink."
-			required:    false
-			type: bool: default: false
-		}
-=======
-	configuration: base.components.sources.splunk_hec.configuration & {
-		token: warnings: ["This option has been deprecated, the `valid_tokens` option should be used."]
->>>>>>> 2f3d155c
-	}
+	configuration: base.components.sources.splunk_hec.configuration
 
 	output: logs: event: {
 		description: "A single event"
