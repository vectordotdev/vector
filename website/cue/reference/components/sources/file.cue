--- conflicted
+++ resolved
@@ -618,12 +618,8 @@
 		files_unwatched_total:         components.sources.internal_metrics.output.metrics.files_unwatched_total
 		fingerprint_read_errors_total: components.sources.internal_metrics.output.metrics.fingerprint_read_errors_total
 		glob_errors_total:             components.sources.internal_metrics.output.metrics.glob_errors_total
-<<<<<<< HEAD
 		received_bytes_total:          components.sources.internal_metrics.output.metrics.received_bytes_total
-		received_events_total:         components.sources.internal_metrics.output.metrics.received_events_total
 		received_event_bytes_total:    components.sources.internal_metrics.output.metrics.received_event_bytes_total
-=======
 		component_received_events_total:         components.sources.internal_metrics.output.metrics.component_received_events_total
->>>>>>> 145f793c
 	}
 }