--- conflicted
+++ resolved
@@ -111,12 +111,8 @@
 		{
 			title: "Variable assignment"
 			source: #"""
-<<<<<<< HEAD
-				_my_variable = "Hello, World!"
-=======
 				my_variable = "Hello, World!"
 				.my_field = my_variable
->>>>>>> bf1f2c72
 				"""#
 			return: "Hello, World!"
 		},
