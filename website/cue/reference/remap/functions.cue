package metadata

remap: {
	#Argument: {
		name:        string
		description: string
		required:    bool
		default?:    bool | string | int | [string, ...string]
		type: [remap.#Type, ...remap.#Type]
		enum?: #Enum
	}

	#Function: {
		anchor:      name
		name:        string
		category:    #FunctionCategory
		description: string
		notices:     [string, ...string] | *[]

		arguments: [...#Argument]
		return: {
			types: [remap.#Type, ...remap.#Type]
			rules?: [string, ...string]
		}
		internal_failure_reasons: [...string]
		examples?: [remap.#Example, ...remap.#Example]
	}

<<<<<<< HEAD
	#FunctionCategory: "Array" | "Codec" | "Coerce" | "Convert" | "Debug" | "Enrichment" | "Enumerate" | "Event" | "Hash" | "IP" | "Number" | "Object" | "Parse" | "Random" | "String" | "System" | "Timestamp" | "Type"
=======
	#FunctionCategory: "Array" | "Codec" | "Coerce" | "Convert" | "Debug" | "Enumerate" | "Path" | "Hash" | "IP" | "Number" | "Object" | "Parse" | "Random" | "String" | "System" | "Timestamp" | "Type"
>>>>>>> e8987631

	// A helper array for generating docs. At some point, we should generate this from the
	// #FunctionCategory enum if CUE adds support for that.
	function_categories: [
		"Array",
		"Codec",
		"Coerce",
		"Convert",
		"Debug",
		"Enumerate",
		"Path",
		"Hash",
		"IP",
		"Number",
		"Object",
		"Parse",
		"Random",
		"String",
		"System",
		"Timestamp",
		"Type",
	]

	functions: [Name=string]: #Function & {
		name: Name
	}
}<|MERGE_RESOLUTION|>--- conflicted
+++ resolved
@@ -26,11 +26,7 @@
 		examples?: [remap.#Example, ...remap.#Example]
 	}
 
-<<<<<<< HEAD
-	#FunctionCategory: "Array" | "Codec" | "Coerce" | "Convert" | "Debug" | "Enrichment" | "Enumerate" | "Event" | "Hash" | "IP" | "Number" | "Object" | "Parse" | "Random" | "String" | "System" | "Timestamp" | "Type"
-=======
-	#FunctionCategory: "Array" | "Codec" | "Coerce" | "Convert" | "Debug" | "Enumerate" | "Path" | "Hash" | "IP" | "Number" | "Object" | "Parse" | "Random" | "String" | "System" | "Timestamp" | "Type"
->>>>>>> e8987631
+	#FunctionCategory: "Array" | "Codec" | "Coerce" | "Convert" | "Debug" | "Enrichment" | "Enumerate" | "Path" | "Hash" | "IP" | "Number" | "Object" | "Parse" | "Random" | "String" | "System" | "Timestamp" | "Type"
 
 	// A helper array for generating docs. At some point, we should generate this from the
 	// #FunctionCategory enum if CUE adds support for that.
