--- conflicted
+++ resolved
@@ -31,12 +31,7 @@
 		{
 			title: "Calculate the remainder of two integers"
 			source: #"""
-<<<<<<< HEAD
-				remainder = mod(5, 2)
-				remainder
-=======
 				mod(5, 2)
->>>>>>> bf1f2c72
 				"""#
 			return: 1
 		},
