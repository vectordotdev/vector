--- conflicted
+++ resolved
@@ -192,21 +192,6 @@
 		}
 
 		if Args.kind == "transform" {
-<<<<<<< HEAD
-			aggregate?:       #FeaturesAggregate
-			convert?:         #FeaturesConvert
-			enrich?:          #FeaturesEnrich
-			filter?:          #FeaturesFilter
-			parse?:           #FeaturesParse
-			program?:         #FeaturesProgram
-			proxy?:           #FeaturesProxy
-			reduce?:          #FeaturesReduce
-			route?:           #FeaturesRoute
-			exclusive_route?: #FeaturesExclusiveRoute
-			sanitize?:        #FeaturesSanitize
-			shape?:           #FeaturesShape
-			window?:          #FeaturesWindow
-=======
 			aggregate?:               #FeaturesAggregate
 			convert?:                 #FeaturesConvert
 			enrich?:                  #FeaturesEnrich
@@ -221,7 +206,6 @@
 			shape?:                   #FeaturesShape
 			window?:                  #FeaturesWindow
 			incremental_to_absolute?: #FeaturesIncrementalToAbsolute
->>>>>>> eee6e669
 		}
 
 		if Args.kind == "sink" {
@@ -354,11 +338,8 @@
 	#FeaturesShape: {}
 
 	#FeaturesWindow: {}
-<<<<<<< HEAD
-=======
 
 	#FeaturesIncrementalToAbsolute: {}
->>>>>>> eee6e669
 
 	#FeaturesSend: {
 		_args: {
