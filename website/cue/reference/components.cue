--- conflicted
+++ resolved
@@ -535,13 +535,8 @@
 		// `warnings` describes any warnings the user should know about the
 		// component.
 		//
-<<<<<<< HEAD
-		// For example, an older transform might list out new transforms that
-		// should be prefered due to expanded capabilities, better performance, etc.
-=======
 		// For example, a transform might be known to have performance issues
 		// or a lack of support for specific features, etc.
->>>>>>> f262fea3
 		warnings: [...string] | null // Allow for empty list
 
 		// `notices` communicates useful information to the user that is neither
