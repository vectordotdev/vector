const fs = require( 'fs' );
const cueJsonOutput = "data/docs.json";
const chalk = require( 'chalk' );
const TOML = require( '@iarna/toml' );
const YAML = require( 'yaml' );

// Helper functions
const getExampleValue = ( param, deepFilter ) => {
  let value;

  const getArrayValue = ( obj ) => {
    const enumVal = ( obj.enum != null ) ? [ Object.keys( obj.enum )[ 0 ] ] : null;

    const examplesVal = ( obj.examples != null && obj.examples.length > 0 ) ? [ obj.examples[ 0 ] ] : null;

    return obj.default || examplesVal || enumVal || null;
  }

  const getValue = ( obj ) => {
    
    const enumVal = ( obj.enum != null ) ? Object.keys( obj.enum )[ 0 ] : null;

    const examplesVal = ( obj.examples != null && obj.examples.length > 0 ) ? obj.examples[ 0 ] : null;

    return obj.default || examplesVal || enumVal || null;
  }

  Object.keys( param.type ).forEach( k => {
    const p = param.type[ k ];

    if ( [ 'array', 'object' ].includes( k ) ) {
      const topType = k;

      if ( p.items && p.items.type ) {
        const typeInfo = p.items?.type;

        Object.keys( typeInfo ).forEach( k => {
          if ( [ 'array', 'object' ].includes( k ) ) {
            const subType = k;
            const options = typeInfo[ k ].options;

            var subObj = {};
            Object
              .keys( options )
              .filter( k => deepFilter( options[ k ] ) )
              .forEach( k => {
                Object.keys( options[ k ].type ).forEach( key => {
                  const deepTypeInfo = options[ k ].type[ key ];

                  if ( subType === 'array' ) {
                    subObj[ k ] = getArrayValue( deepTypeInfo );
                  } else {
                    subObj[ k ] = getValue( deepTypeInfo );
                  }

                } );
              } );

            value = subObj;
          } else {
            if ( topType === 'array' ) {
              value = getArrayValue( typeInfo[ k ] );
            } else {
              value = getValue( typeInfo[ k ] );
            }
          }
<<<<<<< HEAD
        });
 } else {
        // If the property has options
        if ( p.options ) {
          // Store the options in a variable
          const options = p.options;
          // Initialize an object to store the sub-options
          let subObj = {};

          // Iterate over each option
          for ( let [ k, { type: type1 } ] of Object.entries( options ) ) {
            // Iterate over each sub-option
            for ( let [ key, { options: options2 } ] of Object.entries( type1 ) ) {
              // If the sub-option has further options
              if ( options2 ) {
                // Iterate over each sub-sub-option
                for ( let [ optionKey, { type: type2, required } ] of Object.entries( options2 ) ) {
                  // If the sub-sub-option is required
                  if ( required ) {
                    // Iterate over each type of the sub-sub-option
                    for ( let [ typeKey, typeValue ] of Object.entries( type2 ) ) {
                      // If the type has items
                      if ( typeValue.items ) {
                        // Iterate over each item type
                        for ( let [ itemTypeKey, itemTypeValue ] of Object.entries( typeValue.items.type ) ) {
                          // Get the value for the item type and store it in the sub-object
                          subObj[ k ] = getValue( itemTypeValue );
                        }
                      } else {
                        // Get the value for the non-item type and store it in the sub-object
                        subObj[ k ] = getValue( typeValue );
                      }
                    }
                  }
                }
              }
            }
          }
          // Set the value to the sub-object
          value = subObj;
=======
        } );
>>>>>>> 9ef87ed3
      } else {
        // If the property has options
        if ( p.options ) {
          // Store the options in a variable
          const options = p.options;
          // Initialize an object to store the sub-options
          let subObj = {};

          // Iterate over each option
          for ( let [ k, { type: type1 } ] of Object.entries( options ) ) {
            // Iterate over each sub-option
            for ( let [ key, { options: options2 } ] of Object.entries( type1 ) ) {
              // If the sub-option has further options
              if ( options2 ) {
                // Iterate over each sub-sub-option
                for ( let [ optionKey, { type: type2, required } ] of Object.entries( options2 ) ) {
                  // If the sub-sub-option is required
                  if ( required ) {
                    // Iterate over each type of the sub-sub-option
                    for ( let [ typeKey, typeValue ] of Object.entries( type2 ) ) {
                      // If the type has items
                      if ( typeValue.items ) {
                        // Iterate over each item type
                        for ( let [ itemTypeKey, itemTypeValue ] of Object.entries( typeValue.items.type ) ) {
                          // Get the value for the item type and store it in the sub-object
                          subObj[ k ] = getValue( itemTypeValue );
                        }
                      } else {
                        // Get the value for the non-item type and store it in the sub-object
                        subObj[ k ] = getValue( typeValue );
                      }
                    }
                  }
                }
              }
            }
          }
          // Set the value to the sub-object
          value = subObj;
        } else {
          value = getValue( p );
        }
      }
    }
    } else {
      value = getValue( p );
    }
<<<<<<< HEAD
    
  });
=======
  } );
>>>>>>> 9ef87ed3

  return value;
}

Object.makeExampleParams = ( params, filter, deepFilter ) => {
  var obj = {};

  Object
    .keys( params )
    .filter( k => filter( params[ k ] ) )
    .forEach( k => {
      let value = getExampleValue( params[ k ], deepFilter );
      if ( value ) {
        obj[ k ] = value;
      }
    } );

  return obj;
}

// Convert object to TOML string
const toToml = ( obj ) => {
  return TOML.stringify( obj );
}

// Convert object to YAML string
const toYaml = ( obj ) => {
  return `${ YAML.stringify( obj ) }`;
}

// Convert object to JSON string (indented)
const toJson = ( obj ) => {
  return JSON.stringify( obj, null, 2 );
}

// Set the example value for a given config parameter
const setExampleValue = ( exampleConfig, paramName, param ) => {
  // Because the `type` field can have one of several different values
  // (`string`, `array`, `object`, etc.) you need to use recursion here to
  // get through to the lower level params, e.g. `type.string.examples`. If
  // there's a more idiomatic way to do this in JS, please advise.
  Object.keys( param.type ).forEach( ( k ) => {
    const p = param.type[ k ];

    if ( p.default ) {
      exampleConfig[ paramName ] = p.default;
    }

    if ( p.examples != null && p.examples.length > 0 ) {
      exampleConfig[ paramName ] = p.examples[ 0 ];
    }

    if ( [ 'array', 'object' ].includes( k ) ) {
      if ( p.items ) {
        var obj = {};

        Object.keys( p.items.type ).forEach( ( t ) => {
          const typeInfo = p.items.type[ t ];

          if ( typeInfo.examples && typeInfo.examples.length > 0 ) {
            exampleConfig[ paramName ] = typeInfo.examples[ 0 ];
          }

          if ( typeInfo.options ) {
            Object.keys( typeInfo.options ).forEach( ( k ) => {
              const opt = typeInfo.options[ k ];

              if ( opt.required ) {
                Object.keys( opt.type ).forEach( ( t ) => {
                  const typeInfo = opt.type[ t ];

                  if ( typeInfo.examples && typeInfo.examples.length > 0 ) {
                    obj[ k ] = typeInfo.examples[ 0 ];
                  }
                } );
              }
            } );

            exampleConfig[ paramName ] = obj;
          }
        } );
      }
    }
  } );
}

// Assemble the "common" params for an example config
const makeCommonParams = ( configuration ) => {
  var common = {};

  for ( const paramName in configuration ) {
    if ( paramName != "type" ) {
      const param = configuration[ paramName ];

      // Restrict to common params only
      if ( param.common || param.required ) {
        setExampleValue( common, paramName, param );
      }
    }
  }

  return common;
}

// Assemble the "advanced" params for an example config
const makeAllParams = ( configuration ) => {
  var optional = {};

  for ( const paramName in configuration ) {
    if ( paramName != "type" ) {
      const param = configuration[ paramName ];

      setExampleValue( optional, paramName, param );
    }
  }

  return optional;
}

// Convert the use case examples (`component.examples`) into multi-format
const makeUseCaseExamples = ( component ) => {
  if ( component.examples ) {
    var useCases = [];
    const kind = component.kind;
    const kindPlural = `${ kind }s`;
    const keyName = `my_${ kind }_id`;

    component.examples.forEach( ( example ) => {
      const config = example.configuration;
      const extra = Object.fromEntries( Object.entries( config ).filter( ( [ _, v ] ) => v != null ) );

      let exampleConfig;

      if ( [ "transform", "sink" ].includes( component.kind ) ) {
        exampleConfig = {
          [ kindPlural ]: {
            [ keyName ]: {
              "type": component.type,
              inputs: [ 'my-source-or-transform-id' ],
              ...extra
            }
          }
        }
      } else {
        exampleConfig = {
          [ kindPlural ]: {
            [ keyName ]: {
              "type": component.type,
              ...extra
            }
          }
        }
      }

      // Strip the "log" or "metric" key in the example output
      let output;

      if ( example.output ) {
        if ( example.output[ 'log' ] ) {
          output = example.output[ 'log' ];
        } else if ( example.output[ 'metric' ] ) {
          output = example.output[ 'metric' ];
        } else {
          output = example.output;
        }
      } else {
        output = example.output;
      }

      useCase = {
        title: example.title,
        description: example.description,
        configuration: {
          toml: toToml( exampleConfig ),
          yaml: toYaml( exampleConfig ),
          json: toJson( exampleConfig ),
        },
        input: example.input,
        output: output,
      }

      useCases.push( useCase );
    } );

    return useCases;
  } else {
    return null;
  }
}

const main = () => {
  try {
    const debug = process.env.DEBUG === "true" || false;
    const data = fs.readFileSync( cueJsonOutput, 'utf8' );
    const docs = JSON.parse( data );
    const components = docs.components;

    console.log( chalk.blue( "Creating example configurations for all Vector components..." ) );

    // Sources, transforms, sinks
    for ( const kind in components ) {
      console.log( chalk.blue( `Creating examples for ${ kind }...` ) );

      const componentsOfKind = components[ kind ];

      // Specific components
      for ( const componentType in componentsOfKind ) {
        const component = componentsOfKind[ componentType ];
        const configuration = component.configuration;

        const commonParams = Object.makeExampleParams(
          configuration,
          p => p.required || p.common,
          p => p.required || p.common,
        );
        const advancedParams = Object.makeExampleParams(
          configuration,
          _ => true,
          p => p.required || p.common || p.relevant_when,
        );

        const useCaseExamples = makeUseCaseExamples( component );

        const keyName = `my_${ kind.substring( 0, kind.length - 1 ) }_id`;

        let commonExampleConfig, advancedExampleConfig;

        // Sinks and transforms are treated differently because they need an `inputs` field
        if ( [ 'sinks', 'transforms' ].includes( kind ) ) {
          commonExampleConfig = {
            [ kind ]: {
              [ keyName ]: {
                "type": componentType,
                inputs: [ 'my-source-or-transform-id' ],
                ...commonParams,
              }
            }
          };

          advancedExampleConfig = {
            [ kind ]: {
              [ keyName ]: {
                "type": componentType,
                inputs: [ 'my-source-or-transform-id' ],
                ...advancedParams,
              }
            }
          };
        } else {
          commonExampleConfig = {
            [ kind ]: {
              [ keyName ]: {
                "type": componentType,
                ...commonParams,
              }
            }
          };

          advancedExampleConfig = {
            [ kind ]: {
              [ keyName ]: {
                "type": componentType,
                ...advancedParams,
              }
            }
          };
        }

        docs[ 'components' ][ kind ][ componentType ][ 'examples' ] = useCaseExamples;

        docs[ 'components' ][ kind ][ componentType ][ 'example_configs' ] = {
          common: {
            toml: toToml( commonExampleConfig ),
            yaml: toYaml( commonExampleConfig ),
            json: toJson( commonExampleConfig ),
          },
          advanced: {
            toml: toToml( advancedExampleConfig ),
            yaml: toYaml( advancedExampleConfig ),
            json: toJson( advancedExampleConfig ),
          },
        };
      }
    }


    // A debugging statement to make sure things are going basically as planned
    if ( debug ) {
      console.log( docs[ 'components' ][ 'sources' ][ 'syslog' ][ 'examples' ] );
    }


    console.log( chalk.green( "Success. Finished generating examples for all components." ) );
    console.log( chalk.blue( `Writing generated examples as JSON to ${ cueJsonOutput }...` ) );

    // Write back to the JSON file only when not in debug mode
    if ( !debug ) {
      fs.writeFileSync( cueJsonOutput, JSON.stringify( docs ), 'utf8' );
    }

    console.log( chalk.green( `Success. Finished writing example configs to ${ cueJsonOutput }.` ) );
  } catch ( err ) {
    console.error( err );
  }
}

main();<|MERGE_RESOLUTION|>--- conflicted
+++ resolved
@@ -64,7 +64,6 @@
               value = getValue( typeInfo[ k ] );
             }
           }
-<<<<<<< HEAD
         });
  } else {
         // If the property has options
@@ -105,62 +104,15 @@
           }
           // Set the value to the sub-object
           value = subObj;
-=======
-        } );
->>>>>>> 9ef87ed3
       } else {
-        // If the property has options
-        if ( p.options ) {
-          // Store the options in a variable
-          const options = p.options;
-          // Initialize an object to store the sub-options
-          let subObj = {};
-
-          // Iterate over each option
-          for ( let [ k, { type: type1 } ] of Object.entries( options ) ) {
-            // Iterate over each sub-option
-            for ( let [ key, { options: options2 } ] of Object.entries( type1 ) ) {
-              // If the sub-option has further options
-              if ( options2 ) {
-                // Iterate over each sub-sub-option
-                for ( let [ optionKey, { type: type2, required } ] of Object.entries( options2 ) ) {
-                  // If the sub-sub-option is required
-                  if ( required ) {
-                    // Iterate over each type of the sub-sub-option
-                    for ( let [ typeKey, typeValue ] of Object.entries( type2 ) ) {
-                      // If the type has items
-                      if ( typeValue.items ) {
-                        // Iterate over each item type
-                        for ( let [ itemTypeKey, itemTypeValue ] of Object.entries( typeValue.items.type ) ) {
-                          // Get the value for the item type and store it in the sub-object
-                          subObj[ k ] = getValue( itemTypeValue );
-                        }
-                      } else {
-                        // Get the value for the non-item type and store it in the sub-object
-                        subObj[ k ] = getValue( typeValue );
-                      }
-                    }
-                  }
-                }
-              }
-            }
-          }
-          // Set the value to the sub-object
-          value = subObj;
-        } else {
-          value = getValue( p );
-        }
+        value = getValue(p);
       }
     }
     } else {
       value = getValue( p );
     }
-<<<<<<< HEAD
     
   });
-=======
-  } );
->>>>>>> 9ef87ed3
 
   return value;
 }
