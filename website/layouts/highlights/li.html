{{ $title := .Title | markdownify }}
{{ $date := .Date | dateFormat "January 2, 2006" }}
{{ $badges := .Params.badges }}
{{ $colors := dict "deprecation" "red" "enhancement" "green" "new feature" "blue"
  "breaking change" "yellow" "featured" "violet" "performance" "orange"
  "announcement" "fuchsia"
}}
{{ $type := $badges.type | default "enhancement" }}
{{ $color := index $colors $type }}


<div>
  <a href="{{ .RelPermalink }}">
    <div
      class="border-t-6 border-{{ $color }}-500 bg-gray-50 hover:bg-gray-100 dark:bg-gray-800 dark:hover:bg-gray-900 rounded-md shadow"
    >
      <div class="flex flex-col justify-between p-6">
        <span class="text-lg leading-tight font-semibold tracking-tight text-dark dark:text-gray-300">
          {{ $title }}
        </span>

        <p class="mt-3 mb-4 text-sm text-dark dark:text-gray-200 font-light">
          <time datetime="{{ $date }}">
            {{ $date }}
          </time>
        </p>

        {{ partial  "author-with-avatar.html" . }}


<<<<<<< HEAD
        <div class="block space-y-1.5">
=======
        <div class="block space-y-1.5 mt-1.5">
>>>>>>> eee6e669
          {{ with $badges.type }}
            {{ $color := cond (eq . "deprecation") "red" "blue" }}
            {{ partial "badge.html" (dict "prefix" "type" "word" . "color" $color "inline" true) }}
          {{ end }}

          {{ range $badges.domains }}
            {{ partial "badge.html" (dict "prefix" "domain" "word" . "color" "indigo" "inline" true) }}
          {{ end }}

          {{ range $badges.sources }}
            {{ partial "badge.html" (dict "prefix" "source" "word" . "color" "violet" "inline" true) }}
          {{ end }}

          {{ range $badges.transforms }}
            {{ partial "badge.html" (dict "prefix" "transform" "word" . "color" "violet" "inline" true) }}
          {{ end }}

          {{ range $badges.sinks }}
            {{ partial "badge.html" (dict "prefix" "sink" "word" . "color" "violet" "inline" true) }}
          {{ end }}
        </div>
      </div>
    </div>
  </a>
</div><|MERGE_RESOLUTION|>--- conflicted
+++ resolved
@@ -28,11 +28,7 @@
         {{ partial  "author-with-avatar.html" . }}
 
 
-<<<<<<< HEAD
-        <div class="block space-y-1.5">
-=======
         <div class="block space-y-1.5 mt-1.5">
->>>>>>> eee6e669
           {{ with $badges.type }}
             {{ $color := cond (eq . "deprecation") "red" "blue" }}
             {{ partial "badge.html" (dict "prefix" "type" "word" . "color" $color "inline" true) }}
