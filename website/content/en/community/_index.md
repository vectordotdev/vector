---
title: Vector Community
description: >
  Join the Vector community. Connect with other Vector users and help make Vector better.
<<<<<<< HEAD
buttons:
  - title: vectordotdev/vector
    description: Issues, code, development, discussions
    ionicon: logo-github
    icon_classes: text-dark dark:text-gray-200
    url: https://github.com/vectordotdev/vector
  - title: Discord chat
    description: Engage with the community
    ionicon: logo-discord
    icon_classes: text-discord-purple
    url: https://chat.vector.dev
  - title: "@vectordotdev"
    description: Follow us in real time
    ionicon: logo-twitter
    icon_classes: text-twitter-blue
    url: https://twitter.com/vectordotdev
aliases: [ "/mailing_list" ]
---

### Support

#### Vector

* For questions and help: [Create a Vector GitHub Discussions][vector_discussions]
* For bug reports: [Create a Vector GitHub issue][vector_bug_report]
* For feedback on pull requests, ping the Vector team directly on GitHub with @vectordotdev/vector

#### VRL
=======
---

## Support

### Vector

* For questions and help: [Create a Vector GitHub Discussions][vector_discussions]

* For bug reports: [Create a Vector GitHub issue][vector_bug_report]
* For feedback on pull requests, ping the Vector team directly on GitHub with `@vectordotdev/vector`

### VRL
>>>>>>> eee6e669

* For VRL bugs: [Create a VRL GitHub issue][vrl_bug_report]
* For VRL discussions: [Create a VRL GitHub discussion][vrl_discussion]

<<<<<<< HEAD
#### Discord

The Discord server is meant for community conversations and getting help from other users.
The Vector team doesn't actively monitor the Discord channels.
=======
## Discord

Join our [Discord server][discord].

The Discord server is meant for connecting with other Vector users and fostering community conversations.

The Vector team does not actively monitor the Discord channels. The best way to reach out to the Vector team directly is through GitHub.

## X

Find us on [X][vector_x].

## FAQ
>>>>>>> eee6e669

### How do I contribute to Vector?

Vector is [open source][oss] and welcomes contributions. A few guidelines to help you get started:

1. Read our [contribution guide][contribution].

2. Start with [good first issues][first_issues].

<<<<<<< HEAD
3. Join our [chat] if you have any questions. We are happy to help!
=======
3. Join our [discord] if you have any questions. We are happy to help!
>>>>>>> eee6e669

### What is Vector's governance model?

Vector's high-level governance model is designed around the requirements and best practices of the CNCF/Linux Foundation Core Infrastructure Initiative best practice targeting a silver badge status.

1. [CNCF CII best practices][cncf]

2. [Linux Foundation][lf]

### What is the Vector project model?

Vector's project/product management model is designed around the Linux kernel development practices and processes.

1. [Linux Kernel CII best practices][kernel]

2. [Linux Foundation][linux]

### What is the Vector community model?

Vector has adopted the Rust community model and practices for engaging with people and ensuring that all contributors and stakeholders respect the code of conduct.

1. [Rust Language Organization][rust_lang]

2. [Rust community standards][rust_community]
<<<<<<< HEAD

[chat]: https://chat.vector.dev

=======

[vector_x]: https://x.com/vectordotdev

[discord]: https://chat.vector.dev

>>>>>>> eee6e669
[cncf]: https://bestpractices.coreinfrastructure.org/en

[contribution]: https://github.com/vectordotdev/vector/blob/master/CONTRIBUTING.md

[first_issues]: https://github.com/vectordotdev/vector/contribute

[kernel]: https://bestpractices.coreinfrastructure.org/en/projects/34

[lf]: https://www.linuxfoundation.org

[linux]: https://www.kernel.org

[oss]: https://github.com/vectordotdev/vector

[rust_community]: https://www.rust-lang.org/community

[rust_lang]: https://www.rust-lang.org

[vector_discussions]: https://github.com/vectordotdev/vector/discussions/new?category=q-a

[vector_bug_report]: https://github.com/vectordotdev/vector/issues/new?assignees=&labels=type%3A+bug&projects=&template=bug.yml

[vrl_bug_report]: https://github.com/vectordotdev/vrl/issues/new?template=bug.yml

[vrl_discussion]: https://github.com/vectordotdev/vrl/discussions/new?category=q-a<|MERGE_RESOLUTION|>--- conflicted
+++ resolved
@@ -2,36 +2,6 @@
 title: Vector Community
 description: >
   Join the Vector community. Connect with other Vector users and help make Vector better.
-<<<<<<< HEAD
-buttons:
-  - title: vectordotdev/vector
-    description: Issues, code, development, discussions
-    ionicon: logo-github
-    icon_classes: text-dark dark:text-gray-200
-    url: https://github.com/vectordotdev/vector
-  - title: Discord chat
-    description: Engage with the community
-    ionicon: logo-discord
-    icon_classes: text-discord-purple
-    url: https://chat.vector.dev
-  - title: "@vectordotdev"
-    description: Follow us in real time
-    ionicon: logo-twitter
-    icon_classes: text-twitter-blue
-    url: https://twitter.com/vectordotdev
-aliases: [ "/mailing_list" ]
----
-
-### Support
-
-#### Vector
-
-* For questions and help: [Create a Vector GitHub Discussions][vector_discussions]
-* For bug reports: [Create a Vector GitHub issue][vector_bug_report]
-* For feedback on pull requests, ping the Vector team directly on GitHub with @vectordotdev/vector
-
-#### VRL
-=======
 ---
 
 ## Support
@@ -44,17 +14,10 @@
 * For feedback on pull requests, ping the Vector team directly on GitHub with `@vectordotdev/vector`
 
 ### VRL
->>>>>>> eee6e669
 
 * For VRL bugs: [Create a VRL GitHub issue][vrl_bug_report]
 * For VRL discussions: [Create a VRL GitHub discussion][vrl_discussion]
 
-<<<<<<< HEAD
-#### Discord
-
-The Discord server is meant for community conversations and getting help from other users.
-The Vector team doesn't actively monitor the Discord channels.
-=======
 ## Discord
 
 Join our [Discord server][discord].
@@ -68,7 +31,6 @@
 Find us on [X][vector_x].
 
 ## FAQ
->>>>>>> eee6e669
 
 ### How do I contribute to Vector?
 
@@ -78,11 +40,7 @@
 
 2. Start with [good first issues][first_issues].
 
-<<<<<<< HEAD
-3. Join our [chat] if you have any questions. We are happy to help!
-=======
 3. Join our [discord] if you have any questions. We are happy to help!
->>>>>>> eee6e669
 
 ### What is Vector's governance model?
 
@@ -107,17 +65,11 @@
 1. [Rust Language Organization][rust_lang]
 
 2. [Rust community standards][rust_community]
-<<<<<<< HEAD
-
-[chat]: https://chat.vector.dev
-
-=======
 
 [vector_x]: https://x.com/vectordotdev
 
 [discord]: https://chat.vector.dev
 
->>>>>>> eee6e669
 [cncf]: https://bestpractices.coreinfrastructure.org/en
 
 [contribution]: https://github.com/vectordotdev/vector/blob/master/CONTRIBUTING.md
