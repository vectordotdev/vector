--- conflicted
+++ resolved
@@ -13,17 +13,11 @@
 Vector's 0.21.0 release includes **breaking changes**:
 
 1. [GraphQL API outputEventsByComponentIdPatterns subscription argument `patterns` changed to `outputsPatterns`](#api-patterns-to-outputspatterns)
-<<<<<<< HEAD
-2. [Deprecated GraphQL API subscriptions have been removed](#removed-deprecated-subscriptions)
-3. [The `vector vrl` timezone flag `-tz` is now `-z`](#vector-vrl-timezone)
-4. [The `vector top` human_metrics flag `-h` is now `-H`](#vector-top-human-metrics)
-5. [Remainder operator (%) in VRL is fallible](#remainder-fallible)
-=======
 2. [GraphQL API `EventNotification` type changes](#api-event-notification-changes)
 3. [Deprecated GraphQL API subscriptions have been removed](#removed-deprecated-subscriptions)
 4. [The `vector vrl` timezone flag `-tz` is now `-z`](#vector-vrl-timezone)
 5. [The `vector top` human_metrics flag `-h` is now `-H`](#vector-top-human-metrics)
->>>>>>> fb489910
+6. [Remainder operator (%) in VRL is fallible](#remainder-fallible)
 
 And **deprecations**:
 
