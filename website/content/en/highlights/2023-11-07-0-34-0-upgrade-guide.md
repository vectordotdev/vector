---
date: "2023-11-07"
title: "0.34 Upgrade Guide"
description: "An upgrade guide that addresses breaking changes in 0.34.0"
authors: ["dsmith3197"]
release: "0.34.0"
hide_on_release_notes: false
badges:
  type: breaking change
---

Vector's 0.34.0 release includes **breaking changes**:

1. [Removal of Deprecated Datadog Component Config Options](#datadog-deprecated-config-options)
1. [Removal of Deprecated `component_name` Metric Tag](#deprecated-component-name)
<<<<<<< HEAD
1. [Removal of Deprecated Metrics Replaced by `component_errors_total`](#deprecated-component-errors-total-metrics)
=======
1. [Blackhole sink no longer reports by default](#blackhole-sink-reporting)
>>>>>>> b55e4362

We cover them below to help you upgrade quickly:

## Upgrade guide

### Breaking changes

#### Removal of Deprecated Datadog Component Config Options {#datadog-deprecated-config-options}

The `region` config option has been removed from the Datadog Events, Logs,
and Metrics sinks. Instead the `site` option should be used.

The `region` and `application_key` config options have
been removed from the Enterprise configuration. Instead of `region`, `site` should be used. `application_key` is no longer required.

#### Removal of Deprecated `component_name` Metric Tag {#deprecated-component-name}

The deprecated `component_name` tag has been removed from all internal metrics. Instead the `component_id` tag should be used.

<<<<<<< HEAD
#### Removal of Deprecated Metrics Replaced by `component_errors_total` {#deprecated-component-errors-total-metrics}

The following deprecated internal metrics have been removed. The `component_errors_total` metric should be used instead.

| Metric Name                                      | Components                                                                    |
|--------------------------------------------------|-------------------------------------------------------------------------------|
| parse_errors_total                               | apache metrics, dnstap, eventstoredb, http server, mongodb, nginx, prometheus |
| http_request_errors_total                        | apache metrics, aws ecs metrics, eventstoredb, http client, nginx, splunk hec |
| http_error_response_total                        | aws ecs metrics, http client                                                  |
| request_read_errors_total                        | aws kinesis firehose, heroku logplex                                          |
| request_automatic_decode_errors_total            | aws kinesis firehose                                                          |
| sqs_message_processing_failed_total              | aws sqs                                                                       |
| sqs_message_delete_failed_total                  | aws sqs                                                                       |
| sqs_message_delete_batch_failed_total            | aws sqs                                                                       |
| sqs_message_receive_failed_total                 | aws sqs                                                                       |
| sqs_message_delete_failed_total                  | aws sqs                                                                       |
| decoder_framing_errors_total                     | codecs                                                                        |
| decoder_deserialize_errors_total                 | codecs                                                                        |
| encoder_framing_errors_total                     | codecs                                                                        |
| encoder_serialize_errors_total                   | codecs                                                                        |
| communication_errors_total                       | docker                                                                        |
| timestamp_parse_errors_total                     | docker                                                                        |
| logging_driver_errors_total                      | docker                                                                        |
| fingerprint_read_errors_total                    | file                                                                          |
| file_delete_errors_total                         | file                                                                          |
| file_watch_errors_total                          | file                                                                          |
| checkpoint_write_errors_total                    | file                                                                          |
| glob_errors_total                                | file                                                                          |
| decode_errors_total                              | file                                                                          |
| http_bad_requests_total                          | http server                                                                   |
| invalid_record_total                             | journald                                                                      |
| invalid_record_bytes_total                       | journald                                                                      |
| consumer_offset_updates_failed_total             | kafka                                                                         |
| kafka_header_extraction_failures_total           | kafka                                                                         |
| k8s_event_annotation_failures_total              | k8s                                                                           |
| requests_received_total                          | heroku logplex                                                                |
| request_errors_total                             | mongodb, postgresql                                                           |
| reload_errors_total                              | reload                                                                        |
| config_load_errors_total                         | reload                                                                        |
| recover_errors_total                             | reload                                                                        |
| encode_errors_total                              | sematext                                                                      |
| connection_errors_total                          | socket, tcp, unix                                                             |
| connection_failed_total                          | tcp, udp, unix                                                                |
| connection_send_ack_errors_total                 | tcp                                                                           |
| windows_service_does_not_exist_total             | windows                                                                       |
=======
#### Blackhole sink no longer reports by default {#blackhole-sink-reporting}

The `blackhole` sink no longer reports events processed every second by default. Instead this
behavior can be opted into by setting `print_interval_secs` to `1` (or any other integer). This
change was made due to users being surprised that this sink generates output by default.
>>>>>>> b55e4362
<|MERGE_RESOLUTION|>--- conflicted
+++ resolved
@@ -13,11 +13,9 @@
 
 1. [Removal of Deprecated Datadog Component Config Options](#datadog-deprecated-config-options)
 1. [Removal of Deprecated `component_name` Metric Tag](#deprecated-component-name)
-<<<<<<< HEAD
 1. [Removal of Deprecated Metrics Replaced by `component_errors_total`](#deprecated-component-errors-total-metrics)
-=======
 1. [Blackhole sink no longer reports by default](#blackhole-sink-reporting)
->>>>>>> b55e4362
+
 
 We cover them below to help you upgrade quickly:
 
@@ -37,7 +35,6 @@
 
 The deprecated `component_name` tag has been removed from all internal metrics. Instead the `component_id` tag should be used.
 
-<<<<<<< HEAD
 #### Removal of Deprecated Metrics Replaced by `component_errors_total` {#deprecated-component-errors-total-metrics}
 
 The following deprecated internal metrics have been removed. The `component_errors_total` metric should be used instead.
@@ -83,10 +80,9 @@
 | connection_failed_total                          | tcp, udp, unix                                                                |
 | connection_send_ack_errors_total                 | tcp                                                                           |
 | windows_service_does_not_exist_total             | windows                                                                       |
-=======
+
 #### Blackhole sink no longer reports by default {#blackhole-sink-reporting}
 
 The `blackhole` sink no longer reports events processed every second by default. Instead this
 behavior can be opted into by setting `print_interval_secs` to `1` (or any other integer). This
-change was made due to users being surprised that this sink generates output by default.
->>>>>>> b55e4362
+change was made due to users being surprised that this sink generates output by default.