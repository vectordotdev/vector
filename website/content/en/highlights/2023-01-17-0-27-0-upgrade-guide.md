---
date: "2023-01-17"
title: "0.27 Upgrade Guide"
description: "An upgrade guide that addresses breaking changes in 0.27.0"
authors: ["spencergilbert", "neuronull"]
release: "0.27.0"
hide_on_release_notes: false
badges:
  type: breaking change
---

Vector's 0.27.0 release includes **breaking changes**:

1. [`statsd` components now support enhanced metric tags](#statsd-enhanced-metrics)
<<<<<<< HEAD
1. [`datadog_agent` source now supports enhanced metric tags](#datadog-agent-enhanced-metrics)
=======
1. [Changes to `native` and `native_json` codecs](#vector-native-codecs)
>>>>>>> dc3faa1d

and **potentially impactful changes**:

1. [Increase in possible tags sent with `aws_cloudwatch_metrics` sink](#increase-possible-tags)

We cover them below to help you upgrade quickly:

## Upgrade guide

### Breaking changes

#### `statsd` components now support enhanced metric tags {#statsd-enhanced-metrics}

Prior to this release, the `statsd` source parsed incoming empty tags (tags with a key
but no value), as having a boolean value "true". For example, in the tagset
"atag,btag:bvalue" , the tag "atag" would be parsed to a value of "true".
With this release, that behavior is now changed and the `statsd` source parses empty tags
as empty tags.

Similarly, prior to this release, the `statsd` sink encoded metric tags with a boolean value
of "true", to being an empty tag.
With this release, the `statsd` sink now correctly encodes a value of "true" to "true", and
empty tags as empty tags.

<<<<<<< HEAD
#### `datadog_agent` source sink now supports enhanced metric tags {#datadog-agent-enhanced-metrics}

Prior to this release, the `datadog_agent` source parsed incoming empty tags (tags with
a key but no value) as empty strings. With this release, empty tags are properly parsed
as empty tags.
=======
#### Changes to `native` and `native_json` codecs {#vector-native-codecs}

The `native` and `native_json` codecs have been modified to include support for enhanced tags (bare
tags or multi-valued tags) on metrics by optionally encoding tag values as arrays of values.  This
will cause Vector, when using these codecs and a metric source or transform that generates enhanced
tags, to emit metrics that are not backwards compatible with previous versions. Vector can continue
to load in events emitted by older versions.

This has two potential implications that you should consider:

1. Disk buffers should be backed up if you want to be able to roll back to an older Vector version
   since new disk buffer entries may not be readable by older Vector versions. The disk buffers
   location can be found under the
   [Vector data directory](/docs/reference/configuration/global-options/#data_dir).

2. When upgrading Vector to Vector communication using the `vector` source and sink or the `native`
   or `native_json` codecs, make sure you upgrade the consumers first followed by the producers to
   ensure newer versions of Vector aren't sending data to older versions, which may not be able to
   be read.
>>>>>>> dc3faa1d

### Potentially impactful changes

#### Increase in possible tags sent with `aws_cloudwatch_metrics` sink {#increase-possible-tags}

Before this release, the `aws_cloudwatch_metrics` sink would only send up to ten
tags to AWS as metric dimensions. This limit has been increased to thirty based
on the [current documentation](https://docs.aws.amazon.com/AmazonCloudWatch/latest/APIReference/API_Metric.html).

This could increase the cardinality of your metrics by including previously dropped tags.
The following VRL program would allow you to drop tags when there are more than ten,
maintaining the original behavior.

```coffeescript
count = 10
tags = {}
for_each(object!(.tags)) ->|key, value| {
    if count > 0 {
        count = count - 1
        tags = set!(tags, [key], value)
    }
}
.tags = tags
```<|MERGE_RESOLUTION|>--- conflicted
+++ resolved
@@ -12,11 +12,8 @@
 Vector's 0.27.0 release includes **breaking changes**:
 
 1. [`statsd` components now support enhanced metric tags](#statsd-enhanced-metrics)
-<<<<<<< HEAD
-1. [`datadog_agent` source now supports enhanced metric tags](#datadog-agent-enhanced-metrics)
-=======
-1. [Changes to `native` and `native_json` codecs](#vector-native-codecs)
->>>>>>> dc3faa1d
+2. [`datadog_agent` source now supports enhanced metric tags](#datadog-agent-enhanced-metrics)
+3. [Changes to `native` and `native_json` codecs](#vector-native-codecs)
 
 and **potentially impactful changes**:
 
@@ -41,13 +38,12 @@
 With this release, the `statsd` sink now correctly encodes a value of "true" to "true", and
 empty tags as empty tags.
 
-<<<<<<< HEAD
 #### `datadog_agent` source sink now supports enhanced metric tags {#datadog-agent-enhanced-metrics}
 
 Prior to this release, the `datadog_agent` source parsed incoming empty tags (tags with
 a key but no value) as empty strings. With this release, empty tags are properly parsed
 as empty tags.
-=======
+
 #### Changes to `native` and `native_json` codecs {#vector-native-codecs}
 
 The `native` and `native_json` codecs have been modified to include support for enhanced tags (bare
@@ -67,7 +63,6 @@
    or `native_json` codecs, make sure you upgrade the consumers first followed by the producers to
    ensure newer versions of Vector aren't sending data to older versions, which may not be able to
    be read.
->>>>>>> dc3faa1d
 
 ### Potentially impactful changes
 
