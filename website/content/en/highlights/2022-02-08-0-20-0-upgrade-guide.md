---
date: "2022-02-08"
title: "0.20 Upgrade Guide"
description: "An upgrade guide that addresses breaking changes in 0.20.0"
authors: ["tobz","spencergilbert"]
pr_numbers: []
release: "0.20.0"
hide_on_release_notes: false
badges:
  type: breaking change
---

Vector's 0.20.0 release includes **breaking changes**:

1. [Change to set expiration behavior in `prometheus_exporter` sink](#prom-exporter-set-expiration)
1. [New metrics behavior for `route` transform](#metrics-route-transform)
1. [New internal events for `loki` sink](#events-loki-sink)

And **deprecations**:

1. [Version 1 of the Vector protocol has been deprecated](#deprecate-v1)

We cover them below to help you upgrade quickly:

## Upgrade guide

### Breaking changes

#### Change to set expiration behavior in `prometheus_exporter` sink {#prom-exporter-set-expiration}

As part of work to better control memory growth in the `prometheus_exporter` sink, we've done some
work to ensure that metric expiration behavior is consistent for all metrics.  Instead of reporting
a count of zero when they expire, sets will now stop reporting entirely when they expire and are
flushed.

Due to how the `prometheus_exporter` sink works, Vector must store a snapshot of the state of all
metrics: the latest value of a counter or a gauge, and so on.  Sets represent a list of unique
values, and these values can be anything from integer to strings, which over time, can grow quite
large.  To combatg memory growth, we "expire" metrics from the sink if they have not been updated
within the time window configured by `flush_period_secs`.

For all metrics besides sets, we would delete the metric from the internal state and stop reporting
it.  For sets, however, we would simply clear their values and thus report a set size of zero.  This
behavior was not consistent with how we expired other metric types, and additionally, could still
lead to a growth of unique series in a scrape, over time, as we would clear the set but not stop
reporting it.

#### New metrics behavior for `route` transform {#metrics-route-transform}

Previously, a `route` transform was internally expanded into a separate
transform for each defined route. Each of these expanded transforms then
emitted its own metrics. Now, with improved internal support for components with
multiple outputs, this expansion mechanism has been removed.

A single `route` transform will now emit one set of metrics. For the following
metrics, specific route information will be recorded as a metric tag `output`.

- `component_sent_events_total`
- `component_sent_event_bytes_total`
- `events_discarded_total`

For example, for a `route` transform `foo` with a route `first` configured,
the `events_discarded_total` metric will now look like the following:

```diff
- {"counter":{"value":10.0},"name":"events_discarded_total"... "tags":{"component_id":"foo.first","component_kind":"transform","component_name":"foo.first","component_type":"route"}}
+ {"counter":{"value":10.0},"name":"events_discarded_total"... "tags":{"component_id":"foo","component_kind":"transform","component_name":"foo","component_type":"route","output":"first"}}
```

<<<<<<< HEAD
#### New internal events for `loki` sink {#events-loki-sink}

The `loki` sink can be configured to either drop or rewrite the timestamp of events that are
out-of-order. With this release we've updated the logs and metrics related to both options for
`out_of_order_action`.

`drop`:

- Associated log now emitted at DEBUG, rather than WARN
- `processing_errors_total` metric deprecated, will be removed next release
`events_discarded_total` metric
- `component_discarded_events_total` added to align the sink with new component spec

`rewrite_timestamp`:

- Associated log now emitted at DEBUG, rather than WARN
- `processing_errors_total` metric deprecated, will be removed next release
- `rewritten_timestamp_events_total` metric added
=======
### Deprecations

#### Version 1 of the Vector protocol has been deprecated {#deprecate-v1}

With this release, we've deprecated version 1 of the Vector protocol used by the
`vector` sink to write data to a remote `vector` source. The `vector` source and
sink now default the `version` field to `"2"` (in 0.19.0 the default of "v1" was
removed). Support for version 1 of the protocol will be removed in a future
release.

See the [announcement post][vector-v2-announcement] for additional details
about why we introduced this new gRPC-based protocol.

[vector-v2-announcement]: /highlights/2021-08-24-vector-source-sink
>>>>>>> 2c06286c
<|MERGE_RESOLUTION|>--- conflicted
+++ resolved
@@ -67,7 +67,6 @@
 + {"counter":{"value":10.0},"name":"events_discarded_total"... "tags":{"component_id":"foo","component_kind":"transform","component_name":"foo","component_type":"route","output":"first"}}
 ```
 
-<<<<<<< HEAD
 #### New internal events for `loki` sink {#events-loki-sink}
 
 The `loki` sink can be configured to either drop or rewrite the timestamp of events that are
@@ -86,7 +85,7 @@
 - Associated log now emitted at DEBUG, rather than WARN
 - `processing_errors_total` metric deprecated, will be removed next release
 - `rewritten_timestamp_events_total` metric added
-=======
+
 ### Deprecations
 
 #### Version 1 of the Vector protocol has been deprecated {#deprecate-v1}
@@ -100,5 +99,4 @@
 See the [announcement post][vector-v2-announcement] for additional details
 about why we introduced this new gRPC-based protocol.
 
-[vector-v2-announcement]: /highlights/2021-08-24-vector-source-sink
->>>>>>> 2c06286c
+[vector-v2-announcement]: /highlights/2021-08-24-vector-source-sink