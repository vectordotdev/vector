---
date: "2023-02-18"
title: "0.28 Upgrade Guide"
description: "An upgrade guide that addresses breaking changes in 0.28.0"
authors: ["spencergilbert"]
release: "0.28.0"
hide_on_release_notes: false
badges:
  type: breaking change
---

Vector's 0.28.0 release includes **breaking changes**:

1. [The `journald` source's `units` option removed](#journald-units)
2. [Removal of metadata functions](#metadata-functions-removal)
<<<<<<< HEAD
3. [The `logdna` sink has been renamed to `mezmo`](#mezmo-rename)
=======
3. [Removal of the `apex` sink](#apex-removal)
4. [Removal of the `disk_v1` buffer type](#disk_v1-removal)
>>>>>>> cad16435

and **deprecations**:

1. [The `redis` sink's `url` argument changed to `endpoint`](#redis-endpoint)
2. [The `aws_s3` source's `strategy` option has been hidden](#aws_s3-strategy)
3. [The `axiom` sink now hardcodes the `timestamp-field` header](#axiom-header)
4. [The `datadog_logs` and `datadog_metrics` sinks' `api_key` option will be removed in 0.29](#dd-sinks-api-key)

and **potentially impactful changes**:

1. [AWS components now use OpenSSL as the TLS implementation](#aws-openssl)
2. [The `azure_monitor_logs` sink now hardcodes the `timestamp` field](#azure-timestamp)

We cover them below to help you upgrade quickly:

## Upgrade guide

### Breaking changes

#### The `journald` source's `units` option removed {#journald-units}

The `units` option had been replaced by `include_units` in the `0.10` release. This release marks the final removal
of this option, please update your configurations to use the `include_units` option instead.

#### Removal metadata functions {#metadata-functions-removal}

Vector `0.25.0` introduced new metadata path syntax available in VRL which points
directly to event metadata. That meant the metadata functions were no longer necessary and
were deprecated. They are now being removed. The table below shows you how to convert
VRL code from the method calls to the new path syntax. If you are running Vector `0.25.0`
or later, you will also receive warnings which will provide you with the correct
syntax to use to migrate.

|        | before                                | after              |
|--------|---------------------------------------|--------------------|
| get    | get_metadata_field(.foo.bar)          | %foo.bar           |
| set    | set_metadata_field(.foo.bar, "value") | %foo.bar = "value" |
| delete | remove_metadata_field(.foo.bar)       | del(%foo.bar)      |

<<<<<<< HEAD
#### The `logdna` sink has been renamed to `mezmo` {#mezmo-rename}

Logdna has rebranded as [Mezmo][mezmo]. In keeping with this the `logdna` sink has been 
renamed to `mezmo`. Please update your configurations accordingly.
=======
#### Removal of the `apex` sink {#apex-removal}

The `apex` sink has been removed from Vector. This follows the EOL of the Apex service that took
effect in December 2022.

#### Removal of the `disk_v1` buffer type {#disk_v1-removal}

The deprecated `disk_v1` buffer type was removed. Users using this buffer type should use Vector
v0.27.1 to migrate their buffers to the new disk buffer implementation by switching to the `disk`
buffer type before upgrading to v0.28.0 which had the migration behavior removed.

```diff
-type = "disk_v1"
+type = "disk"
```

The change should be transparent. See [the blog post about the promotion of the new disk buffers to
the default for `type = "disk"`](/highlights/2022-04-06-disk-buffer-v2-stable/) for details about
this migration. Also see [the blog post about the introduction of the new disk buffer
implementation](/highlights/2022-02-08-disk-buffer-v2-beta/) for the reasons the new disk buffer
implementation was introduced.
>>>>>>> cad16435

### Deprecation notices

#### The `redis` sink's `url` argument changed to `endpoint` {#redis-endpoint}

To maintain consistent naming with other Vector sinks, the `url` option in the
`redis` sink has been renamed to `endpoint`. `url` will still work, but has
been deprecated and will be removed in due course.

#### The `aws_s3` source's `strategy` option has been hidden {#aws_s3-strategy}

The `strategy` option has been hidden on the documentation for the `aws_s3` source.
`sqs` is currently the only value for this option, and is currently the default. If
additional strategies are added for this source, we will expose this option again.
No changes need to be made by users of this source, it is a documentation only change.

#### The `axiom` sink now hardcodes the `timestamp-field` header {#axiom-header}

Previously this sink used the global `log_schema` to provide the value for this header, however the
actual implementation always ensured an event's timestamp was stored at `@timestamp`. In this release
we've hardcoded this header to match the underlying implementation.

#### The `datadog_logs` and `datadog_metrics` sinks' `api_key` option will be removed in 0.29 {#dd-sinks-api-key}

The `api_key` option has been hidden on the documentation for the `datadog_logs`
and `datadog_metrics` sinks for a few releases now, with the documented name for
that setting being `default_api_key`. The `api_key` is now formally deprecated and
will be removed in the `0.29.0` release.

### Potentially impactful changes

#### AWS components now use OpenSSL as the TLS implementation {#aws-openssl}

In this release, Vector's AWS integrations had their TLS implementation swapped from
[`rustls`][rustls] to OpenSSL. We don't expect any user visible impact,
but [please let us know][bug_report] if this change causes you any issues.

We made this change primarily since most of Vector's dependencies use OpenSSL and so it reduces our
maintenance burden caused by any variances in the implementation. We may re-evaluate in the future
as more of the Rust ecosystem supports `rustls`.

[rustls]: https://github.com/rustls/rustls
[bug_report]: https://github.com/vectordotdev/vector/issues/new?assignees=&labels=type%3A+bug&template=bug.yml
<<<<<<< HEAD
[mezmo]: https://www.mezmo.com/logdna
=======

#### The `azure_monitor_logs` sink now encodes the timestamp at a configurable path {#azure-timestamp}

Previously this sink would include a properly formatted timestamp at a path determined by the `log_schema`
as well as setting a `time-generated-field` header with a value of that path. Azure Monitor will use the contained value
to populate the [`TimeGenerated` standard column](https://learn.microsoft.com/en-us/azure/azure-monitor/logs/log-standard-columns#timegenerated).
In this release we've added a `time_generated_key` option that determines where this field is encoded, this field defaults
to the value set in `log_schema` if unset.
>>>>>>> cad16435
<|MERGE_RESOLUTION|>--- conflicted
+++ resolved
@@ -13,12 +13,8 @@
 
 1. [The `journald` source's `units` option removed](#journald-units)
 2. [Removal of metadata functions](#metadata-functions-removal)
-<<<<<<< HEAD
-3. [The `logdna` sink has been renamed to `mezmo`](#mezmo-rename)
-=======
 3. [Removal of the `apex` sink](#apex-removal)
 4. [Removal of the `disk_v1` buffer type](#disk_v1-removal)
->>>>>>> cad16435
 
 and **deprecations**:
 
@@ -58,17 +54,10 @@
 | set    | set_metadata_field(.foo.bar, "value") | %foo.bar = "value" |
 | delete | remove_metadata_field(.foo.bar)       | del(%foo.bar)      |
 
-<<<<<<< HEAD
-#### The `logdna` sink has been renamed to `mezmo` {#mezmo-rename}
-
-Logdna has rebranded as [Mezmo][mezmo]. In keeping with this the `logdna` sink has been 
-renamed to `mezmo`. Please update your configurations accordingly.
-=======
 #### Removal of the `apex` sink {#apex-removal}
 
 The `apex` sink has been removed from Vector. This follows the EOL of the Apex service that took
 effect in December 2022.
-
 #### Removal of the `disk_v1` buffer type {#disk_v1-removal}
 
 The deprecated `disk_v1` buffer type was removed. Users using this buffer type should use Vector
@@ -85,7 +74,6 @@
 this migration. Also see [the blog post about the introduction of the new disk buffer
 implementation](/highlights/2022-02-08-disk-buffer-v2-beta/) for the reasons the new disk buffer
 implementation was introduced.
->>>>>>> cad16435
 
 ### Deprecation notices
 
@@ -129,9 +117,6 @@
 
 [rustls]: https://github.com/rustls/rustls
 [bug_report]: https://github.com/vectordotdev/vector/issues/new?assignees=&labels=type%3A+bug&template=bug.yml
-<<<<<<< HEAD
-[mezmo]: https://www.mezmo.com/logdna
-=======
 
 #### The `azure_monitor_logs` sink now encodes the timestamp at a configurable path {#azure-timestamp}
 
@@ -139,5 +124,4 @@
 as well as setting a `time-generated-field` header with a value of that path. Azure Monitor will use the contained value
 to populate the [`TimeGenerated` standard column](https://learn.microsoft.com/en-us/azure/azure-monitor/logs/log-standard-columns#timegenerated).
 In this release we've added a `time_generated_key` option that determines where this field is encoded, this field defaults
-to the value set in `log_schema` if unset.
->>>>>>> cad16435
+to the value set in `log_schema` if unset.