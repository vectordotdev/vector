---
date: "2023-02-18"
title: "0.28 Upgrade Guide"
description: "An upgrade guide that addresses breaking changes in 0.28.0"
authors: ["spencergilbert"]
release: "0.28.0"
hide_on_release_notes: false
badges:
  type: breaking change
---

Vector's 0.28.0 release includes **breaking changes**:

1. [The `journald` source's `units` option removed](#journald-units)

<<<<<<< HEAD
and **deprecations**:

1. [The `redis` sink's `url` argument changed to `endpoint`](#redis-endpoint)
=======
and **potentially impactful changes**:

1. [AWS components now use OpenSSL as the TLS implementation](#aws-openssl)
>>>>>>> 31a82a5c

We cover them below to help you upgrade quickly:

## Upgrade guide

### Breaking changes

#### The `journald` source's `units` option removed {#journald-units}

The `units` option had been replaced by `include_units` in the `0.10` release. This release marks the final removal
of this option, please update your configurations to use the `include_units` option instead.

<<<<<<< HEAD
### Deprecation notices

#### The `redis` sink's `url` argument changed to `endpoint` {#redis-endpoint}

To maintain consistent naming with other Vector sinks, the `url` option in the
`redis` sink has been renamed to `endpoint`. `url` will still work, but has
been deprecated and will be removed in due course.
=======
### Potentially impactful changes

#### AWS components now use OpenSSL as the TLS implementation {#aws-openssl}

In this release, Vector's AWS integrations had their TLS implementation swapped from
[`rustls`][rusttls] to OpenSSL. We don't expect any user visible impact,
but [please let us know][bug_report] if this change causes you any issues.

We made this change primarily since most of Vector's dependencies use OpenSSL and so it reduces our
maintenance burden caused by any variances in the implementation. We may re-evaluate in the future
as more of the Rust ecosystem supports `rustls`.

[rustls]: https://github.com/rustls/rustls
[bug_report]: https://github.com/vectordotdev/vector/issues/new?assignees=&labels=type%3A+bug&template=bug.yml
>>>>>>> 31a82a5c
<|MERGE_RESOLUTION|>--- conflicted
+++ resolved
@@ -13,15 +13,13 @@
 
 1. [The `journald` source's `units` option removed](#journald-units)
 
-<<<<<<< HEAD
 and **deprecations**:
 
 1. [The `redis` sink's `url` argument changed to `endpoint`](#redis-endpoint)
-=======
+
 and **potentially impactful changes**:
 
 1. [AWS components now use OpenSSL as the TLS implementation](#aws-openssl)
->>>>>>> 31a82a5c
 
 We cover them below to help you upgrade quickly:
 
@@ -34,7 +32,6 @@
 The `units` option had been replaced by `include_units` in the `0.10` release. This release marks the final removal
 of this option, please update your configurations to use the `include_units` option instead.
 
-<<<<<<< HEAD
 ### Deprecation notices
 
 #### The `redis` sink's `url` argument changed to `endpoint` {#redis-endpoint}
@@ -42,7 +39,7 @@
 To maintain consistent naming with other Vector sinks, the `url` option in the
 `redis` sink has been renamed to `endpoint`. `url` will still work, but has
 been deprecated and will be removed in due course.
-=======
+
 ### Potentially impactful changes
 
 #### AWS components now use OpenSSL as the TLS implementation {#aws-openssl}
@@ -56,5 +53,4 @@
 as more of the Rust ecosystem supports `rustls`.
 
 [rustls]: https://github.com/rustls/rustls
-[bug_report]: https://github.com/vectordotdev/vector/issues/new?assignees=&labels=type%3A+bug&template=bug.yml
->>>>>>> 31a82a5c
+[bug_report]: https://github.com/vectordotdev/vector/issues/new?assignees=&labels=type%3A+bug&template=bug.yml