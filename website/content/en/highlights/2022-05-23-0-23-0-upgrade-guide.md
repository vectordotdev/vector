--- conflicted
+++ resolved
@@ -12,11 +12,7 @@
 Vector's 0.23.0 release includes **breaking changes**:
 
 1. [The `.deb` package no longer enables and starts the Vector systemd service](#systemd-autostart)
-<<<<<<< HEAD
-2. [The VRL "merge" operator used the wrong type definition](#vrl-merge)
-=======
-2. [VRL if statement type definitions updated](#vrl-if-statements)
->>>>>>> d3015542
+2. [VRL type definition updates](#vrl-type-def)
 
 We cover them below to help you upgrade quickly:
 
@@ -43,15 +39,11 @@
 systemctl start vector
 ```
 
-<<<<<<< HEAD
-#### [The VRL "merge" operator used the wrong type definition] {#vrl-merge}
+#### [VRL type definition updates] {#vrl-type-def}
 
-If you are using the VRL merge operator (`|` or `|=`) on objects that share keys with different types, the type definition
-was calculated incorrectly. This is now fixed. In some cases this can cause compilation errors when upgrading
-if the previous code relied on the previous behavior.
-=======
-#### [VRL if statement type definitions updated] {#vrl-if-statements}
+There were a couple situations where VRL didn't calculate the correct type definition. These are now fixed.
+In some cases this can cause compilation errors when upgrading if the code relied on the previous behavior.
 
-VRL if statements didn't properly merge type definitions for each branch. This is now fixed.
-In some cases this can cause compilation errors when upgrading if the previous code relied on the previous behavior.
->>>>>>> d3015542
+This affects the following:
+- the "merge" operator (`|` or `|=`) on objects that share keys with different types
+- if statements