---
date: "2022-06-16"
title: "0.23 Upgrade Guide"
description: "An upgrade guide that addresses breaking changes in 0.23.0"
authors: ["akx", "jszwedko", "spencergilbert", "fuchsnj", "pablosichert"]
release: "0.23.0"
hide_on_release_notes: false
badges:
  type: breaking change
---

Vector's 0.23.0 release includes **breaking changes**:

1. [The `.deb` package no longer enables and starts the Vector systemd service](#systemd-autostart)
2. [VRL type definition updates](#vrl-type-def)
3. ["remove_empty" option dropped from VRL's `parse_grok` and `parse_groks`](#vrl-parse_grok)
<<<<<<< HEAD
4. [`gcp_pubsub` sink requires setting "encoding" option](#sinks-mandatory-encoding)
5. [VRL conditions are now checked for mutations at compile time](#read_only_check)
6. [`syslog` source and VRL's `parse_syslog` structured data fields made consistent](#parse-syslog)
=======
4. [`gcp_pubsub` sink requires setting "encoding" option](#gcp_sink-mandatory-encoding)
5. [`humio_metrics` sink no longer has "encoding" option](#humio_metrics-sink-fixed-encoding)
6. [VRL conditions are now checked for mutations at compile time](#read_only_check)
>>>>>>> dc5f262d

We cover them below to help you upgrade quickly:

## Upgrade guide

### Breaking changes

#### [The `.deb` package no longer enables and starts the Vector systemd service] {#systemd-autostart}

The [official `.deb` package](https://vector.dev/download/)
no longer automatically enables and starts the Vector systemd service.
This is in line with how the RPM package behaves.

To enable and start the service (after configuring it to your requirements),
you can use `systemctl enable --now`:

```shell
systemctl enable --now vector
```

To just start the service without enabling it to run at system startup,

```shell
systemctl start vector
```

#### [VRL type definition updates] {#vrl-type-def}

There were many situations where VRL didn't calculate the correct type
definition. These are now fixed. In some cases this can cause compilation
errors when upgrading if the code relied on the previous behavior.

This affects the following:

- the "merge" operator (`|` or `|=`) on objects that share keys with different types
- if statements
- nullability checking for most expressions (usually related to if statements)
- expressions that contain the `abort` expression
- the `del` function
- closure arguments

#### ["remove_empty" option dropped from VRL's `parse_grok` and `parse_groks`] {#vrl-parse_grok}

The "remove_empty" argument has been dropped from both the `parse_grok` and the
`parse_groks` functions. Previously, these functions would return empty strings
for non-matching pattern names, but now they are not returned. To preserve the
old behavior, you can do something like the following to merge in empty strings
for each unmatched group:

```coffee
parsed = parse_grok!(.message, "%{TIMESTAMP_ISO8601:timestamp} %{LOGLEVEL:level} %{GREEDYDATA:message}")
expected = { "timestamp": "", "level": "", "message": ""}
parsed = merge(expected, parsed)
```

#### [`gcp_pubsub` sink requires setting "encoding" option] {#gcp_sink-mandatory-encoding}

The `gcp_pubsub` sink now supports a variety of codecs. To encode your logs as JSON before
publishing them to Cloud Pub/Sub, add the following encoding option

```toml
encoding.codec = "json"
```

to the config of your `gcp_pubsub` sink.

#### [`humio_metrics` sink no longer has "encoding" option] {#humio_metrics-sink-fixed-encoding}

The `humio_metrics` sink configuration no longer expects an "encoding" option.
If you previously used the encoding option

```toml
encoding.codec = "json"
```

you need to remove the line from your `humio_metrics` config. Metrics are now
always sent to Humio using the JSON format.

#### [VRL conditions are now checked for mutations at compile time] {#read_only_check}

VRL conditions, for example those used in the `filter` transform, are not supposed to mutate the event. Previously
the mutations would be silently ignored after a condition ran. Now the compiler has support for read-only values, and
will give a compile-time error if you try to mutate the event in a condition.

Example filter transform config

```toml
[transforms.filter]
type = "filter"
inputs = [ "input" ]
condition.type = "vrl"
condition.source = """
.foo = "bar"
true
"""
```

New error

```text
error[E315]: mutation of read-only value
  ┌─ :1:1
  │
1 │ .foo = "bar"
  │ ^^^^^^ mutation of read-only value
  │
  = see language documentation at https://vrl.dev
```

#### `syslog` source and VRL's `parse_syslog` structured data fields made consistent {#parse-syslog}

Previously, the `parse_syslog` VRL function and the `syslog` source handled parsing the structured
data section of syslog messages differently:

- The `syslog` source inserted a field with the name of the structured data element, with the
  fields as keys in that map. It would create further nested maps if the structured data key names
  had `.`s in them.
- The `parse_syslog` function would instead prefix the structured data keys with the name of the
  structured data element they appeared in, but would insert this as a flat key/value structure
  rather than nesting (so that referencing keys would require quoting to escape the `.`s).

With this release the behavior of both is now to parse the structured data section as a flat map
of string key / string value, and insert it into the target under a field with the name of the
structured data element.

That is:

```text
<1>1 2022-04-25T23:21:45.715740Z Gregorys-MacBook-Pro.local 2d4d9490-794a-4e60-814c-5597bd5b7b7d 79978 - [exampleSDID@32473 foo.baz="bar"] test message
```

Now returns (for both the `syslog` source and the `parse_syslog` function):

```json
{
  "appname": "2d4d9490-794a-4e60-814c-5597bd5b7b7d",
  "exampleSDID@32473": {
    "foo.baz": "bar"
  },
  "facility": "kern",
  "hostname": "Gregorys-MacBook-Pro.local",
  "message": "test message",
  "procid": 79978,
  "severity": "alert",
  "timestamp": "2022-04-25T23:21:45.715740Z",
  "version": 1
}
```

Where previously VRL's `parse_syslog` function returned:

```json
{
  "appname": "2d4d9490-794a-4e60-814c-5597bd5b7b7d",
  "exampleSDID@32473.foo.baz": "bar",
  "facility": "kern",
  "hostname": "Gregorys-MacBook-Pro.local",
  "message": "test message",
  "procid": 79978,
  "severity": "alert",
  "timestamp": "2022-04-25T23:21:45.715740Z",
  "version": 1
}
```

And the `syslog` source returned:

```json
{
  "appname": "2d4d9490-794a-4e60-814c-5597bd5b7b7d",
  "exampleSDID@32473": {
    "foo": {
      "baz": "bar"
    }
  },
  "facility": "kern",
  "hostname": "Gregorys-MacBook-Pro.local",
  "message": "test message",
  "procid": 79978,
  "severity": "alert",
  "timestamp": "2022-04-25T23:21:45.715740Z",
  "version": 1
}
```


The previous `parse_syslog` behavior can be acheived by running the result through the `flatten`
function like:

```coffeescript
flatten(parse_syslog!(s'<1>1 2022-04-25T23:21:45.715740Z Gregorys-MacBook-Pro.local 2d4d9490-794a-4e60-814c-5597bd5b7b7d 79978 - [exampleSDID@32473 foo.baz="bar"] test message'))
```<|MERGE_RESOLUTION|>--- conflicted
+++ resolved
@@ -14,15 +14,10 @@
 1. [The `.deb` package no longer enables and starts the Vector systemd service](#systemd-autostart)
 2. [VRL type definition updates](#vrl-type-def)
 3. ["remove_empty" option dropped from VRL's `parse_grok` and `parse_groks`](#vrl-parse_grok)
-<<<<<<< HEAD
-4. [`gcp_pubsub` sink requires setting "encoding" option](#sinks-mandatory-encoding)
-5. [VRL conditions are now checked for mutations at compile time](#read_only_check)
-6. [`syslog` source and VRL's `parse_syslog` structured data fields made consistent](#parse-syslog)
-=======
 4. [`gcp_pubsub` sink requires setting "encoding" option](#gcp_sink-mandatory-encoding)
 5. [`humio_metrics` sink no longer has "encoding" option](#humio_metrics-sink-fixed-encoding)
 6. [VRL conditions are now checked for mutations at compile time](#read_only_check)
->>>>>>> dc5f262d
+7. [`syslog` source and VRL's `parse_syslog` structured data fields made consistent](#parse-syslog)
 
 We cover them below to help you upgrade quickly:
 
