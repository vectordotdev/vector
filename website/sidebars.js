module.exports = {
  docs: [
    {
      type: 'category',
      label: 'About',
      items: [
        "about",
        "about/what-is-vector",
        "about/concepts",
        {
          type: 'category',
          label: 'Data Model',
          items: [
            "about/data-model",
            "about/data-model/log",
            "about/data-model/metric",
          ]
        },
        "about/guarantees",
      ],
    },
    {
      type: 'category',
      label: 'Setup',
      items: [
        {
          type: 'category',
          label: 'Installation',
          items: [
            "setup/installation",
            {
              type: 'category',
              label: 'Containers',
              items: [
                "setup/installation/containers",
                  "setup/installation/containers/docker",
              ],
            },
            {
              type: 'category',
              label: 'Package Managers',
              items: [
                "setup/installation/package-managers",
                  "setup/installation/package-managers/dpkg",
                  "setup/installation/package-managers/homebrew",
                  "setup/installation/package-managers/rpm",
                  "setup/installation/package-managers/msi",
              ],
            },
            {
              type: 'category',
              label: 'Operating Systems',
              items: [
                "setup/installation/operating-systems",
                  "setup/installation/operating-systems/amazon-linux",
                  "setup/installation/operating-systems/centos",
                  "setup/installation/operating-systems/debian",
                  "setup/installation/operating-systems/macos",
                  "setup/installation/operating-systems/raspbian",
                  "setup/installation/operating-systems/rhel",
                  "setup/installation/operating-systems/ubuntu",
                  "setup/installation/operating-systems/windows",
              ],
            },
            {
              type: 'category',
              label: 'Manual',
              items: [
                "setup/installation/manual",
                "setup/installation/manual/from-archives",
                "setup/installation/manual/from-source",              
              ],
            },
          ],
        },
        "setup/configuration",
        {
          type: 'category',
          label: 'Deployment',
          items: [
            "setup/deployment",
            {
              type: 'category',
              label: 'Roles',
              items: [
                "setup/deployment/roles",
                "setup/deployment/roles/agent",
                "setup/deployment/roles/service",
              ]
            },
            "setup/deployment/topologies",
          ]
        },
        {
          type: 'category',
          label: 'Guides',
          items: [
            "setup/guides",
            "setup/guides/getting-started",
            "setup/guides/troubleshooting",
            "setup/guides/unit-testing",
          ]
        },
      ],
    },
    {
      type: 'category',
      label: 'Reference',
      items: [
        "reference",
        {
          type: 'category',
          label: 'Sources',
          items: [
            "reference/sources",
            
              "reference/sources/docker",
            
              "reference/sources/file",
            
              "reference/sources/journald",
            
              "reference/sources/kafka",
            
<<<<<<< HEAD
              "reference/sources/kubernetes",
=======
              "reference/sources/splunk_hec",
>>>>>>> a2020d9a
            
              "reference/sources/statsd",
            
              "reference/sources/stdin",
            
              "reference/sources/syslog",
            
              "reference/sources/tcp",
            
              "reference/sources/udp",
            
              "reference/sources/vector",
            
          ]
        },
        {
          type: 'category',
          label: 'Transforms',
          items: [
            "reference/transforms",
            
              "reference/transforms/add_fields",
            
              "reference/transforms/add_tags",
            
              "reference/transforms/ansi_stripper",
            
              "reference/transforms/coercer",
            
              "reference/transforms/field_filter",
            
              "reference/transforms/geoip",
            
              "reference/transforms/grok_parser",
            
              "reference/transforms/json_parser",
            
              "reference/transforms/log_to_metric",
            
              "reference/transforms/lua",
            
              "reference/transforms/regex_parser",
            
              "reference/transforms/remove_fields",
            
              "reference/transforms/remove_tags",
            
              "reference/transforms/sampler",
            
              "reference/transforms/split",
            
              "reference/transforms/tokenizer",
            
          ]
        },
        {
          type: 'category',
          label: 'Sinks',
          items: [
            "reference/sinks",
            
              "reference/sinks/aws_cloudwatch_logs",
            
              "reference/sinks/aws_cloudwatch_metrics",
            
              "reference/sinks/aws_kinesis_streams",
            
              "reference/sinks/aws_s3",
            
              "reference/sinks/blackhole",
            
              "reference/sinks/clickhouse",
            
              "reference/sinks/console",
            
              "reference/sinks/datadog_metrics",
            
              "reference/sinks/elasticsearch",
            
              "reference/sinks/file",
            
              "reference/sinks/http",
            
              "reference/sinks/kafka",
            
              "reference/sinks/new_relic_logs",
            
              "reference/sinks/prometheus",
            
              "reference/sinks/splunk_hec",
            
              "reference/sinks/statsd",
            
              "reference/sinks/tcp",
            
              "reference/sinks/vector",
            
          ],
        },
        {
          type: 'category',
          label: 'Advanced',
          items: [
            "reference/env-vars",
            "reference/global-options",
            "reference/tests",
          ]
        },
      ],
    },
    {
      type: 'category',
      label: 'Administration',
      items: [
        "administration",
        "administration/process-management",
        "administration/monitoring",
        "administration/tuning",
        "administration/updating",
        "administration/validating",
      ],
    },
    {
      type: 'category',
      label: 'Meta',
      items: [
        "meta/glossary",
      ],
    },
  ]
};<|MERGE_RESOLUTION|>--- conflicted
+++ resolved
@@ -122,11 +122,9 @@
             
               "reference/sources/kafka",
             
-<<<<<<< HEAD
               "reference/sources/kubernetes",
-=======
+            
               "reference/sources/splunk_hec",
->>>>>>> a2020d9a
             
               "reference/sources/statsd",
             
