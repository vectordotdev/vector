--- conflicted
+++ resolved
@@ -1,9 +1,5 @@
 ---
-<<<<<<< HEAD
-last_modified_on: "2020-04-16"
-=======
 last_modified_on: "2020-04-19"
->>>>>>> 72b8e9c4
 $schema: "/.meta/.schemas/guides.json"
 title: "Send metrics to AWS Cloudwatch"
 description: "A simple guide to send metrics to AWS Cloudwatch in just a few minutes."
