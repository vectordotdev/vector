--- conflicted
+++ resolved
@@ -1,9 +1,5 @@
 ---
-<<<<<<< HEAD
-last_modified_on: "2020-06-08"
-=======
 last_modified_on: "2020-06-10"
->>>>>>> 55587beb
 component_title: "Swimlanes"
 description: "The Vector `swimlanes` transform accepts and outputs `log` events, allowing you to route events across parallel streams using logical filters."
 event_types: ["log"]
