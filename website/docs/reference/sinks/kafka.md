--- conflicted
+++ resolved
@@ -1,9 +1,5 @@
 ---
-<<<<<<< HEAD
-last_modified_on: "2020-05-20"
-=======
 last_modified_on: "2020-05-21"
->>>>>>> 5d993333
 delivery_guarantee: "at_least_once"
 component_title: "Kafka"
 description: "The Vector `kafka` sink streams `log` events to Apache Kafka via the Kafka protocol."
