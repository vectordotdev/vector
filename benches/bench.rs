use criterion::{criterion_group, criterion_main, Benchmark, Criterion, Throughput};

use approx::assert_relative_eq;
use futures::future;
use rand::distributions::{Alphanumeric, Uniform};
use rand::prelude::*;
use vector::event::Event;
use vector::test_util::{
    block_on, count_receive, next_addr, send_lines, shutdown_on_idle, wait_for_tcp,
};
use vector::topology::config::TransformConfig;
use vector::topology::{self, config};
use vector::{sinks, sources, transforms};

mod batch;
mod buffering;
mod http;
mod lua;

fn benchmark_simple_pipe(c: &mut Criterion) {
    let num_lines: usize = 100_000;
    let line_size: usize = 100;

    let in_addr = next_addr();
    let out_addr = next_addr();

    c.bench(
        "pipe",
        Benchmark::new("pipe", move |b| {
            b.iter_with_setup(
                || {
                    let mut config = config::Config::empty();
                    config.add_source("in", sources::tcp::TcpConfig::new(in_addr));
                    config.add_sink(
                        "out",
                        &["in"],
                        sinks::tcp::TcpSinkConfig::new(out_addr.to_string()),
                    );

                    let mut rt = tokio::runtime::Runtime::new().unwrap();

                    let output_lines = count_receive(&out_addr);

                    let (topology, _crash) = topology::start(Ok(config), &mut rt, false).unwrap();
                    wait_for_tcp(in_addr);

                    (rt, topology, output_lines)
                },
                |(mut rt, topology, output_lines)| {
                    let send = send_lines(in_addr, random_lines(line_size).take(num_lines));
                    rt.block_on(send).unwrap();

                    block_on(topology.stop()).unwrap();

                    shutdown_on_idle(rt);
                    assert_eq!(num_lines, output_lines.wait());
                },
            );
        })
        .sample_size(4)
        .noise_threshold(0.05)
        .throughput(Throughput::Bytes((num_lines * line_size) as u32)),
    );
}

fn benchmark_simple_pipe_with_tiny_lines(c: &mut Criterion) {
    let num_lines: usize = 100_000;
    let line_size: usize = 1;

    let in_addr = next_addr();
    let out_addr = next_addr();

    c.bench(
        "pipe_with_tiny_lines",
        Benchmark::new("pipe_with_tiny_lines", move |b| {
            b.iter_with_setup(
                || {
                    let mut config = config::Config::empty();
                    config.add_source("in", sources::tcp::TcpConfig::new(in_addr));
                    config.add_sink(
                        "out",
                        &["in"],
                        sinks::tcp::TcpSinkConfig::new(out_addr.to_string()),
                    );

                    let mut rt = tokio::runtime::Runtime::new().unwrap();

                    let output_lines = count_receive(&out_addr);

                    let (topology, _crash) = topology::start(Ok(config), &mut rt, false).unwrap();
                    wait_for_tcp(in_addr);

                    (rt, topology, output_lines)
                },
                |(mut rt, topology, output_lines)| {
                    let send = send_lines(in_addr, random_lines(line_size).take(num_lines));
                    rt.block_on(send).unwrap();

                    block_on(topology.stop()).unwrap();

                    shutdown_on_idle(rt);
                    assert_eq!(num_lines, output_lines.wait());
                },
            );
        })
        .sample_size(4)
        .noise_threshold(0.05)
        .throughput(Throughput::Bytes((num_lines * line_size) as u32)),
    );
}

fn benchmark_simple_pipe_with_huge_lines(c: &mut Criterion) {
    let num_lines: usize = 2_000;
    let line_size: usize = 100_000;

    let in_addr = next_addr();
    let out_addr = next_addr();

    c.bench(
        "pipe_with_huge_lines",
        Benchmark::new("pipe_with_huge_lines", move |b| {
            b.iter_with_setup(
                || {
                    let mut config = config::Config::empty();
                    config.add_source("in", sources::tcp::TcpConfig::new(in_addr));
                    config.add_sink(
                        "out",
                        &["in"],
                        sinks::tcp::TcpSinkConfig::new(out_addr.to_string()),
                    );

                    let mut rt = tokio::runtime::Runtime::new().unwrap();

                    let output_lines = count_receive(&out_addr);

                    let (topology, _crash) = topology::start(Ok(config), &mut rt, false).unwrap();
                    wait_for_tcp(in_addr);

                    (rt, topology, output_lines)
                },
                |(mut rt, topology, output_lines)| {
                    let send = send_lines(in_addr, random_lines(line_size).take(num_lines));
                    rt.block_on(send).unwrap();

                    block_on(topology.stop()).unwrap();

                    shutdown_on_idle(rt);
                    assert_eq!(num_lines, output_lines.wait());
                },
            );
        })
        .sample_size(4)
        .noise_threshold(0.05)
        .throughput(Throughput::Bytes((num_lines * line_size) as u32)),
    );
}

fn benchmark_simple_pipe_with_many_writers(c: &mut Criterion) {
    let num_lines: usize = 10_000;
    let line_size: usize = 100;
    let num_writers: usize = 10;

    let in_addr = next_addr();
    let out_addr = next_addr();

    c.bench(
        "pipe_with_many_writers",
        Benchmark::new("pipe_with_many_writers", move |b| {
            b.iter_with_setup(
                || {
                    let mut config = config::Config::empty();
                    config.add_source("in", sources::tcp::TcpConfig::new(in_addr));
                    config.add_sink(
                        "out",
                        &["in"],
                        sinks::tcp::TcpSinkConfig::new(out_addr.to_string()),
                    );

                    let mut rt = tokio::runtime::Runtime::new().unwrap();

                    let output_lines = count_receive(&out_addr);

                    let (topology, _crash) = topology::start(Ok(config), &mut rt, false).unwrap();
                    wait_for_tcp(in_addr);

                    (rt, topology, output_lines)
                },
                |(mut rt, topology, output_lines)| {
                    let sends = (0..num_writers)
                        .map(|_| {
                            let send = send_lines(in_addr, random_lines(line_size).take(num_lines));
                            futures::sync::oneshot::spawn(send, &rt.executor())
                        })
                        .collect::<Vec<_>>();

                    rt.block_on(future::join_all(sends)).unwrap();

                    std::thread::sleep(std::time::Duration::from_millis(100));

                    block_on(topology.stop()).unwrap();

                    shutdown_on_idle(rt);
                    assert_eq!(num_lines * num_writers, output_lines.wait());
                },
            );
        })
        .sample_size(4)
        .noise_threshold(0.05)
        .throughput(Throughput::Bytes(
            (num_lines * line_size * num_writers) as u32,
        )),
    );
}

fn benchmark_interconnected(c: &mut Criterion) {
    let num_lines: usize = 100_000;
    let line_size: usize = 100;

    let in_addr1 = next_addr();
    let in_addr2 = next_addr();
    let out_addr1 = next_addr();
    let out_addr2 = next_addr();

    c.bench(
        "interconnected",
        Benchmark::new("interconnected", move |b| {
            b.iter_with_setup(
                || {
                    let mut config = config::Config::empty();
                    config.add_source("in1", sources::tcp::TcpConfig::new(in_addr1));
                    config.add_source("in2", sources::tcp::TcpConfig::new(in_addr2));
                    config.add_sink(
                        "out1",
                        &["in1", "in2"],
                        sinks::tcp::TcpSinkConfig::new(out_addr1.to_string()),
                    );
                    config.add_sink(
                        "out2",
                        &["in1", "in2"],
                        sinks::tcp::TcpSinkConfig::new(out_addr2.to_string()),
                    );

                    let mut rt = tokio::runtime::Runtime::new().unwrap();

                    let output_lines1 = count_receive(&out_addr1);
                    let output_lines2 = count_receive(&out_addr2);

                    let (topology, _crash) = topology::start(Ok(config), &mut rt, false).unwrap();
                    wait_for_tcp(in_addr1);
                    wait_for_tcp(in_addr2);

                    (rt, topology, output_lines1, output_lines2)
                },
                |(mut rt, topology, output_lines1, output_lines2)| {
                    let send1 = send_lines(in_addr1, random_lines(line_size).take(num_lines));
                    let send2 = send_lines(in_addr2, random_lines(line_size).take(num_lines));
                    let sends = vec![send1, send2];
                    rt.block_on(future::join_all(sends)).unwrap();

                    block_on(topology.stop()).unwrap();

                    shutdown_on_idle(rt);
                    assert_eq!(num_lines * 2, output_lines1.wait());
                    assert_eq!(num_lines * 2, output_lines2.wait());
                },
            );
        })
        .sample_size(4)
        .noise_threshold(0.05)
        .throughput(Throughput::Bytes((num_lines * line_size * 2) as u32)),
    );
}

fn benchmark_transforms(c: &mut Criterion) {
    let num_lines: usize = 100_000;
    let line_size: usize = 100;

    let in_addr = next_addr();
    let out_addr = next_addr();

    c.bench(
        "transforms",
        Benchmark::new("transforms", move |b| {
            b.iter_with_setup(
                || {
                    let mut config = config::Config::empty();
                    config.add_source("in", sources::tcp::TcpConfig::new(in_addr));
                    config.add_transform(
                        "parser",
                        &["in"],
                        transforms::regex_parser::RegexParserConfig {
                            regex: r"status=(?P<status>\d+)".to_string(),
                            field: None,
                            drop_field: false,
                            drop_failed: false,
                        },
                    );
                    config.add_transform(
                        "filter",
                        &["parser"],
                        transforms::field_filter::FieldFilterConfig {
                            field: "status".to_string(),
                            value: "404".to_string(),
                        },
                    );
                    config.add_sink(
                        "out",
                        &["filter"],
                        sinks::tcp::TcpSinkConfig::new(out_addr.to_string()),
                    );
                    let mut rt = tokio::runtime::Runtime::new().unwrap();

                    let output_lines = count_receive(&out_addr);

                    let (topology, _crash) = topology::start(Ok(config), &mut rt, false).unwrap();
                    wait_for_tcp(in_addr);

                    (rt, topology, output_lines)
                },
                |(mut rt, topology, output_lines)| {
                    let send = send_lines(
                        in_addr,
                        random_lines(line_size)
                            .map(|l| l + "status=404")
                            .take(num_lines),
                    );
                    rt.block_on(send).unwrap();

                    block_on(topology.stop()).unwrap();

                    shutdown_on_idle(rt);
                    assert_eq!(num_lines, output_lines.wait());
                },
            );
        })
        .sample_size(4)
        .noise_threshold(0.05)
        .throughput(Throughput::Bytes(
            (num_lines * (line_size + "status=404".len())) as u32,
        )),
    );
}

fn benchmark_regex(c: &mut Criterion) {
    let num_lines: usize = 100_000;

    c.bench(
        "regex",
        Benchmark::new("regex", move |b| {
            b.iter_with_setup(
                || {
                    let parser =transforms::regex_parser::RegexParserConfig {
                        // Many captures to stress the regex parser
                        regex: r#"^(?P<addr>\d+\.\d+\.\d+\.\d+) (?P<user>\S+) (?P<auth>\S+) \[(?P<date>\d+/[A-Za-z]+/\d+:\d+:\d+:\d+ [+-]\d{4})\] "(?P<method>[A-Z]+) (?P<uri>[^"]+) HTTP/\d\.\d" (?P<code>\d+) (?P<size>\d+) "(?P<referrer>[^"]+)" "(?P<browser>[^"]+)""#.into(),
                        field: None,
                        drop_failed: true,
                        ..Default::default()
                    }.build().unwrap();

                    let src_lines = http_access_log_lines()
                        .take(num_lines)
                        .collect::<Vec<String>>();

                    (parser, src_lines)
                },
                |(mut parser, src_lines)| {
                    let out_lines = src_lines.iter()
                        .filter_map(|line| parser.transform(Event::from(&line[..])))
                        .fold(0, |accum, _| accum + 1);

                    assert_eq!(out_lines, num_lines);
                },
            );
        })
        .sample_size(10)
        .noise_threshold(0.05)
    );
}

fn benchmark_complex(c: &mut Criterion) {
    let num_lines: usize = 100_000;

    let in_addr1 = next_addr();
    let in_addr2 = next_addr();
    let out_addr_all = next_addr();
    let out_addr_sampled = next_addr();
    let out_addr_200 = next_addr();
    let out_addr_404 = next_addr();
    let out_addr_500 = next_addr();

    c.bench(
        "complex",
        Benchmark::new("complex", move |b| {
            b.iter_with_setup(
                || {
                    let mut config = config::Config::empty();
                    config.add_source("in1", sources::tcp::TcpConfig::new(in_addr1));
                    config.add_source("in2", sources::tcp::TcpConfig::new(in_addr2));
                    config.add_transform(
                        "parser",
                        &["in1", "in2"],
                        transforms::regex_parser::RegexParserConfig {
                            regex: r"status=(?P<status>\d+)".to_string(),
                            field: None,
                            drop_field: false,
                            drop_failed: false,
                        },
                    );
                    config.add_transform(
                        "filter_200",
                        &["parser"],
                        transforms::field_filter::FieldFilterConfig {
                            field: "status".to_string(),
                            value: "200".to_string(),
                        },
                    );
                    config.add_transform(
                        "filter_404",
                        &["parser"],
                        transforms::field_filter::FieldFilterConfig {
                            field: "status".to_string(),
                            value: "404".to_string(),
                        },
                    );
                    config.add_transform(
                        "filter_500",
                        &["parser"],
                        transforms::field_filter::FieldFilterConfig {
                            field: "status".to_string(),
                            value: "500".to_string(),
                        },
                    );
                    config.add_transform(
                        "sampler",
                        &["parser"],
                        transforms::sampler::SamplerConfig {
                            rate: 10,
                            pass_list: vec![],
                        },
                    );
                    config.add_sink(
                        "out_all",
                        &["parser"],
                        sinks::tcp::TcpSinkConfig::new(out_addr_all.to_string()),
                    );
                    config.add_sink(
                        "out_sampled",
                        &["sampler"],
                        sinks::tcp::TcpSinkConfig::new(out_addr_sampled.to_string()),
                    );
                    config.add_sink(
                        "out_200",
                        &["filter_200"],
                        sinks::tcp::TcpSinkConfig::new(out_addr_200.to_string()),
                    );
                    config.add_sink(
                        "out_404",
                        &["filter_404"],
                        sinks::tcp::TcpSinkConfig::new(out_addr_404.to_string()),
                    );
                    config.add_sink(
                        "out_500",
                        &["filter_500"],
                        sinks::tcp::TcpSinkConfig::new(out_addr_500.to_string()),
                    );
                    let mut rt = tokio::runtime::Runtime::new().unwrap();

                    let output_lines_all = count_receive(&out_addr_all);
                    let output_lines_sampled = count_receive(&out_addr_sampled);
                    let output_lines_200 = count_receive(&out_addr_200);
                    let output_lines_404 = count_receive(&out_addr_404);

                    let (topology, _crash) = topology::start(Ok(config), &mut rt, false).unwrap();
                    wait_for_tcp(in_addr1);
                    wait_for_tcp(in_addr2);

                    (
                        rt,
                        topology,
                        output_lines_all,
                        output_lines_sampled,
                        output_lines_200,
                        output_lines_404,
                    )
                },
                |(
                    mut rt,
                    topology,
                    output_lines_all,
                    output_lines_sampled,
                    output_lines_200,
                    output_lines_404,
                )| {
                    // One sender generates pure random lines
                    let send1 = send_lines(in_addr1, random_lines(100).take(num_lines));
                    let send1 = futures::sync::oneshot::spawn(send1, &rt.executor());

                    // The other includes either status=200 or status=404
                    let mut rng = SmallRng::from_rng(thread_rng()).unwrap();
                    let send2 = send_lines(
                        in_addr2,
                        random_lines(100)
                            .map(move |mut l| {
                                let status = if rng.gen_bool(0.5) { "200" } else { "404" };
                                l += "status=";
                                l += status;
                                l
                            })
                            .take(num_lines),
                    );
                    let send2 = futures::sync::oneshot::spawn(send2, &rt.executor());
                    let sends = vec![send1, send2];
                    rt.block_on(future::join_all(sends)).unwrap();

                    block_on(topology.stop()).unwrap();

                    shutdown_on_idle(rt);

                    let output_lines_all = output_lines_all.wait();
                    let output_lines_sampled = output_lines_sampled.wait();
                    let output_lines_200 = output_lines_200.wait();
                    let output_lines_404 = output_lines_404.wait();

                    assert_eq!(output_lines_all, num_lines * 2);
                    assert_relative_eq!(
                        output_lines_sampled as f32 / num_lines as f32,
                        0.2,
                        epsilon = 0.01
                    );
                    assert!(output_lines_200 > 0);
                    assert!(output_lines_404 > 0);
                    assert_eq!(output_lines_200 + output_lines_404, num_lines);
                },
            );
        })
        .sample_size(2),
    );
}

fn bench_elasticsearch_index(c: &mut Criterion) {
    use chrono::Utc;
    use vector::event::{self, Event};
    use vector::sinks::elasticsearch::*;

    c.bench(
        "elasticsearch_indexes",
        Benchmark::new("dynamic", move |b| {
            b.iter_with_setup(
                || {
                    let mut event = Event::from("hello world");
                    event
                        .as_mut_log()
                        .insert_implicit(event::TIMESTAMP.clone(), Utc::now().into());

                    ("index-%Y.%m.%d".to_string(), event)
                },
                |(index, event)| build_index_name(&index, &event, true),
            )
        }),
    );

    c.bench(
        "elasticsearch_indexes",
        Benchmark::new("static", move |b| {
            b.iter_with_setup(
                || {
                    let mut event = Event::from("hello world");
                    event
                        .as_mut_log()
                        .insert_implicit(event::TIMESTAMP.clone(), Utc::now().into());

                    ("index".to_string(), event)
                },
                |(index, event)| build_index_name(&index, &event, false),
            )
        }),
    );
}

criterion_group!(
    benches,
    benchmark_simple_pipe,
    benchmark_simple_pipe_with_tiny_lines,
    benchmark_simple_pipe_with_huge_lines,
    benchmark_simple_pipe_with_many_writers,
    benchmark_interconnected,
    benchmark_transforms,
    benchmark_complex,
<<<<<<< HEAD
    bench_elasticsearch_index
=======
    benchmark_regex,
>>>>>>> 1ac7d746
);
criterion_main!(
    benches,
    buffering::buffers,
    http::http,
    batch::batch,
    lua::lua
);

fn random_lines(size: usize) -> impl Iterator<Item = String> {
    let mut rng = SmallRng::from_rng(thread_rng()).unwrap();

    std::iter::repeat(()).map(move |_| {
        rng.sample_iter(&Alphanumeric)
            .take(size)
            .collect::<String>()
    })
}

fn http_access_log_lines() -> impl Iterator<Item = String> {
    let mut rng = SmallRng::from_rng(thread_rng()).unwrap();
    let code = Uniform::from(200..600);
    let year = Uniform::from(2010..2020);
    let mday = Uniform::from(1..32);
    let hour = Uniform::from(0..24);
    let minsec = Uniform::from(0..60);
    let size = Uniform::from(10..60); // FIXME

    std::iter::repeat(()).map(move |_| {
        let url_size = size.sample(&mut rng);
        let browser_size = size.sample(&mut rng);
        format!("{}.{}.{}.{} - - [{}/Jun/{}:{}:{}:{} -0400] \"GET /{} HTTP/1.1\" {} {} \"-\" \"Mozilla/5.0 ({})\"",
                rng.gen::<u8>(), rng.gen::<u8>(), rng.gen::<u8>(), rng.gen::<u8>(), // IP
                year.sample(&mut rng), mday.sample(&mut rng), // date
                hour.sample(&mut rng), minsec.sample(&mut rng), minsec.sample(&mut rng), // time
                rng.sample_iter(&Alphanumeric).take(url_size).collect::<String>(), // URL
                code.sample(&mut rng), size.sample(&mut rng),
                rng.sample_iter(&Alphanumeric).take(browser_size).collect::<String>(),
        )
    })
}<|MERGE_RESOLUTION|>--- conflicted
+++ resolved
@@ -539,7 +539,7 @@
 
 fn bench_elasticsearch_index(c: &mut Criterion) {
     use chrono::Utc;
-    use vector::event::{self, Event};
+    use vector::event;
     use vector::sinks::elasticsearch::*;
 
     c.bench(
@@ -586,11 +586,8 @@
     benchmark_interconnected,
     benchmark_transforms,
     benchmark_complex,
-<<<<<<< HEAD
-    bench_elasticsearch_index
-=======
+    bench_elasticsearch_index,
     benchmark_regex,
->>>>>>> 1ac7d746
 );
 criterion_main!(
     benches,
