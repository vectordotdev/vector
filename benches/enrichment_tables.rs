use std::time::SystemTime;

use chrono::prelude::*;
<<<<<<< HEAD
use criterion::{criterion_group, criterion_main, BatchSize, Criterion};
use vector::enrichment_tables::file::FileData;
use vector::enrichment_tables::{
    file::File,
    geoip::{Geoip, GeoipConfig},
    mmdb::{Mmdb, MmdbConfig},
=======
use criterion::{BatchSize, Criterion, criterion_group, criterion_main};
use vector::enrichment_tables::{
>>>>>>> eee6e669
    Condition, Table,
    file::{File, FileData},
    geoip::{Geoip, GeoipConfig},
    mmdb::{Mmdb, MmdbConfig},
};
use vector_lib::enrichment::Case;
use vrl::value::{ObjectMap, Value};

criterion_group!(
    name = benches;
    config = Criterion::default().noise_threshold(0.02).sample_size(10);
    targets = benchmark_enrichment_tables_file, benchmark_enrichment_tables_geoip, benchmark_enrichment_tables_mmdb
);
criterion_main!(benches);

/// Returns the text of the column at the given position.
fn column(col: usize, row: usize) -> Value {
    if col == 0 {
        // A column that is duplicated across 10 rows.
        Value::from(format!("data-0-{}", row / 10 * 10))
    } else if col == 1 {
        // And a final column with a date, each of the above duplicated row should have
        // a unique date.
        Value::Timestamp(
            Utc.with_ymd_and_hms(2013, row as u32 % 10 + 1, 15, 0, 0, 0)
                .unwrap(),
        )
    } else {
        Value::from(format!("data-{col}-{row}"))
    }
}

fn benchmark_enrichment_tables_file(c: &mut Criterion) {
    let mut group = c.benchmark_group("enrichment_tables_file");

    let setup = |size, date_range, case| {
        let data = (0..size)
            .map(|row| {
                // Add 8 columns.
                (0..10).map(|col| column(col, row)).collect::<Vec<_>>()
            })
            .collect::<Vec<_>>();

        let mut file = File::new(
            Default::default(),
            FileData {
                data,
                headers: (0..10)
                    .map(|header| format!("field-{header}"))
                    .collect::<Vec<_>>(),
                modified: SystemTime::now(),
            },
        );

        let (condition, index, result_offset) = if date_range {
            // Search on the first and last field.
            (
                vec![
                    Condition::Equals {
                        field: "field-0",
                        value: Value::from(format!("data-0-{}", (size - 1) / 10 * 10)),
                    },
                    Condition::BetweenDates {
                        field: "field-1",
                        from: Utc.with_ymd_and_hms(2013, 6, 1, 0, 0, 0).unwrap(),
                        to: Utc.with_ymd_and_hms(2013, 7, 1, 0, 0, 0).unwrap(),
                    },
                ],
                file.add_index(case, &["field-0"]).unwrap(),
                5,
            )
        } else {
            (
                vec![
                    Condition::Equals {
                        field: "field-2",
                        value: Value::from(format!("data-2-{}", size - 1)),
                    },
                    Condition::Equals {
                        field: "field-9",
                        value: Value::from(format!("data-9-{}", size - 1)),
                    },
                ],
                file.add_index(case, &["field-2", "field-9"]).unwrap(),
                1,
            )
        };

        let result = (0..10)
            .map(|idx| {
                (
                    format!("field-{idx}").into(),
                    column(idx, size - result_offset),
                )
            })
            .collect::<ObjectMap>();

        (file, index, condition, result)
    };

    group.bench_function("enrichment_tables/file_date_10", |b| {
        let (file, index, condition, expected) = setup(10, true, Case::Sensitive);
        b.iter_batched(
            || (&file, &condition, expected.clone(), Some(index)),
            |(file, condition, expected, index)| {
                assert_eq!(
                    Ok(expected),
                    file.find_table_row(Case::Sensitive, condition, None, None, index)
                )
            },
            BatchSize::SmallInput,
        );
    });

    group.bench_function("enrichment_tables/file_hashindex_sensitive_10", |b| {
        let (file, index, condition, expected) = setup(10, false, Case::Sensitive);
        b.iter_batched(
            || (&file, &condition, expected.clone(), Some(index)),
            |(file, condition, expected, index)| {
                assert_eq!(
                    Ok(expected),
                    file.find_table_row(Case::Sensitive, condition, None, None, index)
                )
            },
            BatchSize::SmallInput,
        );
    });

    group.bench_function("enrichment_tables/file_hashindex_insensitive_10", |b| {
        let (file, index, condition, expected) = setup(10, false, Case::Insensitive);
        b.iter_batched(
            || (&file, &condition, expected.clone(), Some(index)),
            |(file, condition, expected, index)| {
                assert_eq!(
                    Ok(expected),
                    file.find_table_row(Case::Insensitive, condition, None, None, index)
                )
            },
            BatchSize::SmallInput,
        );
    });

    group.bench_function("enrichment_tables/file_date_1_000", |b| {
        let (file, index, condition, expected) = setup(1_000, true, Case::Sensitive);
        b.iter_batched(
            || (&file, &condition, expected.clone(), Some(index)),
            |(file, condition, expected, index)| {
                assert_eq!(
                    Ok(expected),
                    file.find_table_row(Case::Sensitive, condition, None, None, index)
                )
            },
            BatchSize::SmallInput,
        );
    });

    group.bench_function("enrichment_tables/file_hashindex_sensitive_1_000", |b| {
        let (file, index, condition, expected) = setup(1_000, false, Case::Sensitive);
        b.iter_batched(
            || (&file, &condition, expected.clone(), Some(index)),
            |(file, condition, expected, index)| {
                assert_eq!(
                    Ok(expected),
                    file.find_table_row(Case::Sensitive, condition, None, None, index)
                )
            },
            BatchSize::SmallInput,
        );
    });

    group.bench_function("enrichment_tables/file_hashindex_insensitive_1_000", |b| {
        let (file, index, condition, expected) = setup(1_000, false, Case::Insensitive);
        b.iter_batched(
            || (&file, &condition, expected.clone(), Some(index)),
            |(file, condition, expected, index)| {
                assert_eq!(
                    Ok(expected),
                    file.find_table_row(Case::Insensitive, condition, None, None, index)
                )
            },
            BatchSize::SmallInput,
        );
    });

    group.bench_function("enrichment_tables/file_date_1_000_000", |b| {
        let (file, index, condition, expected) = setup(1_000_000, true, Case::Sensitive);
        b.iter_batched(
            || (&file, &condition, expected.clone(), Some(index)),
            |(file, condition, expected, index)| {
                assert_eq!(
                    Ok(expected),
                    file.find_table_row(Case::Sensitive, condition, None, None, index)
                )
            },
            BatchSize::SmallInput,
        );
    });

    group.bench_function(
        "enrichment_tables/file_hashindex_sensitive_1_000_000",
        |b| {
            let (file, index, condition, expected) = setup(1_000_000, false, Case::Sensitive);
            b.iter_batched(
                || (&file, &condition, expected.clone(), Some(index)),
                |(file, condition, expected, index)| {
                    assert_eq!(
                        Ok(expected),
                        file.find_table_row(Case::Sensitive, condition, None, None, index)
                    )
                },
                BatchSize::SmallInput,
            );
        },
    );

    group.bench_function(
        "enrichment_tables/file_hashindex_insensitive_1_000_000",
        |b| {
            let (file, index, condition, expected) = setup(1_000_000, false, Case::Insensitive);
            b.iter_batched(
                || (&file, &condition, expected.clone(), Some(index)),
                |(file, condition, expected, index)| {
                    assert_eq!(
                        Ok(expected),
                        file.find_table_row(Case::Insensitive, condition, None, None, index)
                    )
                },
                BatchSize::SmallInput,
            );
        },
    );
}

fn benchmark_enrichment_tables_geoip(c: &mut Criterion) {
    let mut group = c.benchmark_group("enrichment_tables_geoip");
    let build = |path: &str| {
        Geoip::new(GeoipConfig {
            path: path.into(),
            locale: "en".to_string(),
        })
        .unwrap()
    };

    group.bench_function("enrichment_tables/geoip_isp", |b| {
        let table = build("tests/data/GeoIP2-ISP-Test.mmdb");
        let ip = "208.192.1.2";
        let mut expected = ObjectMap::new();
        expected.insert("autonomous_system_number".into(), 701i64.into());
        expected.insert(
            "autonomous_system_organization".into(),
            "MCI Communications Services, Inc. d/b/a Verizon Business".into(),
        );
        expected.insert("isp".into(), "Verizon Business".into());
        expected.insert("organization".into(), "Verizon Business".into());

        b.iter_batched(
            || (&table, ip, &expected),
            |(table, ip, expected)| {
                assert_eq!(
                    Ok(expected.clone()),
                    table.find_table_row(
                        Case::Insensitive,
                        &[Condition::Equals {
                            field: "ip",
                            value: ip.into(),
                        }],
                        None,
                        None,
                        None,
                    )
                )
            },
            BatchSize::SmallInput,
        );
    });

    group.bench_function("enrichment_tables/geoip_city", |b| {
        let table = build("tests/data/GeoIP2-City-Test.mmdb");
        let ip = "67.43.156.9";
        let mut expected = ObjectMap::new();
        expected.insert("city_name".into(), Value::Null);
        expected.insert("country_code".into(), "BT".into());
        expected.insert("country_name".into(), "Bhutan".into());
        expected.insert("continent_code".into(), "AS".into());
        expected.insert("region_code".into(), Value::Null);
        expected.insert("region_name".into(), Value::Null);
        expected.insert("timezone".into(), "Asia/Thimphu".into());
        expected.insert("latitude".into(), Value::from(27.5));
        expected.insert("longitude".into(), Value::from(90.5));
        expected.insert("postal_code".into(), Value::Null);
        expected.insert("metro_code".into(), Value::Null);

        b.iter_batched(
            || (&table, ip, &expected),
            |(table, ip, expected)| {
                assert_eq!(
                    Ok(expected.clone()),
                    table.find_table_row(
                        Case::Insensitive,
                        &[Condition::Equals {
                            field: "ip",
                            value: ip.into(),
                        }],
                        None,
                        None,
                        None,
                    )
                )
            },
            BatchSize::SmallInput,
        );
    });
}

fn benchmark_enrichment_tables_mmdb(c: &mut Criterion) {
    let mut group = c.benchmark_group("enrichment_tables_mmdb");
<<<<<<< HEAD
    let build = |path: &str| {
        Mmdb::new(MmdbConfig {
            path: path.to_string(),
        })
        .unwrap()
    };
=======
    let build = |path: &str| Mmdb::new(MmdbConfig { path: path.into() }).unwrap();
>>>>>>> eee6e669

    group.bench_function("enrichment_tables/mmdb_isp", |b| {
        let table = build("tests/data/GeoIP2-ISP-Test.mmdb");
        let ip = "208.192.1.2";
        let mut expected = ObjectMap::new();
        expected.insert("autonomous_system_number".into(), 701i64.into());
        expected.insert(
            "autonomous_system_organization".into(),
            "MCI Communications Services, Inc. d/b/a Verizon Business".into(),
        );
        expected.insert("isp".into(), "Verizon Business".into());
        expected.insert("organization".into(), "Verizon Business".into());

        b.iter_batched(
            || (&table, ip, &expected),
            |(table, ip, expected)| {
                assert_eq!(
                    Ok(expected.clone()),
                    table.find_table_row(
                        Case::Insensitive,
                        &[Condition::Equals {
                            field: "ip",
                            value: ip.into(),
                        }],
                        None,
                        None,
                        None,
                    )
                )
            },
            BatchSize::SmallInput,
        );
    });

    group.bench_function("enrichment_tables/mmdb_city", |b| {
        let table = build("tests/data/GeoIP2-City-Test.mmdb");
        let ip = "67.43.156.9";
        let mut expected = ObjectMap::new();
        expected.insert(
            "location".into(),
            ObjectMap::from([
                ("latitude".into(), Value::from(27.5)),
                ("longitude".into(), Value::from(90.5)),
            ])
            .into(),
        );

        b.iter_batched(
            || (&table, ip, &expected),
            |(table, ip, expected)| {
                assert_eq!(
                    Ok(expected.clone()),
                    table.find_table_row(
                        Case::Insensitive,
                        &[Condition::Equals {
                            field: "ip",
                            value: ip.into(),
                        }],
                        Some(&[
                            "location.latitude".to_string(),
                            "location.longitude".to_string(),
                        ]),
                        None,
                        None,
                    )
                )
            },
            BatchSize::SmallInput,
        );
    });
}<|MERGE_RESOLUTION|>--- conflicted
+++ resolved
@@ -1,17 +1,8 @@
 use std::time::SystemTime;
 
 use chrono::prelude::*;
-<<<<<<< HEAD
-use criterion::{criterion_group, criterion_main, BatchSize, Criterion};
-use vector::enrichment_tables::file::FileData;
-use vector::enrichment_tables::{
-    file::File,
-    geoip::{Geoip, GeoipConfig},
-    mmdb::{Mmdb, MmdbConfig},
-=======
 use criterion::{BatchSize, Criterion, criterion_group, criterion_main};
 use vector::enrichment_tables::{
->>>>>>> eee6e669
     Condition, Table,
     file::{File, FileData},
     geoip::{Geoip, GeoipConfig},
@@ -328,16 +319,7 @@
 
 fn benchmark_enrichment_tables_mmdb(c: &mut Criterion) {
     let mut group = c.benchmark_group("enrichment_tables_mmdb");
-<<<<<<< HEAD
-    let build = |path: &str| {
-        Mmdb::new(MmdbConfig {
-            path: path.to_string(),
-        })
-        .unwrap()
-    };
-=======
     let build = |path: &str| Mmdb::new(MmdbConfig { path: path.into() }).unwrap();
->>>>>>> eee6e669
 
     group.bench_function("enrichment_tables/mmdb_isp", |b| {
         let table = build("tests/data/GeoIP2-ISP-Test.mmdb");
