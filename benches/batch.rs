--- conflicted
+++ resolved
@@ -47,7 +47,7 @@
                         Duration::from_secs(1),
                         acker,
                     )
-                    .sink_map_err(|error| panic!(error));
+                    .sink_map_err(|error| panic!("{}", error));
 
                     (
                         rt,
@@ -90,33 +90,6 @@
                 )
             },
         );
-<<<<<<< HEAD
-=======
-
-        group.bench_function(format!("batching_{}_{}", compression, batch_size), |b| {
-            b.iter_batched(
-                || {
-                    let rt = runtime();
-                    let (acker, _) = Acker::new_for_testing();
-                    let batch = BatchSettings::default()
-                        .bytes(*batch_size as u64)
-                        .events(num_events)
-                        .size;
-                    let batch_sink = BatchSink::new(
-                        tower::service_fn(|_| future::ok::<_, Infallible>(())),
-                        Buffer::new(batch, *compression),
-                        Duration::from_secs(1),
-                        acker,
-                    )
-                    .sink_map_err(|error| panic!("{}", error));
-
-                    (rt, stream::iter(input.clone()).map(Ok), batch_sink)
-                },
-                |(mut rt, input, batch_sink)| rt.block_on(input.forward(batch_sink)).unwrap(),
-                criterion::BatchSize::LargeInput,
-            )
-        });
->>>>>>> ed216f43
     }
 }
 
