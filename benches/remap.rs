--- conflicted
+++ resolved
@@ -1,11 +1,8 @@
 use chrono::{DateTime, Utc};
 use criterion::{criterion_group, criterion_main, BatchSize, Criterion};
 use indexmap::IndexMap;
-<<<<<<< HEAD
 use indoc::indoc;
 use remap::prelude::*;
-=======
->>>>>>> 36054bd6
 use vector::transforms::{
     add_fields::AddFields,
     coercer::CoercerConfig,
@@ -73,19 +70,11 @@
     c.bench_function("remap: add fields with remap", |b| {
         let mut tform: Box<dyn FunctionTransform> = Box::new(
             Remap::new(RemapConfig {
-<<<<<<< HEAD
                 source: indoc! {r#"
                     .foo = "bar"
                     .bar = "baz"
-                    .copy = .copy_from
-                "#}
-                .to_string(),
-=======
-                source: r#".foo = "bar"
-            .bar = "baz"
-            .copy = string!(.copy_from)"#
-                    .to_string(),
->>>>>>> 36054bd6
+                    .copy = string!(.copy_from)
+                "#},
                 drop_on_err: true,
             })
             .unwrap(),
@@ -209,20 +198,11 @@
     c.bench_function("remap: coerce with remap", |b| {
         let mut tform: Box<dyn FunctionTransform> = Box::new(
             Remap::new(RemapConfig {
-<<<<<<< HEAD
                 source: indoc! {r#"
                     .number = to_int!(.number)
                     .bool = to_bool!(.bool)
                     .timestamp = parse_timestamp!(.timestamp, format: "%d/%m/%Y:%H:%M:%S %z")
-                "#}
-=======
-                source: r#"
-                .number = to_int!(.number)
-                .bool = to_bool!(.bool)
-                .timestamp = parse_timestamp!(string!(.timestamp), format: "%d/%m/%Y:%H:%M:%S %z")
-                "#
->>>>>>> 36054bd6
-                .to_owned(),
+                "#},
                 drop_on_err: true,
             })
             .unwrap(),
