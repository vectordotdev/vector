--- conflicted
+++ resolved
@@ -8,11 +8,7 @@
 };
 use tokio::runtime::Runtime;
 use vector::{
-<<<<<<< HEAD
-    config,
-=======
     Error, config,
->>>>>>> eee6e669
     sinks::{
         self,
         util::{BatchConfig, Compression},
