--- conflicted
+++ resolved
@@ -105,11 +105,8 @@
       matrix:
         include:
           - test: 'datadog-agent'
-<<<<<<< HEAD
+          - test: 'datadog-logs'
           - test: 'nginx'
-=======
-          - test: 'datadog-logs'
->>>>>>> 6836461d
           - test: 'redis'
     steps:
       - uses: actions/checkout@v2.4.0
