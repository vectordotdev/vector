name: Integration Test Suite

on:
  workflow_dispatch:
  push:
    branches:
      - master
    paths:
      - ".github/workflows/integration-test.yml"
      - ".cargo/**"
      - "benches/**"
      - "lib/**"
      - "proto/**"
      - "scripts/**"
      - "skaffold/**"
      - "src/**"
      - "tests/**"
      - "build.rs"
      - "Cargo.lock"
      - "Cargo.toml"
      - "Makefile"
      - "rust-toolchain"
  pull_request:

env:
  AUTOINSTALL: true
  AWS_ACCESS_KEY_ID: "dummy"
  AWS_SECRET_ACCESS_KEY: "dummy"
  CONTAINER_TOOL: "docker"
  RUST_BACKTRACE: full
  RUST_TEST_THREADS: 1
  TEST_LOG: vector=debug
  VERBOSE: true
  CI: true
  PROFILE: debug

jobs:
  cancel-previous:
    name: Cancel redundant jobs
    runs-on: ubuntu-20.04
    timeout-minutes: 3
    if: github.ref != 'refs/heads/master'
    steps:
      - uses: styfle/cancel-workflow-action@0.9.1
        with:
          access_token: ${{ secrets.GITHUB_TOKEN }}
          all_but_latest: true # can cancel workflows scheduled later

  test-integration:
    name: Integration - Linux, ${{ matrix.test }}
    runs-on: ubuntu-20.04
    if: |
      !github.event.pull_request
        || contains(github.event.pull_request.labels.*.name, 'ci-condition: integration tests enable')
    strategy:
      fail-fast: false
      matrix:
        include:
          - test: 'humio'
          - test: 'kafka'
<<<<<<< HEAD
          - test: 'pulsar'
=======
          - test: 'postgresql_metrics'
>>>>>>> b389de45
          - test: 'splunk'
    steps:
      - uses: actions/checkout@v2.4.0
      - run: make ci-sweep
      - uses: actions/cache@v2.1.7
        with:
          path: |
            ~/.cargo/registry
            ~/.cargo/git
          key: ${{ runner.os }}-cargo-${{ hashFiles('**/Cargo.lock') }}
      - run: sudo -E bash scripts/environment/bootstrap-ubuntu-20.04.sh
      - run: bash scripts/environment/prepare.sh
      - run: echo "::add-matcher::.github/matchers/rust.json"
      - run: make slim-builds
      - run: make test-integration-${{ matrix.test }}
        env:
          CI_TEST_DATADOG_API_KEY: ${{ secrets.CI_TEST_DATADOG_API_KEY }}

  # just keep both during migration
  test-integration-docker-compose:
    name: Integration - Linux, ${{ matrix.test }}
    runs-on: ubuntu-20.04
    if: |
      !github.event.pull_request
        || contains(github.event.pull_request.labels.*.name, 'ci-condition: integration tests enable')
    strategy:
      fail-fast: false
      matrix:
        include:
          - test: 'aws'
          - test: 'azure'
          - test: 'clickhouse'
          - test: 'datadog-agent'
          - test: 'datadog-logs'
          - test: 'datadog-metrics'
          - test: 'dnstap'
          - test: 'docker'
          - test: 'elasticsearch'
          - test: 'eventstoredb'
          - test: 'fluent'
          - test: 'gcp'
          - test: 'influxdb'
          - test: 'logstash'
          - test: 'loki'
          - test: 'mongo'
          - test: 'nginx'
          - test: 'postgres'
          - test: 'prometheus'
          - test: 'pulsar'
          - test: 'redis'
    steps:
      - uses: actions/checkout@v2.4.0
      - run: make test-integration-${{ matrix.test }}
        env:
          CI_TEST_DATADOG_API_KEY: ${{ secrets.CI_TEST_DATADOG_API_KEY }}
      - run: make test-integration-${{ matrix.test }}-cleanup
        if: ${{ always() }}

  test-integration-check:
    name: test-integration-check
    runs-on: ubuntu-latest
    needs:
      - test-integration
      - test-integration-docker-compose
    steps:
      - name: validate
        run: echo "OK"

  master-failure:
    name: master-failure
    if: failure() && github.ref == 'refs/heads/master'
    needs:
      - cancel-previous
      - test-integration-check
    runs-on: ubuntu-20.04
    steps:
    - name: Discord notification
      env:
        DISCORD_WEBHOOK: ${{ secrets.DISCORD_WEBHOOK }}
      uses: Ilshidur/action-discord@0.3.2
      with:
        args: "Master integration tests failed: <https://github.com/${{github.repository}}/actions/runs/${{github.run_id}}>"<|MERGE_RESOLUTION|>--- conflicted
+++ resolved
@@ -58,11 +58,6 @@
         include:
           - test: 'humio'
           - test: 'kafka'
-<<<<<<< HEAD
-          - test: 'pulsar'
-=======
-          - test: 'postgresql_metrics'
->>>>>>> b389de45
           - test: 'splunk'
     steps:
       - uses: actions/checkout@v2.4.0
