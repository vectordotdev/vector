name: Integration Test Suite

on:
  workflow_dispatch:
  push:
    branches:
      - master
    paths:
      - ".github/workflows/integration-test.yml"
      - ".cargo/**"
      - "benches/**"
      - "lib/**"
      - "proto/**"
      - "scripts/**"
      - "skaffold/**"
      - "src/**"
      - "tests/**"
      - "build.rs"
      - "Cargo.lock"
      - "Cargo.toml"
      - "Makefile"
      - "rust-toolchain"
  pull_request:

env:
  AUTOINSTALL: true
  AWS_ACCESS_KEY_ID: "dummy"
  AWS_SECRET_ACCESS_KEY: "dummy"
  CONTAINER_TOOL: "docker"
  RUST_BACKTRACE: full
  RUST_TEST_THREADS: 1
  TEST_LOG: vector=debug
  VERBOSE: true
  CI: true
  PROFILE: debug

jobs:
  cancel-previous:
    name: Cancel redundant jobs
    runs-on: ubuntu-20.04
    timeout-minutes: 3
    if: github.ref != 'refs/heads/master'
    steps:
      - uses: styfle/cancel-workflow-action@0.9.1
        with:
          access_token: ${{ secrets.GITHUB_TOKEN }}
          all_but_latest: true # can cancel workflows scheduled later

  test-integration:
    name: Integration - Linux, ${{ matrix.test }}
    runs-on: ubuntu-20.04
    if: |
      !github.event.pull_request
        || contains(github.event.pull_request.labels.*.name, 'ci-condition: integration tests enable')
    strategy:
      fail-fast: false
      matrix:
<<<<<<< HEAD
        include:
          - test: 'aws'
          - test: 'azure'
          - test: 'clickhouse'
          - test: 'datadog-agent'
          - test: 'docker-logs'
          - test: 'elasticsearch'
          - test: 'eventstoredb_metrics'
          - test: 'fluent'
          - test: 'gcp'
          - test: 'humio'
          - test: 'influxdb'
          - test: 'kafka'
          - test: 'logstash'
          - test: 'loki'
          - test: 'mongodb_metrics'
          - test: 'nginx'
          - test: 'postgresql_metrics'
          - test: 'prometheus'
          - test: 'pulsar'
          - test: 'redis'
          - test: 'splunk'
          - test: 'dnstap'
=======
       include:
         - test: 'aws'
         - test: 'azure'
         - test: 'clickhouse'
         - test: 'datadog-metrics'
         - test: 'docker-logs'
         - test: 'elasticsearch'
         - test: 'eventstoredb_metrics'
         - test: 'fluent'
         - test: 'gcp'
         - test: 'humio'
         - test: 'influxdb'
         - test: 'kafka'
         - test: 'logstash'
         - test: 'loki'
         - test: 'mongodb_metrics'
         - test: 'nginx'
         - test: 'postgresql_metrics'
         - test: 'prometheus'
         - test: 'pulsar'
         - test: 'redis'
         - test: 'splunk'
         - test: 'dnstap'
>>>>>>> db5da0a4
    steps:
      - uses: actions/checkout@v2.4.0
      - run: make ci-sweep
      - uses: actions/cache@v2.1.7
        with:
          path: |
            ~/.cargo/registry
            ~/.cargo/git
          key: ${{ runner.os }}-cargo-${{ hashFiles('**/Cargo.lock') }}
      - run: sudo -E bash scripts/environment/bootstrap-ubuntu-20.04.sh
      - run: bash scripts/environment/prepare.sh
      - run: echo "::add-matcher::.github/matchers/rust.json"
      - run: make slim-builds
      - run: make test-integration-${{ matrix.test }}
        env:
          CI_TEST_DATADOG_API_KEY: ${{ secrets.CI_TEST_DATADOG_API_KEY }}

  test-integration-check:
    name: test-integration-check
    runs-on: ubuntu-latest
    needs:
      - test-integration
    steps:
      - name: validate
        run: echo "OK"

  master-failure:
    name: master-failure
    if: failure() && github.ref == 'refs/heads/master'
    needs:
      - cancel-previous
      - test-integration-check
    runs-on: ubuntu-20.04
    steps:
    - name: Discord notification
      env:
        DISCORD_WEBHOOK: ${{ secrets.DISCORD_WEBHOOK }}
      uses: Ilshidur/action-discord@0.3.2
      with:
        args: "Master integration tests failed: <https://github.com/${{github.repository}}/actions/runs/${{github.run_id}}>"<|MERGE_RESOLUTION|>--- conflicted
+++ resolved
@@ -55,12 +55,12 @@
     strategy:
       fail-fast: false
       matrix:
-<<<<<<< HEAD
         include:
           - test: 'aws'
           - test: 'azure'
           - test: 'clickhouse'
           - test: 'datadog-agent'
+          - test: 'datadog-metrics'
           - test: 'docker-logs'
           - test: 'elasticsearch'
           - test: 'eventstoredb_metrics'
@@ -79,31 +79,6 @@
           - test: 'redis'
           - test: 'splunk'
           - test: 'dnstap'
-=======
-       include:
-         - test: 'aws'
-         - test: 'azure'
-         - test: 'clickhouse'
-         - test: 'datadog-metrics'
-         - test: 'docker-logs'
-         - test: 'elasticsearch'
-         - test: 'eventstoredb_metrics'
-         - test: 'fluent'
-         - test: 'gcp'
-         - test: 'humio'
-         - test: 'influxdb'
-         - test: 'kafka'
-         - test: 'logstash'
-         - test: 'loki'
-         - test: 'mongodb_metrics'
-         - test: 'nginx'
-         - test: 'postgresql_metrics'
-         - test: 'prometheus'
-         - test: 'pulsar'
-         - test: 'redis'
-         - test: 'splunk'
-         - test: 'dnstap'
->>>>>>> db5da0a4
     steps:
       - uses: actions/checkout@v2.4.0
       - run: make ci-sweep
