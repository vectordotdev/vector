--- conflicted
+++ resolved
@@ -59,11 +59,6 @@
           - test: 'humio'
           - test: 'kafka'
           - test: 'postgresql_metrics'
-<<<<<<< HEAD
-          - test: 'pulsar'
-=======
-          - test: 'splunk'
->>>>>>> b389de45
     steps:
       - uses: actions/checkout@v2.4.0
       - run: make ci-sweep
