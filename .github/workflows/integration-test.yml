--- conflicted
+++ resolved
@@ -56,42 +56,6 @@
       fail-fast: false
       matrix:
         include:
-          - test: 'humio'
-<<<<<<< HEAD
-          - test: 'postgresql_metrics'
-          - test: 'pulsar'
-          - test: 'splunk'
-=======
-          - test: 'kafka'
->>>>>>> 3477b47b
-    steps:
-      - uses: actions/checkout@v2.4.0
-      - run: make ci-sweep
-      - uses: actions/cache@v2.1.7
-        with:
-          path: |
-            ~/.cargo/registry
-            ~/.cargo/git
-          key: ${{ runner.os }}-cargo-${{ hashFiles('**/Cargo.lock') }}
-      - run: sudo -E bash scripts/environment/bootstrap-ubuntu-20.04.sh
-      - run: bash scripts/environment/prepare.sh
-      - run: echo "::add-matcher::.github/matchers/rust.json"
-      - run: make slim-builds
-      - run: make test-integration-${{ matrix.test }}
-        env:
-          CI_TEST_DATADOG_API_KEY: ${{ secrets.CI_TEST_DATADOG_API_KEY }}
-
-  # just keep both during migration
-  test-integration-docker-compose:
-    name: Integration - Linux, ${{ matrix.test }}
-    runs-on: ubuntu-20.04
-    if: |
-      !github.event.pull_request
-        || contains(github.event.pull_request.labels.*.name, 'ci-condition: integration tests enable')
-    strategy:
-      fail-fast: false
-      matrix:
-        include:
           - test: 'aws'
           - test: 'azure'
           - test: 'clickhouse'
@@ -104,6 +68,7 @@
           - test: 'eventstoredb'
           - test: 'fluent'
           - test: 'gcp'
+          - test: 'humio'
           - test: 'influxdb'
           - test: 'kafka'
           - test: 'logstash'
@@ -132,7 +97,6 @@
     runs-on: ubuntu-latest
     needs:
       - test-integration
-      - test-integration-docker-compose
     steps:
       - name: validate
         run: echo "OK"
