name: Integration Test Suite

on:
  workflow_dispatch:
  push:
    branches:
      - master
    paths:
      - ".github/workflows/integration-test.yml"
      - ".cargo/**"
      - "benches/**"
      - "lib/**"
      - "proto/**"
      - "scripts/**"
      - "skaffold/**"
      - "src/**"
      - "tests/**"
      - "build.rs"
      - "Cargo.lock"
      - "Cargo.toml"
      - "Makefile"
      - "rust-toolchain"
  pull_request:

env:
  AUTOINSTALL: true
  AWS_ACCESS_KEY_ID: "dummy"
  AWS_SECRET_ACCESS_KEY: "dummy"
  CONTAINER_TOOL: "docker"
  RUST_BACKTRACE: full
  RUST_TEST_THREADS: 1
  TEST_LOG: vector=debug
  VERBOSE: true
  CI: true
  PROFILE: debug

jobs:
  cancel-previous:
    name: Cancel redundant jobs
    runs-on: ubuntu-20.04
    timeout-minutes: 3
    if: github.ref != 'refs/heads/master'
    steps:
      - uses: styfle/cancel-workflow-action@0.9.1
        with:
          access_token: ${{ secrets.GITHUB_TOKEN }}
          all_but_latest: true # can cancel workflows scheduled later

  test-integration:
    name: Integration - Linux, ${{ matrix.test }}
    runs-on: ubuntu-20.04
    if: |
      !github.event.pull_request
        || contains(github.event.pull_request.labels.*.name, 'ci-condition: integration tests enable')
    strategy:
      fail-fast: false
      matrix:
        include:
<<<<<<< HEAD
          - test: 'datadog-metrics'
=======
          - test: 'eventstoredb_metrics'
>>>>>>> cf1714be
          - test: 'gcp'
          - test: 'humio'
          - test: 'kafka'
          - test: 'postgresql_metrics'
          - test: 'pulsar'
          - test: 'splunk'
          - test: 'dnstap'
    steps:
      - uses: actions/checkout@v2.4.0
      - run: make ci-sweep
      - uses: actions/cache@v2.1.7
        with:
          path: |
            ~/.cargo/registry
            ~/.cargo/git
          key: ${{ runner.os }}-cargo-${{ hashFiles('**/Cargo.lock') }}
      - run: sudo -E bash scripts/environment/bootstrap-ubuntu-20.04.sh
      - run: bash scripts/environment/prepare.sh
      - run: echo "::add-matcher::.github/matchers/rust.json"
      - run: make slim-builds
      - run: make test-integration-${{ matrix.test }}
        env:
          CI_TEST_DATADOG_API_KEY: ${{ secrets.CI_TEST_DATADOG_API_KEY }}

  # just keep both during migration
  test-integration-docker-compose:
    name: Integration - Linux, ${{ matrix.test }}
    runs-on: ubuntu-20.04
    if: |
      !github.event.pull_request
        || contains(github.event.pull_request.labels.*.name, 'ci-condition: integration tests enable')
    strategy:
      fail-fast: false
      matrix:
        include:
          - test: 'aws'
          - test: 'azure'
          - test: 'clickhouse'
          - test: 'datadog-agent'
          - test: 'datadog-logs'
          - test: 'datadog-metrics'
          - test: 'docker'
          - test: 'elasticsearch'
          - test: 'eventstoredb'
          - test: 'fluent'
          - test: 'influxdb'
          - test: 'logstash'
          - test: 'loki'
          - test: 'mongo'
          - test: 'nginx'
          - test: 'prometheus'
          - test: 'redis'
    steps:
      - uses: actions/checkout@v2.4.0
      - run: make test-integration-${{ matrix.test }}
        env:
          CI_TEST_DATADOG_API_KEY: ${{ secrets.CI_TEST_DATADOG_API_KEY }}
      - run: make test-integration-${{ matrix.test }}-cleanup
        if: ${{ always() }}

  test-integration-check:
    name: test-integration-check
    runs-on: ubuntu-latest
    needs:
      - test-integration
      - test-integration-docker-compose
    steps:
      - name: validate
        run: echo "OK"

  master-failure:
    name: master-failure
    if: failure() && github.ref == 'refs/heads/master'
    needs:
      - cancel-previous
      - test-integration-check
    runs-on: ubuntu-20.04
    steps:
    - name: Discord notification
      env:
        DISCORD_WEBHOOK: ${{ secrets.DISCORD_WEBHOOK }}
      uses: Ilshidur/action-discord@0.3.2
      with:
        args: "Master integration tests failed: <https://github.com/${{github.repository}}/actions/runs/${{github.run_id}}>"<|MERGE_RESOLUTION|>--- conflicted
+++ resolved
@@ -56,11 +56,6 @@
       fail-fast: false
       matrix:
         include:
-<<<<<<< HEAD
-          - test: 'datadog-metrics'
-=======
-          - test: 'eventstoredb_metrics'
->>>>>>> cf1714be
           - test: 'gcp'
           - test: 'humio'
           - test: 'kafka'
