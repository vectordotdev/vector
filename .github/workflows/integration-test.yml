name: Integration Test Suite

on:
  workflow_dispatch:
  push:
    branches:
      - master
    paths:
      - ".github/workflows/integration-test.yml"
      - ".cargo/**"
      - "benches/**"
      - "lib/**"
      - "proto/**"
      - "scripts/**"
      - "skaffold/**"
      - "src/**"
      - "tests/**"
      - "build.rs"
      - "Cargo.lock"
      - "Cargo.toml"
      - "Makefile"
      - "rust-toolchain"
  pull_request:

env:
  AUTOINSTALL: true
  AWS_ACCESS_KEY_ID: "dummy"
  AWS_SECRET_ACCESS_KEY: "dummy"
  CONTAINER_TOOL: "docker"
  RUST_BACKTRACE: full
  RUST_TEST_THREADS: 1
  TEST_LOG: vector=debug
  VERBOSE: true
  CI: true
  PROFILE: debug

jobs:
  cancel-previous:
    name: Cancel redundant jobs
    runs-on: ubuntu-20.04
    timeout-minutes: 3
    if: github.ref != 'refs/heads/master'
    steps:
      - uses: styfle/cancel-workflow-action@0.9.1
        with:
          access_token: ${{ secrets.GITHUB_TOKEN }}
          all_but_latest: true # can cancel workflows scheduled later

  test-integration:
    name: Integration - Linux, ${{ matrix.test }}
    runs-on: ubuntu-20.04
    if: |
      !github.event.pull_request
        || contains(github.event.pull_request.labels.*.name, 'ci-condition: integration tests enable')
    strategy:
      fail-fast: false
      matrix:
        include:
<<<<<<< HEAD
=======
          - test: 'humio'
          - test: 'kafka'
    steps:
      - uses: actions/checkout@v2.4.0
      - run: make ci-sweep
      - uses: actions/cache@v2.1.7
        with:
          path: |
            ~/.cargo/registry
            ~/.cargo/git
          key: ${{ runner.os }}-cargo-${{ hashFiles('**/Cargo.lock') }}
      - run: sudo -E bash scripts/environment/bootstrap-ubuntu-20.04.sh
      - run: bash scripts/environment/prepare.sh
      - run: echo "::add-matcher::.github/matchers/rust.json"
      - run: make slim-builds
      - run: make test-integration-${{ matrix.test }}
        env:
          TEST_DATADOG_API_KEY: ${{ secrets.CI_TEST_DATADOG_API_KEY }}

  # just keep both during migration
  test-integration-docker-compose:
    name: Integration - Linux, ${{ matrix.test }}
    runs-on: ubuntu-20.04
    if: |
      !github.event.pull_request
        || contains(github.event.pull_request.labels.*.name, 'ci-condition: integration tests enable')
    strategy:
      fail-fast: false
      matrix:
        include:
>>>>>>> ac3c1396
          - test: 'aws'
          - test: 'azure'
          - test: 'clickhouse'
          - test: 'datadog-agent'
          - test: 'datadog-logs'
          - test: 'datadog-metrics'
          - test: 'dnstap'
          - test: 'docker'
          - test: 'elasticsearch'
          - test: 'eventstoredb'
          - test: 'fluent'
          - test: 'gcp'
          - test: 'humio'
          - test: 'influxdb'
          - test: 'kafka'
          - test: 'logstash'
          - test: 'loki'
          - test: 'mongo'
          - test: 'nginx'
          - test: 'postgres'
          - test: 'prometheus'
          - test: 'pulsar'
          - test: 'redis'
          - test: 'splunk'
            env:
              SPLUNK_VERSION: 7.3.9
          - test: 'splunk'
    steps:
      - uses: actions/checkout@v2.4.0
      - run: make test-integration-${{ matrix.test }}
        env:
          TEST_DATADOG_API_KEY: ${{ secrets.CI_TEST_DATADOG_API_KEY }}
          SPLUNK_VERSION: ${{ matrix.env.SPLUNK_VERSION }}
      - run: make test-integration-${{ matrix.test }}-cleanup
        if: ${{ always() }}

  test-integration-check:
    name: test-integration-check
    runs-on: ubuntu-latest
    needs:
      - test-integration
    steps:
      - name: validate
        run: echo "OK"

  master-failure:
    name: master-failure
    if: failure() && github.ref == 'refs/heads/master'
    needs:
      - cancel-previous
      - test-integration-check
    runs-on: ubuntu-20.04
    steps:
    - name: Discord notification
      env:
        DISCORD_WEBHOOK: ${{ secrets.DISCORD_WEBHOOK }}
      uses: Ilshidur/action-discord@0.3.2
      with:
        args: "Master integration tests failed: <https://github.com/${{github.repository}}/actions/runs/${{github.run_id}}>"<|MERGE_RESOLUTION|>--- conflicted
+++ resolved
@@ -56,39 +56,6 @@
       fail-fast: false
       matrix:
         include:
-<<<<<<< HEAD
-=======
-          - test: 'humio'
-          - test: 'kafka'
-    steps:
-      - uses: actions/checkout@v2.4.0
-      - run: make ci-sweep
-      - uses: actions/cache@v2.1.7
-        with:
-          path: |
-            ~/.cargo/registry
-            ~/.cargo/git
-          key: ${{ runner.os }}-cargo-${{ hashFiles('**/Cargo.lock') }}
-      - run: sudo -E bash scripts/environment/bootstrap-ubuntu-20.04.sh
-      - run: bash scripts/environment/prepare.sh
-      - run: echo "::add-matcher::.github/matchers/rust.json"
-      - run: make slim-builds
-      - run: make test-integration-${{ matrix.test }}
-        env:
-          TEST_DATADOG_API_KEY: ${{ secrets.CI_TEST_DATADOG_API_KEY }}
-
-  # just keep both during migration
-  test-integration-docker-compose:
-    name: Integration - Linux, ${{ matrix.test }}
-    runs-on: ubuntu-20.04
-    if: |
-      !github.event.pull_request
-        || contains(github.event.pull_request.labels.*.name, 'ci-condition: integration tests enable')
-    strategy:
-      fail-fast: false
-      matrix:
-        include:
->>>>>>> ac3c1396
           - test: 'aws'
           - test: 'azure'
           - test: 'clickhouse'
@@ -118,6 +85,7 @@
           - test: 'splunk'
     steps:
       - uses: actions/checkout@v2.4.0
+      - run: make ci-sweep
       - run: make test-integration-${{ matrix.test }}
         env:
           TEST_DATADOG_API_KEY: ${{ secrets.CI_TEST_DATADOG_API_KEY }}
