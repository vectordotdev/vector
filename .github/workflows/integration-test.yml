--- conflicted
+++ resolved
@@ -104,11 +104,8 @@
       fail-fast: false
       matrix:
         include:
-<<<<<<< HEAD
+          - test: 'datadog-agent'
           - test: 'nginx'
-=======
-          - test: 'datadog-agent'
->>>>>>> 6b46b084
           - test: 'redis'
     steps:
       - uses: actions/checkout@v2.4.0
