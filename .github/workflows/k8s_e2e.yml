--- conflicted
+++ resolved
@@ -65,13 +65,8 @@
     runs-on: ubuntu-24.04
     timeout-minutes: 45
     needs: changes
-<<<<<<< HEAD
     # Run this job even if `changes` job is skipped
-    if: ${{ !failure() && !cancelled() && needs.changes.outputs.k8s != 'false' }}
-=======
-    # Run this job even if `changes` job is skipped (non- pull request trigger)
-    if: ${{ !failure() && !cancelled() && (github.event_name != 'pull_request' || needs.changes.outputs.k8s == 'true') && needs.changes.website_only != 'true' }}
->>>>>>> 516bbc91
+    if: ${{ !failure() && !cancelled() && (needs.changes.outputs.k8s != 'false' || needs.changes.website_only != 'true') }}
     # cargo-deb requires a release build, but we don't need optimizations for tests
     env:
       CARGO_PROFILE_RELEASE_OPT_LEVEL: 0
@@ -135,11 +130,7 @@
     timeout-minutes: 5
     needs: changes
     # Run this job even if `changes` job is skipped
-<<<<<<< HEAD
-    if: ${{ !failure() && !cancelled() && needs.changes.outputs.k8s != 'false' }}
-=======
-    if: ${{ !failure() && !cancelled() && (github.event_name != 'pull_request' || needs.changes.outputs.k8s == 'true') && needs.changes.website_only != 'true' }}
->>>>>>> 516bbc91
+    if: ${{ !failure() && !cancelled() && (needs.changes.outputs.k8s != 'false' || needs.changes.website_only != 'true') }}
     outputs:
       matrix: ${{ steps.set-matrix.outputs.matrix }}
     steps:
