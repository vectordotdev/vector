--- conflicted
+++ resolved
@@ -246,7 +246,6 @@
     if: ${{ needs.changes.outputs.source == 'true' }}
     steps:
       - uses: actions/checkout@v2.3.4
-<<<<<<< HEAD
       - run: |
           TEMP=$(mktemp -d)
           CUE_VERSION=0.4.0-beta.1
@@ -257,7 +256,6 @@
               -xvf "${TEMP}/cue_v${CUE_VERSION}_linux_amd64.tar.gz" \
               -C "${TEMP}"
           sudo cp "${TEMP}/cue" /usr/bin/cue
-=======
       - run: sudo -E bash scripts/environment/bootstrap-ubuntu-20.04.sh
       - run: bash scripts/environment/prepare.sh
       - name: Start sccache
@@ -267,7 +265,6 @@
         run: |
           sccache --start-server
           echo "RUSTC_WRAPPER=sccache" >> $GITHUB_ENV
->>>>>>> 79552540
       - run: make test-vrl
       - name: Stop sccache
         run: sccache --stop-server
