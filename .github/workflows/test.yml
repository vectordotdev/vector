--- conflicted
+++ resolved
@@ -33,16 +33,10 @@
     runs-on: ubuntu-24.04
     needs: changes
     steps:
-<<<<<<< HEAD
-      - uses: actions/checkout@11bd71901bbe5b1630ceea73d27597364c9af683 # v4.2.2
-      - uses: ./.github/actions/setup
-        with:
-          rust: true
-=======
-      - uses: actions/checkout@08c6903cd8c0fde910a37f88322edcfb5dd907a8 # v5.0.0
-      - name: Enable Rust matcher
-        run: echo "::add-matcher::.github/matchers/rust.json"
->>>>>>> b6f8e354
+      - uses: actions/checkout@08c6903cd8c0fde910a37f88322edcfb5dd907a8 # v5.0.0
+      - uses: ./.github/actions/setup
+        with:
+          rust: true
       - run: make check-fmt
 
   check-clippy:
@@ -51,18 +45,11 @@
     if: needs.changes.outputs.source == 'true'
     needs: changes
     steps:
-<<<<<<< HEAD
-      - uses: actions/checkout@11bd71901bbe5b1630ceea73d27597364c9af683 # v4.2.2
-      - uses: ./.github/actions/setup
-        with:
-          rust: true
-          protoc: true
-=======
-      - uses: actions/checkout@08c6903cd8c0fde910a37f88322edcfb5dd907a8 # v5.0.0
-      - name: Enable Rust matcher
-        run: echo "::add-matcher::.github/matchers/rust.json"
-      - run: sudo bash ./scripts/environment/install-protoc.sh
->>>>>>> b6f8e354
+      - uses: actions/checkout@08c6903cd8c0fde910a37f88322edcfb5dd907a8 # v5.0.0
+      - uses: ./.github/actions/setup
+        with:
+          rust: true
+          protoc: true
       - run: sudo apt-get update && sudo apt-get install -y libsasl2-dev
       - run: make check-clippy
 
@@ -72,8 +59,7 @@
     if: needs.changes.outputs.source == 'true'
     needs: changes
     steps:
-<<<<<<< HEAD
-      - uses: actions/checkout@11bd71901bbe5b1630ceea73d27597364c9af683 # v4.2.2
+      - uses: actions/checkout@08c6903cd8c0fde910a37f88322edcfb5dd907a8 # v5.0.0
       - uses: ./.github/actions/setup
         with:
           rust: true
@@ -81,14 +67,6 @@
           datadog-ci: true
           protoc: true
       - run: sudo apt-get update && sudo apt-get install -y libsasl2-dev
-=======
-      - uses: actions/checkout@08c6903cd8c0fde910a37f88322edcfb5dd907a8 # v5.0.0
-      - name: Enable Rust matcher
-        run: echo "::add-matcher::.github/matchers/rust.json"
-      - run: sudo -E bash scripts/environment/bootstrap-ubuntu-24.04.sh
-      - run: bash ./scripts/environment/prepare.sh --modules=cargo-nextest,datadog-ci
-
->>>>>>> b6f8e354
       - name: Unit Test
         run: make test
         env:
@@ -126,16 +104,10 @@
     if: needs.changes.outputs.source == 'true'
     needs: changes
     steps:
-<<<<<<< HEAD
-      - uses: actions/checkout@11bd71901bbe5b1630ceea73d27597364c9af683 # v4.2.2
-      - uses: ./.github/actions/setup
-        with:
-          rust: true
-=======
-      - uses: actions/checkout@08c6903cd8c0fde910a37f88322edcfb5dd907a8 # v5.0.0
-      - name: Enable Rust matcher
-        run: echo "::add-matcher::.github/matchers/rust.json"
->>>>>>> b6f8e354
+      - uses: actions/checkout@08c6903cd8c0fde910a37f88322edcfb5dd907a8 # v5.0.0
+      - uses: ./.github/actions/setup
+        with:
+          rust: true
       - run: make check-events
 
   check-licenses:
@@ -144,17 +116,12 @@
     if: needs.changes.outputs.dependencies == 'true'
     needs: changes
     steps:
-<<<<<<< HEAD
-      - uses: actions/checkout@11bd71901bbe5b1630ceea73d27597364c9af683 # v4.2.2
+      - uses: actions/checkout@08c6903cd8c0fde910a37f88322edcfb5dd907a8 # v5.0.0
       - uses: ./.github/actions/setup
         with:
           cargo-cache: false
           mold: false
           dd-rust-license-tool: true
-=======
-      - uses: actions/checkout@08c6903cd8c0fde910a37f88322edcfb5dd907a8 # v5.0.0
-      - run: bash ./scripts/environment/prepare.sh --modules=dd-rust-license-tool
->>>>>>> b6f8e354
       - run: make check-licenses
 
   check-docs:
@@ -163,16 +130,11 @@
     if: needs.changes.outputs.cue == 'true'
     needs: changes
     steps:
-<<<<<<< HEAD
-      - uses: actions/checkout@11bd71901bbe5b1630ceea73d27597364c9af683 # v4.2.2
+      - uses: actions/checkout@08c6903cd8c0fde910a37f88322edcfb5dd907a8 # v5.0.0
       - uses: ./.github/actions/setup
         with:
           rust: true
           cue: true
-=======
-      - uses: actions/checkout@08c6903cd8c0fde910a37f88322edcfb5dd907a8 # v5.0.0
-      - run: sudo -E bash scripts/environment/bootstrap-ubuntu-24.04.sh
->>>>>>> b6f8e354
       - run: make check-docs
 
   check-markdown:
@@ -181,16 +143,11 @@
     if: needs.changes.outputs.markdown == 'true'
     needs: changes
     steps:
-<<<<<<< HEAD
-      - uses: actions/checkout@11bd71901bbe5b1630ceea73d27597364c9af683 # v4.2.2
+      - uses: actions/checkout@08c6903cd8c0fde910a37f88322edcfb5dd907a8 # v5.0.0
       - uses: ./.github/actions/setup
         with:
           rust: true
           markdownlint: true
-=======
-      - uses: actions/checkout@08c6903cd8c0fde910a37f88322edcfb5dd907a8 # v5.0.0
-      - run: bash ./scripts/environment/prepare.sh --modules=markdownlint
->>>>>>> b6f8e354
       - run: make check-markdown
 
   check-component-docs:
@@ -199,12 +156,7 @@
     if: needs.changes.outputs.source == 'true' || needs.changes.outputs.component_docs == 'true'
     needs: changes
     steps:
-<<<<<<< HEAD
-      - uses: actions/checkout@11bd71901bbe5b1630ceea73d27597364c9af683 # v4.2.2
-=======
-      - uses: actions/checkout@08c6903cd8c0fde910a37f88322edcfb5dd907a8 # v5.0.0
-      - run: sudo bash ./scripts/environment/install-protoc.sh
->>>>>>> b6f8e354
+      - uses: actions/checkout@08c6903cd8c0fde910a37f88322edcfb5dd907a8 # v5.0.0
       - run: sudo apt-get update && sudo apt-get install -y libsasl2-dev
       - uses: ./.github/actions/setup
         with:
@@ -218,16 +170,10 @@
     if: needs.changes.outputs.source == 'true'
     needs: changes
     steps:
-<<<<<<< HEAD
-      - uses: actions/checkout@11bd71901bbe5b1630ceea73d27597364c9af683 # v4.2.2
-      - uses: ./.github/actions/setup
-        with:
-          rust: true
-=======
-      - uses: actions/checkout@08c6903cd8c0fde910a37f88322edcfb5dd907a8 # v5.0.0
-      - name: Enable Rust matcher
-        run: echo "::add-matcher::.github/matchers/rust.json"
->>>>>>> b6f8e354
+      - uses: actions/checkout@08c6903cd8c0fde910a37f88322edcfb5dd907a8 # v5.0.0
+      - uses: ./.github/actions/setup
+        with:
+          rust: true
       - run: cd rust-doc && make docs
 
   test-vrl:
@@ -236,20 +182,12 @@
     if: needs.changes.outputs.source == 'true' || needs.changes.outputs.cue == 'true'
     needs: changes
     steps:
-<<<<<<< HEAD
-      - uses: actions/checkout@11bd71901bbe5b1630ceea73d27597364c9af683 # v4.2.2
+      - uses: actions/checkout@08c6903cd8c0fde910a37f88322edcfb5dd907a8 # v5.0.0
       - uses: ./.github/actions/setup
         with:
           rust: true
           protoc: true
           wasm-pack: true
-=======
-      - uses: actions/checkout@08c6903cd8c0fde910a37f88322edcfb5dd907a8 # v5.0.0
-      - name: Enable Rust matcher
-        run: echo "::add-matcher::.github/matchers/rust.json"
-      - run: sudo bash ./scripts/environment/install-protoc.sh
-      - run: bash ./scripts/environment/prepare.sh --modules=wasm-pack
->>>>>>> b6f8e354
       - run: make test-vrl
 
   build-vrl-playground:
@@ -258,18 +196,11 @@
     if: needs.changes.outputs.source == 'true' || needs.changes.outputs.dependencies == 'true'
     needs: changes
     steps:
-<<<<<<< HEAD
-      - uses: actions/checkout@11bd71901bbe5b1630ceea73d27597364c9af683 # v4.2.2
+      - uses: actions/checkout@08c6903cd8c0fde910a37f88322edcfb5dd907a8 # v5.0.0
       - uses: ./.github/actions/setup
         with:
           rust: true
           wasm-pack: true
-=======
-      - uses: actions/checkout@08c6903cd8c0fde910a37f88322edcfb5dd907a8 # v5.0.0
-      - name: Enable Rust matcher
-        run: echo "::add-matcher::.github/matchers/rust.json"
-      - run: bash ./scripts/environment/prepare.sh --modules=wasm-pack
->>>>>>> b6f8e354
       - run: |
           cd lib/vector-vrl/web-playground/
           rustup target add wasm32-unknown-unknown
