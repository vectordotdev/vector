--- conflicted
+++ resolved
@@ -15,12 +15,8 @@
   DD_ENV: "ci"
   DD_API_KEY: ${{ secrets.DD_API_KEY }}
   RUST_BACKTRACE: full
-<<<<<<< HEAD
   CARGO_TERM_COLOR: always
-  TEST_LOG: vector=debug
-=======
   VECTOR_LOG: vector=debug
->>>>>>> a70eca4e
   VERBOSE: true
   CI: true
   PROFILE: debug
