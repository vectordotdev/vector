--- conflicted
+++ resolved
@@ -55,7 +55,7 @@
     name: (PR review) Signal pending to PR
     runs-on: ubuntu-24.04
     timeout-minutes: 5
-    if: startsWith(github.event.review.body, '/ci-run-integration') || startsWith(github.event.review.body, '/ci-run-e2e') || contains(github.event.review.body, '/ci-run-all')
+    if: startsWith(github.event.review.body, '/ci-run-integration') || contains(github.event.review.body, '/ci-run-all')
     steps:
       - name: Generate authentication token
         id: generate_token
@@ -130,7 +130,7 @@
       - run: docker image prune -af ; docker container prune -f
       - name: e2e-datadog-logs
         if: ${{ startsWith(github.event.review.body, '/ci-run-e2e-datadog-logs')
-          || startsWith(github.event.review.body, '/ci-run-e2e-all')
+          || startsWith(github.event.review.body, '/ci-run-integration-all')
           || startsWith(github.event.review.body, '/ci-run-all') }}
         uses: nick-fields/retry@v3
         with:
@@ -140,11 +140,7 @@
 
       - name: datadog-e2e-metrics
         if: ${{ startsWith(github.event.review.body, '/ci-run-e2e-datadog-metrics')
-<<<<<<< HEAD
           || startsWith(github.event.review.body, '/ci-run-e2e-all')
-=======
-          || startsWith(github.event.review.body, '/ci-run-integration-all')
->>>>>>> 1200b739
           || startsWith(github.event.review.body, '/ci-run-all') }}
         uses: nick-fields/retry@v3
         with:
