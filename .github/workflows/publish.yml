name: Publish

permissions:
  contents: write
  packages: write

on:
  workflow_call:
    inputs:
      git_ref:
        type: string
        required: true
        # channel is the dir/namespace packages are organized into.
        # Options are release/nightly/custom.
      channel:
        type: string
        required: true

env:
  VERBOSE: true
  CI: true
  DISABLE_MOLD: true
  DEBIAN_FRONTEND: noninteractive
  CONTAINER_TOOL: docker
  CARGO_PROFILE_RELEASE_LTO: fat
  CARGO_PROFILE_RELEASE_CODEGEN_UNITS: 1
  # observing issues fetching boringssl via HTTPS in the OSX build, seeing if this helps
  # can be removed when we switch back to the upstream openssl-sys crate
  CARGO_NET_GIT_FETCH_WITH_CLI: true
  CHANNEL: ${{ inputs.channel }}

jobs:
  generate-publish-metadata:
    name: Generate Publish-related Metadata
    runs-on: ubuntu-24.04
    timeout-minutes: 5
    outputs:
      vector_version: ${{ steps.generate-publish-metadata.outputs.vector_version }}
      vector_build_desc: ${{ steps.generate-publish-metadata.outputs.vector_build_desc }}
      vector_release_channel: ${{ steps.generate-publish-metadata.outputs.vector_release_channel }}
    steps:
      - name: Checkout Vector
<<<<<<< HEAD
        uses: actions/checkout@11bd71901bbe5b1630ceea73d27597364c9af683 # v4.2.2
=======
        uses: actions/checkout@08c6903cd8c0fde910a37f88322edcfb5dd907a8 # v5.0.0
>>>>>>> eee6e669
        with:
          ref: ${{ inputs.git_ref }}
      - name: Generate publish metadata
        id: generate-publish-metadata
        run: make ci-generate-publish-metadata

  build-x86_64-unknown-linux-musl-packages:
    name: Build Vector for x86_64-unknown-linux-musl (.tar.gz)
    runs-on: release-builder-linux
    timeout-minutes: 60
    needs: generate-publish-metadata
    env:
      VECTOR_VERSION: ${{ needs.generate-publish-metadata.outputs.vector_version }}
      VECTOR_BUILD_DESC: ${{ needs.generate-publish-metadata.outputs.vector_build_desc }}
      CHANNEL: ${{ needs.generate-publish-metadata.outputs.vector_release_channel }}
    steps:
      - name: Checkout Vector
<<<<<<< HEAD
        uses: actions/checkout@11bd71901bbe5b1630ceea73d27597364c9af683 # v4.2.2
=======
        uses: actions/checkout@08c6903cd8c0fde910a37f88322edcfb5dd907a8 # v5.0.0
>>>>>>> eee6e669
        with:
          ref: ${{ inputs.git_ref }}
      - name: Bootstrap runner environment (Ubuntu-specific)
        run: sudo -E bash scripts/environment/bootstrap-ubuntu-24.04.sh
      - name: Bootstrap runner environment (generic)
        run: bash scripts/environment/prepare.sh --modules=rustup,cross
      - name: Build Vector
        run: make package-x86_64-unknown-linux-musl-all
      - name: Stage package artifacts for publish
        uses: actions/upload-artifact@ea165f8d65b6e75b540449e92b4886f43607fa02 # v4.6.2
        with:
          name: vector-${{ env.VECTOR_VERSION }}-x86_64-unknown-linux-musl
          path: target/artifacts/vector*

  build-x86_64-unknown-linux-gnu-packages:
    name: Build Vector for x86_64-unknown-linux-gnu (.tar.gz, DEB, RPM)
    runs-on: release-builder-linux
    timeout-minutes: 60
    needs: generate-publish-metadata
    env:
      VECTOR_VERSION: ${{ needs.generate-publish-metadata.outputs.vector_version }}
      VECTOR_BUILD_DESC: ${{ needs.generate-publish-metadata.outputs.vector_build_desc }}
      CHANNEL: ${{ needs.generate-publish-metadata.outputs.vector_release_channel }}
    steps:
      - name: Checkout Vector
<<<<<<< HEAD
        uses: actions/checkout@11bd71901bbe5b1630ceea73d27597364c9af683 # v4.2.2
=======
        uses: actions/checkout@08c6903cd8c0fde910a37f88322edcfb5dd907a8 # v5.0.0
>>>>>>> eee6e669
        with:
          ref: ${{ inputs.git_ref }}
      - name: Bootstrap runner environment (Ubuntu-specific)
        run: sudo -E bash scripts/environment/bootstrap-ubuntu-24.04.sh
      - name: Bootstrap runner environment (generic)
        run: bash scripts/environment/prepare.sh --modules=rustup,cross
      - name: Build Vector
        run: make package-x86_64-unknown-linux-gnu-all
      - name: Stage package artifacts for publish
        uses: actions/upload-artifact@ea165f8d65b6e75b540449e92b4886f43607fa02 # v4.6.2
        with:
          name: vector-${{ env.VECTOR_VERSION }}-x86_64-unknown-linux-gnu
          path: target/artifacts/vector*

  build-aarch64-unknown-linux-musl-packages:
    name: Build Vector for aarch64-unknown-linux-musl (.tar.gz)
    runs-on: release-builder-linux
    timeout-minutes: 60
    needs: generate-publish-metadata
    env:
      VECTOR_VERSION: ${{ needs.generate-publish-metadata.outputs.vector_version }}
      VECTOR_BUILD_DESC: ${{ needs.generate-publish-metadata.outputs.vector_build_desc }}
      CHANNEL: ${{ needs.generate-publish-metadata.outputs.vector_release_channel }}
    steps:
      - name: Checkout Vector
<<<<<<< HEAD
        uses: actions/checkout@11bd71901bbe5b1630ceea73d27597364c9af683 # v4.2.2
=======
        uses: actions/checkout@08c6903cd8c0fde910a37f88322edcfb5dd907a8 # v5.0.0
>>>>>>> eee6e669
        with:
          ref: ${{ inputs.git_ref }}
      - name: Bootstrap runner environment (Ubuntu-specific)
        run: sudo -E bash scripts/environment/bootstrap-ubuntu-24.04.sh
      - name: Bootstrap runner environment (generic)
        run: bash scripts/environment/prepare.sh --modules=rustup,cross
      - name: Build Vector
        env:
          DOCKER_PRIVILEGED: "true"
        run: make package-aarch64-unknown-linux-musl-all
      - name: Stage package artifacts for publish
        uses: actions/upload-artifact@ea165f8d65b6e75b540449e92b4886f43607fa02 # v4.6.2
        with:
          name: vector-${{ env.VECTOR_VERSION }}-aarch64-unknown-linux-musl
          path: target/artifacts/vector*

  build-aarch64-unknown-linux-gnu-packages:
    name: Build Vector for aarch64-unknown-linux-gnu (.tar.gz)
    runs-on: release-builder-linux
    timeout-minutes: 60
    needs: generate-publish-metadata
    env:
      VECTOR_VERSION: ${{ needs.generate-publish-metadata.outputs.vector_version }}
      VECTOR_BUILD_DESC: ${{ needs.generate-publish-metadata.outputs.vector_build_desc }}
      CHANNEL: ${{ needs.generate-publish-metadata.outputs.vector_release_channel }}
    steps:
      - name: Checkout Vector
<<<<<<< HEAD
        uses: actions/checkout@11bd71901bbe5b1630ceea73d27597364c9af683 # v4.2.2
=======
        uses: actions/checkout@08c6903cd8c0fde910a37f88322edcfb5dd907a8 # v5.0.0
>>>>>>> eee6e669
        with:
          ref: ${{ inputs.git_ref }}
      - name: Bootstrap runner environment (Ubuntu-specific)
        run: sudo -E bash scripts/environment/bootstrap-ubuntu-24.04.sh
      - name: Bootstrap runner environment (generic)
        run: bash scripts/environment/prepare.sh --modules=rustup,cross
      - name: Build Vector
        env:
          DOCKER_PRIVILEGED: "true"
        run: make package-aarch64-unknown-linux-gnu-all
      - name: Stage package artifacts for publish
        uses: actions/upload-artifact@ea165f8d65b6e75b540449e92b4886f43607fa02 # v4.6.2
        with:
          name: vector-${{ env.VECTOR_VERSION }}-aarch64-unknown-linux-gnu
          path: target/artifacts/vector*

  build-armv7-unknown-linux-gnueabihf-packages:
    name: Build Vector for armv7-unknown-linux-gnueabihf (.tar.gz)
    runs-on: release-builder-linux
    timeout-minutes: 60
    needs: generate-publish-metadata
    env:
      VECTOR_VERSION: ${{ needs.generate-publish-metadata.outputs.vector_version }}
      VECTOR_BUILD_DESC: ${{ needs.generate-publish-metadata.outputs.vector_build_desc }}
      CHANNEL: ${{ needs.generate-publish-metadata.outputs.vector_release_channel }}
    steps:
      - name: Checkout Vector
<<<<<<< HEAD
        uses: actions/checkout@11bd71901bbe5b1630ceea73d27597364c9af683 # v4.2.2
=======
        uses: actions/checkout@08c6903cd8c0fde910a37f88322edcfb5dd907a8 # v5.0.0
>>>>>>> eee6e669
        with:
          ref: ${{ inputs.git_ref }}
      - name: Bootstrap runner environment (Ubuntu-specific)
        run: sudo -E bash scripts/environment/bootstrap-ubuntu-24.04.sh
      - name: Bootstrap runner environment (generic)
        run: bash scripts/environment/prepare.sh --modules=rustup,cross
      - name: Build Vector
        env:
          DOCKER_PRIVILEGED: "true"
        run: make package-armv7-unknown-linux-gnueabihf-all
      - name: Stage package artifacts for publish
        uses: actions/upload-artifact@ea165f8d65b6e75b540449e92b4886f43607fa02 # v4.6.2
        with:
          name: vector-${{ env.VECTOR_VERSION }}-armv7-unknown-linux-gnueabihf
          path: target/artifacts/vector*

  build-armv7-unknown-linux-musleabihf-packages:
    name: Build Vector for armv7-unknown-linux-musleabihf (.tar.gz)
    runs-on: release-builder-linux
    timeout-minutes: 60
    needs: generate-publish-metadata
    env:
      VECTOR_VERSION: ${{ needs.generate-publish-metadata.outputs.vector_version }}
      VECTOR_BUILD_DESC: ${{ needs.generate-publish-metadata.outputs.vector_build_desc }}
      CHANNEL: ${{ needs.generate-publish-metadata.outputs.vector_release_channel }}
    steps:
      - name: Checkout Vector
<<<<<<< HEAD
        uses: actions/checkout@11bd71901bbe5b1630ceea73d27597364c9af683 # v4.2.2
=======
        uses: actions/checkout@08c6903cd8c0fde910a37f88322edcfb5dd907a8 # v5.0.0
>>>>>>> eee6e669
        with:
          ref: ${{ inputs.git_ref }}
      - name: Bootstrap runner environment (Ubuntu-specific)
        run: sudo -E bash scripts/environment/bootstrap-ubuntu-24.04.sh
      - name: Bootstrap runner environment (generic)
        run: bash scripts/environment/prepare.sh --modules=rustup,cross
      - name: Build Vector
        env:
          DOCKER_PRIVILEGED: "true"
        run: make package-armv7-unknown-linux-musleabihf
      - name: Stage package artifacts for publish
        uses: actions/upload-artifact@ea165f8d65b6e75b540449e92b4886f43607fa02 # v4.6.2
        with:
          name: vector-${{ env.VECTOR_VERSION }}-armv7-unknown-linux-musleabihf
          path: target/artifacts/vector*

  build-arm-unknown-linux-gnueabi-packages:
    name: Build Vector for arm-unknown-linux-gnueabi (.tar.gz)
    runs-on: release-builder-linux
    timeout-minutes: 60
    needs: generate-publish-metadata
    env:
      VECTOR_VERSION: ${{ needs.generate-publish-metadata.outputs.vector_version }}
      VECTOR_BUILD_DESC: ${{ needs.generate-publish-metadata.outputs.vector_build_desc }}
      CHANNEL: ${{ needs.generate-publish-metadata.outputs.vector_release_channel }}
    steps:
      - name: Checkout Vector
<<<<<<< HEAD
        uses: actions/checkout@11bd71901bbe5b1630ceea73d27597364c9af683 # v4.2.2
=======
        uses: actions/checkout@08c6903cd8c0fde910a37f88322edcfb5dd907a8 # v5.0.0
>>>>>>> eee6e669
        with:
          ref: ${{ inputs.git_ref }}
      - name: Bootstrap runner environment (Ubuntu-specific)
        run: sudo -E bash scripts/environment/bootstrap-ubuntu-24.04.sh
      - name: Bootstrap runner environment (generic)
        run: bash scripts/environment/prepare.sh --modules=rustup,cross
      - name: Build Vector
        env:
          DOCKER_PRIVILEGED: "true"
        run: make package-arm-unknown-linux-gnueabi-all
      - name: Stage package artifacts for publish
        uses: actions/upload-artifact@ea165f8d65b6e75b540449e92b4886f43607fa02 # v4.6.2
        with:
          name: vector-${{ env.VECTOR_VERSION }}-arm-unknown-linux-gnueabi
          path: target/artifacts/vector*

  build-arm-unknown-linux-musleabi-packages:
    name: Build Vector for arm-unknown-linux-musleabi (.tar.gz)
    runs-on: release-builder-linux
    timeout-minutes: 60
    needs: generate-publish-metadata
    env:
      VECTOR_VERSION: ${{ needs.generate-publish-metadata.outputs.vector_version }}
      VECTOR_BUILD_DESC: ${{ needs.generate-publish-metadata.outputs.vector_build_desc }}
      CHANNEL: ${{ needs.generate-publish-metadata.outputs.vector_release_channel }}
    steps:
      - name: Checkout Vector
<<<<<<< HEAD
        uses: actions/checkout@11bd71901bbe5b1630ceea73d27597364c9af683 # v4.2.2
=======
        uses: actions/checkout@08c6903cd8c0fde910a37f88322edcfb5dd907a8 # v5.0.0
>>>>>>> eee6e669
        with:
          ref: ${{ inputs.git_ref }}
      - name: Bootstrap runner environment (Ubuntu-specific)
        run: sudo -E bash scripts/environment/bootstrap-ubuntu-24.04.sh
      - name: Bootstrap runner environment (generic)
        run: bash scripts/environment/prepare.sh --modules=rustup,cross
      - name: Build Vector
        env:
          DOCKER_PRIVILEGED: "true"
        run: make package-arm-unknown-linux-musleabi
      - name: Stage package artifacts for publish
        uses: actions/upload-artifact@ea165f8d65b6e75b540449e92b4886f43607fa02 # v4.6.2
        with:
          name: vector-${{ env.VECTOR_VERSION }}-arm-unknown-linux-musleabi
          path: target/artifacts/vector*

  build-apple-darwin-packages:
    name: Build Vector for ${{ matrix.architecture }}-apple-darwin (.tar.gz)
    runs-on: ${{ matrix.runner }}
    timeout-minutes: 90
    needs: generate-publish-metadata
    env:
      VECTOR_VERSION: ${{ needs.generate-publish-metadata.outputs.vector_version }}
      VECTOR_BUILD_DESC: ${{ needs.generate-publish-metadata.outputs.vector_build_desc }}
      CHANNEL: ${{ needs.generate-publish-metadata.outputs.vector_release_channel }}
    strategy:
      matrix:
        include:
          # Refer to https://docs.github.com/en/actions/using-github-hosted-runners/using-larger-runners/about-larger-runners#about-macos-larger-runners.
          # and to https://github.com/actions/runner-images
          - architecture: x86_64
            runner: macos-14-large
          - architecture: arm64
            runner: macos-14-xlarge
    steps:
      - name: Verify Runner Architecture
        run: |
          ARCH=$(uname -m)
          echo "Detected architecture: $ARCH"
          if [ "$ARCH" != "${{ matrix.architecture }}" ]; then
            echo "Error: Expected ${{ matrix.architecture }} architecture, but got $ARCH!"
            exit 1
          fi
      - name: Checkout Vector
<<<<<<< HEAD
        uses: actions/checkout@11bd71901bbe5b1630ceea73d27597364c9af683 # v4.2.2
=======
        uses: actions/checkout@08c6903cd8c0fde910a37f88322edcfb5dd907a8 # v5.0.0
>>>>>>> eee6e669
        with:
          ref: ${{ inputs.git_ref }}
      - name: Bootstrap runner environment (macOS-specific)
        run: |
          bash scripts/environment/bootstrap-macos.sh
          bash scripts/environment/prepare.sh --modules=rustup
      - name: Build Vector
        env:
          TARGET: "${{ matrix.architecture }}-apple-darwin"
          NATIVE_BUILD: true
        run: |
          export PATH="$HOME/.cargo/bin:$PATH"
          make package
      - name: Stage package artifacts for publish
        uses: actions/upload-artifact@ea165f8d65b6e75b540449e92b4886f43607fa02 # v4.6.2
        with:
          name: vector-${{ env.VECTOR_VERSION }}-${{ matrix.architecture }}-apple-darwin
          path: target/artifacts/vector*


  build-x86_64-pc-windows-msvc-packages:
    name: Build Vector for x86_64-pc-windows-msvc (.zip)
<<<<<<< HEAD
    runs-on: release-builder-windows-2022
=======
    runs-on: windows-2025-8core
>>>>>>> eee6e669
    timeout-minutes: 90
    needs: generate-publish-metadata
    env:
      VECTOR_VERSION: ${{ needs.generate-publish-metadata.outputs.vector_version }}
      VECTOR_BUILD_DESC: ${{ needs.generate-publish-metadata.outputs.vector_build_desc }}
      CHANNEL: ${{ needs.generate-publish-metadata.outputs.vector_release_channel }}
      RUSTFLAGS: "-D warnings -Ctarget-feature=+crt-static"
      RELEASE_BUILDER: "true"
    steps:
      - name: Checkout Vector
<<<<<<< HEAD
        uses: actions/checkout@11bd71901bbe5b1630ceea73d27597364c9af683 # v4.2.2
        with:
          ref: ${{ inputs.git_ref }}
      - name: Bootstrap runner environment (Windows-specific)
        run: .\scripts\environment\bootstrap-windows-2022.ps1
=======
        uses: actions/checkout@08c6903cd8c0fde910a37f88322edcfb5dd907a8 # v5.0.0
        with:
          ref: ${{ inputs.git_ref }}
      - name: Bootstrap runner environment (Windows-specific)
        run: .\scripts\environment\bootstrap-windows-2025.ps1
>>>>>>> eee6e669
      - name: Install Wix
        shell: bash
        run: |
          mkdir -p /c/wix
          cd /c/wix
          curl -sSfL https://github.com/wixtoolset/wix3/releases/download/wix3141rtm/wix314-binaries.zip > wix-binaries.zip
          unzip -o wix-binaries.zip
          rm wix-binaries.zip
      - name: Build Vector
        shell: bash
        run: |
          export FEATURES="default-msvc"
          export ARCHIVE_TYPE="zip"
          export KEEP_SYMBOLS="true"
          export RUST_LTO=""
          export TARGET="x86_64-pc-windows-msvc"
          export NATIVE_BUILD="true"
          make package
      - name: Build MSI package
        shell: bash
        run: |
          export PATH="/c/wix:$PATH"
          ./scripts/package-msi.sh
      - name: Stage package artifacts for publish
        uses: actions/upload-artifact@ea165f8d65b6e75b540449e92b4886f43607fa02 # v4.6.2
        with:
          name: vector-${{ env.VECTOR_VERSION }}-x86_64-pc-windows-msvc
          path: target/artifacts/vector*

  deb-verify:
    name: Verify DEB Packages
    runs-on: ubuntu-24.04
    timeout-minutes: 5
    needs:
      - generate-publish-metadata
      - build-x86_64-unknown-linux-gnu-packages
    env:
      VECTOR_VERSION: ${{ needs.generate-publish-metadata.outputs.vector_version }}
      DD_PKG_VERSION: "latest"
    strategy:
      matrix:
        container:
          - ubuntu:20.04
          - ubuntu:22.04
          - ubuntu:24.04
          - debian:11
          - debian:12
          - debian:13
    container:
      image: ${{ matrix.container }}
    steps:
      - run: |
          apt-get update && \
          apt-get install -y \
          ca-certificates \
          curl \
          git \
          systemd \
          make
      - name: Install dd-pkg for linting
        run: |
          curl -sSL "https://dd-package-tools.s3.amazonaws.com/dd-pkg/${DD_PKG_VERSION}/dd-pkg_Linux_x86_64.tar.gz" | tar -xz -C /usr/local/bin dd-pkg
      - name: Fix Git safe directories issue when in containers (actions/checkout#760)
        run: git config --global --add safe.directory /__w/vector/vector
      - name: Checkout Vector
<<<<<<< HEAD
        uses: actions/checkout@11bd71901bbe5b1630ceea73d27597364c9af683 # v4.2.2
=======
        uses: actions/checkout@08c6903cd8c0fde910a37f88322edcfb5dd907a8 # v5.0.0
>>>>>>> eee6e669
        with:
          ref: ${{ inputs.git_ref }}
      - name: Download staged package artifacts (x86_64-unknown-linux-gnu)
        uses: actions/download-artifact@d3f86a106a0bac45b974a628896c90dbdf5c8093 # v4.3.0
        with:
          name: vector-${{ env.VECTOR_VERSION }}-x86_64-unknown-linux-gnu
          path: target/artifacts
      - name: Verify install of DEB package.
        run: |
          ./scripts/verify-install.sh target/artifacts/vector_${{ env.VECTOR_VERSION }}-1_amd64.deb

  rpm-verify:
    name: Verify RPM Packages
    runs-on: ubuntu-24.04
    timeout-minutes: 5
    needs:
      - generate-publish-metadata
      - build-x86_64-unknown-linux-gnu-packages
    env:
      VECTOR_VERSION: ${{ needs.generate-publish-metadata.outputs.vector_version }}
      DD_PKG_VERSION: "latest"
    strategy:
      matrix:
        container:
          - "quay.io/centos/centos:stream9"
          - "amazonlinux:2023"
          - "fedora:39"
          - "fedora:40"
    container:
      image: ${{ matrix.container }}
    steps:
      - run: |
          yum update -y
          yum install -y \
          ca-certificates \
          git \
          systemd \
          tar \
          make
          # conflicts with curl-minimal on some distros and --allowerased is not
          # supported on some distros
          if ! command -v curl &> /dev/null ; then
            yum install -y curl
          fi
      - name: Install dd-pkg for linting
        run: |
          curl -sSL "https://dd-package-tools.s3.amazonaws.com/dd-pkg/${DD_PKG_VERSION}/dd-pkg_Linux_x86_64.tar.gz" | tar -xz -C /usr/local/bin dd-pkg
      - name: Fix Git safe directories issue when in containers (actions/checkout#760)
        run: git config --global --add safe.directory /__w/vector/vector
      - name: Checkout Vector
<<<<<<< HEAD
        uses: actions/checkout@11bd71901bbe5b1630ceea73d27597364c9af683 # v4.2.2
=======
        uses: actions/checkout@08c6903cd8c0fde910a37f88322edcfb5dd907a8 # v5.0.0
>>>>>>> eee6e669
        with:
          ref: ${{ inputs.git_ref }}
      - name: Download staged package artifacts (x86_64-unknown-linux-gnu)
        uses: actions/download-artifact@d3f86a106a0bac45b974a628896c90dbdf5c8093 # v4.3.0
        with:
          name: vector-${{ env.VECTOR_VERSION }}-x86_64-unknown-linux-gnu
          path: target/artifacts
      - name: Verify install of RPM package.
        run: |
          ./scripts/verify-install.sh target/artifacts/vector-${{ env.VECTOR_VERSION }}-1.x86_64.rpm

  macos-verify:
    name: Verify macOS Package
    runs-on: ${{ matrix.runner }}
    timeout-minutes: 5
    needs:
      - generate-publish-metadata
      - build-apple-darwin-packages
    env:
      VECTOR_VERSION: ${{ needs.generate-publish-metadata.outputs.vector_version }}
    strategy:
      matrix:
        include:
          # Refer to https://github.com/actions/runner-images
          - target: x86_64-apple-darwin
            runner: macos-14-large
          - target: arm64-apple-darwin
            runner: macos-14
    steps:
      - name: Checkout Vector
<<<<<<< HEAD
        uses: actions/checkout@11bd71901bbe5b1630ceea73d27597364c9af683 # v4.2.2
=======
        uses: actions/checkout@08c6903cd8c0fde910a37f88322edcfb5dd907a8 # v5.0.0
>>>>>>> eee6e669
        with:
          ref: ${{ inputs.git_ref }}
      - name: Download staged package artifacts (${{ matrix.target }})
        uses: actions/download-artifact@d3f86a106a0bac45b974a628896c90dbdf5c8093 # v4.3.0
        with:
          name: vector-${{ env.VECTOR_VERSION }}-${{ matrix.target }}
          path: target/artifacts
      - name: Verify macOS package
        run: |
          tar -xvf target/artifacts/vector-${{ env.VECTOR_VERSION }}-${{ matrix.target }}.tar.gz \
            && vector-${{ matrix.target }}/bin/vector --version

  publish-docker:
    name: Publish to Docker
    runs-on: ubuntu-24.04
    timeout-minutes: 15
    needs:
      - generate-publish-metadata
      - build-aarch64-unknown-linux-gnu-packages
      - build-aarch64-unknown-linux-musl-packages
      - build-x86_64-unknown-linux-gnu-packages
      - build-x86_64-unknown-linux-musl-packages
      - build-armv7-unknown-linux-musleabihf-packages
      - build-armv7-unknown-linux-gnueabihf-packages
      - build-arm-unknown-linux-gnueabi-packages
      - build-arm-unknown-linux-musleabi-packages
      - deb-verify
    env:
      VECTOR_VERSION: ${{ needs.generate-publish-metadata.outputs.vector_version }}
      VECTOR_BUILD_DESC: ${{ needs.generate-publish-metadata.outputs.vector_build_desc }}
      CHANNEL: ${{ needs.generate-publish-metadata.outputs.vector_release_channel }}
    steps:
      - name: Checkout Vector
<<<<<<< HEAD
        uses: actions/checkout@11bd71901bbe5b1630ceea73d27597364c9af683 # v4.2.2
        with:
          ref: ${{ inputs.git_ref }}
      - name: Login to DockerHub
        uses: docker/login-action@74a5d142397b4f367a81961eba4e8cd7edddf772 # v3.4.0
=======
        uses: actions/checkout@08c6903cd8c0fde910a37f88322edcfb5dd907a8 # v5.0.0
        with:
          ref: ${{ inputs.git_ref }}
      - name: Login to DockerHub
        uses: docker/login-action@184bdaa0721073962dff0199f1fb9940f07167d1 # v3.5.0
>>>>>>> eee6e669
        with:
          username: ${{ secrets.CI_DOCKER_USERNAME }}
          password: ${{ secrets.CI_DOCKER_PASSWORD }}
      - name: Login to GitHub Container Registry
<<<<<<< HEAD
        uses: docker/login-action@74a5d142397b4f367a81961eba4e8cd7edddf772 # v3.4.0
=======
        uses: docker/login-action@184bdaa0721073962dff0199f1fb9940f07167d1 # v3.5.0
>>>>>>> eee6e669
        with:
          registry: ghcr.io
          username: ${{ github.actor }}
          password: ${{ secrets.GITHUB_TOKEN }}
      - name: Set up QEMU
        uses: docker/setup-qemu-action@29109295f81e9208d7d86ff1c6c12d2833863392 # v3.6.0
        with:
          platforms: all
      - name: Set up Docker Buildx
        id: buildx
        uses: docker/setup-buildx-action@e468171a9de216ec08956ac3ada2f0791b6bd435 # v3.11.1
        with:
          version: latest
          install: true
      - name: Download staged package artifacts (aarch64-unknown-linux-gnu)
        uses: actions/download-artifact@d3f86a106a0bac45b974a628896c90dbdf5c8093 # v4.3.0
        with:
          name: vector-${{ env.VECTOR_VERSION }}-aarch64-unknown-linux-gnu
          path: target/artifacts
      - name: Download staged package artifacts (aarch64-unknown-linux-musl)
        uses: actions/download-artifact@d3f86a106a0bac45b974a628896c90dbdf5c8093 # v4.3.0
        with:
          name: vector-${{ env.VECTOR_VERSION }}-aarch64-unknown-linux-musl
          path: target/artifacts
      - name: Download staged package artifacts (x86_64-unknown-linux-gnu)
        uses: actions/download-artifact@d3f86a106a0bac45b974a628896c90dbdf5c8093 # v4.3.0
        with:
          name: vector-${{ env.VECTOR_VERSION }}-x86_64-unknown-linux-gnu
          path: target/artifacts
      - name: Download staged package artifacts (x86_64-unknown-linux-musl)
        uses: actions/download-artifact@d3f86a106a0bac45b974a628896c90dbdf5c8093 # v4.3.0
        with:
          name: vector-${{ env.VECTOR_VERSION }}-x86_64-unknown-linux-musl
          path: target/artifacts
      - name: Download staged package artifacts (armv7-unknown-linux-gnueabihf)
        uses: actions/download-artifact@d3f86a106a0bac45b974a628896c90dbdf5c8093 # v4.3.0
        with:
          name: vector-${{ env.VECTOR_VERSION }}-armv7-unknown-linux-gnueabihf
          path: target/artifacts
      - name: Download staged package artifacts (armv7-unknown-linux-musleabihf)
        uses: actions/download-artifact@d3f86a106a0bac45b974a628896c90dbdf5c8093 # v4.3.0
        with:
          name: vector-${{ env.VECTOR_VERSION }}-armv7-unknown-linux-musleabihf
          path: target/artifacts
      - name: Download staged package artifacts (arm-unknown-linux-gnueabi)
        uses: actions/download-artifact@d3f86a106a0bac45b974a628896c90dbdf5c8093 # v4.3.0
        with:
          name: vector-${{ env.VECTOR_VERSION }}-arm-unknown-linux-gnueabi
          path: target/artifacts
      - name: Download staged package artifacts (arm-unknown-linux-musleabi)
        uses: actions/download-artifact@d3f86a106a0bac45b974a628896c90dbdf5c8093 # v4.3.0
        with:
          name: vector-${{ env.VECTOR_VERSION }}-arm-unknown-linux-musleabi
          path: target/artifacts
      - name: Build and publish Docker images
        env:
          PLATFORM: "linux/amd64,linux/arm64,linux/arm/v7,linux/arm/v6"
          REPOS: "timberio/vector,ghcr.io/vectordotdev/vector"
        uses: nick-fields/retry@ce71cc2ab81d554ebbe88c79ab5975992d79ba08 # v3.0.2
        with:
          timeout_minutes: 15
          max_attempts: 3
          retry_wait_seconds: 60
          command: make release-docker

  publish-s3:
    name: Publish to S3
    runs-on: ubuntu-24.04
    timeout-minutes: 10
    needs:
      - generate-publish-metadata
      - build-x86_64-unknown-linux-gnu-packages
      - build-x86_64-unknown-linux-musl-packages
      - build-aarch64-unknown-linux-musl-packages
      - build-aarch64-unknown-linux-gnu-packages
      - build-apple-darwin-packages
      - build-x86_64-pc-windows-msvc-packages
      - build-armv7-unknown-linux-musleabihf-packages
      - build-armv7-unknown-linux-gnueabihf-packages
      - build-arm-unknown-linux-gnueabi-packages
      - build-arm-unknown-linux-musleabi-packages
      - deb-verify
      - rpm-verify
      - macos-verify
    env:
      VECTOR_VERSION: ${{ needs.generate-publish-metadata.outputs.vector_version }}
      CHANNEL: ${{ needs.generate-publish-metadata.outputs.vector_release_channel }}
    steps:
      - name: Checkout Vector
<<<<<<< HEAD
        uses: actions/checkout@11bd71901bbe5b1630ceea73d27597364c9af683 # v4.2.2
=======
        uses: actions/checkout@08c6903cd8c0fde910a37f88322edcfb5dd907a8 # v5.0.0
>>>>>>> eee6e669
        with:
          ref: ${{ inputs.git_ref }}
      - name: Download staged package artifacts (aarch64-unknown-linux-gnu)
        uses: actions/download-artifact@d3f86a106a0bac45b974a628896c90dbdf5c8093 # v4.3.0
        with:
          name: vector-${{ env.VECTOR_VERSION }}-aarch64-unknown-linux-gnu
          path: target/artifacts
      - name: Download staged package artifacts (aarch64-unknown-linux-musl)
        uses: actions/download-artifact@d3f86a106a0bac45b974a628896c90dbdf5c8093 # v4.3.0
        with:
          name: vector-${{ env.VECTOR_VERSION }}-aarch64-unknown-linux-musl
          path: target/artifacts
      - name: Download staged package artifacts (x86_64-unknown-linux-gnu)
        uses: actions/download-artifact@d3f86a106a0bac45b974a628896c90dbdf5c8093 # v4.3.0
        with:
          name: vector-${{ env.VECTOR_VERSION }}-x86_64-unknown-linux-gnu
          path: target/artifacts
      - name: Download staged package artifacts (x86_64-unknown-linux-musl)
        uses: actions/download-artifact@d3f86a106a0bac45b974a628896c90dbdf5c8093 # v4.3.0
        with:
          name: vector-${{ env.VECTOR_VERSION }}-x86_64-unknown-linux-musl
          path: target/artifacts
      - name: Download staged package artifacts (x86_64-apple-darwin)
        uses: actions/download-artifact@d3f86a106a0bac45b974a628896c90dbdf5c8093 # v4.3.0
        with:
          name: vector-${{ env.VECTOR_VERSION }}-x86_64-apple-darwin
          path: target/artifacts
      - name: Download staged package artifacts (arm64-apple-darwin)
        uses: actions/download-artifact@d3f86a106a0bac45b974a628896c90dbdf5c8093 # v4.3.0
        with:
          name: vector-${{ env.VECTOR_VERSION }}-arm64-apple-darwin
          path: target/artifacts
      - name: Download staged package artifacts (x86_64-pc-windows-msvc)
        uses: actions/download-artifact@d3f86a106a0bac45b974a628896c90dbdf5c8093 # v4.3.0
        with:
          name: vector-${{ env.VECTOR_VERSION }}-x86_64-pc-windows-msvc
          path: target/artifacts
      - name: Download staged package artifacts (armv7-unknown-linux-gnueabihf)
        uses: actions/download-artifact@d3f86a106a0bac45b974a628896c90dbdf5c8093 # v4.3.0
        with:
          name: vector-${{ env.VECTOR_VERSION }}-armv7-unknown-linux-gnueabihf
          path: target/artifacts
      - name: Download staged package artifacts (armv7-unknown-linux-musleabihf)
        uses: actions/download-artifact@d3f86a106a0bac45b974a628896c90dbdf5c8093 # v4.3.0
        with:
          name: vector-${{ env.VECTOR_VERSION }}-armv7-unknown-linux-musleabihf
          path: target/artifacts
      - name: Download staged package artifacts (arm-unknown-linux-gnueabi)
        uses: actions/download-artifact@d3f86a106a0bac45b974a628896c90dbdf5c8093 # v4.3.0
        with:
          name: vector-${{ env.VECTOR_VERSION }}-arm-unknown-linux-gnueabi
          path: target/artifacts
      - name: Download staged package artifacts (arm-unknown-linux-musleabi)
        uses: actions/download-artifact@d3f86a106a0bac45b974a628896c90dbdf5c8093 # v4.3.0
        with:
          name: vector-${{ env.VECTOR_VERSION }}-arm-unknown-linux-musleabi
          path: target/artifacts
      - name: Publish artifacts to S3
        env:
          AWS_ACCESS_KEY_ID: ${{ secrets.CI_AWS_ACCESS_KEY_ID }}
          AWS_SECRET_ACCESS_KEY: ${{ secrets.CI_AWS_SECRET_ACCESS_KEY }}
        run: make release-s3

  publish-github:
    name: Publish release to GitHub
    # We only publish to GitHub for versioned releases, not nightlies.
    if: inputs.channel == 'release'
    runs-on: ubuntu-24.04
    timeout-minutes: 10
    needs:
      - generate-publish-metadata
      - build-x86_64-unknown-linux-gnu-packages
      - build-x86_64-unknown-linux-musl-packages
      - build-aarch64-unknown-linux-musl-packages
      - build-aarch64-unknown-linux-gnu-packages
      - build-apple-darwin-packages
      - build-x86_64-pc-windows-msvc-packages
      - build-armv7-unknown-linux-gnueabihf-packages
      - build-armv7-unknown-linux-musleabihf-packages
      - build-arm-unknown-linux-gnueabi-packages
      - build-arm-unknown-linux-musleabi-packages
      - deb-verify
      - rpm-verify
      - macos-verify
      - generate-sha256sum
    env:
      VECTOR_VERSION: ${{ needs.generate-publish-metadata.outputs.vector_version }}
    steps:
      - name: Checkout Vector
<<<<<<< HEAD
        uses: actions/checkout@11bd71901bbe5b1630ceea73d27597364c9af683 # v4.2.2
=======
        uses: actions/checkout@08c6903cd8c0fde910a37f88322edcfb5dd907a8 # v5.0.0
>>>>>>> eee6e669
        with:
          ref: ${{ inputs.git_ref }}
      - name: Download staged package artifacts (aarch64-unknown-linux-gnu)
        uses: actions/download-artifact@d3f86a106a0bac45b974a628896c90dbdf5c8093 # v4.3.0
        with:
          name: vector-${{ env.VECTOR_VERSION }}-aarch64-unknown-linux-gnu
          path: target/artifacts
      - name: Download staged package artifacts (aarch64-unknown-linux-musl)
        uses: actions/download-artifact@d3f86a106a0bac45b974a628896c90dbdf5c8093 # v4.3.0
        with:
          name: vector-${{ env.VECTOR_VERSION }}-aarch64-unknown-linux-musl
          path: target/artifacts
      - name: Download staged package artifacts (x86_64-unknown-linux-gnu)
        uses: actions/download-artifact@d3f86a106a0bac45b974a628896c90dbdf5c8093 # v4.3.0
        with:
          name: vector-${{ env.VECTOR_VERSION }}-x86_64-unknown-linux-gnu
          path: target/artifacts
      - name: Download staged package artifacts (x86_64-unknown-linux-musl)
        uses: actions/download-artifact@d3f86a106a0bac45b974a628896c90dbdf5c8093 # v4.3.0
        with:
          name: vector-${{ env.VECTOR_VERSION }}-x86_64-unknown-linux-musl
          path: target/artifacts
      - name: Download staged package artifacts (x86_64-apple-darwin)
        uses: actions/download-artifact@d3f86a106a0bac45b974a628896c90dbdf5c8093 # v4.3.0
        with:
          name: vector-${{ env.VECTOR_VERSION }}-x86_64-apple-darwin
          path: target/artifacts
      - name: Download staged package artifacts (arm64-apple-darwin)
        uses: actions/download-artifact@d3f86a106a0bac45b974a628896c90dbdf5c8093 # v4.3.0
        with:
          name: vector-${{ env.VECTOR_VERSION }}-arm64-apple-darwin
          path: target/artifacts
      - name: Download staged package artifacts (x86_64-pc-windows-msvc)
        uses: actions/download-artifact@d3f86a106a0bac45b974a628896c90dbdf5c8093 # v4.3.0
        with:
          name: vector-${{ env.VECTOR_VERSION }}-x86_64-pc-windows-msvc
          path: target/artifacts
      - name: Download staged package artifacts (armv7-unknown-linux-gnueabihf)
        uses: actions/download-artifact@d3f86a106a0bac45b974a628896c90dbdf5c8093 # v4.3.0
        with:
          name: vector-${{ env.VECTOR_VERSION }}-armv7-unknown-linux-gnueabihf
          path: target/artifacts
      - name: Download staged package artifacts (armv7-unknown-linux-musleabihf)
        uses: actions/download-artifact@d3f86a106a0bac45b974a628896c90dbdf5c8093 # v4.3.0
        with:
          name: vector-${{ env.VECTOR_VERSION }}-armv7-unknown-linux-musleabihf
          path: target/artifacts
      - name: Download artifact checksums
        uses: actions/download-artifact@d3f86a106a0bac45b974a628896c90dbdf5c8093 # v4.3.0
        with:
          name: vector-${{ env.VECTOR_VERSION }}-SHA256SUMS
          path: target/artifacts
      - name: Download staged package artifacts (arm-unknown-linux-gnueabi)
        uses: actions/download-artifact@d3f86a106a0bac45b974a628896c90dbdf5c8093 # v4.3.0
        with:
          name: vector-${{ env.VECTOR_VERSION }}-arm-unknown-linux-gnueabi
          path: target/artifacts
      - name: Download staged package artifacts (arm-unknown-linux-musleabi)
        uses: actions/download-artifact@d3f86a106a0bac45b974a628896c90dbdf5c8093 # v4.3.0
        with:
          name: vector-${{ env.VECTOR_VERSION }}-arm-unknown-linux-musleabi
          path: target/artifacts
      - name: Publish release to GitHub
        env:
          GITHUB_TOKEN: ${{ secrets.GITHUB_TOKEN }}
        run: make release-github

  publish-homebrew:
    name: Publish to Homebrew
    # We only publish to Homebrew for versioned releases, not nightlies.
    if: inputs.channel == 'release'
    runs-on: ubuntu-24.04
    timeout-minutes: 10
    needs:
      - generate-publish-metadata
      - publish-s3
    env:
      VECTOR_VERSION: ${{ needs.generate-publish-metadata.outputs.vector_version }}
    steps:
      - name: Checkout Vector
<<<<<<< HEAD
        uses: actions/checkout@11bd71901bbe5b1630ceea73d27597364c9af683 # v4.2.2
=======
        uses: actions/checkout@08c6903cd8c0fde910a37f88322edcfb5dd907a8 # v5.0.0
>>>>>>> eee6e669
        with:
          ref: ${{ inputs.git_ref }}
      - name: Publish update to Homebrew tap
        env:
          GITHUB_TOKEN: ${{ secrets.GITHUB_TOKEN }}
        run: make release-homebrew

  generate-sha256sum:
    name: Generate SHA256 checksums
    runs-on: ubuntu-24.04
    timeout-minutes: 5
    needs:
      - generate-publish-metadata
      - build-x86_64-unknown-linux-gnu-packages
      - build-x86_64-unknown-linux-musl-packages
      - build-aarch64-unknown-linux-musl-packages
      - build-aarch64-unknown-linux-gnu-packages
      - build-apple-darwin-packages
      - build-x86_64-pc-windows-msvc-packages
      - build-armv7-unknown-linux-gnueabihf-packages
      - build-armv7-unknown-linux-musleabihf-packages
      - build-arm-unknown-linux-gnueabi-packages
      - build-arm-unknown-linux-musleabi-packages
    env:
      VECTOR_VERSION: ${{ needs.generate-publish-metadata.outputs.vector_version }}
    steps:
      - name: Checkout Vector
<<<<<<< HEAD
        uses: actions/checkout@11bd71901bbe5b1630ceea73d27597364c9af683 # v4.2.2
=======
        uses: actions/checkout@08c6903cd8c0fde910a37f88322edcfb5dd907a8 # v5.0.0
>>>>>>> eee6e669
        with:
          ref: ${{ inputs.git_ref }}
      - name: Download staged package artifacts (aarch64-unknown-linux-gnu)
        uses: actions/download-artifact@d3f86a106a0bac45b974a628896c90dbdf5c8093 # v4.3.0
        with:
          name: vector-${{ env.VECTOR_VERSION }}-aarch64-unknown-linux-gnu
          path: target/artifacts
      - name: Download staged package artifacts (aarch64-unknown-linux-musl)
        uses: actions/download-artifact@d3f86a106a0bac45b974a628896c90dbdf5c8093 # v4.3.0
        with:
          name: vector-${{ env.VECTOR_VERSION }}-aarch64-unknown-linux-musl
          path: target/artifacts
      - name: Download staged package artifacts (x86_64-unknown-linux-gnu)
        uses: actions/download-artifact@d3f86a106a0bac45b974a628896c90dbdf5c8093 # v4.3.0
        with:
          name: vector-${{ env.VECTOR_VERSION }}-x86_64-unknown-linux-gnu
          path: target/artifacts
      - name: Download staged package artifacts (x86_64-unknown-linux-musl)
        uses: actions/download-artifact@d3f86a106a0bac45b974a628896c90dbdf5c8093 # v4.3.0
        with:
          name: vector-${{ env.VECTOR_VERSION }}-x86_64-unknown-linux-musl
          path: target/artifacts
      - name: Download staged package artifacts (x86_64-apple-darwin)
        uses: actions/download-artifact@d3f86a106a0bac45b974a628896c90dbdf5c8093 # v4.3.0
        with:
          name: vector-${{ env.VECTOR_VERSION }}-x86_64-apple-darwin
          path: target/artifacts
      - name: Download staged package artifacts (arm64-apple-darwin)
        uses: actions/download-artifact@d3f86a106a0bac45b974a628896c90dbdf5c8093 # v4.3.0
        with:
          name: vector-${{ env.VECTOR_VERSION }}-arm64-apple-darwin
          path: target/artifacts
      - name: Download staged package artifacts (x86_64-pc-windows-msvc)
        uses: actions/download-artifact@d3f86a106a0bac45b974a628896c90dbdf5c8093 # v4.3.0
        with:
          name: vector-${{ env.VECTOR_VERSION }}-x86_64-pc-windows-msvc
          path: target/artifacts
      - name: Download staged package artifacts (armv7-unknown-linux-gnueabihf)
        uses: actions/download-artifact@d3f86a106a0bac45b974a628896c90dbdf5c8093 # v4.3.0
        with:
          name: vector-${{ env.VECTOR_VERSION }}-armv7-unknown-linux-gnueabihf
          path: target/artifacts
      - name: Download staged package artifacts (armv7-unknown-linux-musleabihf)
        uses: actions/download-artifact@d3f86a106a0bac45b974a628896c90dbdf5c8093 # v4.3.0
        with:
          name: vector-${{ env.VECTOR_VERSION }}-armv7-unknown-linux-musleabihf
          path: target/artifacts
      - name: Download staged package artifacts (arm-unknown-linux-gnueabi)
        uses: actions/download-artifact@d3f86a106a0bac45b974a628896c90dbdf5c8093 # v4.3.0
        with:
          name: vector-${{ env.VECTOR_VERSION }}-arm-unknown-linux-gnueabi
          path: target/artifacts
      - name: Download staged package artifacts (arm-unknown-linux-musleabi)
        uses: actions/download-artifact@d3f86a106a0bac45b974a628896c90dbdf5c8093 # v4.3.0
        with:
          name: vector-${{ env.VECTOR_VERSION }}-arm-unknown-linux-musleabi
          path: target/artifacts
      - name: Generate SHA256 checksums for artifacts
        run: make sha256sum
      - name: Stage checksum for publish
        uses: actions/upload-artifact@ea165f8d65b6e75b540449e92b4886f43607fa02 # v4.6.2
        with:
          name: vector-${{ env.VECTOR_VERSION }}-SHA256SUMS
          path: target/artifacts/vector-${{ env.VECTOR_VERSION }}-SHA256SUMS<|MERGE_RESOLUTION|>--- conflicted
+++ resolved
@@ -40,11 +40,7 @@
       vector_release_channel: ${{ steps.generate-publish-metadata.outputs.vector_release_channel }}
     steps:
       - name: Checkout Vector
-<<<<<<< HEAD
-        uses: actions/checkout@11bd71901bbe5b1630ceea73d27597364c9af683 # v4.2.2
-=======
-        uses: actions/checkout@08c6903cd8c0fde910a37f88322edcfb5dd907a8 # v5.0.0
->>>>>>> eee6e669
+        uses: actions/checkout@08c6903cd8c0fde910a37f88322edcfb5dd907a8 # v5.0.0
         with:
           ref: ${{ inputs.git_ref }}
       - name: Generate publish metadata
@@ -62,11 +58,7 @@
       CHANNEL: ${{ needs.generate-publish-metadata.outputs.vector_release_channel }}
     steps:
       - name: Checkout Vector
-<<<<<<< HEAD
-        uses: actions/checkout@11bd71901bbe5b1630ceea73d27597364c9af683 # v4.2.2
-=======
-        uses: actions/checkout@08c6903cd8c0fde910a37f88322edcfb5dd907a8 # v5.0.0
->>>>>>> eee6e669
+        uses: actions/checkout@08c6903cd8c0fde910a37f88322edcfb5dd907a8 # v5.0.0
         with:
           ref: ${{ inputs.git_ref }}
       - name: Bootstrap runner environment (Ubuntu-specific)
@@ -92,11 +84,7 @@
       CHANNEL: ${{ needs.generate-publish-metadata.outputs.vector_release_channel }}
     steps:
       - name: Checkout Vector
-<<<<<<< HEAD
-        uses: actions/checkout@11bd71901bbe5b1630ceea73d27597364c9af683 # v4.2.2
-=======
-        uses: actions/checkout@08c6903cd8c0fde910a37f88322edcfb5dd907a8 # v5.0.0
->>>>>>> eee6e669
+        uses: actions/checkout@08c6903cd8c0fde910a37f88322edcfb5dd907a8 # v5.0.0
         with:
           ref: ${{ inputs.git_ref }}
       - name: Bootstrap runner environment (Ubuntu-specific)
@@ -122,11 +110,7 @@
       CHANNEL: ${{ needs.generate-publish-metadata.outputs.vector_release_channel }}
     steps:
       - name: Checkout Vector
-<<<<<<< HEAD
-        uses: actions/checkout@11bd71901bbe5b1630ceea73d27597364c9af683 # v4.2.2
-=======
-        uses: actions/checkout@08c6903cd8c0fde910a37f88322edcfb5dd907a8 # v5.0.0
->>>>>>> eee6e669
+        uses: actions/checkout@08c6903cd8c0fde910a37f88322edcfb5dd907a8 # v5.0.0
         with:
           ref: ${{ inputs.git_ref }}
       - name: Bootstrap runner environment (Ubuntu-specific)
@@ -154,11 +138,7 @@
       CHANNEL: ${{ needs.generate-publish-metadata.outputs.vector_release_channel }}
     steps:
       - name: Checkout Vector
-<<<<<<< HEAD
-        uses: actions/checkout@11bd71901bbe5b1630ceea73d27597364c9af683 # v4.2.2
-=======
-        uses: actions/checkout@08c6903cd8c0fde910a37f88322edcfb5dd907a8 # v5.0.0
->>>>>>> eee6e669
+        uses: actions/checkout@08c6903cd8c0fde910a37f88322edcfb5dd907a8 # v5.0.0
         with:
           ref: ${{ inputs.git_ref }}
       - name: Bootstrap runner environment (Ubuntu-specific)
@@ -186,11 +166,7 @@
       CHANNEL: ${{ needs.generate-publish-metadata.outputs.vector_release_channel }}
     steps:
       - name: Checkout Vector
-<<<<<<< HEAD
-        uses: actions/checkout@11bd71901bbe5b1630ceea73d27597364c9af683 # v4.2.2
-=======
-        uses: actions/checkout@08c6903cd8c0fde910a37f88322edcfb5dd907a8 # v5.0.0
->>>>>>> eee6e669
+        uses: actions/checkout@08c6903cd8c0fde910a37f88322edcfb5dd907a8 # v5.0.0
         with:
           ref: ${{ inputs.git_ref }}
       - name: Bootstrap runner environment (Ubuntu-specific)
@@ -218,11 +194,7 @@
       CHANNEL: ${{ needs.generate-publish-metadata.outputs.vector_release_channel }}
     steps:
       - name: Checkout Vector
-<<<<<<< HEAD
-        uses: actions/checkout@11bd71901bbe5b1630ceea73d27597364c9af683 # v4.2.2
-=======
-        uses: actions/checkout@08c6903cd8c0fde910a37f88322edcfb5dd907a8 # v5.0.0
->>>>>>> eee6e669
+        uses: actions/checkout@08c6903cd8c0fde910a37f88322edcfb5dd907a8 # v5.0.0
         with:
           ref: ${{ inputs.git_ref }}
       - name: Bootstrap runner environment (Ubuntu-specific)
@@ -250,11 +222,7 @@
       CHANNEL: ${{ needs.generate-publish-metadata.outputs.vector_release_channel }}
     steps:
       - name: Checkout Vector
-<<<<<<< HEAD
-        uses: actions/checkout@11bd71901bbe5b1630ceea73d27597364c9af683 # v4.2.2
-=======
-        uses: actions/checkout@08c6903cd8c0fde910a37f88322edcfb5dd907a8 # v5.0.0
->>>>>>> eee6e669
+        uses: actions/checkout@08c6903cd8c0fde910a37f88322edcfb5dd907a8 # v5.0.0
         with:
           ref: ${{ inputs.git_ref }}
       - name: Bootstrap runner environment (Ubuntu-specific)
@@ -282,11 +250,7 @@
       CHANNEL: ${{ needs.generate-publish-metadata.outputs.vector_release_channel }}
     steps:
       - name: Checkout Vector
-<<<<<<< HEAD
-        uses: actions/checkout@11bd71901bbe5b1630ceea73d27597364c9af683 # v4.2.2
-=======
-        uses: actions/checkout@08c6903cd8c0fde910a37f88322edcfb5dd907a8 # v5.0.0
->>>>>>> eee6e669
+        uses: actions/checkout@08c6903cd8c0fde910a37f88322edcfb5dd907a8 # v5.0.0
         with:
           ref: ${{ inputs.git_ref }}
       - name: Bootstrap runner environment (Ubuntu-specific)
@@ -331,11 +295,7 @@
             exit 1
           fi
       - name: Checkout Vector
-<<<<<<< HEAD
-        uses: actions/checkout@11bd71901bbe5b1630ceea73d27597364c9af683 # v4.2.2
-=======
-        uses: actions/checkout@08c6903cd8c0fde910a37f88322edcfb5dd907a8 # v5.0.0
->>>>>>> eee6e669
+        uses: actions/checkout@08c6903cd8c0fde910a37f88322edcfb5dd907a8 # v5.0.0
         with:
           ref: ${{ inputs.git_ref }}
       - name: Bootstrap runner environment (macOS-specific)
@@ -358,11 +318,7 @@
 
   build-x86_64-pc-windows-msvc-packages:
     name: Build Vector for x86_64-pc-windows-msvc (.zip)
-<<<<<<< HEAD
-    runs-on: release-builder-windows-2022
-=======
     runs-on: windows-2025-8core
->>>>>>> eee6e669
     timeout-minutes: 90
     needs: generate-publish-metadata
     env:
@@ -373,19 +329,11 @@
       RELEASE_BUILDER: "true"
     steps:
       - name: Checkout Vector
-<<<<<<< HEAD
-        uses: actions/checkout@11bd71901bbe5b1630ceea73d27597364c9af683 # v4.2.2
-        with:
-          ref: ${{ inputs.git_ref }}
-      - name: Bootstrap runner environment (Windows-specific)
-        run: .\scripts\environment\bootstrap-windows-2022.ps1
-=======
         uses: actions/checkout@08c6903cd8c0fde910a37f88322edcfb5dd907a8 # v5.0.0
         with:
           ref: ${{ inputs.git_ref }}
       - name: Bootstrap runner environment (Windows-specific)
         run: .\scripts\environment\bootstrap-windows-2025.ps1
->>>>>>> eee6e669
       - name: Install Wix
         shell: bash
         run: |
@@ -451,11 +399,7 @@
       - name: Fix Git safe directories issue when in containers (actions/checkout#760)
         run: git config --global --add safe.directory /__w/vector/vector
       - name: Checkout Vector
-<<<<<<< HEAD
-        uses: actions/checkout@11bd71901bbe5b1630ceea73d27597364c9af683 # v4.2.2
-=======
-        uses: actions/checkout@08c6903cd8c0fde910a37f88322edcfb5dd907a8 # v5.0.0
->>>>>>> eee6e669
+        uses: actions/checkout@08c6903cd8c0fde910a37f88322edcfb5dd907a8 # v5.0.0
         with:
           ref: ${{ inputs.git_ref }}
       - name: Download staged package artifacts (x86_64-unknown-linux-gnu)
@@ -506,11 +450,7 @@
       - name: Fix Git safe directories issue when in containers (actions/checkout#760)
         run: git config --global --add safe.directory /__w/vector/vector
       - name: Checkout Vector
-<<<<<<< HEAD
-        uses: actions/checkout@11bd71901bbe5b1630ceea73d27597364c9af683 # v4.2.2
-=======
-        uses: actions/checkout@08c6903cd8c0fde910a37f88322edcfb5dd907a8 # v5.0.0
->>>>>>> eee6e669
+        uses: actions/checkout@08c6903cd8c0fde910a37f88322edcfb5dd907a8 # v5.0.0
         with:
           ref: ${{ inputs.git_ref }}
       - name: Download staged package artifacts (x86_64-unknown-linux-gnu)
@@ -541,11 +481,7 @@
             runner: macos-14
     steps:
       - name: Checkout Vector
-<<<<<<< HEAD
-        uses: actions/checkout@11bd71901bbe5b1630ceea73d27597364c9af683 # v4.2.2
-=======
-        uses: actions/checkout@08c6903cd8c0fde910a37f88322edcfb5dd907a8 # v5.0.0
->>>>>>> eee6e669
+        uses: actions/checkout@08c6903cd8c0fde910a37f88322edcfb5dd907a8 # v5.0.0
         with:
           ref: ${{ inputs.git_ref }}
       - name: Download staged package artifacts (${{ matrix.target }})
@@ -579,28 +515,16 @@
       CHANNEL: ${{ needs.generate-publish-metadata.outputs.vector_release_channel }}
     steps:
       - name: Checkout Vector
-<<<<<<< HEAD
-        uses: actions/checkout@11bd71901bbe5b1630ceea73d27597364c9af683 # v4.2.2
-        with:
-          ref: ${{ inputs.git_ref }}
-      - name: Login to DockerHub
-        uses: docker/login-action@74a5d142397b4f367a81961eba4e8cd7edddf772 # v3.4.0
-=======
         uses: actions/checkout@08c6903cd8c0fde910a37f88322edcfb5dd907a8 # v5.0.0
         with:
           ref: ${{ inputs.git_ref }}
       - name: Login to DockerHub
         uses: docker/login-action@184bdaa0721073962dff0199f1fb9940f07167d1 # v3.5.0
->>>>>>> eee6e669
         with:
           username: ${{ secrets.CI_DOCKER_USERNAME }}
           password: ${{ secrets.CI_DOCKER_PASSWORD }}
       - name: Login to GitHub Container Registry
-<<<<<<< HEAD
-        uses: docker/login-action@74a5d142397b4f367a81961eba4e8cd7edddf772 # v3.4.0
-=======
         uses: docker/login-action@184bdaa0721073962dff0199f1fb9940f07167d1 # v3.5.0
->>>>>>> eee6e669
         with:
           registry: ghcr.io
           username: ${{ github.actor }}
@@ -690,11 +614,7 @@
       CHANNEL: ${{ needs.generate-publish-metadata.outputs.vector_release_channel }}
     steps:
       - name: Checkout Vector
-<<<<<<< HEAD
-        uses: actions/checkout@11bd71901bbe5b1630ceea73d27597364c9af683 # v4.2.2
-=======
-        uses: actions/checkout@08c6903cd8c0fde910a37f88322edcfb5dd907a8 # v5.0.0
->>>>>>> eee6e669
+        uses: actions/checkout@08c6903cd8c0fde910a37f88322edcfb5dd907a8 # v5.0.0
         with:
           ref: ${{ inputs.git_ref }}
       - name: Download staged package artifacts (aarch64-unknown-linux-gnu)
@@ -784,11 +704,7 @@
       VECTOR_VERSION: ${{ needs.generate-publish-metadata.outputs.vector_version }}
     steps:
       - name: Checkout Vector
-<<<<<<< HEAD
-        uses: actions/checkout@11bd71901bbe5b1630ceea73d27597364c9af683 # v4.2.2
-=======
-        uses: actions/checkout@08c6903cd8c0fde910a37f88322edcfb5dd907a8 # v5.0.0
->>>>>>> eee6e669
+        uses: actions/checkout@08c6903cd8c0fde910a37f88322edcfb5dd907a8 # v5.0.0
         with:
           ref: ${{ inputs.git_ref }}
       - name: Download staged package artifacts (aarch64-unknown-linux-gnu)
@@ -869,11 +785,7 @@
       VECTOR_VERSION: ${{ needs.generate-publish-metadata.outputs.vector_version }}
     steps:
       - name: Checkout Vector
-<<<<<<< HEAD
-        uses: actions/checkout@11bd71901bbe5b1630ceea73d27597364c9af683 # v4.2.2
-=======
-        uses: actions/checkout@08c6903cd8c0fde910a37f88322edcfb5dd907a8 # v5.0.0
->>>>>>> eee6e669
+        uses: actions/checkout@08c6903cd8c0fde910a37f88322edcfb5dd907a8 # v5.0.0
         with:
           ref: ${{ inputs.git_ref }}
       - name: Publish update to Homebrew tap
@@ -901,11 +813,7 @@
       VECTOR_VERSION: ${{ needs.generate-publish-metadata.outputs.vector_version }}
     steps:
       - name: Checkout Vector
-<<<<<<< HEAD
-        uses: actions/checkout@11bd71901bbe5b1630ceea73d27597364c9af683 # v4.2.2
-=======
-        uses: actions/checkout@08c6903cd8c0fde910a37f88322edcfb5dd907a8 # v5.0.0
->>>>>>> eee6e669
+        uses: actions/checkout@08c6903cd8c0fde910a37f88322edcfb5dd907a8 # v5.0.0
         with:
           ref: ${{ inputs.git_ref }}
       - name: Download staged package artifacts (aarch64-unknown-linux-gnu)
