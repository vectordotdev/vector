name: Protobuf Compatibility

permissions:
  contents: read

on:
  pull_request:
    paths:
        - "proto/**"
        - "lib/vector-core/proto/**"
  merge_group:
    types: [checks_requested]

concurrency:
    # `github.ref` is unique for MQ runs and PRs
    group: ${{ github.workflow }}-${{ github.ref }}
    cancel-in-progress: true

jobs:
  validate-protos:
    runs-on: ubuntu-24.04
    timeout-minutes: 5
    steps:
      # Run `git checkout`
<<<<<<< HEAD
      - uses: actions/checkout@11bd71901bbe5b1630ceea73d27597364c9af683 # v4.2.2
=======
      - uses: actions/checkout@08c6903cd8c0fde910a37f88322edcfb5dd907a8 # v5.0.0
>>>>>>> eee6e669
      # Install the `buf` CLI
      - uses: bufbuild/buf-setup-action@a47c93e0b1648d5651a065437926377d060baa99 # v1.50.0
        with:
          github_token: ${{ secrets.GITHUB_TOKEN }}
      # Perform breaking change detection against the `master` branch
      - uses: bufbuild/buf-breaking-action@c57b3d842a5c3f3b454756ef65305a50a587c5ba # v1.1.4
        with:
          against: "https://github.com/vectordotdev/vector.git#branch=master"<|MERGE_RESOLUTION|>--- conflicted
+++ resolved
@@ -22,11 +22,7 @@
     timeout-minutes: 5
     steps:
       # Run `git checkout`
-<<<<<<< HEAD
-      - uses: actions/checkout@11bd71901bbe5b1630ceea73d27597364c9af683 # v4.2.2
-=======
       - uses: actions/checkout@08c6903cd8c0fde910a37f88322edcfb5dd907a8 # v5.0.0
->>>>>>> eee6e669
       # Install the `buf` CLI
       - uses: bufbuild/buf-setup-action@a47c93e0b1648d5651a065437926377d060baa99 # v1.50.0
         with:
