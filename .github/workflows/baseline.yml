--- conflicted
+++ resolved
@@ -1,17 +1,11 @@
-<<<<<<< HEAD
-# Executes various builds of vector to time the results in order to track build times.
+# Executes various builds of vector to time the results in order to track compilation times.
 #
 # This workflow is unrelated to the Regression workflow.
 
-name: Baseline Timings
+name: Compilation Timings
 
 on:
   workflow_dispatch:
-=======
-name: Compilation Timings
-
-on: workflow_dispatch
->>>>>>> f40154cc
 
 env:
   CI: true
