# Integration Test Suite
#
# This workflow runs the integration tests. If the workflow is triggered in the merge queue, all integration tests
# are run. If the workflow is triggered in a PR commit, then the files changed in the PR are evaluated to determine
# if any integration tests will run.

name: Integration Test Suite

on:
  workflow_dispatch:
  pull_request:
  merge_group:
    types: [ checks_requested ]

concurrency:
  # `github.event.number` exists for pull requests, otherwise fall back to SHA for merge queue
  group: ${{ github.workflow }}-${{ github.event.number || github.event.merge_group.head_sha }}
  cancel-in-progress: true

env:
  CONTAINER_TOOL: "docker"
  DD_ENV: "ci"
  DD_API_KEY: ${{ secrets.DD_API_KEY }}
  TEST_DATADOG_API_KEY: ${{ secrets.CI_TEST_DATADOG_API_KEY }}
  TEST_APPSIGNAL_PUSH_API_KEY: ${{ secrets.TEST_APPSIGNAL_PUSH_API_KEY }}
  AXIOM_TOKEN: ${{ secrets.AXIOM_TOKEN }}
  RUST_BACKTRACE: full
  TEST_LOG: vector=debug
  VERBOSE: true
  CI: true
  PROFILE: debug
  # observing issues fetching boringssl via HTTPS in the OSX build, seeing if this helps
  # can be removed when we switch back to the upstream openssl-sys crate
  CARGO_NET_GIT_FETCH_WITH_CLI: true

jobs:
  changes:
    if: github.event_name == 'pull_request' || github.event_name == 'merge_group'
    uses: ./.github/workflows/changes.yml
    with:
      source: true
      int_tests: true
    secrets: inherit

  check-secrets:
    runs-on: ubuntu-latest
    outputs:
      can_access_secrets: ${{ steps.secret_check.outputs.can_access_secrets }}
    steps:
<<<<<<< HEAD
      - uses: actions/checkout@11bd71901bbe5b1630ceea73d27597364c9af683 # v4.2.2
=======
      - uses: actions/checkout@08c6903cd8c0fde910a37f88322edcfb5dd907a8 # v5.0.0
>>>>>>> eee6e669

      - name: Determine if secrets are defined (PR author is team member)
        id: secret_check
        env:
          GH_APP_DATADOG_VECTOR_CI_APP_ID: ${{ secrets.GH_APP_DATADOG_VECTOR_CI_APP_ID }}
        run: |
          if [[ "$GH_APP_DATADOG_VECTOR_CI_APP_ID" != "" ]]; then
            echo "can_access_secrets=true" >> $GITHUB_OUTPUT
          else
            echo "can_access_secrets=false" >> $GITHUB_OUTPUT
          fi

  integration-tests:
    runs-on: ubuntu-24.04
    needs:
      - changes
      - check-secrets

    if: ${{ !failure() && !cancelled() && (needs.check-secrets.outputs.can_access_secrets == 'true' || github.event_name == 'merge_group') }}
    strategy:
      matrix:
        # TODO: Add "splunk" back once https://github.com/vectordotdev/vector/issues/23474 is fixed.
        # If you modify this list, please also update the `int_tests` job in changes.yml.
        service: [
          "amqp", "appsignal", "axiom", "aws", "azure", "clickhouse", "databend", "datadog-agent",
          "datadog-logs", "datadog-metrics", "datadog-traces", "dnstap", "docker-logs", "elasticsearch",
          "eventstoredb", "fluent", "gcp", "greptimedb", "http-client", "influxdb", "kafka", "logstash",
          "loki", "mongodb", "nats", "nginx", "opentelemetry", "postgres", "prometheus", "pulsar",
          "redis", "webhdfs"
        ]
    timeout-minutes: 90
    steps:
<<<<<<< HEAD
      - uses: actions/checkout@11bd71901bbe5b1630ceea73d27597364c9af683 # v4.2.2
        with:
          submodules: "recursive"

      - name: Download JSON artifact from changes.yml
        uses: actions/download-artifact@d3f86a106a0bac45b974a628896c90dbdf5c8093 # v4.3.0
        if: github.event_name == 'pull_request' || github.event_name == 'merge_group'
        with:
          name: int_tests_changes

      - name: Run Integration Tests for ${{ matrix.service }}
        uses: nick-fields/retry@ce71cc2ab81d554ebbe88c79ab5975992d79ba08 # v3.0.2
        with:
          timeout_minutes: 30
          max_attempts: 3
          command: |
            if [[ -f int_tests_changes.json ]]; then
              # Parse the JSON and check if the specific integration test should run.
              should_run=$(jq -r '."${{ matrix.service }}" // false' int_tests_changes.json)
            else
              # The `changes` job did not run (manual run) or the file is missing, default to false.
              should_run=false
=======
      - uses: actions/checkout@08c6903cd8c0fde910a37f88322edcfb5dd907a8 # v5.0.0
        with:
          submodules: "recursive"

      - name: Download JSON artifact from changes.yml
        uses: actions/download-artifact@d3f86a106a0bac45b974a628896c90dbdf5c8093 # v4.3.0
        if: github.event_name == 'pull_request' || github.event_name == 'merge_group'
        with:
          name: int_tests_changes

      - name: Run Integration Tests for ${{ matrix.service }}
        uses: nick-fields/retry@ce71cc2ab81d554ebbe88c79ab5975992d79ba08 # v3.0.2
        with:
          timeout_minutes: 30
          max_attempts: 3
          command: |
            if [[ -f int_tests_changes.json ]]; then
              # Parse the JSON and check if the specific integration test should run.
              should_run=$(jq -r '."${{ matrix.service }}" // false' int_tests_changes.json)
            else
              # The `changes` job did not run (manual run) or the file is missing, default to false.
              should_run=false
            fi

            if [[ "${{ needs.changes.outputs.website_only }}" == "true" ]]; then
              echo "Skipping ${{ matrix.service }} test since only website changes were detected"
              exit 0
>>>>>>> eee6e669
            fi

            # Check if any of the three conditions is true
            if [[ "${{ github.event_name }}" == "merge_group" || \
                  "${{ github.event_name }}" == "workflow_dispatch" || \
                  "${{ needs.changes.outputs.dependencies }}" == "true" || \
                  "$should_run" == "true" ]]; then
              # Only install dep if test runs
              bash scripts/environment/prepare.sh --modules=datadog-ci
              echo "Running test for ${{ matrix.service }}"
<<<<<<< HEAD
              bash scripts/int-e2e-test.sh int ${{ matrix.service }}
=======
              bash scripts/run-integration-test.sh int ${{ matrix.service }}
>>>>>>> eee6e669
            else
              echo "Skipping ${{ matrix.service }} test as the value is false or conditions not met."
            fi


  integration-test-suite:
    name: Integration Test Suite
    runs-on: ubuntu-24.04
<<<<<<< HEAD
    timeout-minutes: 5
=======
>>>>>>> eee6e669
    if: always()
    needs:
      - integration-tests
    steps:
      - run: |
          if [[ "${{ contains(needs.*.result, 'failure') || contains(needs.*.result, 'cancelled') }}" == "true" ]]; then
            echo "One or more jobs failed or were cancelled"
            exit 1
          else
            echo "All jobs completed successfully"
          fi<|MERGE_RESOLUTION|>--- conflicted
+++ resolved
@@ -47,11 +47,7 @@
     outputs:
       can_access_secrets: ${{ steps.secret_check.outputs.can_access_secrets }}
     steps:
-<<<<<<< HEAD
-      - uses: actions/checkout@11bd71901bbe5b1630ceea73d27597364c9af683 # v4.2.2
-=======
       - uses: actions/checkout@08c6903cd8c0fde910a37f88322edcfb5dd907a8 # v5.0.0
->>>>>>> eee6e669
 
       - name: Determine if secrets are defined (PR author is team member)
         id: secret_check
@@ -84,30 +80,6 @@
         ]
     timeout-minutes: 90
     steps:
-<<<<<<< HEAD
-      - uses: actions/checkout@11bd71901bbe5b1630ceea73d27597364c9af683 # v4.2.2
-        with:
-          submodules: "recursive"
-
-      - name: Download JSON artifact from changes.yml
-        uses: actions/download-artifact@d3f86a106a0bac45b974a628896c90dbdf5c8093 # v4.3.0
-        if: github.event_name == 'pull_request' || github.event_name == 'merge_group'
-        with:
-          name: int_tests_changes
-
-      - name: Run Integration Tests for ${{ matrix.service }}
-        uses: nick-fields/retry@ce71cc2ab81d554ebbe88c79ab5975992d79ba08 # v3.0.2
-        with:
-          timeout_minutes: 30
-          max_attempts: 3
-          command: |
-            if [[ -f int_tests_changes.json ]]; then
-              # Parse the JSON and check if the specific integration test should run.
-              should_run=$(jq -r '."${{ matrix.service }}" // false' int_tests_changes.json)
-            else
-              # The `changes` job did not run (manual run) or the file is missing, default to false.
-              should_run=false
-=======
       - uses: actions/checkout@08c6903cd8c0fde910a37f88322edcfb5dd907a8 # v5.0.0
         with:
           submodules: "recursive"
@@ -135,7 +107,6 @@
             if [[ "${{ needs.changes.outputs.website_only }}" == "true" ]]; then
               echo "Skipping ${{ matrix.service }} test since only website changes were detected"
               exit 0
->>>>>>> eee6e669
             fi
 
             # Check if any of the three conditions is true
@@ -146,11 +117,7 @@
               # Only install dep if test runs
               bash scripts/environment/prepare.sh --modules=datadog-ci
               echo "Running test for ${{ matrix.service }}"
-<<<<<<< HEAD
-              bash scripts/int-e2e-test.sh int ${{ matrix.service }}
-=======
               bash scripts/run-integration-test.sh int ${{ matrix.service }}
->>>>>>> eee6e669
             else
               echo "Skipping ${{ matrix.service }} test as the value is false or conditions not met."
             fi
@@ -159,10 +126,6 @@
   integration-test-suite:
     name: Integration Test Suite
     runs-on: ubuntu-24.04
-<<<<<<< HEAD
-    timeout-minutes: 5
-=======
->>>>>>> eee6e669
     if: always()
     needs:
       - integration-tests
