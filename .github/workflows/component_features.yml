--- conflicted
+++ resolved
@@ -36,21 +36,13 @@
 
       - name: (PR review) Checkout PR branch
         if: github.event_name == 'pull_request_review'
-<<<<<<< HEAD
-        uses: actions/checkout@11bd71901bbe5b1630ceea73d27597364c9af683 # v4.2.2
-=======
         uses: actions/checkout@08c6903cd8c0fde910a37f88322edcfb5dd907a8 # v5.0.0
->>>>>>> eee6e669
         with:
           ref: ${{ github.event.review.commit_id }}
 
       - name: Checkout branch
         if: github.event_name != 'pull_request_review'
-<<<<<<< HEAD
-        uses: actions/checkout@11bd71901bbe5b1630ceea73d27597364c9af683 # v4.2.2
-=======
         uses: actions/checkout@08c6903cd8c0fde910a37f88322edcfb5dd907a8 # v5.0.0
->>>>>>> eee6e669
 
       - run: sudo -E bash scripts/environment/bootstrap-ubuntu-24.04.sh
       - run: bash scripts/environment/prepare.sh --modules=rustup
