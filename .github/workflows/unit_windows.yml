name: Unit - Windows

on:
  workflow_call:

permissions:
  statuses: write
<<<<<<< HEAD

jobs:
=======
>>>>>>> eee6e669

jobs:
  test-windows:
<<<<<<< HEAD
    runs-on: windows-2022-8core
=======
    runs-on: windows-2025-8core
>>>>>>> eee6e669
    timeout-minutes: 60
    steps:
      - name: (PR review) Set latest commit status as pending
        if: ${{ github.event_name == 'pull_request_review' }}
        uses: myrotvorets/set-commit-status-action@3730c0a348a2ace3c110851bed53331bc6406e9f # v2.0.1
        with:
          sha: ${{ github.event.review.commit_id }}
          token: ${{ secrets.GITHUB_TOKEN }}
          context: Unit - Windows
          status: pending

      - name: (PR review) Checkout PR branch
        if: ${{ github.event_name == 'pull_request_review' }}
<<<<<<< HEAD
        uses: actions/checkout@11bd71901bbe5b1630ceea73d27597364c9af683 # v4.2.2
=======
        uses: actions/checkout@08c6903cd8c0fde910a37f88322edcfb5dd907a8 # v5.0.0
>>>>>>> eee6e669
        with:
          ref: ${{ github.event.review.commit_id }}

      - name: Checkout branch
        if: ${{ github.event_name != 'pull_request_review' }}
<<<<<<< HEAD
        uses: actions/checkout@11bd71901bbe5b1630ceea73d27597364c9af683 # v4.2.2

      - run: .\scripts\environment\bootstrap-windows-2022.ps1
=======
        uses: actions/checkout@08c6903cd8c0fde910a37f88322edcfb5dd907a8 # v5.0.0

      - uses: actions/setup-python@v5
        with:
          python-version: "3.10"
      - run: .\scripts\environment\bootstrap-windows-2025.ps1
>>>>>>> eee6e669
      - run: make test

      - name: (PR review) Set latest commit status as ${{ job.status }}
        uses: myrotvorets/set-commit-status-action@3730c0a348a2ace3c110851bed53331bc6406e9f # v2.0.1
        if: always() && github.event_name == 'pull_request_review'
        with:
          sha: ${{ github.event.review.commit_id }}
          token: ${{ secrets.GITHUB_TOKEN }}
          context: Unit - Windows
          status: ${{ job.status }}<|MERGE_RESOLUTION|>--- conflicted
+++ resolved
@@ -5,19 +5,10 @@
 
 permissions:
   statuses: write
-<<<<<<< HEAD
-
-jobs:
-=======
->>>>>>> eee6e669
 
 jobs:
   test-windows:
-<<<<<<< HEAD
-    runs-on: windows-2022-8core
-=======
     runs-on: windows-2025-8core
->>>>>>> eee6e669
     timeout-minutes: 60
     steps:
       - name: (PR review) Set latest commit status as pending
@@ -31,28 +22,18 @@
 
       - name: (PR review) Checkout PR branch
         if: ${{ github.event_name == 'pull_request_review' }}
-<<<<<<< HEAD
-        uses: actions/checkout@11bd71901bbe5b1630ceea73d27597364c9af683 # v4.2.2
-=======
         uses: actions/checkout@08c6903cd8c0fde910a37f88322edcfb5dd907a8 # v5.0.0
->>>>>>> eee6e669
         with:
           ref: ${{ github.event.review.commit_id }}
 
       - name: Checkout branch
         if: ${{ github.event_name != 'pull_request_review' }}
-<<<<<<< HEAD
-        uses: actions/checkout@11bd71901bbe5b1630ceea73d27597364c9af683 # v4.2.2
-
-      - run: .\scripts\environment\bootstrap-windows-2022.ps1
-=======
         uses: actions/checkout@08c6903cd8c0fde910a37f88322edcfb5dd907a8 # v5.0.0
 
       - uses: actions/setup-python@v5
         with:
           python-version: "3.10"
       - run: .\scripts\environment\bootstrap-windows-2025.ps1
->>>>>>> eee6e669
       - run: make test
 
       - name: (PR review) Set latest commit status as ${{ job.status }}
