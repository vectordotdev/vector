name: Environment Suite

on:
  workflow_call:
  workflow_dispatch:
  push:
    branches:
      - master

env:
  VERBOSE: true
  CI: true

permissions:
  statuses: write

jobs:
  publish-new-environment:
    runs-on: ubuntu-24.04
    timeout-minutes: 30
    steps:
      - name: (PR review) Set latest commit status as pending
        if: ${{ github.event_name == 'pull_request_review' }}
        uses: myrotvorets/set-commit-status-action@3730c0a348a2ace3c110851bed53331bc6406e9f # v2.0.1
        with:
          sha: ${{ github.event.review.commit_id }}
          token: ${{ secrets.GITHUB_TOKEN }}
          context: Environment Suite
          status: pending

      - name: (PR review) Checkout PR branch
        if: ${{ github.event_name == 'pull_request_review' }}
<<<<<<< HEAD
        uses: actions/checkout@11bd71901bbe5b1630ceea73d27597364c9af683 # v4.2.2
=======
        uses: actions/checkout@08c6903cd8c0fde910a37f88322edcfb5dd907a8 # v5.0.0
>>>>>>> eee6e669
        with:
          ref: ${{ github.event.review.commit_id }}

      - name: Checkout branch
        if: ${{ github.event_name != 'pull_request_review' }}
<<<<<<< HEAD
        uses: actions/checkout@11bd71901bbe5b1630ceea73d27597364c9af683 # v4.2.2
=======
        uses: actions/checkout@08c6903cd8c0fde910a37f88322edcfb5dd907a8 # v5.0.0
>>>>>>> eee6e669

      - name: Set up QEMU
        uses: docker/setup-qemu-action@29109295f81e9208d7d86ff1c6c12d2833863392 # v3.6.0
      - name: Set up Docker Buildx
        uses: docker/setup-buildx-action@e468171a9de216ec08956ac3ada2f0791b6bd435 # v3.11.1
      - name: Login to DockerHub
<<<<<<< HEAD
        uses: docker/login-action@74a5d142397b4f367a81961eba4e8cd7edddf772 # v3.4.0
=======
        uses: docker/login-action@184bdaa0721073962dff0199f1fb9940f07167d1 # v3.5.0
>>>>>>> eee6e669
        if: github.ref == 'refs/heads/master'
        with:
          username: ${{ secrets.CI_DOCKER_USERNAME }}
          password: ${{ secrets.CI_DOCKER_PASSWORD }}
      - name: Extract metadata (tags, labels) for Docker
        id: meta
        uses: docker/metadata-action@c1e51972afc2121e065aed6d45c65596fe445f3f # v5.8.0
        with:
          images: timberio/vector-dev
          flavor: |
            latest=true
          tags: type=sha, format=long
          labels: |
            org.opencontainers.image.description=Image for Vector's Docker development environment
            org.opencontainers.image.source=https://github.com/vectordotdev/vector/tree/master/scripts/environment/Dockerfile
            org.opencontainers.image.title=Vector development environment
            org.opencontainers.image.url=https://github.com/vectordotdev/vector
      - name: Build and push
        uses: docker/build-push-action@263435318d21b8e681c14492fe198d362a7d2c83 # v6.18.0
        with:
          context: .
          file: ./scripts/environment/Dockerfile
          push: ${{ github.ref == 'refs/heads/master' }}
          tags: ${{ steps.meta.outputs.tags }}
          labels: ${{ steps.meta.outputs.labels }}

      - name: (PR review) Set latest commit status as ${{ job.status }}
        uses: myrotvorets/set-commit-status-action@3730c0a348a2ace3c110851bed53331bc6406e9f # v2.0.1
        if: always() && github.event_name == 'pull_request_review'
        with:
          sha: ${{ github.event.review.commit_id }}
          token: ${{ secrets.GITHUB_TOKEN }}
          context: Environment Suite
          status: ${{ job.status }}<|MERGE_RESOLUTION|>--- conflicted
+++ resolved
@@ -30,32 +30,20 @@
 
       - name: (PR review) Checkout PR branch
         if: ${{ github.event_name == 'pull_request_review' }}
-<<<<<<< HEAD
-        uses: actions/checkout@11bd71901bbe5b1630ceea73d27597364c9af683 # v4.2.2
-=======
         uses: actions/checkout@08c6903cd8c0fde910a37f88322edcfb5dd907a8 # v5.0.0
->>>>>>> eee6e669
         with:
           ref: ${{ github.event.review.commit_id }}
 
       - name: Checkout branch
         if: ${{ github.event_name != 'pull_request_review' }}
-<<<<<<< HEAD
-        uses: actions/checkout@11bd71901bbe5b1630ceea73d27597364c9af683 # v4.2.2
-=======
         uses: actions/checkout@08c6903cd8c0fde910a37f88322edcfb5dd907a8 # v5.0.0
->>>>>>> eee6e669
 
       - name: Set up QEMU
         uses: docker/setup-qemu-action@29109295f81e9208d7d86ff1c6c12d2833863392 # v3.6.0
       - name: Set up Docker Buildx
         uses: docker/setup-buildx-action@e468171a9de216ec08956ac3ada2f0791b6bd435 # v3.11.1
       - name: Login to DockerHub
-<<<<<<< HEAD
-        uses: docker/login-action@74a5d142397b4f367a81961eba4e8cd7edddf772 # v3.4.0
-=======
         uses: docker/login-action@184bdaa0721073962dff0199f1fb9940f07167d1 # v3.5.0
->>>>>>> eee6e669
         if: github.ref == 'refs/heads/master'
         with:
           username: ${{ secrets.CI_DOCKER_USERNAME }}
