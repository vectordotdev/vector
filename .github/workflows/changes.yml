# This workflow identifies changes between the base and the head ref, for use in
# other workflows to decide if they should be executed.

name: Identify Changes

on:
  workflow_call:
    # These inputs allow the filter action to be able to access the correct refs for
    # comparison in changes detection, it is required as this is called from the
    # merge_group context.
    inputs:
      base_ref:
        required: false
        type: string
      head_ref:
        required: false
        type: string
      int_tests:
        required: false
        type: boolean
        default: false
      e2e_tests:
        required: false
        type: boolean
        default: false
      source:
        required: false
        type: boolean
        default: true
    outputs:
      source:
        value: ${{ jobs.source.outputs.source }}
      dependencies:
        value: ${{ jobs.source.outputs.dependencies }}
      internal_events:
        value: ${{ jobs.source.outputs.internal_events }}
      cue:
        value: ${{ jobs.source.outputs.cue }}
      component_docs:
        value: ${{ jobs.source.outputs.component_docs }}
      markdown:
        value: ${{ jobs.source.outputs.markdown }}
      website_only:
        value: ${{ jobs.source.outputs.website_only }}
      install:
        value: ${{ jobs.source.outputs.install }}
      k8s:
        value: ${{ jobs.source.outputs.k8s }}
      amqp:
        value: ${{ jobs.int_tests.outputs.amqp }}
      appsignal:
        value: ${{ jobs.int_tests.outputs.appsignal }}
      aws:
        value: ${{ jobs.int_tests.outputs.aws }}
      axiom:
        value: ${{ jobs.int_tests.outputs.axiom }}
      azure:
        value: ${{ jobs.int_tests.outputs.azure }}
      clickhouse:
        value: ${{ jobs.int_tests.outputs.clickhouse }}
      databend:
        value: ${{ jobs.int_tests.outputs.databend }}
      datadog-agent:
        value: ${{ jobs.int_tests.outputs.datadog-agent }}
      datadog-logs:
        value: ${{ jobs.int_tests.outputs.datadog-logs }}
      datadog-metrics:
        value: ${{ jobs.int_tests.outputs.datadog-metrics }}
      datadog-traces:
        value: ${{ jobs.int_tests.outputs.datadog-traces }}
      dnstap:
        value: ${{ jobs.int_tests.outputs.dnstap }}
      docker-logs:
        value: ${{ jobs.int_tests.outputs.docker-logs }}
      elasticsearch:
        value: ${{ jobs.int_tests.outputs.elasticsearch }}
      eventstoredb:
        value: ${{ jobs.int_tests.outputs.eventstoredb }}
      fluent:
        value: ${{ jobs.int_tests.outputs.fluent }}
      gcp:
        value: ${{ jobs.int_tests.outputs.gcp }}
      greptimedb:
        value: ${{ jobs.int_tests.outputs.greptimedb }}
      humio:
        value: ${{ jobs.int_tests.outputs.humio }}
      http-client:
        value: ${{ jobs.int_tests.outputs.http-client }}
      influxdb:
        value: ${{ jobs.int_tests.outputs.influxdb }}
      kafka:
        value: ${{ jobs.int_tests.outputs.kafka }}
      logstash:
        value: ${{ jobs.int_tests.outputs.logstash }}
      loki:
        value: ${{ jobs.int_tests.outputs.loki }}
      mongodb:
        value: ${{ jobs.int_tests.outputs.mongodb }}
      mqtt:
        value: ${{ jobs.int_tests.outputs.mqtt }}
      nats:
        value: ${{ jobs.int_tests.outputs.nats }}
      nginx:
        value: ${{ jobs.int_tests.outputs.nginx }}
      opentelemetry:
        value: ${{ jobs.int_tests.outputs.opentelemetry }}
      postgres:
        value: ${{ jobs.int_tests.outputs.postgres }}
      prometheus:
        value: ${{ jobs.int_tests.outputs.prometheus }}
      pulsar:
        value: ${{ jobs.int_tests.outputs.pulsar }}
      redis:
        value: ${{ jobs.int_tests.outputs.redis }}
      splunk:
        value: ${{ jobs.int_tests.outputs.splunk }}
      webhdfs:
        value: ${{ jobs.int_tests.outputs.webhdfs }}
      all-changes-json:
        value: ${{ jobs.int_tests.outputs.all-changes-json }}
      # e2e tests
      e2e-datadog-logs:
        value: ${{ jobs.e2e_tests.outputs.datadog-logs }}
      e2e-datadog-metrics:
        value: ${{ jobs.e2e_tests.outputs.datadog-metrics }}
      e2e-opentelemetry-logs:
        value: ${{ jobs.e2e_tests.outputs.opentelemetry-logs }}
env:
<<<<<<< HEAD
  BASE_REF: ${{ inputs.base_ref || (github.event_name == 'merge_group' && github.event.merge_group.base_ref) || github.event.pull_request.base.ref }}
  HEAD_REF: ${{ inputs.head_ref  || (github.event_name == 'merge_group' && github.event.merge_group.head_ref)  || github.event.pull_request.head.ref }}
=======
  BASE_SHA: ${{ inputs.base_ref || (github.event_name == 'merge_group' && github.event.merge_group.base_sha) || github.event.pull_request.base.sha }}
  HEAD_SHA: ${{ inputs.head_ref || (github.event_name == 'merge_group' && github.event.merge_group.head_sha) || github.event.pull_request.head.sha }}
>>>>>>> eee6e669

jobs:
  # Detects changes that are not specific to integration tests
  source:
    runs-on: ubuntu-24.04
    timeout-minutes: 5
    if: ${{ inputs.source }}
    outputs:
      source: ${{ steps.filter.outputs.source }}
      dependencies: ${{ steps.filter.outputs.dependencies }}
      internal_events: ${{ steps.filter.outputs.internal_events }}
      cue: ${{ steps.filter.outputs.cue }}
      component_docs: ${{ steps.filter.outputs.component_docs }}
      markdown: ${{ steps.filter.outputs.markdown }}
      install: ${{ steps.filter.outputs.install }}
      k8s: ${{ steps.filter.outputs.k8s }}
      website_only: ${{ steps.filter.outputs.website == 'true' && steps.filter.outputs.not_website == 'false' }}
    steps:
<<<<<<< HEAD
    - uses: actions/checkout@11bd71901bbe5b1630ceea73d27597364c9af683 # v4.2.2
=======
    - uses: actions/checkout@08c6903cd8c0fde910a37f88322edcfb5dd907a8 # v5.0.0
>>>>>>> eee6e669

    - uses: dorny/paths-filter@de90cc6fb38fc0963ad72b210f1f284cd68cea36 # v3.0.2
      id: filter
      with:
<<<<<<< HEAD
        base: ${{ env.BASE_REF }}
        ref:  ${{ env.HEAD_REF }}
=======
        base: ${{ env.BASE_SHA }}
        ref:  ${{ env.HEAD_SHA }}
>>>>>>> eee6e669
        filters: |
          source:
            - ".github/workflows/test.yml"
            - ".cargo/**"
            - "benches/**"
            - "lib/**"
            - "proto/**"
            - "scripts/**"
            - "src/**"
            - "tests/**"
            - "build.rs"
            - "Cargo.lock"
            - "Cargo.toml"
            - "Makefile"
            - "rust-toolchain.toml"
            - "vdev/**"
          dependencies:
            - ".cargo/**"
            - 'Cargo.toml'
            - 'Cargo.lock'
            - 'rust-toolchain.toml'
            - 'Makefile'
            - 'scripts/cross/**'
            - "vdev/**"
          cue:
            - 'website/cue/**'
            - "vdev/**"
          component_docs:
            - 'scripts/generate-component-docs.rb'
            - "vdev/**"
            - 'website/cue/**/base/**.cue'
          markdown:
            - '**/**.md'
            - "vdev/**"
          internal_events:
            - 'src/internal_events/**'
            - "vdev/**"
          docker:
            - 'distribution/docker/**'
            - "vdev/**"
          install:
            - ".github/workflows/install-sh.yml"
            - "distribution/install.sh"
          k8s:
            - "src/sources/kubernetes_logs/**"
<<<<<<< HEAD
          website:
            - "website/**"
          not_website:
            - "**"
=======
            - "lib/k8s-e2e-tests/**"
            - "lib/k8s-test-framework/**"
          website:
            - "website/**"
          not_website:
>>>>>>> eee6e669
            - "!website/**"

  # Detects changes that are specific to integration tests
  int_tests:
    runs-on: ubuntu-24.04
    timeout-minutes: 5
    if: ${{ inputs.int_tests }}
    outputs:
      amqp: ${{ steps.filter.outputs.amqp }}
      appsignal: ${{ steps.filter.outputs.appsignal}}
      aws: ${{ steps.filter.outputs.aws }}
      axiom: ${{ steps.filter.outputs.axiom }}
      azure: ${{ steps.filter.outputs.azure }}
      clickhouse: ${{ steps.filter.outputs.clickhouse }}
      databend: ${{ steps.filter.outputs.databend }}
      datadog-agent: ${{ steps.filter.outputs.datadog-agent }}
      datadog-logs: ${{ steps.filter.outputs.datadog-logs }}
      datadog-metrics: ${{ steps.filter.outputs.datadog-metrics }}
      datadog-traces: ${{ steps.filter.outputs.datadog-traces }}
      dnstap: ${{ steps.filter.outputs.dnstap }}
      docker-logs: ${{ steps.filter.outputs.docker-logs }}
      elasticsearch: ${{ steps.filter.outputs.elasticsearch }}
      eventstoredb: ${{ steps.filter.outputs.eventstoredb }}
      fluent: ${{ steps.filter.outputs.fluent }}
      gcp: ${{ steps.filter.outputs.gcp }}
      greptimedb: ${{ steps.filter.outputs.greptimedb }}
      humio: ${{ steps.filter.outputs.humio }}
      http-client: ${{ steps.filter.outputs.http-client }}
      influxdb: ${{ steps.filter.outputs.influxdb }}
      kafka: ${{ steps.filter.outputs.kafka }}
      logstash: ${{ steps.filter.outputs.logstash }}
      loki: ${{ steps.filter.outputs.loki }}
      mongodb: ${{ steps.filter.outputs.mongodb }}
      mqtt: ${{ steps.filter.outputs.mqtt }}
      nats: ${{ steps.filter.outputs.nats }}
      nginx: ${{ steps.filter.outputs.nginx }}
      opentelemetry: ${{ steps.filter.outputs.opentelemetry }}
      postgres: ${{ steps.filter.outputs.postgres }}
      prometheus: ${{ steps.filter.outputs.prometheus }}
      pulsar: ${{ steps.filter.outputs.pulsar }}
      redis: ${{ steps.filter.outputs.redis }}
      splunk: ${{ steps.filter.outputs.splunk }}
      webhdfs: ${{ steps.filter.outputs.webhdfs }}
      all-changes-json: ${{ steps.aggregate.outputs.all-changes-json }}
    steps:
<<<<<<< HEAD
      - uses: actions/checkout@11bd71901bbe5b1630ceea73d27597364c9af683 # v4.2.2
=======
      - uses: actions/checkout@08c6903cd8c0fde910a37f88322edcfb5dd907a8 # v5.0.0
>>>>>>> eee6e669

      # creates a yaml file that contains the filters for each integration,
      # extracted from the output of the `vdev int ci-paths` command, which
      # sources the paths from the scripts/integration/.../test.yaml files
      - name: Create filter rules for integrations
        run: cargo vdev int ci-paths > int_test_filters.yaml

      - uses: dorny/paths-filter@de90cc6fb38fc0963ad72b210f1f284cd68cea36 # v3.0.2
        id: filter
        with:
<<<<<<< HEAD
          base: ${{ env.BASE_REF }}
          ref:  ${{ env.HEAD_REF }}
=======
          base: ${{ env.BASE_SHA }}
          ref:  ${{ env.HEAD_SHA }}
>>>>>>> eee6e669
          filters: int_test_filters.yaml

      # This JSON hack was introduced because GitHub Actions does not support dynamic expressions in the
      # `if` section of a job or step. In return, we can reduce a lot of redundant job configuration in integration.yml.
      - name: Generate JSON for all outputs
        id: aggregate
        run: |
          json=$(cat <<EOF
          {
            "amqp": ${{ steps.filter.outputs.amqp }},
            "appsignal": ${{ steps.filter.outputs.appsignal }},
            "aws": ${{ steps.filter.outputs.aws }},
            "axiom": ${{ steps.filter.outputs.axiom }},
            "azure": ${{ steps.filter.outputs.azure }},
            "clickhouse": ${{ steps.filter.outputs.clickhouse }},
            "databend": ${{ steps.filter.outputs.databend }},
            "datadog-agent": ${{ steps.filter.outputs.datadog-agent }},
            "datadog-logs": ${{ steps.filter.outputs.datadog-logs }},
            "datadog-metrics": ${{ steps.filter.outputs.datadog-metrics }},
            "datadog-traces": ${{ steps.filter.outputs.datadog-traces }},
            "dnstap": ${{ steps.filter.outputs.dnstap }},
            "docker-logs": ${{ steps.filter.outputs.docker-logs }},
            "elasticsearch": ${{ steps.filter.outputs.elasticsearch }},
            "eventstoredb": ${{ steps.filter.outputs.eventstoredb }},
            "fluent": ${{ steps.filter.outputs.fluent }},
            "gcp": ${{ steps.filter.outputs.gcp }},
            "greptimedb": ${{ steps.filter.outputs.greptimedb }},
            "humio": ${{ steps.filter.outputs.humio }},
            "http-client": ${{ steps.filter.outputs.http-client }},
            "influxdb": ${{ steps.filter.outputs.influxdb }},
            "kafka": ${{ steps.filter.outputs.kafka }},
            "logstash": ${{ steps.filter.outputs.logstash }},
            "loki": ${{ steps.filter.outputs.loki }},
            "mongodb": ${{ steps.filter.outputs.mongodb }},
            "mqtt": ${{ steps.filter.outputs.mqtt }},
            "nats": ${{ steps.filter.outputs.nats }},
            "nginx": ${{ steps.filter.outputs.nginx }},
            "opentelemetry": ${{ steps.filter.outputs.opentelemetry }},
            "postgres": ${{ steps.filter.outputs.postgres }},
            "prometheus": ${{ steps.filter.outputs.prometheus }},
            "pulsar": ${{ steps.filter.outputs.pulsar }},
            "redis": ${{ steps.filter.outputs.redis }},
            "splunk": ${{ steps.filter.outputs.splunk }},
            "webhdfs": ${{ steps.filter.outputs.webhdfs }}
          }
          EOF
          )

          echo "$json" > int_tests_changes.json

      - name: Upload JSON artifact
        uses: actions/upload-artifact@ea165f8d65b6e75b540449e92b4886f43607fa02 # v4.6.2
        with:
          name: int_tests_changes
          path: int_tests_changes.json

  # Detects changes that are specific to e2e tests
  e2e_tests:
    runs-on: ubuntu-24.04
    timeout-minutes: 5
    if: ${{ inputs.e2e_tests }}
    outputs:
      datadog-logs: ${{ steps.filter.outputs.datadog-logs }}
      datadog-metrics: ${{ steps.filter.outputs.datadog-metrics }}
    steps:
<<<<<<< HEAD
      - uses: actions/checkout@11bd71901bbe5b1630ceea73d27597364c9af683 # v4.2.2
=======
      - uses: actions/checkout@08c6903cd8c0fde910a37f88322edcfb5dd907a8 # v5.0.0
>>>>>>> eee6e669

      # creates a yaml file that contains the filters for each test,
      # extracted from the output of the `vdev int ci-paths` command, which
      # sources the paths from the scripts/integration/.../test.yaml files
      - name: Create filter rules for e2e tests
        run: cargo vdev e2e ci-paths > int_test_filters.yaml

      - uses: dorny/paths-filter@de90cc6fb38fc0963ad72b210f1f284cd68cea36 # v3.0.2
        id: filter
        with:
<<<<<<< HEAD
          base: ${{ env.BASE_REF }}
          ref:  ${{ env.HEAD_REF }}
=======
          base: ${{ env.BASE_SHA }}
          ref:  ${{ env.HEAD_SHA }}
>>>>>>> eee6e669
          filters: int_test_filters.yaml<|MERGE_RESOLUTION|>--- conflicted
+++ resolved
@@ -126,13 +126,8 @@
       e2e-opentelemetry-logs:
         value: ${{ jobs.e2e_tests.outputs.opentelemetry-logs }}
 env:
-<<<<<<< HEAD
-  BASE_REF: ${{ inputs.base_ref || (github.event_name == 'merge_group' && github.event.merge_group.base_ref) || github.event.pull_request.base.ref }}
-  HEAD_REF: ${{ inputs.head_ref  || (github.event_name == 'merge_group' && github.event.merge_group.head_ref)  || github.event.pull_request.head.ref }}
-=======
   BASE_SHA: ${{ inputs.base_ref || (github.event_name == 'merge_group' && github.event.merge_group.base_sha) || github.event.pull_request.base.sha }}
   HEAD_SHA: ${{ inputs.head_ref || (github.event_name == 'merge_group' && github.event.merge_group.head_sha) || github.event.pull_request.head.sha }}
->>>>>>> eee6e669
 
 jobs:
   # Detects changes that are not specific to integration tests
@@ -151,22 +146,13 @@
       k8s: ${{ steps.filter.outputs.k8s }}
       website_only: ${{ steps.filter.outputs.website == 'true' && steps.filter.outputs.not_website == 'false' }}
     steps:
-<<<<<<< HEAD
-    - uses: actions/checkout@11bd71901bbe5b1630ceea73d27597364c9af683 # v4.2.2
-=======
     - uses: actions/checkout@08c6903cd8c0fde910a37f88322edcfb5dd907a8 # v5.0.0
->>>>>>> eee6e669
 
     - uses: dorny/paths-filter@de90cc6fb38fc0963ad72b210f1f284cd68cea36 # v3.0.2
       id: filter
       with:
-<<<<<<< HEAD
-        base: ${{ env.BASE_REF }}
-        ref:  ${{ env.HEAD_REF }}
-=======
         base: ${{ env.BASE_SHA }}
         ref:  ${{ env.HEAD_SHA }}
->>>>>>> eee6e669
         filters: |
           source:
             - ".github/workflows/test.yml"
@@ -212,18 +198,11 @@
             - "distribution/install.sh"
           k8s:
             - "src/sources/kubernetes_logs/**"
-<<<<<<< HEAD
-          website:
-            - "website/**"
-          not_website:
-            - "**"
-=======
             - "lib/k8s-e2e-tests/**"
             - "lib/k8s-test-framework/**"
           website:
             - "website/**"
           not_website:
->>>>>>> eee6e669
             - "!website/**"
 
   # Detects changes that are specific to integration tests
@@ -269,11 +248,7 @@
       webhdfs: ${{ steps.filter.outputs.webhdfs }}
       all-changes-json: ${{ steps.aggregate.outputs.all-changes-json }}
     steps:
-<<<<<<< HEAD
-      - uses: actions/checkout@11bd71901bbe5b1630ceea73d27597364c9af683 # v4.2.2
-=======
       - uses: actions/checkout@08c6903cd8c0fde910a37f88322edcfb5dd907a8 # v5.0.0
->>>>>>> eee6e669
 
       # creates a yaml file that contains the filters for each integration,
       # extracted from the output of the `vdev int ci-paths` command, which
@@ -284,13 +259,8 @@
       - uses: dorny/paths-filter@de90cc6fb38fc0963ad72b210f1f284cd68cea36 # v3.0.2
         id: filter
         with:
-<<<<<<< HEAD
-          base: ${{ env.BASE_REF }}
-          ref:  ${{ env.HEAD_REF }}
-=======
           base: ${{ env.BASE_SHA }}
           ref:  ${{ env.HEAD_SHA }}
->>>>>>> eee6e669
           filters: int_test_filters.yaml
 
       # This JSON hack was introduced because GitHub Actions does not support dynamic expressions in the
@@ -356,11 +326,7 @@
       datadog-logs: ${{ steps.filter.outputs.datadog-logs }}
       datadog-metrics: ${{ steps.filter.outputs.datadog-metrics }}
     steps:
-<<<<<<< HEAD
-      - uses: actions/checkout@11bd71901bbe5b1630ceea73d27597364c9af683 # v4.2.2
-=======
       - uses: actions/checkout@08c6903cd8c0fde910a37f88322edcfb5dd907a8 # v5.0.0
->>>>>>> eee6e669
 
       # creates a yaml file that contains the filters for each test,
       # extracted from the output of the `vdev int ci-paths` command, which
@@ -371,11 +337,6 @@
       - uses: dorny/paths-filter@de90cc6fb38fc0963ad72b210f1f284cd68cea36 # v3.0.2
         id: filter
         with:
-<<<<<<< HEAD
-          base: ${{ env.BASE_REF }}
-          ref:  ${{ env.HEAD_REF }}
-=======
           base: ${{ env.BASE_SHA }}
           ref:  ${{ env.HEAD_SHA }}
->>>>>>> eee6e669
           filters: int_test_filters.yaml