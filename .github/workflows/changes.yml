# This workflow identifies changes between the base and the head ref, for use in
# other workflows to decide if they should be executed.

name: Identify Changes

on:
  workflow_call:
    # These inputs allow the filter action to be able to access the correct refs for
    # comparison in changes detection, it is required as this is called from the
    # merge_group context.
    inputs:
      base_ref:
        required: true
        type: string
      head_ref:
        required: true
        type: string
      int_tests:
        required: false
        type: boolean
        default: false
      e2e_tests:
        required: false
        type: boolean
        default: false
      source:
        required: false
        type: boolean
        default: true
    outputs:
      source:
        value: ${{ jobs.source.outputs.source }}
      dependencies:
        value: ${{ jobs.source.outputs.dependencies }}
      internal_events:
        value: ${{ jobs.source.outputs.internal_events }}
      cue:
        value: ${{ jobs.source.outputs.cue }}
      component_docs:
        value: ${{ jobs.source.outputs.component_docs }}
      markdown:
        value: ${{ jobs.source.outputs.markdown }}
      install:
        value: ${{ jobs.source.outputs.install }}
      k8s:
        value: ${{ jobs.source.outputs.k8s }}
<<<<<<< HEAD
=======
      website_only:
        value: ${{ jobs.source.outputs.website_only }}
      all-int:
        value: ${{ jobs.int_tests.outputs.all-tests }}
>>>>>>> 150208ab
      amqp:
        value: ${{ jobs.int_tests.outputs.amqp }}
      appsignal:
        value: ${{ jobs.int_tests.outputs.appsignal }}
      aws:
        value: ${{ jobs.int_tests.outputs.aws }}
      axiom:
        value: ${{ jobs.int_tests.outputs.axiom }}
      azure:
        value: ${{ jobs.int_tests.outputs.azure }}
      clickhouse:
        value: ${{ jobs.int_tests.outputs.clickhouse }}
      databend:
        value: ${{ jobs.int_tests.outputs.databend }}
      datadog-agent:
        value: ${{ jobs.int_tests.outputs.datadog-agent }}
      datadog-logs:
        value: ${{ jobs.int_tests.outputs.datadog-logs }}
      datadog-metrics:
        value: ${{ jobs.int_tests.outputs.datadog-metrics }}
      datadog-traces:
        value: ${{ jobs.int_tests.outputs.datadog-traces }}
      dnstap:
        value: ${{ jobs.int_tests.outputs.dnstap }}
      docker-logs:
        value: ${{ jobs.int_tests.outputs.docker-logs }}
      elasticsearch:
        value: ${{ jobs.int_tests.outputs.elasticsearch }}
      eventstoredb:
        value: ${{ jobs.int_tests.outputs.eventstoredb }}
      fluent:
        value: ${{ jobs.int_tests.outputs.fluent }}
      gcp:
        value: ${{ jobs.int_tests.outputs.gcp }}
      greptimedb:
        value: ${{ jobs.int_tests.outputs.greptimedb }}
      humio:
        value: ${{ jobs.int_tests.outputs.humio }}
      http-client:
        value: ${{ jobs.int_tests.outputs.http-client }}
      influxdb:
        value: ${{ jobs.int_tests.outputs.influxdb }}
      kafka:
        value: ${{ jobs.int_tests.outputs.kafka }}
      logstash:
        value: ${{ jobs.int_tests.outputs.logstash }}
      loki:
        value: ${{ jobs.int_tests.outputs.loki }}
      mongodb:
        value: ${{ jobs.int_tests.outputs.mongodb }}
      mqtt:
        value: ${{ jobs.int_tests.outputs.mqtt }}
      nats:
        value: ${{ jobs.int_tests.outputs.nats }}
      nginx:
        value: ${{ jobs.int_tests.outputs.nginx }}
      opentelemetry:
        value: ${{ jobs.int_tests.outputs.opentelemetry }}
      postgres:
        value: ${{ jobs.int_tests.outputs.postgres }}
      prometheus:
        value: ${{ jobs.int_tests.outputs.prometheus }}
      pulsar:
        value: ${{ jobs.int_tests.outputs.pulsar }}
      redis:
        value: ${{ jobs.int_tests.outputs.redis }}
      splunk:
        value: ${{ jobs.int_tests.outputs.splunk }}
      webhdfs:
        value: ${{ jobs.int_tests.outputs.webhdfs }}
      all-changes-json:
        value: ${{ jobs.int_tests.outputs.all-changes-json }}
      # e2e tests
      e2e-datadog-logs:
        value: ${{ jobs.e2e_tests.outputs.datadog-logs }}
      e2e-datadog-metrics:
        value: ${{ jobs.e2e_tests.outputs.datadog-metrics }}

jobs:
  # Detects changes that are not specific to integration tests
  source:
    runs-on: ubuntu-24.04
    timeout-minutes: 5
    if: ${{ inputs.source }}
    outputs:
      source: ${{ steps.filter.outputs.source }}
      dependencies: ${{ steps.filter.outputs.dependencies }}
      internal_events: ${{ steps.filter.outputs.internal_events }}
      cue: ${{ steps.filter.outputs.cue }}
      component_docs: ${{ steps.filter.outputs.component_docs }}
      markdown: ${{ steps.filter.outputs.markdown }}
      install: ${{ steps.filter.outputs.install }}
      k8s: ${{ steps.filter.outputs.k8s }}
      website_only: ${{ steps.filter.outputs.website == 'true' && steps.filter.outputs.not_website == 'false' }}
    steps:
    - uses: actions/checkout@v4

    - uses: dorny/paths-filter@v3
      id: filter
      with:
        base: ${{ inputs.base_ref }}
        ref: ${{ inputs.head_ref }}
        filters: |
          source:
            - ".github/workflows/test.yml"
            - ".cargo/**"
            - "benches/**"
            - "lib/**"
            - "proto/**"
            - "scripts/**"
            - "src/**"
            - "tests/**"
            - "build.rs"
            - "Cargo.lock"
            - "Cargo.toml"
            - "Makefile"
            - "rust-toolchain.toml"
            - "vdev/**"
          dependencies:
            - ".cargo/**"
            - 'Cargo.toml'
            - 'Cargo.lock'
            - 'rust-toolchain.toml'
            - 'Makefile'
            - 'scripts/cross/**'
            - "vdev/**"
          cue:
            - 'website/cue/**'
            - "vdev"
          component_docs:
            - 'scripts/generate-component-docs.rb'
            - "vdev/**"
            - 'website/cue/**/base/**.cue'
          markdown:
            - '**/**.md'
            - "vdev/**"
          internal_events:
            - 'src/internal_events/**'
            - "vdev/**"
          docker:
            - 'distribution/docker/**'
            - "vdev/**"
          install:
            - ".github/workflows/install-sh.yml"
            - "distribution/install.sh"
          k8s:
            - "src/sources/kubernetes_logs/**"
          website:
            - "website/**"
          not_website:
            - "**"
            - "!website/**"

  # Detects changes that are specific to integration tests
  int_tests:
    runs-on: ubuntu-24.04
    timeout-minutes: 5
    if: ${{ inputs.int_tests }}
    outputs:
      amqp: ${{ steps.filter.outputs.amqp }}
      appsignal: ${{ steps.filter.outputs.appsignal}}
      aws: ${{ steps.filter.outputs.aws }}
      axiom: ${{ steps.filter.outputs.axiom }}
      azure: ${{ steps.filter.outputs.azure }}
      clickhouse: ${{ steps.filter.outputs.clickhouse }}
      databend: ${{ steps.filter.outputs.databend }}
      datadog-agent: ${{ steps.filter.outputs.datadog-agent }}
      datadog-logs: ${{ steps.filter.outputs.datadog-logs }}
      datadog-metrics: ${{ steps.filter.outputs.datadog-metrics }}
      datadog-traces: ${{ steps.filter.outputs.datadog-traces }}
      dnstap: ${{ steps.filter.outputs.dnstap }}
      docker-logs: ${{ steps.filter.outputs.docker-logs }}
      elasticsearch: ${{ steps.filter.outputs.elasticsearch }}
      eventstoredb: ${{ steps.filter.outputs.eventstoredb }}
      fluent: ${{ steps.filter.outputs.fluent }}
      gcp: ${{ steps.filter.outputs.gcp }}
      greptimedb: ${{ steps.filter.outputs.greptimedb }}
      humio: ${{ steps.filter.outputs.humio }}
      http-client: ${{ steps.filter.outputs.http-client }}
      influxdb: ${{ steps.filter.outputs.influxdb }}
      kafka: ${{ steps.filter.outputs.kafka }}
      logstash: ${{ steps.filter.outputs.logstash }}
      loki: ${{ steps.filter.outputs.loki }}
      mongodb: ${{ steps.filter.outputs.mongodb }}
      mqtt: ${{ steps.filter.outputs.mqtt }}
      nats: ${{ steps.filter.outputs.nats }}
      nginx: ${{ steps.filter.outputs.nginx }}
      opentelemetry: ${{ steps.filter.outputs.opentelemetry }}
      postgres: ${{ steps.filter.outputs.postgres }}
      prometheus: ${{ steps.filter.outputs.prometheus }}
      pulsar: ${{ steps.filter.outputs.pulsar }}
      redis: ${{ steps.filter.outputs.redis }}
      splunk: ${{ steps.filter.outputs.splunk }}
      webhdfs: ${{ steps.filter.outputs.webhdfs }}
      all-changes-json: ${{ steps.aggregate.outputs.all-changes-json }}
    steps:
      - uses: actions/checkout@v4

      # creates a yaml file that contains the filters for each integration,
      # extracted from the output of the `vdev int ci-paths` command, which
      # sources the paths from the scripts/integration/.../test.yaml files
      - name: Create filter rules for integrations
        run: cargo vdev int ci-paths > int_test_filters.yaml

      - uses: dorny/paths-filter@v3
        id: filter
        with:
          base: ${{ inputs.base_ref }}
          ref: ${{ inputs.head_ref }}
          filters: int_test_filters.yaml

      # This JSON hack was introduced because GitHub Actions does not support dynamic expressions in the
      # `if` section of a job or step. In return, we can reduce a lot of redundant job configuration in integration.yml.
      - name: Generate JSON for all outputs
        id: aggregate
        run: |
          json=$(cat <<EOF
          {
            "amqp": ${{ steps.filter.outputs.amqp }},
            "appsignal": ${{ steps.filter.outputs.appsignal }},
            "aws": ${{ steps.filter.outputs.aws }},
            "axiom": ${{ steps.filter.outputs.axiom }},
            "azure": ${{ steps.filter.outputs.azure }},
            "clickhouse": ${{ steps.filter.outputs.clickhouse }},
            "databend": ${{ steps.filter.outputs.databend }},
            "datadog-agent": ${{ steps.filter.outputs.datadog-agent }},
            "datadog-logs": ${{ steps.filter.outputs.datadog-logs }},
            "datadog-metrics": ${{ steps.filter.outputs.datadog-metrics }},
            "datadog-traces": ${{ steps.filter.outputs.datadog-traces }},
            "dnstap": ${{ steps.filter.outputs.dnstap }},
            "docker-logs": ${{ steps.filter.outputs.docker-logs }},
            "elasticsearch": ${{ steps.filter.outputs.elasticsearch }},
            "eventstoredb": ${{ steps.filter.outputs.eventstoredb }},
            "fluent": ${{ steps.filter.outputs.fluent }},
            "gcp": ${{ steps.filter.outputs.gcp }},
            "greptimedb": ${{ steps.filter.outputs.greptimedb }},
            "humio": ${{ steps.filter.outputs.humio }},
            "http-client": ${{ steps.filter.outputs.http-client }},
            "influxdb": ${{ steps.filter.outputs.influxdb }},
            "kafka": ${{ steps.filter.outputs.kafka }},
            "logstash": ${{ steps.filter.outputs.logstash }},
            "loki": ${{ steps.filter.outputs.loki }},
            "mongodb": ${{ steps.filter.outputs.mongodb }},
            "mqtt": ${{ steps.filter.outputs.mqtt }},
            "nats": ${{ steps.filter.outputs.nats }},
            "nginx": ${{ steps.filter.outputs.nginx }},
            "opentelemetry": ${{ steps.filter.outputs.opentelemetry }},
            "postgres": ${{ steps.filter.outputs.postgres }},
            "prometheus": ${{ steps.filter.outputs.prometheus }},
            "pulsar": ${{ steps.filter.outputs.pulsar }},
            "redis": ${{ steps.filter.outputs.redis }},
            "splunk": ${{ steps.filter.outputs.splunk }},
            "webhdfs": ${{ steps.filter.outputs.webhdfs }}
          }
          EOF
          )

          echo "$json" > int_tests_changes.json

      - name: Upload JSON artifact
        uses: actions/upload-artifact@v4
        with:
          name: int_tests_changes
          path: int_tests_changes.json

  # Detects changes that are specific to e2e tests
  e2e_tests:
    runs-on: ubuntu-24.04
    timeout-minutes: 5
    if: ${{ inputs.e2e_tests }}
    outputs:
      datadog-logs: ${{ steps.filter.outputs.datadog-logs }}
      datadog-metrics: ${{ steps.filter.outputs.datadog-metrics }}
    steps:
      - uses: actions/checkout@v4

      # creates a yaml file that contains the filters for each test,
      # extracted from the output of the `vdev int ci-paths` command, which
      # sources the paths from the scripts/integration/.../test.yaml files
      - name: Create filter rules for e2e tests
        run: cargo vdev e2e ci-paths > int_test_filters.yaml

      - uses: dorny/paths-filter@v3
        id: filter
        with:
          base: ${{ inputs.base_ref }}
          ref: ${{ inputs.head_ref }}
          filters: int_test_filters.yaml<|MERGE_RESOLUTION|>--- conflicted
+++ resolved
@@ -44,13 +44,6 @@
         value: ${{ jobs.source.outputs.install }}
       k8s:
         value: ${{ jobs.source.outputs.k8s }}
-<<<<<<< HEAD
-=======
-      website_only:
-        value: ${{ jobs.source.outputs.website_only }}
-      all-int:
-        value: ${{ jobs.int_tests.outputs.all-tests }}
->>>>>>> 150208ab
       amqp:
         value: ${{ jobs.int_tests.outputs.amqp }}
       appsignal:
