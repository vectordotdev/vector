--- conflicted
+++ resolved
@@ -412,8 +412,7 @@
         id: filter
         with:
           base: ${{ env.BASE_SHA }}
-<<<<<<< HEAD
-          ref:  ${{ env.HEAD_SHA }}
+          ref: ${{ env.HEAD_SHA }}
           filters: int_test_filters.yaml
 
       # This JSON hack was introduced because GitHub Actions does not support dynamic expressions in the
@@ -440,8 +439,4 @@
         uses: actions/upload-artifact@ea165f8d65b6e75b540449e92b4886f43607fa02 # v4.6.2
         with:
           name: e2e_tests_changes
-          path: e2e_tests_changes.json
-=======
-          ref: ${{ env.HEAD_SHA }}
-          filters: int_test_filters.yaml
->>>>>>> a0d67740
+          path: e2e_tests_changes.json