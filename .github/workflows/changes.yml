# This workflow identifies changes between the base and the head ref, for use in
# other workflows to decide if they should be executed.

name: Identify Changes

on:
  workflow_call:
    # These inputs allow the filter action to be able to access the correct refs for
    # comparison in changes detection, it is required as this is called from the
    # merge_group context.
    inputs:
      base_ref:
        required: true
        type: string
      head_ref:
        required: true
        type: string
      int_tests:
        required: false
        type: boolean
        default: false
      source:
        required: false
        type: boolean
        default: true
    outputs:
      source:
        value: ${{ jobs.source.outputs.source }}
      dependencies:
        value: ${{ jobs.source.outputs.dependencies }}
      internal_events:
        value: ${{ jobs.source.outputs.internal_events }}
      cue:
        value: ${{ jobs.source.outputs.cue }}
      component_docs:
        value: ${{ jobs.source.outputs.component_docs }}
      markdown:
        value: ${{ jobs.source.outputs.markdown }}
      install:
        value: ${{ jobs.source.outputs.install }}
      k8s:
        value: ${{ jobs.source.outputs.k8s }}
      all-int:
        value: ${{ jobs.int_tests.outputs.all-int }}
      amqp:
        value: ${{ jobs.int_tests.outputs.amqp }}
      appsignal:
        value: ${{ jobs.int_tests.outputs.appsignal }}
      aws:
        value: ${{ jobs.int_tests.outputs.aws }}
      axiom:
        value: ${{ jobs.int_tests.outputs.axiom }}
      azure:
        value: ${{ jobs.int_tests.outputs.azure }}
      clickhouse:
        value: ${{ jobs.int_tests.outputs.clickhouse }}
      databend:
        value: ${{ jobs.int_tests.outputs.databend }}
      datadog-agent:
        value: ${{ jobs.int_tests.outputs.datadog-agent }}
      datadog-logs:
        value: ${{ jobs.int_tests.outputs.datadog-logs }}
      datadog-metrics:
        value: ${{ jobs.int_tests.outputs.datadog-metrics }}
      datadog-traces:
        value: ${{ jobs.int_tests.outputs.datadog-traces }}
<<<<<<< HEAD
      datadog-e2e-logs:
        value: ${{ jobs.int_tests.outputs.datadog-e2e-logs }}
      datadog-e2e-metrics:
        value: ${{ jobs.int_tests.outputs.datadog-e2e-metrics }}
=======
      e2e-datadog-logs:
        value: ${{ jobs.int_tests.outputs.e2e-datadog-logs }}
>>>>>>> d2fb10ab
      dnstap:
        value: ${{ jobs.int_tests.outputs.dnstap }}
      docker-logs:
        value: ${{ jobs.int_tests.outputs.docker-logs }}
      elasticsearch:
        value: ${{ jobs.int_tests.outputs.elasticsearch }}
      eventstoredb:
        value: ${{ jobs.int_tests.outputs.eventstoredb }}
      fluent:
        value: ${{ jobs.int_tests.outputs.fluent }}
      gcp:
        value: ${{ jobs.int_tests.outputs.gcp }}
      greptimedb:
        value: ${{ jobs.int_tests.outputs.greptimedb }}
      humio:
        value: ${{ jobs.int_tests.outputs.humio }}
      http-client:
        value: ${{ jobs.int_tests.outputs.http-client }}
      influxdb:
        value: ${{ jobs.int_tests.outputs.influxdb }}
      kafka:
        value: ${{ jobs.int_tests.outputs.kafka }}
      logstash:
        value: ${{ jobs.int_tests.outputs.logstash }}
      loki:
        value: ${{ jobs.int_tests.outputs.loki }}
      mongodb:
        value: ${{ jobs.int_tests.outputs.mongodb }}
      nats:
        value: ${{ jobs.int_tests.outputs.nats }}
      nginx:
        value: ${{ jobs.int_tests.outputs.nginx }}
      opentelemetry:
        value: ${{ jobs.int_tests.outputs.opentelemetry }}
      postgres:
        value: ${{ jobs.int_tests.outputs.postgres }}
      prometheus:
        value: ${{ jobs.int_tests.outputs.prometheus }}
      pulsar:
        value: ${{ jobs.int_tests.outputs.pulsar }}
      redis:
        value: ${{ jobs.int_tests.outputs.redis }}
      splunk:
        value: ${{ jobs.int_tests.outputs.splunk }}
      webhdfs:
        value: ${{ jobs.int_tests.outputs.webhdfs }}

jobs:
  # Detects changes that are not specific to integration tests
  source:
    runs-on: ubuntu-20.04
    if: ${{ inputs.source }}
    outputs:
      source: ${{ steps.filter.outputs.source }}
      dependencies: ${{ steps.filter.outputs.dependencies }}
      internal_events: ${{ steps.filter.outputs.internal_events }}
      cue: ${{ steps.filter.outputs.cue }}
      component_docs: ${{ steps.filter.outputs.component_docs }}
      markdown: ${{ steps.filter.outputs.markdown }}
      install: ${{ steps.filter.outputs.install }}
      k8s: ${{ steps.filter.outputs.k8s }}
    steps:
    - uses: actions/checkout@v3

    - uses: dorny/paths-filter@v2
      id: filter
      with:
        base: ${{ inputs.base_ref }}
        ref: ${{ inputs.head_ref }}
        filters: |
          source:
            - ".github/workflows/test.yml"
            - ".cargo/**"
            - "benches/**"
            - "lib/**"
            - "proto/**"
            - "scripts/**"
            - "src/**"
            - "tests/**"
            - "build.rs"
            - "Cargo.lock"
            - "Cargo.toml"
            - "Makefile"
            - "rust-toolchain.toml"
            - "vdev/**"
          dependencies:
            - ".cargo/**"
            - 'Cargo.toml'
            - 'Cargo.lock'
            - 'rust-toolchain.toml'
            - '.github/workflows/pr.yml'
            - 'Makefile'
            - 'scripts/cross/**'
            - "vdev/**"
          cue:
            - 'website/cue/**'
            - "vdev"
          component_docs:
            - 'scripts/generate-component-docs.rb'
            - "vdev/**"
          markdown:
            - '**/**.md'
            - "vdev/**"
          internal_events:
            - 'src/internal_events/**'
            - "vdev/**"
          docker:
            - 'distribution/docker/**'
            - "vdev/**"
          install:
            - ".github/workflows/install-sh.yml"
            - "distribution/install.sh"
          k8s:
            - "src/sources/kubernetes_logs/**"

  # Detects changes that are specific to integration tests
  int_tests:
    runs-on: ubuntu-latest
    if: ${{ inputs.int_tests }}
    outputs:
      all-int: ${{ steps.filter.outputs.all-int}}
      amqp: ${{ steps.filter.outputs.amqp }}
      appsignal: ${{ steps.filter.outputs.appsignal}}
      aws: ${{ steps.filter.outputs.aws }}
      axiom: ${{ steps.filter.outputs.axiom }}
      azure: ${{ steps.filter.outputs.azure }}
      clickhouse: ${{ steps.filter.outputs.clickhouse }}
      databend: ${{ steps.filter.outputs.databend }}
      datadog-agent: ${{ steps.filter.outputs.datadog-agent }}
      datadog-logs: ${{ steps.filter.outputs.datadog-logs }}
      datadog-metrics: ${{ steps.filter.outputs.datadog-metrics }}
      datadog-traces: ${{ steps.filter.outputs.datadog-traces }}
<<<<<<< HEAD
      datadog-e2e-logs: ${{ steps.filter.outputs.datadog-e2e-logs }}
      datadog-e2e-metrics: ${{ steps.filter.outputs.datadog-e2e-metrics }}
=======
      e2e-datadog-logs: ${{ steps.filter.outputs.e2e-datadog-logs }}
>>>>>>> d2fb10ab
      dnstap: ${{ steps.filter.outputs.dnstap }}
      docker-logs: ${{ steps.filter.outputs.docker-logs }}
      elasticsearch: ${{ steps.filter.outputs.elasticsearch }}
      eventstoredb: ${{ steps.filter.outputs.eventstoredb }}
      fluent: ${{ steps.filter.outputs.fluent }}
      gcp: ${{ steps.filter.outputs.gcp }}
      greptimedb: ${{ steps.filter.outputs.greptimedb }}
      humio: ${{ steps.filter.outputs.humio }}
      http-client: ${{ steps.filter.outputs.http-client }}
      influxdb: ${{ steps.filter.outputs.influxdb }}
      kafka: ${{ steps.filter.outputs.kafka }}
      logstash: ${{ steps.filter.outputs.logstash }}
      loki: ${{ steps.filter.outputs.loki }}
      mongodb: ${{ steps.filter.outputs.mongodb }}
      nats: ${{ steps.filter.outputs.nats }}
      nginx: ${{ steps.filter.outputs.nginx }}
      opentelemetry: ${{ steps.filter.outputs.opentelemetry }}
      postgres: ${{ steps.filter.outputs.postgres }}
      prometheus: ${{ steps.filter.outputs.prometheus }}
      pulsar: ${{ steps.filter.outputs.pulsar }}
      redis: ${{ steps.filter.outputs.redis }}
      splunk: ${{ steps.filter.outputs.splunk }}
      webhdfs: ${{ steps.filter.outputs.webhdfs }}
    steps:
      - uses: actions/checkout@v3

      # creates a yaml file that contains the filters for each integration,
      # extracted from the output of the `vdev int ci-paths` command, which
      # sources the paths from the scripts/integration/.../test.yaml files
      - name: Create filter rules for integrations
        run: cargo vdev int ci-paths > int_test_filters.yaml

      - uses: dorny/paths-filter@v2
        id: filter
        with:
          base: ${{ inputs.base_ref }}
          ref: ${{ inputs.head_ref }}
          filters: int_test_filters.yaml<|MERGE_RESOLUTION|>--- conflicted
+++ resolved
@@ -64,15 +64,10 @@
         value: ${{ jobs.int_tests.outputs.datadog-metrics }}
       datadog-traces:
         value: ${{ jobs.int_tests.outputs.datadog-traces }}
-<<<<<<< HEAD
-      datadog-e2e-logs:
-        value: ${{ jobs.int_tests.outputs.datadog-e2e-logs }}
+      e2e-datadog-logs:
+        value: ${{ jobs.int_tests.outputs.e2e-datadog-logs }}
       datadog-e2e-metrics:
         value: ${{ jobs.int_tests.outputs.datadog-e2e-metrics }}
-=======
-      e2e-datadog-logs:
-        value: ${{ jobs.int_tests.outputs.e2e-datadog-logs }}
->>>>>>> d2fb10ab
       dnstap:
         value: ${{ jobs.int_tests.outputs.dnstap }}
       docker-logs:
@@ -205,12 +200,8 @@
       datadog-logs: ${{ steps.filter.outputs.datadog-logs }}
       datadog-metrics: ${{ steps.filter.outputs.datadog-metrics }}
       datadog-traces: ${{ steps.filter.outputs.datadog-traces }}
-<<<<<<< HEAD
-      datadog-e2e-logs: ${{ steps.filter.outputs.datadog-e2e-logs }}
+      e2e-datadog-logs: ${{ steps.filter.outputs.e2e-datadog-logs }}
       datadog-e2e-metrics: ${{ steps.filter.outputs.datadog-e2e-metrics }}
-=======
-      e2e-datadog-logs: ${{ steps.filter.outputs.e2e-datadog-logs }}
->>>>>>> d2fb10ab
       dnstap: ${{ steps.filter.outputs.dnstap }}
       docker-logs: ${{ steps.filter.outputs.docker-logs }}
       elasticsearch: ${{ steps.filter.outputs.elasticsearch }}
