--- conflicted
+++ resolved
@@ -207,7 +207,6 @@
       - run: make slim-builds
       - run: make test-unit
 
-<<<<<<< HEAD
   wasm:
     runs-on: ubuntu-latest
     steps:
@@ -216,11 +215,10 @@
       - run: make slim-builds
       - run: make build-test-wasm-modules
       - run: make test-wasm-modules
-=======
+
   test-default:
     runs-on: ubuntu-latest
     steps:
       - uses: actions/checkout@v1
       - run: make slim-builds
-      - run: make test-default
->>>>>>> ee86731a
+      - run: make test-default