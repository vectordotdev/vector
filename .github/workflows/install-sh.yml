--- conflicted
+++ resolved
@@ -28,21 +28,13 @@
 
       - name: (PR comment) Checkout PR branch
         if: ${{ github.event_name == 'issue_comment' }}
-<<<<<<< HEAD
-        uses: actions/checkout@11bd71901bbe5b1630ceea73d27597364c9af683 # v4.2.2
-=======
         uses: actions/checkout@08c6903cd8c0fde910a37f88322edcfb5dd907a8 # v5.0.0
->>>>>>> eee6e669
         with:
           ref: ${{ steps.comment-branch.outputs.head_ref }}
 
       - name: Checkout branch
         if: ${{ github.event_name != 'issue_comment' }}
-<<<<<<< HEAD
-        uses: actions/checkout@11bd71901bbe5b1630ceea73d27597364c9af683 # v4.2.2
-=======
         uses: actions/checkout@08c6903cd8c0fde910a37f88322edcfb5dd907a8 # v5.0.0
->>>>>>> eee6e669
 
       - run: sudo apt-get install --yes bc
       - run: bash distribution/install.sh -- -y
