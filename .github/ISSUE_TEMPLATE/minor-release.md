--- conflicted
+++ resolved
@@ -11,19 +11,11 @@
 Note the preparation steps are now automated. First, alter/create release.env
 
 ```shell
-<<<<<<< HEAD
-export NEW_VECTOR_VERSION=<new Vector version> # replace this with the actual new version
-export MINOR_VERSION=$(echo "NEW_VECTOR_VERSION" | cut -d. -f2)
-export PREP_BRANCH=prepare-v-0-"${MINOR_VERSION}"-"${NEW_VECTOR_VERSION}"-website
-export RELEASE_BRANCH=v0."${MINOR_VERSION}"
-export NEW_VRL_VERSION=<new VRL version> # replace this with the actual new VRL version
-=======
 export NEW_VECTOR_VERSION=<new Vector version> # replace this with the actual new version (e.g.: 0.50.0)
 export NEW_VRL_VERSION=<new VRL version> # replace this with the actual new VRL version (e.g.: 0.30.0)
 export MINOR_VERSION=$(echo "$NEW_VECTOR_VERSION" | cut -d. -f2)
 export PREP_BRANCH=prepare-v-0-"${MINOR_VERSION}"-"${NEW_VECTOR_VERSION}"-website
 export RELEASE_BRANCH=v0."${MINOR_VERSION}"
->>>>>>> eee6e669
 ```
 
 and then source it by running `source ./release.env`
@@ -76,15 +68,6 @@
 - [ ] PR review & approval
 
 # On the day of release
-<<<<<<< HEAD
-
-- [ ] Rebase the release preparation branch on the release branch
-    - [ ] Squash the release preparation commits (but not the cherry-picked commits!) to a single
-        commit. This makes it easier to cherry-pick to master after the release.
-    - [ ] Ensure release date in cue matches current date.
-- [ ] Merge release preparation branch into the release branch
-    - `git switch "${RELEASE_BRANCH}" && git merge --ff-only "${PREP_BRANCH}"`
-=======
 
 - [ ] Make sure the release branch is in sync with origin/master and has only one squashed commit with all commits from the prepare branch. If you made a PR from the prepare branch into the release branch this should already be the case
   - [ ] `git checkout "${RELEASE_BRANCH}"`
@@ -99,7 +82,6 @@
     - [ ] Merge release preparation branch into the release branch
         - `git switch "${RELEASE_BRANCH}" && git merge --ff-only "${PREP_BRANCH}"`
 
->>>>>>> eee6e669
 - [ ] Tag new release
   - [ ] `git tag v"${NEW_VECTOR_VERSION}" -a -m v"${NEW_VECTOR_VERSION}"`
   - [ ] `git push origin v"${NEW_VECTOR_VERSION}"`
