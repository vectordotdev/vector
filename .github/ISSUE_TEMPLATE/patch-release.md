---
name: Vector patch release
about: Use this template for a new patch release.
title: "Vector [version] release"
labels: "domain: releasing"
---

Before the release:

- [ ] Create a new release preparation branch from the current release branch
  - `git fetch --all && git checkout v0.<current minor version> && git checkout -b website-prepare-v0-<current minor version>-<new patch>
- [ ] Cherry-pick in all commits to be released from the associated release milestone
  - If any merge conflicts occur, attempt to solve them and if needed enlist the aid of those familiar with the conflicting commits.
- [ ] Bump the release number in the `Cargo.toml` to the current version number
- [ ] Run `cargo vdev build release-cue` to generate a new cue file for the release
  - [ ] Add description key to the generated cue file with a description of the release (see
        previous releases for examples).
- [ ] Update version number in `distribution/install.sh`
- [ ] Add new version to `website/cue/reference/versions.cue`
- [ ] Create new release md file by copying an existing one in `./website/content/en/releases/`.
  - Update the version number to `v0.<current minor version>.<patch>` and increase the `weight` by 1.
- [ ] Run `cargo check` to regenerate `Cargo.lock` file
- [ ] Commit these changes
- [ ] Open PR against the release branch (`v0.<current minor version>`) for review
- [ ] PR approval

On the day of release:

- [ ] Ensure release date in cue matches current date.
- [ ] Rebase the release preparation branch on the release branch
  - Squash the release preparation commits (but not the cherry-picked commits!) to a single
    commit. This makes it easier to cherry-pick to master after the release.
<<<<<<< HEAD
  - `git fetch --all && git checkout prepare-v0.<new version number> && git rebase -i v0.<current minor version>`
- [ ] Merge release preparation branch into the release branch
  - `git checkout v0.<current minor version> && git merge --ff-only prepare-v0.<current minor version>.<patch>`
=======
  - `git checkout website-prepare-v0-<current minor version>-<new patch> && git rebase -i v0.<current minor version>`
- [ ] Merge release preparation branch into the release branch
  - `git co v0.<current minor version> && git merge --ff-only website-prepare-v0-<current minor version>-<new patch>`
>>>>>>> 07b4c71b
- [ ] Tag new release
  - [ ] `git tag v0.<minor>.<patch> -a -m v0.<minor>.<patch>`
  - [ ] `git push origin v0.<minor>.<patch>`
- [ ] Wait for release workflow to complete
  - Discoverable via [https://github.com/timberio/vector/actions/workflows/release.yml](https://github.com/timberio/vector/actions/workflows/release.yml)
- [ ] Release Linux packages. See [`vector-release` usage](https://github.com/DataDog/vector-release#usage).
  - Note: the pipeline inputs are the version number `v0.<new version number>` and a personal GitHub token.
  - [ ] Manually trigger the `trigger-package-release-pipeline-prod-stable` job.
- [ ] Push the release branch to update the remote (This should close the preparation branch PR).
  - `git checkout v0.<current minor version> && git push`
- [ ] Release updated Helm chart. See [releasing Helm chart](https://github.com/vectordotdev/helm-charts#releasing).
- [ ] Once Helm chart is released, updated Vector manifests
  - Run `cargo vdev build manifests` and open a PR with changes
- [ ] Add docker images to [https://github.com/DataDog/images](https://github.com/DataDog/images/tree/master/vector) to have them available internally.
  - Follow the [instructions at the top of the mirror.yaml file](https://github.com/DataDog/images/blob/fbf12868e90d52e513ebca0389610dea8a3c7e1a/mirror.yaml#L33-L49).
- [ ] Cherry-pick any release commits from the release branch that are not on `master`, to `master`
- [ ] Reset the `website` branch to the `HEAD` of the release branch to update https://vector.dev
  - [ ] `git checkout website && git reset --hard origin/v0.<current minor version>.<patch> && git push`
- [ ] Kick-off post-mortems for any regressions resolved by the release<|MERGE_RESOLUTION|>--- conflicted
+++ resolved
@@ -30,15 +30,9 @@
 - [ ] Rebase the release preparation branch on the release branch
   - Squash the release preparation commits (but not the cherry-picked commits!) to a single
     commit. This makes it easier to cherry-pick to master after the release.
-<<<<<<< HEAD
-  - `git fetch --all && git checkout prepare-v0.<new version number> && git rebase -i v0.<current minor version>`
+  - `git fetch --all && git checkout website-prepare-v0-<current minor version>-<new patch> && git rebase -i v0.<current minor version>`
 - [ ] Merge release preparation branch into the release branch
-  - `git checkout v0.<current minor version> && git merge --ff-only prepare-v0.<current minor version>.<patch>`
-=======
-  - `git checkout website-prepare-v0-<current minor version>-<new patch> && git rebase -i v0.<current minor version>`
-- [ ] Merge release preparation branch into the release branch
-  - `git co v0.<current minor version> && git merge --ff-only website-prepare-v0-<current minor version>-<new patch>`
->>>>>>> 07b4c71b
+  - `git checkout v0.<current minor version> && git merge --ff-only website-prepare-v0-<current minor version>-<new patch>`
 - [ ] Tag new release
   - [ ] `git tag v0.<minor>.<patch> -a -m v0.<minor>.<patch>`
   - [ ] `git push origin v0.<minor>.<patch>`
