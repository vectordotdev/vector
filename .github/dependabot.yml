version: 2
updates:
  - package-ecosystem: "cargo"
    directory: "/"
    schedule:
      interval: "daily"
      time: "04:00" # UTC
    labels:
      - "domain: deps"
      - "no-changelog"
    commit-message:
      prefix: "chore(deps)"
    open-pull-requests-limit: 100
    groups:
      amq:
        patterns:
        - "amq-*"
      aws:
        patterns:
        - "aws-*"
      azure:
        patterns:
        - "azure_*"
      clap:
        patterns:
        - "clap*"
      crossbeam:
        patterns:
        - "crossbeam*"
      csv:
        patterns:
        - "csv*"
      futures:
        patterns:
        - "futures"
        - "futures-util"
<<<<<<< HEAD
      metrics:
        patterns:
        - "metrics"
        - "metrics-tracing-context"
        - "metrics-util"
=======
      graphql:
        patterns:
        - "async-graphql*"
>>>>>>> fadf0a90
      phf:
        patterns:
        - "phf*"
      prost:
        patterns:
        - "prost"
        - "prost-*"
      tonic:
        patterns:
        - "tonic"
        - "tonic-*"
      wasm-bindgen:
        patterns:
        - "wasm-bindgen-*"
      zstd:
        patterns:
        - "zstd*"
  - package-ecosystem: "docker"
    directory: "/distribution/docker/"
    schedule:
      interval: "daily"
      time: "04:00" # UTC
    labels:
      - "domain: releasing"
      - "no-changelog"
    commit-message:
      prefix: "chore(deps)"
    open-pull-requests-limit: 100
  - package-ecosystem: "github-actions"
    directory: "/"
    schedule:
      interval: "daily"
    labels:
      - "domain: ci"
      - "no-changelog"
    commit-message:
      prefix: "chore(ci)"
    groups:
      artifact:
        patterns:
        - "actions/download-artifact"
        - "actions/upload-artifact"<|MERGE_RESOLUTION|>--- conflicted
+++ resolved
@@ -34,17 +34,14 @@
         patterns:
         - "futures"
         - "futures-util"
-<<<<<<< HEAD
       metrics:
         patterns:
         - "metrics"
         - "metrics-tracing-context"
         - "metrics-util"
-=======
       graphql:
         patterns:
         - "async-graphql*"
->>>>>>> fadf0a90
       phf:
         patterns:
         - "phf*"
