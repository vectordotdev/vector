--- conflicted
+++ resolved
@@ -83,12 +83,7 @@
 | Name  | Description |
 |:------|:------------|
 | [**`file`**][docs.file_source] | Ingests data through one or more local files and outputs [`log`][docs.log_event] events. |
-<<<<<<< HEAD
-| [**`kafka`**][docs.kafka_source] | Ingests data through Kafka 0.9 or later and outputs [`log`][docs.log_event] events. |
-| [**`statsd`**][docs.statsd_source] | Ingests data through the StatsD UDP protocol and outputs [`log`][docs.log_event] events. |
-=======
 | [**`statsd`**][docs.statsd_source] | Ingests data through the StatsD UDP protocol and outputs [`metric`][docs.metric_event] events. |
->>>>>>> 5f88b0aa
 | [**`stdin`**][docs.stdin_source] | Ingests data through standard input (STDIN) and outputs [`log`][docs.log_event] events. |
 | [**`syslog`**][docs.syslog_source] | Ingests data through the Syslog 5424 protocol and outputs [`log`][docs.log_event] events. |
 | [**`tcp`**][docs.tcp_source] | Ingests data through the TCP protocol and outputs [`log`][docs.log_event] events. |
