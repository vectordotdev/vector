package metadata

// These sources produce JSON providing a structured representation of the
// Vector CLI (commands, flags, etc.)
<<<<<<< HEAD
_default_flags: {
	"help": {
		_short:      "h"
		description: "Prints help information"
	}
	"version": {
		_short:      "V"
		description: "Prints version information"
	}
=======

#Args: [Arg=string]: {
	description: !=""
	type:        #ArgType
	default?:    string | [...string]
	required:    bool | *false

	if default == _|_ {
		required: true
	}
}

#ArgType: "string" | "list"

#CommandLineTool: {
	name:     !=""
	flags:    #Flags
	options:  #Options
	commands: #Commands
>>>>>>> 4a5c4bbb
}

cli: {
	#Args: [Arg=string]: {
		description: !=""
		name:        Arg
		type:        #ArgType
		default?:    string | [...string]
	}

<<<<<<< HEAD
	#ArgType: "string" | "list"
=======
#Flags: [Flag=string]: {
	flag:        "--\(Flag)"
	description: !=""
	env_var?:    string
>>>>>>> 4a5c4bbb

	#Commands: [Command=string]: {
		description: !=""
		name:        Command
		flags?:      #Flags
		options?:    #Options
		args?:       #Args
	}

	#Flags: [Flag=string]: {
		flag:        "--\(Flag)"
		default:     bool | *false
		description: string
		name:        Flag

<<<<<<< HEAD
		if _short != _|_ {
			short: "-\(_short)"
		}
=======
#Options: [Option=string]: {
	option:      "--\(Option)"
	description: !=""
	default?:    string | int
	enum?: [...string]
	type:     #OptionType
	env_var?: string
	example?: string
	required: bool | *false

	if default == _|_ {
		required: true
	}
>>>>>>> 4a5c4bbb

		_short: string
	}

	#Options: [Option=string]: {
		option:      "--\(Option)"
		default?:    string | int
		description: string
		enum?:       #Enum
		name:        Option
		type:        #OptionType

		if _short != _|_ {
			short: "-\(_short)"
		}

		_short: !=""

		if enum != _|_ {
			type: "enum"
		}
	}

	#OptionType: "string" | "integer" | "enum"

	name:     !=""
	flags:    #Flags
	options:  #Options
	commands: #Commands
}

cli: {
	name: "vector"

	flags: _default_flags & {
		"quiet": {
			_short: "q"
			description: """
				Reduce detail of internal logging. Repeat to reduce further. Overrides
				`--verbose`
				"""
		}
		"require-healthy": {
			_short:      "r"
			description: "Exit on startup if any sinks fail healthchecks"
			env_var:     "VECTOR_REQUIRE_HEALTHY"
		}
		"verbose": {
			_short:      "v"
			description: "Enable more detailed logging. Repeat to reduce further. Overrides `--verbose`"
		}
		"watch-config": {
			_short:      "w"
			description: "Watch for changes in the configuration file, and reload accordingly"
			env_var:     "VECTOR_WATCH_CONFIG"
		}
	}

	options: {
		"color": {
			description: "Control when ANSI terminal formatting is used."
			default:     "auto"
			enum: {
				always: "Enable ANSI terminal formatting always."
				auto:   "Detect ANSI terminal formatting and enable if supported."
				never:  "Disable ANSI terminal formatting."
			}
		}
		"config": {
			_short: "c"
			description: """
				Read configuration from one or more files. Wildcard paths are
				supported. If zero files are specified the default config path
				`/etc/vector/vector.toml` will be targeted
				"""
			type:    "string"
			default: "/etc/vector/vector.toml"
			env_var: "VECTOR_CONFIG"
		}
		"threads": {
			_short: "t"
			description: """
				Number of threads to use for processing (default is number of
				available cores)
				"""
			type:    "integer"
			env_var: "VECTOR_THREADS"
		}
		"log-format": {
			description: "Set the logging format [default: text]"
			default:     "text"
			enum: {
				json: "Output Vector's logs as JSON."
				text: "Output Vector's logs as text."
			}
		}
	}

	commands: {
		"generate": {
			description: "Generate a Vector configuration containing a list of components"

			flags: _default_flags & {
				"fragment": {
					_short:      "f"
					description: "Whether to skip the generation of global fields"
				}
			}

			options: {
				"file": {
					description: "Generate config as a file"
					type:        "string"
					example:     "/etc/vector/my-config.toml"
				}
			}

			args: {
				pipeline: {
					description: "Pipeline expression, e.g. `stdin/json_parser,add_fields/console`"
					type:        "string"
				}
			}
		}

		"help": {
			description: "Prints this message or the help of the given subcommand(s)"
		}

		"list": {
			description: "List available components, then exit"

			flags: _default_flags

			options: {
				"format": {
					description: "Format the list in an encoding schema"
					default:     "text"
					enum: {
						json: "Output components as JSON"
						text: "Output components as text"
					}
				}
			}
		}

		"test": {
			description: """
				Run Vector config unit tests, then exit. This command is experimental and
				therefore subject to change. For guidance on how to write unit tests check
				out: https://vector.dev/docs/setup/guides/unit-testing/
				"""

			args: {
				paths: _paths_arg & {
					description: """
						Any number of Vector config files to test. If none are specified
						the default config path `/etc/vector/vector.toml` will be targeted
						"""
				}
			}
		}

		"top": {
			description: """
				Display topology and metrics in the console, for a local or remote Vector
				instance
				"""

			flags: _default_flags & {
				"human-metrics": {
					_short: "h"
					description: """
						Humanize metrics, using numeric suffixes - e.g. 1,100 = 1.10 k,
						1,000,000 = 1.00 M
						"""
				}
			}

			options: {
				"refresh-interval": {
					_short:      "i"
					description: "How often the screen refreshes (in milliseconds)"
					type:        "integer"
					default:     500
				}
				"url": {
					_short:      "u"
					description: "The URL for the GraphQL endpoint of the running Vector instance"
					type:        "string"
				}
			}
		}

		"validate": {
			description: "Validate the target config, then exit"

			flags: _default_flags & {
<<<<<<< HEAD
				"no-topology": {
					_short:      "nt"
					description: "Disables topology check"
				}
=======
>>>>>>> 4a5c4bbb
				"no-environment": {
					_short: "ne"
					description: """
						Disables environment checks. That includes component
						checks and health checks
						"""
				}
				"deny-warnings": {
					_short:      "d"
					description: "Fail validation on warnings"
				}
			}

			args: {
				paths: _paths_arg & {
					description: """
						Any number of Vector config files to validate. If none are specified
						the default config path `/etc/vector/vector.toml` will be targeted
						"""
				}
			}
		}
	}

	// Helpers
	_paths_arg: {
		type:    "list"
		default: "/etc/vector/vector.toml"
	}
}<|MERGE_RESOLUTION|>--- conflicted
+++ resolved
@@ -2,7 +2,6 @@
 
 // These sources produce JSON providing a structured representation of the
 // Vector CLI (commands, flags, etc.)
-<<<<<<< HEAD
 _default_flags: {
 	"help": {
 		_short:      "h"
@@ -12,27 +11,6 @@
 		_short:      "V"
 		description: "Prints version information"
 	}
-=======
-
-#Args: [Arg=string]: {
-	description: !=""
-	type:        #ArgType
-	default?:    string | [...string]
-	required:    bool | *false
-
-	if default == _|_ {
-		required: true
-	}
-}
-
-#ArgType: "string" | "list"
-
-#CommandLineTool: {
-	name:     !=""
-	flags:    #Flags
-	options:  #Options
-	commands: #Commands
->>>>>>> 4a5c4bbb
 }
 
 cli: {
@@ -43,14 +21,7 @@
 		default?:    string | [...string]
 	}
 
-<<<<<<< HEAD
 	#ArgType: "string" | "list"
-=======
-#Flags: [Flag=string]: {
-	flag:        "--\(Flag)"
-	description: !=""
-	env_var?:    string
->>>>>>> 4a5c4bbb
 
 	#Commands: [Command=string]: {
 		description: !=""
@@ -62,29 +33,13 @@
 
 	#Flags: [Flag=string]: {
 		flag:        "--\(Flag)"
-		default:     bool | *false
 		description: string
+		env_var?:    string
 		name:        Flag
 
-<<<<<<< HEAD
 		if _short != _|_ {
 			short: "-\(_short)"
 		}
-=======
-#Options: [Option=string]: {
-	option:      "--\(Option)"
-	description: !=""
-	default?:    string | int
-	enum?: [...string]
-	type:     #OptionType
-	env_var?: string
-	example?: string
-	required: bool | *false
-
-	if default == _|_ {
-		required: true
-	}
->>>>>>> 4a5c4bbb
 
 		_short: string
 	}
@@ -96,6 +51,13 @@
 		enum?:       #Enum
 		name:        Option
 		type:        #OptionType
+		env_var?:    string
+		example?:    string
+		required:    bool | *false
+
+		if default == _|_ {
+			required: true
+		}
 
 		if _short != _|_ {
 			short: "-\(_short)"
@@ -283,13 +245,6 @@
 			description: "Validate the target config, then exit"
 
 			flags: _default_flags & {
-<<<<<<< HEAD
-				"no-topology": {
-					_short:      "nt"
-					description: "Disables topology check"
-				}
-=======
->>>>>>> 4a5c4bbb
 				"no-environment": {
 					_short: "ne"
 					description: """
