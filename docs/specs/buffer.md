--- conflicted
+++ resolved
@@ -20,17 +20,10 @@
 
 Vector buffers MUST be instrumented for optimal observability and monitoring. This is required to drive various interfaces that Vector users depend on to manage Vector installations in mission critical production environments. This section extends the [Instrumentation Specification].
 
-<<<<<<< HEAD
 ### Terms And Definitions
-- `byte_size` - Refers to the byte size of events from a buffer's perspective. For memory buffers, `byte_size` represents the in-memory byte size of events. For disk buffers, `byte_size` represents the serialized byte size of events.
-- `buffer_type` - One of `memory`, `disk`. Buffer metrics MUST be tagged with `buffer_type` unless otherwise specified.
-=======
-### Terms and Definitions
 
-* `component_metadata` - Refers to the metadata (component id, component scope, component kind, and component type) of the component associated with the buffer. Buffer metrics MUST be tagged with all or partial `component_metadata` unless specified otherwise. In most cases, these tags are automatically added from tracing span context and do not need to be included as event properties.
 * `byte_size` - Refers to the byte size of events from a buffer's perspective. For memory buffers, `byte_size` represents the in-memory byte size of events. For disk buffers, `byte_size` represents the serialized byte size of events.
 * `buffer_type` - One of `memory`, `disk`. Buffer metrics MUST be tagged with `buffer_type` unless otherwise specified.
->>>>>>> b1f83d5d
 
 ### Events
 
