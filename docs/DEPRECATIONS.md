See [DEPRECATION.md](/docs/DEPRECATION.md#process) for the process for updating this file.

The format for each entry should be: `<version> <identifier> <description>`.

- `<version>` should be the version of Vector in which to take the action (deprecate, migrate, or
  remove)
- `<identifier>` should be a unique identifier that can also be used in the code to easily find the
  places to modify
- `<description>` should be a longer form description of the change to be made

For example:

- v0.34.0 legacy_openssl_provider OpenSSL legacy provider flag should be removed

## To be deprecated

- `v0.50.0` | `http-server-encoding` | The `encoding` field will be removed. Use `decoding` and `framing` instead.
- `v0.50.0` | `x86_64-apple-darwin` | macOS x86_64 (AKA x86 macOS, x86_64-apple-darwin or Intel macOS) will no longer be tested nor guaranteed to be able to build Vector.
- `v0.49.0` | `block_interpolation` | Interpolating _multi-line_ configuration blocks using environment variables is now deprecated.

<<<<<<< HEAD
=======
## To be migrated

>>>>>>> eee6e669
## To be removed<|MERGE_RESOLUTION|>--- conflicted
+++ resolved
@@ -18,9 +18,6 @@
 - `v0.50.0` | `x86_64-apple-darwin` | macOS x86_64 (AKA x86 macOS, x86_64-apple-darwin or Intel macOS) will no longer be tested nor guaranteed to be able to build Vector.
 - `v0.49.0` | `block_interpolation` | Interpolating _multi-line_ configuration blocks using environment variables is now deprecated.
 
-<<<<<<< HEAD
-=======
 ## To be migrated
 
->>>>>>> eee6e669
 ## To be removed