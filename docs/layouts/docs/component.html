--- conflicted
+++ resolved
@@ -8,12 +8,8 @@
 {{ $kindSingular := $kind | singularize }}
 {{ $config := index (index site.Data.docs.components $kind) $tag }}
 {{ $desc := .Description | default $config.description }}
-<<<<<<< HEAD
-<div class="relative mx-auto px-4 sm:px-6 lg:px-10 mt-8">
-=======
 {{ $exampleConfigs := $config.example_configs }}
 <div class="relative max-w-3xl mx-auto px-6 lg:px-8 lg:max-w-7xl mt-8">
->>>>>>> 56e2e060
   <div class="lg:grid lg:grid-cols-16 lg:gap-8">
     <div class="hidden lg:block lg:col-span-5 xl:col-span-4 pr-0 md:pr-6 lg:pr-12">
       <nav aria-label="Sidebar" class="sticky top-8 h-screen overflow-auto pb-16" x-cloak>
