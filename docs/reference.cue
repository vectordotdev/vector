--- conflicted
+++ resolved
@@ -271,9 +271,9 @@
 						"\( k )"?: _ | *null
 					}
 				}
-<<<<<<< HEAD
 				input:  #LogEvent | [#LogEvent, ...] | string
 				output: #LogEvent | null
+				notes?:   string
 			},
 		]
 		metric: [
@@ -286,11 +286,7 @@
 				}
 				input:  #MetricEvent
 				output: #MetricEvent | null
-=======
-				input:    #Fields | [#Fields, ...] | string
-				"output": #Fields
 				notes?:   string
->>>>>>> 689a77c2
 			},
 		]
 	}
