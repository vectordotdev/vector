--- conflicted
+++ resolved
@@ -17,11 +17,7 @@
 downstream service responses. The underlying mechanis is a simple feedback loop
 inspired by TCP congestion control algorithms.
 
-<<<<<<< HEAD
-<Jump to="/blog/adaptive-request-concurrency/">Read the ARC announcement post</Jump>
-=======
 [**Read the ARC announcement post**][announcement]
->>>>>>> 8728e41f
 
 ## Get Started
 
